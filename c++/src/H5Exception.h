// C++ informative line for the emacs editor: -*- C++ -*-
/* * * * * * * * * * * * * * * * * * * * * * * * * * * * * * * * * * * * * * *
 * Copyright by The HDF Group.                                               *
 * Copyright by the Board of Trustees of the University of Illinois.         *
 * All rights reserved.                                                      *
 *                                                                           *
 * This file is part of HDF5.  The full HDF5 copyright notice, including     *
 * terms governing use, modification, and redistribution, is contained in    *
 * the COPYING file, which can be found at the root of the source code       *
 * distribution tree, or in https://www.hdfgroup.org/licenses.               *
 * If you do not have access to either file, you may request a copy from     *
 * help@hdfgroup.org.                                                        *
 * * * * * * * * * * * * * * * * * * * * * * * * * * * * * * * * * * * * * * */

#ifndef H5Exception_H
#define H5Exception_H

#include <string>

namespace H5 {
<<<<<<< HEAD
#ifdef H5_NO_STD
#define H5std_string ::string
#else
#define H5std_string std::string
#endif
=======
#define H5std_string std::string
>>>>>>> 18bbd3f0

/*! \class Exception
    \brief Exception provides wrappers of HDF5 error handling functions.

    Many classes are derived from Exception for specific HDF5 C interfaces.
*/
class H5_DLLCPP Exception {
  public:
    // Creates an exception with a function name where the failure occurs
    // and an optional detailed message
    Exception(const H5std_string &func_name, const H5std_string &message = DEFAULT_MSG);

    // Returns a character string that describes the error specified by
    // a major error number.
    H5std_string getMajorString(hid_t err_major_id) const;

    // Returns a character string that describes the error specified by
    // a minor error number.
    H5std_string getMinorString(hid_t err_minor_id) const;

    // Returns the detailed message set at the time the exception is thrown
    H5std_string getDetailMsg() const;
    const char * getCDetailMsg() const; // C string of detailed message
    H5std_string getFuncName() const;   // function name as a string object
    const char * getCFuncName() const;  // function name as a char string

    // Turns on the automatic error printing.
    static void setAutoPrint(H5E_auto2_t &func, void *client_data);

    // Turns off the automatic error printing.
    static void dontPrint();

    // Retrieves the current settings for the automatic error stack
    // traversal function and its data.
    static void getAutoPrint(H5E_auto2_t &func, void **client_data);

    // Clears the error stack for the current thread.
    static void clearErrorStack();

    // Walks the error stack for the current thread, calling the
    // specified function.
    static void walkErrorStack(H5E_direction_t direction, H5E_walk2_t func, void *client_data);

    // Prints the error stack in a default manner.
    static void printErrorStack(FILE *stream = stderr, hid_t err_stack = H5E_DEFAULT);
    // Deprecated in favor of printErrorStack.
    // Removed from code. -BMR, 2017/08/11 1.8.20 and 1.10.2
    // virtual void printError(FILE* stream = NULL) const;

    // Default constructor
    Exception();

    // copy constructor
    Exception(const Exception &orig);

    // virtual Destructor
    virtual ~Exception() throw();

  protected:
    // Default value for detail_message
    static const char DEFAULT_MSG[];

  private:
    H5std_string detail_message;
    H5std_string func_name;
};

class H5_DLLCPP FileIException : public Exception {
  public:
    FileIException(const H5std_string &func_name, const H5std_string &message = DEFAULT_MSG);
    FileIException();
<<<<<<< HEAD
    virtual ~FileIException() throw();
=======
    virtual ~FileIException() throw() H5_OVERRIDE;
>>>>>>> 18bbd3f0
};

class H5_DLLCPP GroupIException : public Exception {
  public:
    GroupIException(const H5std_string &func_name, const H5std_string &message = DEFAULT_MSG);
    GroupIException();
<<<<<<< HEAD
    virtual ~GroupIException() throw();
=======
    virtual ~GroupIException() throw() H5_OVERRIDE;
>>>>>>> 18bbd3f0
};

class H5_DLLCPP DataSpaceIException : public Exception {
  public:
    DataSpaceIException(const H5std_string &func_name, const H5std_string &message = DEFAULT_MSG);
    DataSpaceIException();
<<<<<<< HEAD
    virtual ~DataSpaceIException() throw();
=======
    virtual ~DataSpaceIException() throw() H5_OVERRIDE;
>>>>>>> 18bbd3f0
};

class H5_DLLCPP DataTypeIException : public Exception {
  public:
    DataTypeIException(const H5std_string &func_name, const H5std_string &message = DEFAULT_MSG);
    DataTypeIException();
<<<<<<< HEAD
    virtual ~DataTypeIException() throw();
=======
    virtual ~DataTypeIException() throw() H5_OVERRIDE;
>>>>>>> 18bbd3f0
};

class H5_DLLCPP ObjHeaderIException : public Exception {
  public:
    ObjHeaderIException(const H5std_string &func_name, const H5std_string &message = DEFAULT_MSG);
    ObjHeaderIException();
<<<<<<< HEAD
    virtual ~ObjHeaderIException() throw();
=======
    virtual ~ObjHeaderIException() throw() H5_OVERRIDE;
>>>>>>> 18bbd3f0
};

class H5_DLLCPP PropListIException : public Exception {
  public:
    PropListIException(const H5std_string &func_name, const H5std_string &message = DEFAULT_MSG);
    PropListIException();
<<<<<<< HEAD
    virtual ~PropListIException() throw();
=======
    virtual ~PropListIException() throw() H5_OVERRIDE;
>>>>>>> 18bbd3f0
};

class H5_DLLCPP DataSetIException : public Exception {
  public:
    DataSetIException(const H5std_string &func_name, const H5std_string &message = DEFAULT_MSG);
    DataSetIException();
<<<<<<< HEAD
    virtual ~DataSetIException() throw();
=======
    virtual ~DataSetIException() throw() H5_OVERRIDE;
>>>>>>> 18bbd3f0
};

class H5_DLLCPP AttributeIException : public Exception {
  public:
    AttributeIException(const H5std_string &func_name, const H5std_string &message = DEFAULT_MSG);
    AttributeIException();
<<<<<<< HEAD
    virtual ~AttributeIException() throw();
=======
    virtual ~AttributeIException() throw() H5_OVERRIDE;
>>>>>>> 18bbd3f0
};

class H5_DLLCPP ReferenceException : public Exception {
  public:
    ReferenceException(const H5std_string &func_name, const H5std_string &message = DEFAULT_MSG);
    ReferenceException();
<<<<<<< HEAD
    virtual ~ReferenceException() throw();
=======
    virtual ~ReferenceException() throw() H5_OVERRIDE;
>>>>>>> 18bbd3f0
};

class H5_DLLCPP LibraryIException : public Exception {
  public:
    LibraryIException(const H5std_string &func_name, const H5std_string &message = DEFAULT_MSG);
    LibraryIException();
<<<<<<< HEAD
    virtual ~LibraryIException() throw();
=======
    virtual ~LibraryIException() throw() H5_OVERRIDE;
>>>>>>> 18bbd3f0
};

class H5_DLLCPP LocationException : public Exception {
  public:
    LocationException(const H5std_string &func_name, const H5std_string &message = DEFAULT_MSG);
    LocationException();
<<<<<<< HEAD
    virtual ~LocationException() throw();
=======
    virtual ~LocationException() throw() H5_OVERRIDE;
>>>>>>> 18bbd3f0
};

class H5_DLLCPP IdComponentException : public Exception {
  public:
    IdComponentException(const H5std_string &func_name, const H5std_string &message = DEFAULT_MSG);
    IdComponentException();
<<<<<<< HEAD
    virtual ~IdComponentException() throw();
=======
    virtual ~IdComponentException() throw() H5_OVERRIDE;
>>>>>>> 18bbd3f0

}; // end of IdComponentException
} // namespace H5

#endif // H5Exception_H<|MERGE_RESOLUTION|>--- conflicted
+++ resolved
@@ -18,15 +18,7 @@
 #include <string>
 
 namespace H5 {
-<<<<<<< HEAD
-#ifdef H5_NO_STD
-#define H5std_string ::string
-#else
 #define H5std_string std::string
-#endif
-=======
-#define H5std_string std::string
->>>>>>> 18bbd3f0
 
 /*! \class Exception
     \brief Exception provides wrappers of HDF5 error handling functions.
@@ -98,132 +90,84 @@
   public:
     FileIException(const H5std_string &func_name, const H5std_string &message = DEFAULT_MSG);
     FileIException();
-<<<<<<< HEAD
-    virtual ~FileIException() throw();
-=======
     virtual ~FileIException() throw() H5_OVERRIDE;
->>>>>>> 18bbd3f0
 };
 
 class H5_DLLCPP GroupIException : public Exception {
   public:
     GroupIException(const H5std_string &func_name, const H5std_string &message = DEFAULT_MSG);
     GroupIException();
-<<<<<<< HEAD
-    virtual ~GroupIException() throw();
-=======
     virtual ~GroupIException() throw() H5_OVERRIDE;
->>>>>>> 18bbd3f0
 };
 
 class H5_DLLCPP DataSpaceIException : public Exception {
   public:
     DataSpaceIException(const H5std_string &func_name, const H5std_string &message = DEFAULT_MSG);
     DataSpaceIException();
-<<<<<<< HEAD
-    virtual ~DataSpaceIException() throw();
-=======
     virtual ~DataSpaceIException() throw() H5_OVERRIDE;
->>>>>>> 18bbd3f0
 };
 
 class H5_DLLCPP DataTypeIException : public Exception {
   public:
     DataTypeIException(const H5std_string &func_name, const H5std_string &message = DEFAULT_MSG);
     DataTypeIException();
-<<<<<<< HEAD
-    virtual ~DataTypeIException() throw();
-=======
     virtual ~DataTypeIException() throw() H5_OVERRIDE;
->>>>>>> 18bbd3f0
 };
 
 class H5_DLLCPP ObjHeaderIException : public Exception {
   public:
     ObjHeaderIException(const H5std_string &func_name, const H5std_string &message = DEFAULT_MSG);
     ObjHeaderIException();
-<<<<<<< HEAD
-    virtual ~ObjHeaderIException() throw();
-=======
     virtual ~ObjHeaderIException() throw() H5_OVERRIDE;
->>>>>>> 18bbd3f0
 };
 
 class H5_DLLCPP PropListIException : public Exception {
   public:
     PropListIException(const H5std_string &func_name, const H5std_string &message = DEFAULT_MSG);
     PropListIException();
-<<<<<<< HEAD
-    virtual ~PropListIException() throw();
-=======
     virtual ~PropListIException() throw() H5_OVERRIDE;
->>>>>>> 18bbd3f0
 };
 
 class H5_DLLCPP DataSetIException : public Exception {
   public:
     DataSetIException(const H5std_string &func_name, const H5std_string &message = DEFAULT_MSG);
     DataSetIException();
-<<<<<<< HEAD
-    virtual ~DataSetIException() throw();
-=======
     virtual ~DataSetIException() throw() H5_OVERRIDE;
->>>>>>> 18bbd3f0
 };
 
 class H5_DLLCPP AttributeIException : public Exception {
   public:
     AttributeIException(const H5std_string &func_name, const H5std_string &message = DEFAULT_MSG);
     AttributeIException();
-<<<<<<< HEAD
-    virtual ~AttributeIException() throw();
-=======
     virtual ~AttributeIException() throw() H5_OVERRIDE;
->>>>>>> 18bbd3f0
 };
 
 class H5_DLLCPP ReferenceException : public Exception {
   public:
     ReferenceException(const H5std_string &func_name, const H5std_string &message = DEFAULT_MSG);
     ReferenceException();
-<<<<<<< HEAD
-    virtual ~ReferenceException() throw();
-=======
     virtual ~ReferenceException() throw() H5_OVERRIDE;
->>>>>>> 18bbd3f0
 };
 
 class H5_DLLCPP LibraryIException : public Exception {
   public:
     LibraryIException(const H5std_string &func_name, const H5std_string &message = DEFAULT_MSG);
     LibraryIException();
-<<<<<<< HEAD
-    virtual ~LibraryIException() throw();
-=======
     virtual ~LibraryIException() throw() H5_OVERRIDE;
->>>>>>> 18bbd3f0
 };
 
 class H5_DLLCPP LocationException : public Exception {
   public:
     LocationException(const H5std_string &func_name, const H5std_string &message = DEFAULT_MSG);
     LocationException();
-<<<<<<< HEAD
-    virtual ~LocationException() throw();
-=======
     virtual ~LocationException() throw() H5_OVERRIDE;
->>>>>>> 18bbd3f0
 };
 
 class H5_DLLCPP IdComponentException : public Exception {
   public:
     IdComponentException(const H5std_string &func_name, const H5std_string &message = DEFAULT_MSG);
     IdComponentException();
-<<<<<<< HEAD
-    virtual ~IdComponentException() throw();
-=======
     virtual ~IdComponentException() throw() H5_OVERRIDE;
->>>>>>> 18bbd3f0
 
 }; // end of IdComponentException
 } // namespace H5
