--- conflicted
+++ resolved
@@ -29,36 +29,6 @@
 endfunction()
 
 message(STATUS "USE_SANITIZER=${USE_SANITIZER}, CMAKE_C_COMPILER_ID=${CMAKE_C_COMPILER_ID}")
-<<<<<<< HEAD
-if(USE_SANITIZER AND "${CMAKE_C_COMPILER_ID}" MATCHES "Clang")
-  set(CMAKE_EXPORT_COMPILE_COMMANDS ON)
-
-  append("-fno-omit-frame-pointer" CMAKE_C_SANITIZER_FLAGS CMAKE_CXX_SANITIZER_FLAGS)
-  message(STATUS "Building with sanitize, base flags=${CMAKE_C_SANITIZER_FLAGS}")
-
-  if(UNIX)
-
-    if(uppercase_CMAKE_BUILD_TYPE STREQUAL "DEBUG")
-      append("-O1" CMAKE_C_SANITIZER_FLAGS CMAKE_CXX_SANITIZER_FLAGS)
-    endif()
-
-    if(USE_SANITIZER MATCHES "([Aa]ddress);([Uu]ndefined)"
-       OR USE_SANITIZER MATCHES "([Uu]ndefined);([Aa]ddress)")
-      message(STATUS "Building with Address, Undefined sanitizers")
-      append("-fsanitize=address,undefined" CMAKE_C_SANITIZER_FLAGS CMAKE_CXX_SANITIZER_FLAGS)
-      set(MEMCHECK_TYPE AddressSanitizer)
-    elseif(USE_SANITIZER MATCHES "([Aa]ddress)")
-      # Optional: -fno-optimize-sibling-calls -fsanitize-address-use-after-scope
-      message(STATUS "Building with Address sanitizer")
-      append("-fsanitize=address" CMAKE_C_SANITIZER_FLAGS CMAKE_CXX_SANITIZER_FLAGS)
-      set(MEMCHECK_TYPE AddressSanitizer)
-    elseif(USE_SANITIZER MATCHES "([Mm]emory([Ww]ith[Oo]rigins)?)")
-      # Optional: -fno-optimize-sibling-calls -fsanitize-memory-track-origins=2
-      append("-fsanitize=memory" CMAKE_C_SANITIZER_FLAGS CMAKE_CXX_SANITIZER_FLAGS)
-      if(USE_SANITIZER MATCHES "([Mm]emory[Ww]ith[Oo]rigins)")
-        message(STATUS "Building with MemoryWithOrigins sanitizer")
-        append("-fsanitize-memory-track-origins" CMAKE_C_SANITIZER_FLAGS CMAKE_CXX_SANITIZER_FLAGS)
-=======
 if(USE_SANITIZER)
   if(INTEL_CLANG OR "${CMAKE_C_COMPILER_ID}" MATCHES "Clang")
     set(CMAKE_EXPORT_COMPILE_COMMANDS ON)
@@ -106,29 +76,10 @@
         message(STATUS "Building with Leak sanitizer")
         append("-fsanitize=leak" CMAKE_C_SANITIZER_FLAGS CMAKE_CXX_SANITIZER_FLAGS)
        set(MEMCHECK_TYPE LeakSanitizer)
->>>>>>> 18bbd3f0
       else()
         message(
           FATAL_ERROR "Unsupported value of USE_SANITIZER: ${USE_SANITIZER}")
       endif()
-<<<<<<< HEAD
-      set(MEMCHECK_TYPE MemorySanitizer)
-    elseif(USE_SANITIZER MATCHES "([Uu]ndefined)")
-      message(STATUS "Building with Undefined sanitizer")
-      append("-fsanitize=undefined" CMAKE_C_SANITIZER_FLAGS CMAKE_CXX_SANITIZER_FLAGS)
-      if(EXISTS "${BLACKLIST_FILE}")
-        append("-fsanitize-blacklist=${BLACKLIST_FILE}" CMAKE_C_SANITIZER_FLAGS CMAKE_CXX_SANITIZER_FLAGS)
-      endif()
-      set(MEMCHECK_TYPE UndefinedBehaviorSanitizer)
-    elseif(USE_SANITIZER MATCHES "([Tt]hread)")
-      message(STATUS "Building with Thread sanitizer")
-      append("-fsanitize=thread" CMAKE_C_SANITIZER_FLAGS CMAKE_CXX_SANITIZER_FLAGS)
-      set(MEMCHECK_TYPE ThreadSanitizer)
-    elseif(USE_SANITIZER MATCHES "([Ll]eak)")
-      message(STATUS "Building with Leak sanitizer")
-      append("-fsanitize=leak" CMAKE_C_SANITIZER_FLAGS CMAKE_CXX_SANITIZER_FLAGS)
-      set(MEMCHECK_TYPE LeakSanitizer)
-=======
     elseif(MSVC)
       if(USE_SANITIZER MATCHES "([Aa]ddress)")
         message(STATUS "Building with Address sanitizer")
@@ -136,24 +87,8 @@
       else()
         message(FATAL_ERROR "This sanitizer not yet supported in the MSVC environment: ${USE_SANITIZER}")
       endif()
->>>>>>> 18bbd3f0
     else()
       message(FATAL_ERROR "USE_SANITIZER is not supported on this platform.")
     endif()
-<<<<<<< HEAD
-  elseif(MSVC)
-    if(USE_SANITIZER MATCHES "([Aa]ddress)")
-      message(STATUS "Building with Address sanitizer")
-      append("-fsanitize=address" CMAKE_C_SANITIZER_FLAGS CMAKE_CXX_SANITIZER_FLAGS)
-    else()
-      message(
-        FATAL_ERROR
-          "This sanitizer not yet supported in the MSVC environment: ${USE_SANITIZER}"
-      )
-    endif()
-  else()
-    message(FATAL_ERROR "USE_SANITIZER is not supported on this platform.")
-=======
->>>>>>> 18bbd3f0
   endif()
 endif()