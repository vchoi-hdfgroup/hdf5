--- conflicted
+++ resolved
@@ -30,11 +30,7 @@
     TRY_RUN (RUN_RESULT_VAR COMPILE_RESULT_VAR
         ${CMAKE_BINARY_DIR}
         ${CMAKE_BINARY_DIR}${CMAKE_FILES_DIRECTORY}/CMakeTmp/testFortranCompiler1.f90
-<<<<<<< HEAD
-        LINK_LIBRARIES "${CMAKE_REQUIRED_LIBRARIES}"
-=======
         LINK_LIBRARIES "${HDF5_REQUIRED_LIBRARIES}"
->>>>>>> 7eb65dba
     )
 
     if (${COMPILE_RESULT_VAR})
@@ -61,13 +57,8 @@
 
 # Read source line beginning at the line matching Input:"START" and ending at the line matching Input:"END"
 macro (READ_SOURCE SOURCE_START SOURCE_END RETURN_VAR)
-<<<<<<< HEAD
-  file (READ "${HDF5_SOURCE_DIR}/m4/aclocal_fc.f90" SOURCE_CODE)
-  string (REGEX MATCH "${SOURCE_START}[\\\t\\\n\\\r[].+]*${SOURCE_END}" SOURCE_CODE ${SOURCE_CODE})
-=======
   file (READ "${HDF5_SOURCE_DIR}/m4/aclocal_fc.f90" SOURCE_MASTER)
   string (REGEX MATCH "${SOURCE_START}[\\\t\\\n\\\r[].+]*${SOURCE_END}" SOURCE_CODE ${SOURCE_MASTER})
->>>>>>> 7eb65dba
   set (RETURN_VAR "${SOURCE_CODE}")
 endmacro ()
 
@@ -366,11 +357,7 @@
 #-----------------------------------------------------------------------------
 macro (C_RUN FUNCTION_NAME SOURCE_CODE RETURN_VAR)
     message (STATUS "Detecting C ${FUNCTION_NAME}")
-<<<<<<< HEAD
-    if (CMAKE_REQUIRED_LIBRARIES)
-=======
     if (HDF5_REQUIRED_LIBRARIES)
->>>>>>> 7eb65dba
       set (CHECK_FUNCTION_EXISTS_ADD_LIBRARIES
           "-DLINK_LIBRARIES:STRING=${HDF5_REQUIRED_LIBRARIES}")
     else ()
