#
# Copyright by The HDF Group.
# All rights reserved.
#
# This file is part of HDF5.  The full HDF5 copyright notice, including
# terms governing use, modification, and redistribution, is contained in
# the COPYING file, which can be found at the root of the source code
# distribution tree, or in https://support.hdfgroup.org/ftp/HDF5/releases.
# If you do not have access to either file, you may request a copy from
# help@hdfgroup.org.
#
# This is the CMakeCache file.

########################
# EXTERNAL cache entries
########################

set (CMAKE_INSTALL_FRAMEWORK_PREFIX "Library/Frameworks" CACHE STRING "Frameworks installation directory" FORCE)

<<<<<<< HEAD
set (HDF5_GENERATE_HEADERS OFF CACHE BOOL "Rebuild Generated Files" FORCE)

=======
>>>>>>> bd0de172
set (HDF_PACKAGE_EXT "" CACHE STRING "Name of HDF package extension" FORCE)

set (HDF5_BUILD_FORTRAN ON CACHE BOOL "Build FORTRAN support" FORCE)

set (HDF5_BUILD_GENERATORS ON CACHE BOOL "Build Test Generators" FORCE)

set (HDF5_ENABLE_Z_LIB_SUPPORT ON CACHE BOOL "Enable Zlib Filters" FORCE)

set (HDF5_ENABLE_SZIP_SUPPORT ON CACHE BOOL "Use SZip Filter" FORCE)

set (HDF5_ENABLE_SZIP_ENCODING ON CACHE BOOL "Use SZip Encoding" FORCE)

set (MPIEXEC_MAX_NUMPROCS "4" CACHE STRING "Minimum number of processes for HDF parallel tests" FORCE)

set (HDF5_ENABLE_ALL_WARNINGS ON CACHE BOOL "Enable all warnings" FORCE)

set (HDF_TEST_EXPRESS "2" CACHE STRING "Control testing framework (0-3)" FORCE)

set (HDF5_ALLOW_EXTERNAL_SUPPORT "NO" CACHE STRING "Allow External Library Building (NO GIT TGZ)" FORCE)
set_property (CACHE HDF5_ALLOW_EXTERNAL_SUPPORT PROPERTY STRINGS NO GIT TGZ)

set (ZLIB_TGZ_NAME "ZLib.tar.gz" CACHE STRING "Use ZLib from compressed file" FORCE)

set (SZIP_TGZ_NAME "SZip.tar.gz" CACHE STRING "Use SZip from compressed file" FORCE)

set (ZLIB_PACKAGE_NAME "zlib" CACHE STRING "Name of ZLIB package" FORCE)

set (SZIP_PACKAGE_NAME "szip" CACHE STRING "Name of SZIP package" FORCE)<|MERGE_RESOLUTION|>--- conflicted
+++ resolved
@@ -17,11 +17,6 @@
 
 set (CMAKE_INSTALL_FRAMEWORK_PREFIX "Library/Frameworks" CACHE STRING "Frameworks installation directory" FORCE)
 
-<<<<<<< HEAD
-set (HDF5_GENERATE_HEADERS OFF CACHE BOOL "Rebuild Generated Files" FORCE)
-
-=======
->>>>>>> bd0de172
 set (HDF_PACKAGE_EXT "" CACHE STRING "Name of HDF package extension" FORCE)
 
 set (HDF5_BUILD_FORTRAN ON CACHE BOOL "Build FORTRAN support" FORCE)
