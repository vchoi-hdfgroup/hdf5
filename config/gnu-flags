--- conflicted
+++ resolved
@@ -18,9 +18,6 @@
 #
 
 #
-<<<<<<< HEAD
-# Prepend `$srcdir/config/gnu-` to the filename suffix(es) given as
-=======
 # For now, do not promote any warnings to errors.
 #
 PROMOTE_ERRORS_DFLT=no
@@ -40,30 +37,18 @@
 
 #
 # Prepend `$srcdir/config/gnu-warnings/` to the filename suffix(es) given as
->>>>>>> 18bbd3f0
 # subroutine argument(s), remove comments starting with # and ending
 # at EOL, replace spans of whitespace (including newlines) with spaces,
 # and re-emit the file(s) thus filtered on the standard output stream.
 #
-<<<<<<< HEAD
-load_gcc_arguments()
-{
-    set -- $(for arg; do
-        sed 's,#.*$,,' $srcdir/config/gnu-${arg}
-=======
 load_gnu_arguments()
 {
     set -- $(for arg; do
         sed 's,#.*$,,' $srcdir/config/gnu-warnings/${arg}
->>>>>>> 18bbd3f0
     done)
     IFS=' ' echo "$*"
 }
 
-<<<<<<< HEAD
-
-=======
->>>>>>> 18bbd3f0
 # Get the compiler version in a way that works for gcc
 # unless a compiler version is already known
 #
@@ -216,64 +201,18 @@
     # General #
     ###########
 
-<<<<<<< HEAD
-    # Note that some of the flags listed here really should be developer
-    # flags (listed in a separate variable, below) but we put them here
-    # because they are not raised by the current code and we'd like to
-    # know if they do start showing up.
-    #
-    # NOTE: Don't add -Wpadded here since we can't/won't fix the (many)
-    # warnings that are emitted. If you need it, add it from the
-    # environment variable at configure time.
-    #
-    # NOTE: Disable the -Wformat-nonliteral from -Wformat=2 here and re-add
-    # it to the developer flags.
-    #
-    # NOTE: Due to the divergence in the C and C++, we're dropping support for
-    # compiling the C library with a C++ compiler and dropping the -Wc++-compat
-    # warning.
-    H5_CFLAGS="$H5_CFLAGS $(load_gcc_arguments warnings-general)"
-    H5_CFLAGS="$H5_CFLAGS -Wbad-function-cast -Wcast-align"
-    H5_CFLAGS="$H5_CFLAGS -Wdeclaration-after-statement -Wdisabled-optimization"
-    H5_CFLAGS="$H5_CFLAGS -Wmissing-declarations"
-    H5_CFLAGS="$H5_CFLAGS -Wmissing-prototypes -Wnested-externs -Wold-style-definition -Wpacked"
-    H5_CFLAGS="$H5_CFLAGS -Wredundant-decls -Wstrict-prototypes -Wswitch-enum -Wswitch-default"
-    H5_CFLAGS="$H5_CFLAGS -Wunused-macros -Wunsafe-loop-optimizations"
-
-    ######################
-    # Developer warnings #
-    ######################
-
-    # (suggestions from gcc, not code problems)
-    # NOTE: -Wformat-nonliteral added back in here (from being disabled in H5_CFLAGS)
-    NO_DEVELOPER_WARNING_CFLAGS=$(load_gcc_arguments warnings-no-developer-general)
-    DEVELOPER_WARNING_CFLAGS=$(load_gcc_arguments warnings-developer-general)
-
-    #######################
-    # gcc 4 special cases #
-    #######################
-=======
     # Add various general warning flags in gnu-warnings for gcc versions 4.8 and later.
     if test $cc_vers_major -eq 4 -a $cc_vers_minor -ge 8 -o $cc_vers_major -gt 4; then
         H5_CFLAGS="$H5_CFLAGS $(load_gnu_arguments general)"
         H5_ECFLAGS="$H5_ECFLAGS $(load_gnu_arguments error-general)"
         H5_NECFLAGS="$H5_NECFLAGS $(load_gnu_arguments noerror-general)"
->>>>>>> 18bbd3f0
 
         ######################
         # Developer warnings #
         ######################
 
-<<<<<<< HEAD
-    # -Wvolatile-register-var was later incorporated into -Wall and
-    # only needs to be specified explicitly for gcc 4.2-4.3
-    if test $cc_vers_major -eq 4 -a $cc_vers_minor -ge 2 -o $cc_vers_major -eq 4 -a $cc_vers_minor -le 3; then
-        H5_CFLAGS="$H5_CFLAGS -Wvolatile-register-var"
-    fi
-=======
         NO_DEVELOPER_WARNING_CFLAGS=$(load_gnu_arguments no-developer-general)
         DEVELOPER_WARNING_CFLAGS=$(load_gnu_arguments developer-general)
->>>>>>> 18bbd3f0
 
     fi
 
@@ -290,40 +229,7 @@
     # Version-specific warnings #
     #############################
 
-<<<<<<< HEAD
-    # gcc 4.3
-    if test $cc_vers_major -ge 5 -o $cc_vers_major -eq 4 -a $cc_vers_minor -ge 3; then
-        H5_CFLAGS="$H5_CFLAGS -Wlogical-op -Wlarger-than=2560"
-    fi
-
-    # gcc 4.4
-    if test $cc_vers_major -ge 5 -o $cc_vers_major -eq 4 -a $cc_vers_minor -ge 4; then
-        H5_CFLAGS="$H5_CFLAGS -Wsync-nand -Wframe-larger-than=16384 -Wpacked-bitfield-compat"
-    fi
-
-    # gcc 4.5
-    if test $cc_vers_major -ge 5 -o $cc_vers_major -eq 4 -a $cc_vers_minor -ge 5; then
-        H5_CFLAGS="$H5_CFLAGS -Wstrict-overflow=5 -Wjump-misses-init -Wunsuffixed-float-constants"
-    fi
-
-    # gcc 4.6
-    if test $cc_vers_major -ge 5 -o $cc_vers_major -eq 4 -a $cc_vers_minor -ge 6; then
-        H5_CFLAGS="$H5_CFLAGS -Wdouble-promotion -Wtrampolines"
-        DEVELOPER_WARNING_CFLAGS="$DEVELOPER_WARNING_CFLAGS -Wsuggest-attribute=const"
-        NO_DEVELOPER_WARNING_CFLAGS="$NO_DEVELOPER_WARNING_CFLAGS -Wno-suggest-attribute=const"
-    fi
-
-    # gcc 4.7
-    if test $cc_vers_major -ge 5 -o $cc_vers_major -eq 4 -a $cc_vers_minor -ge 7; then
-        H5_CFLAGS="$H5_CFLAGS -Wstack-usage=8192 -Wvector-operation-performance"
-        DEVELOPER_WARNING_CFLAGS="$DEVELOPER_WARNING_CFLAGS -Wsuggest-attribute=pure -Wsuggest-attribute=noreturn"
-        NO_DEVELOPER_WARNING_CFLAGS="$NO_DEVELOPER_WARNING_CFLAGS -Wno-suggest-attribute=pure -Wno-suggest-attribute=noreturn"
-    fi
-
-    # gcc 4.8
-=======
     # gcc >= 4.8
->>>>>>> 18bbd3f0
     if test $cc_vers_major -ge 5 -o $cc_vers_major -eq 4 -a $cc_vers_minor -ge 8; then
         H5_CFLAGS="$H5_CFLAGS $(load_gnu_arguments 4.8)"
         DEVELOPER_WARNING_CFLAGS="$DEVELOPER_WARNING_CFLAGS $(load_gnu_arguments developer-4.8)"
