/* * * * * * * * * * * * * * * * * * * * * * * * * * * * * * * * * * * * * * *
 * Copyright by The HDF Group.                                               *
 * Copyright by the Board of Trustees of the University of Illinois.         *
 * All rights reserved.                                                      *
 *                                                                           *
 * This file is part of HDF5.  The full HDF5 copyright notice, including     *
 * terms governing use, modification, and redistribution, is contained in    *
 * the COPYING file, which can be found at the root of the source code       *
 * distribution tree, or in https://www.hdfgroup.org/licenses.               *
 * If you do not have access to either file, you may request a copy from     *
 * help@hdfgroup.org.                                                        *
 * * * * * * * * * * * * * * * * * * * * * * * * * * * * * * * * * * * * * * */

/*
 * Main driver of the Parallel HDF5 tests
 */

#include "testphdf5.h"

#ifndef PATH_MAX
#define PATH_MAX 512
#endif /* !PATH_MAX */

/* global variables */
int dim0;
int dim1;
int chunkdim0;
int chunkdim1;
int nerrors   = 0;               /* errors count */
int ndatasets = 300;             /* number of datasets to create*/
int ngroups   = 512;             /* number of groups to create in root
                                  * group. */
int facc_type       = FACC_MPIO; /*Test file access type */
int dxfer_coll_type = DXFER_COLLECTIVE_IO;

<<<<<<< HEAD
H5E_auto2_t old_func;        /* previous error handler */
void *      old_client_data; /* previous error handler arg.*/

=======
>>>>>>> 18bbd3f0
/* other option flags */

/* FILENAME and filenames must have the same number of names.
 * Use PARATESTFILE in general and use a separated filename only if the file
 * created in one test is accessed by a different test.
 * filenames[0] is reserved as the file name for PARATESTFILE.
 */
#define NFILENAME    2
#define PARATESTFILE filenames[0]
const char *FILENAME[NFILENAME] = {"ParaTest", NULL};
char        filenames[NFILENAME][PATH_MAX];
hid_t       fapl; /* file access property list */

#ifdef USE_PAUSE
/* pause the process for a moment to allow debugger to attach if desired. */
/* Will pause more if greenlight file is not persent but will eventually */
/* continue. */
#include <sys/types.h>
#include <sys/stat.h>

void
pause_proc(void)
{

    int       pid;
    h5_stat_t statbuf;
    char      greenlight[] = "go";
    int       maxloop      = 10;
    int       loops        = 0;
    int       time_int     = 10;

    /* mpi variables */
    int  mpi_size, mpi_rank;
    int  mpi_namelen;
    char mpi_name[MPI_MAX_PROCESSOR_NAME];

    pid = getpid();
    MPI_Comm_size(MPI_COMM_WORLD, &mpi_size);
    MPI_Comm_rank(MPI_COMM_WORLD, &mpi_rank);
    MPI_Get_processor_name(mpi_name, &mpi_namelen);

    if (MAINPROCESS)
        while ((HDstat(greenlight, &statbuf) == -1) && loops < maxloop) {
            if (!loops++) {
                HDprintf("Proc %d (%*s, %d): to debug, attach %d\n", mpi_rank, mpi_namelen, mpi_name, pid,
                         pid);
            }
            HDprintf("waiting(%ds) for file %s ...\n", time_int, greenlight);
            HDfflush(stdout);
            HDsleep(time_int);
        }
    MPI_Barrier(MPI_COMM_WORLD);
}

/* Use the Profile feature of MPI to call the pause_proc() */
int
MPI_Init(int *argc, char ***argv)
{
    int ret_code;
    ret_code = PMPI_Init(argc, argv);
    pause_proc();
    return (ret_code);
}
#endif /* USE_PAUSE */

/*
 * Show command usage
 */
static void
usage(void)
{
    HDprintf("    [-r] [-w] [-m<n_datasets>] [-n<n_groups>] "
             "[-o] [-f <prefix>] [-d <dim0> <dim1>]\n");
    HDprintf("\t-m<n_datasets>"
             "\tset number of datasets for the multiple dataset test\n");
    HDprintf("\t-n<n_groups>"
             "\tset number of groups for the multiple group test\n");
    HDprintf("\t-f <prefix>\tfilename prefix\n");
    HDprintf("\t-2\t\tuse Split-file together with MPIO\n");
    HDprintf("\t-d <factor0> <factor1>\tdataset dimensions factors. Defaults (%d,%d)\n", ROW_FACTOR,
             COL_FACTOR);
    HDprintf("\t-c <dim0> <dim1>\tdataset chunk dimensions. Defaults (dim0/10,dim1/10)\n");
    HDprintf("\n");
}

/*
 * parse the command line options
 */
static int
parse_options(int argc, char **argv)
{
    int mpi_size, mpi_rank; /* mpi variables */

    MPI_Comm_size(MPI_COMM_WORLD, &mpi_size);
    MPI_Comm_rank(MPI_COMM_WORLD, &mpi_rank);

    /* setup default chunk-size. Make sure sizes are > 0 */

    chunkdim0 = (dim0 + 9) / 10;
    chunkdim1 = (dim1 + 9) / 10;

    while (--argc) {
        if (**(++argv) != '-') {
            break;
        }
        else {
            switch (*(*argv + 1)) {
                case 'm':
                    ndatasets = atoi((*argv + 1) + 1);
                    if (ndatasets < 0) {
                        nerrors++;
                        return (1);
                    }
                    break;
                case 'n':
                    ngroups = atoi((*argv + 1) + 1);
                    if (ngroups < 0) {
                        nerrors++;
                        return (1);
                    }
                    break;
                case 'f':
                    if (--argc < 1) {
                        nerrors++;
                        return (1);
                    }
                    if (**(++argv) == '-') {
                        nerrors++;
                        return (1);
                    }
                    paraprefix = *argv;
                    break;
                case 'i': /* Collective MPI-IO access with independent IO  */
                    dxfer_coll_type = DXFER_INDEPENDENT_IO;
                    break;
                case '2': /* Use the split-file driver with MPIO access */
                    /* Can use $HDF5_METAPREFIX to define the */
                    /* meta-file-prefix. */
                    facc_type = FACC_MPIO | FACC_SPLIT;
                    break;
                case 'd': /* dimensizes */
                    if (--argc < 2) {
                        nerrors++;
                        return (1);
                    }
                    dim0 = atoi(*(++argv)) * mpi_size;
                    argc--;
                    dim1 = atoi(*(++argv)) * mpi_size;
                    /* set default chunkdim sizes too */
                    chunkdim0 = (dim0 + 9) / 10;
                    chunkdim1 = (dim1 + 9) / 10;
                    break;
                case 'c': /* chunk dimensions */
                    if (--argc < 2) {
                        nerrors++;
                        return (1);
                    }
                    chunkdim0 = atoi(*(++argv));
                    argc--;
                    chunkdim1 = atoi(*(++argv));
                    break;
                case 'h': /* print help message--return with nerrors set */
                    return (1);
                default:
                    HDprintf("Illegal option(%s)\n", *argv);
                    nerrors++;
                    return (1);
            }
        }
    } /*while*/

    /* check validity of dimension and chunk sizes */
    if (dim0 <= 0 || dim1 <= 0) {
        HDprintf("Illegal dim sizes (%d, %d)\n", dim0, dim1);
        nerrors++;
        return (1);
    }
    if (chunkdim0 <= 0 || chunkdim1 <= 0) {
        HDprintf("Illegal chunkdim sizes (%d, %d)\n", chunkdim0, chunkdim1);
        nerrors++;
        return (1);
    }

    /* Make sure datasets can be divided into equal portions by the processes */
    if ((dim0 % mpi_size) || (dim1 % mpi_size)) {
        if (MAINPROCESS)
            HDprintf("dim0(%d) and dim1(%d) must be multiples of processes(%d)\n", dim0, dim1, mpi_size);
        nerrors++;
        return (1);
    }

    /* compose the test filenames */
    {
        int i, n;

        n = sizeof(FILENAME) / sizeof(FILENAME[0]) - 1; /* exclude the NULL */

        for (i = 0; i < n; i++)
            if (h5_fixname(FILENAME[i], fapl, filenames[i], sizeof(filenames[i])) == NULL) {
                HDprintf("h5_fixname failed\n");
                nerrors++;
                return (1);
            }
        HDprintf("Test filenames are:\n");
        for (i = 0; i < n; i++)
            HDprintf("    %s\n", filenames[i]);
    }

    return (0);
}

/*
 * Create the appropriate File access property list
 */
hid_t
create_faccess_plist(MPI_Comm comm, MPI_Info info, int l_facc_type)
{
    hid_t  ret_pl = -1;
    herr_t ret;      /* generic return value */
    int    mpi_rank; /* mpi variables */

    /* need the rank for error checking macros */
    MPI_Comm_rank(MPI_COMM_WORLD, &mpi_rank);

    ret_pl = H5Pcreate(H5P_FILE_ACCESS);
    VRFY((ret_pl >= 0), "H5P_FILE_ACCESS");

    if (l_facc_type == FACC_DEFAULT)
        return (ret_pl);

    if (l_facc_type == FACC_MPIO) {
        /* set Parallel access with communicator */
        ret = H5Pset_fapl_mpio(ret_pl, comm, info);
        VRFY((ret >= 0), "");
        ret = H5Pset_all_coll_metadata_ops(ret_pl, TRUE);
        VRFY((ret >= 0), "");
        ret = H5Pset_coll_metadata_write(ret_pl, TRUE);
        VRFY((ret >= 0), "");
        return (ret_pl);
    }

    if (l_facc_type == (FACC_MPIO | FACC_SPLIT)) {
        hid_t mpio_pl;

        mpio_pl = H5Pcreate(H5P_FILE_ACCESS);
        VRFY((mpio_pl >= 0), "");
        /* set Parallel access with communicator */
        ret = H5Pset_fapl_mpio(mpio_pl, comm, info);
        VRFY((ret >= 0), "");

        /* setup file access template */
        ret_pl = H5Pcreate(H5P_FILE_ACCESS);
        VRFY((ret_pl >= 0), "");
        /* set Parallel access with communicator */
        ret = H5Pset_fapl_split(ret_pl, ".meta", mpio_pl, ".raw", mpio_pl);
        VRFY((ret >= 0), "H5Pset_fapl_split succeeded");
        H5Pclose(mpio_pl);
        return (ret_pl);
    }

    /* unknown file access types */
    return (ret_pl);
}

int
main(int argc, char **argv)
{
    int             mpi_size, mpi_rank; /* mpi variables */
    H5Ptest_param_t ndsets_params, ngroups_params;
    H5Ptest_param_t collngroups_params;
    H5Ptest_param_t io_mode_confusion_params;
    H5Ptest_param_t rr_obj_flush_confusion_params;

#ifndef H5_HAVE_WIN32_API
    /* Un-buffer the stdout and stderr */
    HDsetbuf(stderr, NULL);
    HDsetbuf(stdout, NULL);
#endif

    MPI_Init(&argc, &argv);
    MPI_Comm_size(MPI_COMM_WORLD, &mpi_size);
    MPI_Comm_rank(MPI_COMM_WORLD, &mpi_rank);

    dim0 = ROW_FACTOR * mpi_size;
    dim1 = COL_FACTOR * mpi_size;

    if (MAINPROCESS) {
        HDprintf("===================================\n");
        HDprintf("PHDF5 TESTS START\n");
        HDprintf("===================================\n");
    }

    /* Attempt to turn off atexit post processing so that in case errors
     * happen during the test and the process is aborted, it will not get
     * hang in the atexit post processing in which it may try to make MPI
     * calls.  By then, MPI calls may not work.
     */
    if (H5dont_atexit() < 0) {
        HDprintf("Failed to turn off atexit processing. Continue.\n");
    };
    H5open();
    h5_show_hostname();

    /* Initialize testing framework */
    TestInit(argv[0], usage, parse_options);

    /* Tests are generally arranged from least to most complexity... */
    AddTest("mpiodup", test_fapl_mpio_dup, NULL, "fapl_mpio duplicate", NULL);

    AddTest("split", test_split_comm_access, NULL, "dataset using split communicators", PARATESTFILE);

#ifdef PB_OUT /* temporary: disable page buffering when parallel */
    AddTest("page_buffer", test_page_buffer_access, NULL, "page buffer usage in parallel", PARATESTFILE);
#endif

    AddTest("props", test_file_properties, NULL, "Coll Metadata file property settings", PARATESTFILE);

    AddTest("idsetw", dataset_writeInd, NULL, "dataset independent write", PARATESTFILE);
    AddTest("idsetr", dataset_readInd, NULL, "dataset independent read", PARATESTFILE);

    AddTest("cdsetw", dataset_writeAll, NULL, "dataset collective write", PARATESTFILE);
    AddTest("cdsetr", dataset_readAll, NULL, "dataset collective read", PARATESTFILE);

    AddTest("eidsetw", extend_writeInd, NULL, "extendible dataset independent write", PARATESTFILE);
    AddTest("eidsetr", extend_readInd, NULL, "extendible dataset independent read", PARATESTFILE);
    AddTest("ecdsetw", extend_writeAll, NULL, "extendible dataset collective write", PARATESTFILE);
    AddTest("ecdsetr", extend_readAll, NULL, "extendible dataset collective read", PARATESTFILE);
    AddTest("eidsetw2", extend_writeInd2, NULL, "extendible dataset independent write #2", PARATESTFILE);
    AddTest("selnone", none_selection_chunk, NULL, "chunked dataset with none-selection", PARATESTFILE);
    AddTest("calloc", test_chunk_alloc, NULL, "parallel extend Chunked allocation on serial file",
            PARATESTFILE);
    AddTest("fltread", test_filter_read, NULL, "parallel read of dataset written serially with filters",
            PARATESTFILE);

#ifdef H5_HAVE_FILTER_DEFLATE
    AddTest("cmpdsetr", compress_readAll, NULL, "compressed dataset collective read", PARATESTFILE);
#endif /* H5_HAVE_FILTER_DEFLATE */

    AddTest("zerodsetr", zero_dim_dset, NULL, "zero dim dset", PARATESTFILE);

    ndsets_params.name  = PARATESTFILE;
    ndsets_params.count = ndatasets;
    AddTest("ndsetw", multiple_dset_write, NULL, "multiple datasets write", &ndsets_params);

    ngroups_params.name  = PARATESTFILE;
    ngroups_params.count = ngroups;
    AddTest("ngrpw", multiple_group_write, NULL, "multiple groups write", &ngroups_params);
    AddTest("ngrpr", multiple_group_read, NULL, "multiple groups read", &ngroups_params);

    AddTest("compact", compact_dataset, NULL, "compact dataset test", PARATESTFILE);

    collngroups_params.name  = PARATESTFILE;
    collngroups_params.count = ngroups;
    /* combined cngrpw and ingrpr tests because ingrpr reads file created by cngrpw. */
    AddTest("cngrpw-ingrpr", collective_group_write_independent_group_read, NULL,
            "collective grp/dset write - independent grp/dset read", &collngroups_params);
#ifndef H5_HAVE_WIN32_API
    AddTest("bigdset", big_dataset, NULL, "big dataset test", PARATESTFILE);
#else
    HDprintf("big dataset test will be skipped on Windows (JIRA HDDFV-8064)\n");
#endif
    AddTest("fill", dataset_fillvalue, NULL, "dataset fill value", PARATESTFILE);

    AddTest("cchunk1", coll_chunk1, NULL, "simple collective chunk io", PARATESTFILE);
    AddTest("cchunk2", coll_chunk2, NULL, "noncontiguous collective chunk io", PARATESTFILE);
    AddTest("cchunk3", coll_chunk3, NULL, "multi-chunk collective chunk io", PARATESTFILE);
    AddTest("cchunk4", coll_chunk4, NULL, "collective chunk io with partial non-selection ", PARATESTFILE);

    if ((mpi_size < 3) && MAINPROCESS) {
        HDprintf("Collective chunk IO optimization APIs ");
        HDprintf("needs at least 3 processes to participate\n");
        HDprintf("Collective chunk IO API tests will be skipped \n");
    }
    AddTest((mpi_size < 3) ? "-cchunk5" : "cchunk5", coll_chunk5, NULL,
            "linked chunk collective IO without optimization", PARATESTFILE);
    AddTest((mpi_size < 3) ? "-cchunk6" : "cchunk6", coll_chunk6, NULL,
            "multi-chunk collective IO with direct request", PARATESTFILE);
    AddTest((mpi_size < 3) ? "-cchunk7" : "cchunk7", coll_chunk7, NULL,
            "linked chunk collective IO with optimization", PARATESTFILE);
    AddTest((mpi_size < 3) ? "-cchunk8" : "cchunk8", coll_chunk8, NULL,
            "linked chunk collective IO transferring to multi-chunk", PARATESTFILE);
    AddTest((mpi_size < 3) ? "-cchunk9" : "cchunk9", coll_chunk9, NULL,
            "multiple chunk collective IO with optimization", PARATESTFILE);
    AddTest((mpi_size < 3) ? "-cchunk10" : "cchunk10", coll_chunk10, NULL,
            "multiple chunk collective IO transferring to independent IO", PARATESTFILE);

    /* irregular collective IO tests*/
    AddTest("ccontw", coll_irregular_cont_write, NULL, "collective irregular contiguous write", PARATESTFILE);
    AddTest("ccontr", coll_irregular_cont_read, NULL, "collective irregular contiguous read", PARATESTFILE);
    AddTest("cschunkw", coll_irregular_simple_chunk_write, NULL, "collective irregular simple chunk write",
            PARATESTFILE);
    AddTest("cschunkr", coll_irregular_simple_chunk_read, NULL, "collective irregular simple chunk read",
            PARATESTFILE);
    AddTest("ccchunkw", coll_irregular_complex_chunk_write, NULL, "collective irregular complex chunk write",
            PARATESTFILE);
    AddTest("ccchunkr", coll_irregular_complex_chunk_read, NULL, "collective irregular complex chunk read",
            PARATESTFILE);

    AddTest("null", null_dataset, NULL, "null dataset test", PARATESTFILE);

    io_mode_confusion_params.name  = PARATESTFILE;
    io_mode_confusion_params.count = 0; /* value not used */

    AddTest("I/Omodeconf", io_mode_confusion, NULL, "I/O mode confusion test -- hangs quickly on failure",
            &io_mode_confusion_params);

    if ((mpi_size < 3) && MAINPROCESS) {
        HDprintf("rr_obj_hdr_flush_confusion test needs at least 3 processes.\n");
        HDprintf("rr_obj_hdr_flush_confusion test will be skipped \n");
    }
    if (mpi_size > 2) {
        rr_obj_flush_confusion_params.name  = PARATESTFILE;
        rr_obj_flush_confusion_params.count = 0; /* value not used */
        AddTest("rrobjflushconf", rr_obj_hdr_flush_confusion, NULL,
                "round robin object header flush confusion test", &rr_obj_flush_confusion_params);
    }

    AddTest("alnbg1", chunk_align_bug_1, NULL, "Chunk allocation with alignment bug.", PARATESTFILE);

    AddTest("tldsc", lower_dim_size_comp_test, NULL,
            "test lower dim size comp in span tree to mpi derived type", PARATESTFILE);

    AddTest("lccio", link_chunk_collective_io_test, NULL, "test mpi derived type management", PARATESTFILE);

    AddTest("actualio", actual_io_mode_tests, NULL, "test actual io mode proprerty", PARATESTFILE);

    AddTest("nocolcause", no_collective_cause_tests, NULL, "test cause for broken collective io",
            PARATESTFILE);

    AddTest("edpl", test_plist_ed, NULL, "encode/decode Property Lists", NULL);
<<<<<<< HEAD
=======

    AddTest("extlink", external_links, NULL, "test external links", NULL);
>>>>>>> 18bbd3f0

    if ((mpi_size < 2) && MAINPROCESS) {
        HDprintf("File Image Ops daisy chain test needs at least 2 processes.\n");
        HDprintf("File Image Ops daisy chain test will be skipped \n");
    }
    AddTest((mpi_size < 2) ? "-fiodc" : "fiodc", file_image_daisy_chain_test, NULL,
            "file image ops daisy chain", NULL);

    if ((mpi_size < 2) && MAINPROCESS) {
        HDprintf("Atomicity tests need at least 2 processes to participate\n");
        HDprintf("8 is more recommended.. Atomicity tests will be skipped \n");
    }
    else if (facc_type != FACC_MPIO && MAINPROCESS) {
        HDprintf("Atomicity tests will not work with a non MPIO VFD\n");
    }
    else if (mpi_size >= 2 && facc_type == FACC_MPIO) {
        AddTest("atomicity", dataset_atomicity, NULL, "dataset atomic updates", PARATESTFILE);
    }

    AddTest("denseattr", test_dense_attr, NULL, "Store Dense Attributes", PARATESTFILE);

    AddTest("noselcollmdread", test_partial_no_selection_coll_md_read, NULL,
            "Collective Metadata read with some ranks having no selection", PARATESTFILE);
    AddTest("MC_coll_MD_read", test_multi_chunk_io_addrmap_issue, NULL,
            "Collective MD read with multi chunk I/O (H5D__chunk_addrmap)", PARATESTFILE);
    AddTest("LC_coll_MD_read", test_link_chunk_io_sort_chunk_issue, NULL,
            "Collective MD read with link chunk I/O (H5D__sort_chunk)", PARATESTFILE);

    /* Display testing information */
    TestInfo(argv[0]);

    /* setup file access property list */
    fapl = H5Pcreate(H5P_FILE_ACCESS);
    H5Pset_fapl_mpio(fapl, MPI_COMM_WORLD, MPI_INFO_NULL);

    /* Parse command line arguments */
    TestParseCmdLine(argc, argv);

    if (dxfer_coll_type == DXFER_INDEPENDENT_IO && MAINPROCESS) {
        HDprintf("===================================\n"
                 "   Using Independent I/O with file set view to replace collective I/O \n"
                 "===================================\n");
    }

    /* Perform requested testing */
    PerformTests();

    /* make sure all processes are finished before final report, cleanup
     * and exit.
     */
    MPI_Barrier(MPI_COMM_WORLD);

    /* Display test summary, if requested */
    if (MAINPROCESS && GetTestSummary())
        TestSummary();

    /* Clean up test files */
    h5_clean_files(FILENAME, fapl);

    nerrors += GetTestNumErrs();

    /* Gather errors from all processes */
    {
        int temp;
        MPI_Allreduce(&nerrors, &temp, 1, MPI_INT, MPI_MAX, MPI_COMM_WORLD);
        nerrors = temp;
    }

    if (MAINPROCESS) { /* only process 0 reports */
        HDprintf("===================================\n");
        if (nerrors)
            HDprintf("***PHDF5 tests detected %d errors***\n", nerrors);
        else
            HDprintf("PHDF5 tests finished with no errors\n");
        HDprintf("===================================\n");
    }

    /* close HDF5 library */
    H5close();

    /* Release test infrastructure */
    TestShutdown();

    /* MPI_Finalize must be called AFTER H5close which may use MPI calls */
    MPI_Finalize();

    /* cannot just return (nerrors) because exit code is limited to 1byte */
    return (nerrors != 0);
}<|MERGE_RESOLUTION|>--- conflicted
+++ resolved
@@ -33,12 +33,6 @@
 int facc_type       = FACC_MPIO; /*Test file access type */
 int dxfer_coll_type = DXFER_COLLECTIVE_IO;
 
-<<<<<<< HEAD
-H5E_auto2_t old_func;        /* previous error handler */
-void *      old_client_data; /* previous error handler arg.*/
-
-=======
->>>>>>> 18bbd3f0
 /* other option flags */
 
 /* FILENAME and filenames must have the same number of names.
@@ -469,11 +463,8 @@
             PARATESTFILE);
 
     AddTest("edpl", test_plist_ed, NULL, "encode/decode Property Lists", NULL);
-<<<<<<< HEAD
-=======
 
     AddTest("extlink", external_links, NULL, "test external links", NULL);
->>>>>>> 18bbd3f0
 
     if ((mpi_size < 2) && MAINPROCESS) {
         HDprintf("File Image Ops daisy chain test needs at least 2 processes.\n");
