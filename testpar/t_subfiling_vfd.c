--- conflicted
+++ resolved
@@ -1752,19 +1752,6 @@
 static void
 test_subfiling_h5fuse(void)
 {
-<<<<<<< HEAD
-    hsize_t start[1];
-    hsize_t count[1];
-    hsize_t dset_dims[1];
-    size_t  target_size;
-    hid_t   file_id   = H5I_INVALID_HID;
-    hid_t   fapl_id   = H5I_INVALID_HID;
-    hid_t   dset_id   = H5I_INVALID_HID;
-    hid_t   dxpl_id   = H5I_INVALID_HID;
-    hid_t   fspace_id = H5I_INVALID_HID;
-    void   *buf       = NULL;
-    int     skip_test = 0;
-=======
 #if defined(H5_HAVE_FORK) && defined(H5_HAVE_WAITPID)
     h5_stat_t file_info;
     uint64_t  file_inode;
@@ -1775,11 +1762,11 @@
     hid_t     file_id   = H5I_INVALID_HID;
     hid_t     fapl_id   = H5I_INVALID_HID;
     hid_t     dset_id   = H5I_INVALID_HID;
+    hid_t     dxpl_id   = H5I_INVALID_HID;
     hid_t     fspace_id = H5I_INVALID_HID;
     void     *buf       = NULL;
     int       skip_test = 0;
 #endif
->>>>>>> b7c80615
 
     curr_nerrors = nerrors;
 
