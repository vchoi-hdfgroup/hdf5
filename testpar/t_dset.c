/* * * * * * * * * * * * * * * * * * * * * * * * * * * * * * * * * * * * * * *
 * Copyright by The HDF Group.                                               *
 * Copyright by the Board of Trustees of the University of Illinois.         *
 * All rights reserved.                                                      *
 *                                                                           *
 * This file is part of HDF5.  The full HDF5 copyright notice, including     *
 * terms governing use, modification, and redistribution, is contained in    *
 * the COPYING file, which can be found at the root of the source code       *
 * distribution tree, or in https://www.hdfgroup.org/licenses.               *
 * If you do not have access to either file, you may request a copy from     *
 * help@hdfgroup.org.                                                        *
 * * * * * * * * * * * * * * * * * * * * * * * * * * * * * * * * * * * * * * */

/*
 * Parallel tests for datasets
 */

/*
 * Example of using the parallel HDF5 library to access datasets.
 *
 * This program contains three major parts.  Part 1 tests fixed dimension
 * datasets, for both independent and collective transfer modes.
 * Part 2 tests extendible datasets, for independent transfer mode
 * only.
 * Part 3 tests extendible datasets, for collective transfer mode
 * only.
 */

#include "testphdf5.h"

/*
 * The following are various utility routines used by the tests.
 */

/*
 * Setup the dimensions of the hyperslab.
 * Two modes--by rows or by columns.
 * Assume dimension rank is 2.
 * BYROW    divide into slabs of rows
 * BYCOL    divide into blocks of columns
 * ZROW        same as BYROW except process 0 gets 0 rows
 * ZCOL        same as BYCOL except process 0 gets 0 columns
 */
static void
slab_set(int mpi_rank, int mpi_size, hsize_t start[], hsize_t count[], hsize_t stride[], hsize_t block[],
         int mode)
{
    switch (mode) {
        case BYROW:
            /* Each process takes a slabs of rows. */
            block[0]  = (hsize_t)(dim0 / mpi_size);
            block[1]  = (hsize_t)dim1;
            stride[0] = block[0];
            stride[1] = block[1];
            count[0]  = 1;
            count[1]  = 1;
            start[0]  = (hsize_t)mpi_rank * block[0];
            start[1]  = 0;
            if (VERBOSE_MED)
                HDprintf("slab_set BYROW\n");
            break;
        case BYCOL:
            /* Each process takes a block of columns. */
            block[0]  = (hsize_t)dim0;
            block[1]  = (hsize_t)(dim1 / mpi_size);
            stride[0] = block[0];
            stride[1] = block[1];
            count[0]  = 1;
            count[1]  = 1;
            start[0]  = 0;
            start[1]  = (hsize_t)mpi_rank * block[1];
            if (VERBOSE_MED)
                HDprintf("slab_set BYCOL\n");
            break;
        case ZROW:
            /* Similar to BYROW except process 0 gets 0 row */
            block[0]  = (hsize_t)(mpi_rank ? dim0 / mpi_size : 0);
            block[1]  = (hsize_t)dim1;
            stride[0] = (mpi_rank ? block[0] : 1); /* avoid setting stride to 0 */
            stride[1] = block[1];
            count[0]  = 1;
            count[1]  = 1;
            start[0]  = (mpi_rank ? (hsize_t)mpi_rank * block[0] : 0);
            start[1]  = 0;
            if (VERBOSE_MED)
                HDprintf("slab_set ZROW\n");
            break;
        case ZCOL:
            /* Similar to BYCOL except process 0 gets 0 column */
            block[0]  = (hsize_t)dim0;
            block[1]  = (hsize_t)(mpi_rank ? dim1 / mpi_size : 0);
            stride[0] = block[0];
            stride[1] = (hsize_t)(mpi_rank ? block[1] : 1); /* avoid setting stride to 0 */
            count[0]  = 1;
            count[1]  = 1;
            start[0]  = 0;
            start[1]  = (mpi_rank ? (hsize_t)mpi_rank * block[1] : 0);
            if (VERBOSE_MED)
                HDprintf("slab_set ZCOL\n");
            break;
        default:
            /* Unknown mode.  Set it to cover the whole dataset. */
            HDprintf("unknown slab_set mode (%d)\n", mode);
            block[0]  = (hsize_t)dim0;
            block[1]  = (hsize_t)dim1;
            stride[0] = block[0];
            stride[1] = block[1];
            count[0]  = 1;
            count[1]  = 1;
            start[0]  = 0;
            start[1]  = 0;
            if (VERBOSE_MED)
                HDprintf("slab_set wholeset\n");
            break;
    }
    if (VERBOSE_MED) {
        HDprintf("start[]=(%lu,%lu), count[]=(%lu,%lu), stride[]=(%lu,%lu), block[]=(%lu,%lu), total "
                 "datapoints=%lu\n",
                 (unsigned long)start[0], (unsigned long)start[1], (unsigned long)count[0],
                 (unsigned long)count[1], (unsigned long)stride[0], (unsigned long)stride[1],
                 (unsigned long)block[0], (unsigned long)block[1],
                 (unsigned long)(block[0] * block[1] * count[0] * count[1]));
    }
}

/*
 * Setup the coordinates for point selection.
 */
void
point_set(hsize_t start[], hsize_t count[], hsize_t stride[], hsize_t block[], size_t num_points,
          hsize_t coords[], int order)
{
    hsize_t i, j, k = 0, m, n, s1, s2;

    HDcompile_assert(RANK == 2);

    if (OUT_OF_ORDER == order)
        k = (num_points * RANK) - 1;
    else if (IN_ORDER == order)
        k = 0;

    s1 = start[0];
    s2 = start[1];

    for (i = 0; i < count[0]; i++)
        for (j = 0; j < count[1]; j++)
            for (m = 0; m < block[0]; m++)
                for (n = 0; n < block[1]; n++)
                    if (OUT_OF_ORDER == order) {
                        coords[k--] = s2 + (stride[1] * j) + n;
                        coords[k--] = s1 + (stride[0] * i) + m;
                    }
                    else if (IN_ORDER == order) {
                        coords[k++] = s1 + stride[0] * i + m;
                        coords[k++] = s2 + stride[1] * j + n;
                    }

    if (VERBOSE_MED) {
        HDprintf("start[]=(%lu, %lu), count[]=(%lu, %lu), stride[]=(%lu, %lu), block[]=(%lu, %lu), total "
                 "datapoints=%lu\n",
                 (unsigned long)start[0], (unsigned long)start[1], (unsigned long)count[0],
                 (unsigned long)count[1], (unsigned long)stride[0], (unsigned long)stride[1],
                 (unsigned long)block[0], (unsigned long)block[1],
                 (unsigned long)(block[0] * block[1] * count[0] * count[1]));
        k = 0;
        for (i = 0; i < num_points; i++) {
            HDprintf("(%d, %d)\n", (int)coords[k], (int)coords[k + 1]);
            k += 2;
        }
    }
}

/*
 * Fill the dataset with trivial data for testing.
 * Assume dimension rank is 2 and data is stored contiguous.
 */
static void
dataset_fill(hsize_t start[], hsize_t block[], DATATYPE *dataset)
{
    DATATYPE *dataptr = dataset;
    hsize_t   i, j;

    /* put some trivial data in the data_array */
    for (i = 0; i < block[0]; i++) {
        for (j = 0; j < block[1]; j++) {
            *dataptr = (DATATYPE)((i + start[0]) * 100 + (j + start[1] + 1));
            dataptr++;
        }
    }
}

/*
 * Print the content of the dataset.
 */
static void
dataset_print(hsize_t start[], hsize_t block[], DATATYPE *dataset)
{
    DATATYPE *dataptr = dataset;
    hsize_t   i, j;

    /* print the column heading */
    HDprintf("%-8s", "Cols:");
    for (j = 0; j < block[1]; j++) {
        HDprintf("%3lu ", (unsigned long)(start[1] + j));
    }
    HDprintf("\n");

    /* print the slab data */
    for (i = 0; i < block[0]; i++) {
        HDprintf("Row %2lu: ", (unsigned long)(i + start[0]));
        for (j = 0; j < block[1]; j++) {
            HDprintf("%03d ", *dataptr++);
        }
        HDprintf("\n");
    }
}

/*
 * Print the content of the dataset.
 */
int
dataset_vrfy(hsize_t start[], hsize_t count[], hsize_t stride[], hsize_t block[], DATATYPE *dataset,
             DATATYPE *original)
{
    hsize_t i, j;
    int     vrfyerrs;

    /* print it if VERBOSE_MED */
    if (VERBOSE_MED) {
        HDprintf("dataset_vrfy dumping:::\n");
        HDprintf("start(%lu, %lu), count(%lu, %lu), stride(%lu, %lu), block(%lu, %lu)\n",
                 (unsigned long)start[0], (unsigned long)start[1], (unsigned long)count[0],
                 (unsigned long)count[1], (unsigned long)stride[0], (unsigned long)stride[1],
                 (unsigned long)block[0], (unsigned long)block[1]);
        HDprintf("original values:\n");
        dataset_print(start, block, original);
        HDprintf("compared values:\n");
        dataset_print(start, block, dataset);
    }

    vrfyerrs = 0;
    for (i = 0; i < block[0]; i++) {
        for (j = 0; j < block[1]; j++) {
            if (*dataset != *original) {
                if (vrfyerrs++ < MAX_ERR_REPORT || VERBOSE_MED) {
                    HDprintf("Dataset Verify failed at [%lu][%lu](row %lu, col %lu): expect %d, got %d\n",
                             (unsigned long)i, (unsigned long)j, (unsigned long)(i + start[0]),
                             (unsigned long)(j + start[1]), *(original), *(dataset));
                }
                dataset++;
                original++;
            }
        }
    }
    if (vrfyerrs > MAX_ERR_REPORT && !VERBOSE_MED)
        HDprintf("[more errors ...]\n");
    if (vrfyerrs)
        HDprintf("%d errors found in dataset_vrfy\n", vrfyerrs);
    return (vrfyerrs);
}

/*
 * Part 1.a--Independent read/write for fixed dimension datasets.
 */

/*
 * Example of using the parallel HDF5 library to create two datasets
 * in one HDF5 files with parallel MPIO access support.
 * The Datasets are of sizes (number-of-mpi-processes x dim0) x dim1.
 * Each process controls only a slab of size dim0 x dim1 within each
 * dataset.
 */

void
dataset_writeInd(void)
{
    hid_t       fid;                /* HDF5 file ID */
    hid_t       acc_tpl;            /* File access templates */
    hid_t       sid;                /* Dataspace ID */
    hid_t       file_dataspace;     /* File dataspace ID */
    hid_t       mem_dataspace;      /* memory dataspace ID */
    hid_t       dataset1, dataset2; /* Dataset ID */
    hsize_t     dims[RANK];         /* dataset dim sizes */
    DATATYPE *  data_array1 = NULL; /* data buffer */
    const char *filename;

    hsize_t start[RANK];               /* for hyperslab setting */
    hsize_t count[RANK], stride[RANK]; /* for hyperslab setting */
    hsize_t block[RANK];               /* for hyperslab setting */

    herr_t ret; /* Generic return value */
    int    mpi_size, mpi_rank;

    MPI_Comm comm = MPI_COMM_WORLD;
    MPI_Info info = MPI_INFO_NULL;

    filename = GetTestParameters();
    if (VERBOSE_MED)
        HDprintf("Independent write test on file %s\n", filename);

    /* set up MPI parameters */
    MPI_Comm_size(MPI_COMM_WORLD, &mpi_size);
    MPI_Comm_rank(MPI_COMM_WORLD, &mpi_rank);

    /* allocate memory for data buffer */
    data_array1 = (DATATYPE *)HDmalloc((size_t)dim0 * (size_t)dim1 * sizeof(DATATYPE));
    VRFY((data_array1 != NULL), "data_array1 HDmalloc succeeded");

    /* ----------------------------------------
     * CREATE AN HDF5 FILE WITH PARALLEL ACCESS
     * ---------------------------------------*/
    /* setup file access template */
    acc_tpl = create_faccess_plist(comm, info, facc_type);
    VRFY((acc_tpl >= 0), "");

    /* create the file collectively */
    fid = H5Fcreate(filename, H5F_ACC_TRUNC, H5P_DEFAULT, acc_tpl);
    VRFY((fid >= 0), "H5Fcreate succeeded");

    /* Release file-access template */
    ret = H5Pclose(acc_tpl);
    VRFY((ret >= 0), "");

    /* ---------------------------------------------
     * Define the dimensions of the overall datasets
     * and the slabs local to the MPI process.
     * ------------------------------------------- */
    /* setup dimensionality object */
    dims[0] = (hsize_t)dim0;
    dims[1] = (hsize_t)dim1;
    sid     = H5Screate_simple(RANK, dims, NULL);
    VRFY((sid >= 0), "H5Screate_simple succeeded");

    /* create a dataset collectively */
    dataset1 = H5Dcreate2(fid, DATASETNAME1, H5T_NATIVE_INT, sid, H5P_DEFAULT, H5P_DEFAULT, H5P_DEFAULT);
    VRFY((dataset1 >= 0), "H5Dcreate2 succeeded");

    /* create another dataset collectively */
    dataset2 = H5Dcreate2(fid, DATASETNAME2, H5T_NATIVE_INT, sid, H5P_DEFAULT, H5P_DEFAULT, H5P_DEFAULT);
    VRFY((dataset2 >= 0), "H5Dcreate2 succeeded");

    /*
     * To test the independent orders of writes between processes, all
     * even number processes write to dataset1 first, then dataset2.
     * All odd number processes write to dataset2 first, then dataset1.
     */

    /* set up dimensions of the slab this process accesses */
    slab_set(mpi_rank, mpi_size, start, count, stride, block, BYROW);

    /* put some trivial data in the data_array */
    dataset_fill(start, block, data_array1);
    MESG("data_array initialized");

    /* create a file dataspace independently */
    file_dataspace = H5Dget_space(dataset1);
    VRFY((file_dataspace >= 0), "H5Dget_space succeeded");
    ret = H5Sselect_hyperslab(file_dataspace, H5S_SELECT_SET, start, stride, count, block);
    VRFY((ret >= 0), "H5Sset_hyperslab succeeded");

    /* create a memory dataspace independently */
    mem_dataspace = H5Screate_simple(RANK, block, NULL);
    VRFY((mem_dataspace >= 0), "");

    /* write data independently */
    ret = H5Dwrite(dataset1, H5T_NATIVE_INT, mem_dataspace, file_dataspace, H5P_DEFAULT, data_array1);
    VRFY((ret >= 0), "H5Dwrite dataset1 succeeded");
    /* write data independently */
    ret = H5Dwrite(dataset2, H5T_NATIVE_INT, mem_dataspace, file_dataspace, H5P_DEFAULT, data_array1);
    VRFY((ret >= 0), "H5Dwrite dataset2 succeeded");

    /* setup dimensions again to write with zero rows for process 0 */
    if (VERBOSE_MED)
        HDprintf("writeInd by some with zero row\n");
    slab_set(mpi_rank, mpi_size, start, count, stride, block, ZROW);
    ret = H5Sselect_hyperslab(file_dataspace, H5S_SELECT_SET, start, stride, count, block);
    VRFY((ret >= 0), "H5Sset_hyperslab succeeded");
    /* need to make mem_dataspace to match for process 0 */
    if (MAINPROCESS) {
        ret = H5Sselect_hyperslab(mem_dataspace, H5S_SELECT_SET, start, stride, count, block);
        VRFY((ret >= 0), "H5Sset_hyperslab mem_dataspace succeeded");
    }
    MESG("writeInd by some with zero row");
    if ((mpi_rank / 2) * 2 != mpi_rank) {
        ret = H5Dwrite(dataset1, H5T_NATIVE_INT, mem_dataspace, file_dataspace, H5P_DEFAULT, data_array1);
        VRFY((ret >= 0), "H5Dwrite dataset1 by ZROW succeeded");
    }
#ifdef BARRIER_CHECKS
    MPI_Barrier(MPI_COMM_WORLD);
#endif /* BARRIER_CHECKS */

    /* release dataspace ID */
    H5Sclose(file_dataspace);

    /* close dataset collectively */
    ret = H5Dclose(dataset1);
    VRFY((ret >= 0), "H5Dclose1 succeeded");
    ret = H5Dclose(dataset2);
    VRFY((ret >= 0), "H5Dclose2 succeeded");

    /* release all IDs created */
    H5Sclose(sid);

    /* close the file collectively */
    H5Fclose(fid);

    /* release data buffers */
    if (data_array1)
        HDfree(data_array1);
}

/* Example of using the parallel HDF5 library to read a dataset */
void
dataset_readInd(void)
{
    hid_t       fid;                 /* HDF5 file ID */
    hid_t       acc_tpl;             /* File access templates */
    hid_t       file_dataspace;      /* File dataspace ID */
    hid_t       mem_dataspace;       /* memory dataspace ID */
    hid_t       dataset1, dataset2;  /* Dataset ID */
    DATATYPE *  data_array1  = NULL; /* data buffer */
    DATATYPE *  data_origin1 = NULL; /* expected data buffer */
    const char *filename;

    hsize_t start[RANK];               /* for hyperslab setting */
    hsize_t count[RANK], stride[RANK]; /* for hyperslab setting */
    hsize_t block[RANK];               /* for hyperslab setting */

    herr_t ret; /* Generic return value */
    int    mpi_size, mpi_rank;

    MPI_Comm comm = MPI_COMM_WORLD;
    MPI_Info info = MPI_INFO_NULL;

    filename = GetTestParameters();
    if (VERBOSE_MED)
        HDprintf("Independent read test on file %s\n", filename);

    /* set up MPI parameters */
    MPI_Comm_size(MPI_COMM_WORLD, &mpi_size);
    MPI_Comm_rank(MPI_COMM_WORLD, &mpi_rank);

    /* allocate memory for data buffer */
    data_array1 = (DATATYPE *)HDmalloc((size_t)dim0 * (size_t)dim1 * sizeof(DATATYPE));
    VRFY((data_array1 != NULL), "data_array1 HDmalloc succeeded");
    data_origin1 = (DATATYPE *)HDmalloc((size_t)dim0 * (size_t)dim1 * sizeof(DATATYPE));
    VRFY((data_origin1 != NULL), "data_origin1 HDmalloc succeeded");

    /* setup file access template */
    acc_tpl = create_faccess_plist(comm, info, facc_type);
    VRFY((acc_tpl >= 0), "");

    /* open the file collectively */
    fid = H5Fopen(filename, H5F_ACC_RDONLY, acc_tpl);
    VRFY((fid >= 0), "");

    /* Release file-access template */
    ret = H5Pclose(acc_tpl);
    VRFY((ret >= 0), "");

    /* open the dataset1 collectively */
    dataset1 = H5Dopen2(fid, DATASETNAME1, H5P_DEFAULT);
    VRFY((dataset1 >= 0), "");

    /* open another dataset collectively */
    dataset2 = H5Dopen2(fid, DATASETNAME1, H5P_DEFAULT);
    VRFY((dataset2 >= 0), "");

    /* set up dimensions of the slab this process accesses */
    slab_set(mpi_rank, mpi_size, start, count, stride, block, BYROW);

    /* create a file dataspace independently */
    file_dataspace = H5Dget_space(dataset1);
    VRFY((file_dataspace >= 0), "");
    ret = H5Sselect_hyperslab(file_dataspace, H5S_SELECT_SET, start, stride, count, block);
    VRFY((ret >= 0), "");

    /* create a memory dataspace independently */
    mem_dataspace = H5Screate_simple(RANK, block, NULL);
    VRFY((mem_dataspace >= 0), "");

    /* fill dataset with test data */
    dataset_fill(start, block, data_origin1);

    /* read data independently */
    ret = H5Dread(dataset1, H5T_NATIVE_INT, mem_dataspace, file_dataspace, H5P_DEFAULT, data_array1);
    VRFY((ret >= 0), "");

    /* verify the read data with original expected data */
    ret = dataset_vrfy(start, count, stride, block, data_array1, data_origin1);
    if (ret)
        nerrors++;

    /* read data independently */
    ret = H5Dread(dataset2, H5T_NATIVE_INT, mem_dataspace, file_dataspace, H5P_DEFAULT, data_array1);
    VRFY((ret >= 0), "");

    /* verify the read data with original expected data */
    ret = dataset_vrfy(start, count, stride, block, data_array1, data_origin1);
    if (ret)
        nerrors++;

    /* close dataset collectively */
    ret = H5Dclose(dataset1);
    VRFY((ret >= 0), "");
    ret = H5Dclose(dataset2);
    VRFY((ret >= 0), "");

    /* release all IDs created */
    H5Sclose(file_dataspace);

    /* close the file collectively */
    H5Fclose(fid);

    /* release data buffers */
    if (data_array1)
        HDfree(data_array1);
    if (data_origin1)
        HDfree(data_origin1);
}

/*
 * Part 1.b--Collective read/write for fixed dimension datasets.
 */

/*
 * Example of using the parallel HDF5 library to create two datasets
 * in one HDF5 file with collective parallel access support.
 * The Datasets are of sizes (number-of-mpi-processes x dim0) x dim1.
 * Each process controls only a slab of size dim0 x dim1 within each
 * dataset. [Note: not so yet.  Datasets are of sizes dim0xdim1 and
 * each process controls a hyperslab within.]
 */

void
dataset_writeAll(void)
{
    hid_t       fid;                                    /* HDF5 file ID */
    hid_t       acc_tpl;                                /* File access templates */
    hid_t       xfer_plist;                             /* Dataset transfer properties list */
    hid_t       sid;                                    /* Dataspace ID */
    hid_t       file_dataspace;                         /* File dataspace ID */
    hid_t       mem_dataspace;                          /* memory dataspace ID */
    hid_t       dataset1, dataset2, dataset3, dataset4; /* Dataset ID */
    hid_t       dataset5, dataset6, dataset7;           /* Dataset ID */
    hid_t       datatype;                               /* Datatype ID */
    hsize_t     dims[RANK];                             /* dataset dim sizes */
    DATATYPE *  data_array1 = NULL;                     /* data buffer */
    const char *filename;

    hsize_t start[RANK];               /* for hyperslab setting */
    hsize_t count[RANK], stride[RANK]; /* for hyperslab setting */
    hsize_t block[RANK];               /* for hyperslab setting */

    size_t   num_points;    /* for point selection */
    hsize_t *coords = NULL; /* for point selection */
    hsize_t  current_dims;  /* for point selection */

    herr_t ret; /* Generic return value */
    int    mpi_size, mpi_rank;

    MPI_Comm comm = MPI_COMM_WORLD;
    MPI_Info info = MPI_INFO_NULL;

    filename = GetTestParameters();
    if (VERBOSE_MED)
        HDprintf("Collective write test on file %s\n", filename);

    /* set up MPI parameters */
    MPI_Comm_size(MPI_COMM_WORLD, &mpi_size);
    MPI_Comm_rank(MPI_COMM_WORLD, &mpi_rank);

    /* set up the coords array selection */
    num_points = (size_t)dim1;
    coords     = (hsize_t *)HDmalloc((size_t)dim1 * (size_t)RANK * sizeof(hsize_t));
    VRFY((coords != NULL), "coords malloc succeeded");

    /* allocate memory for data buffer */
    data_array1 = (DATATYPE *)HDmalloc((size_t)dim0 * (size_t)dim1 * sizeof(DATATYPE));
    VRFY((data_array1 != NULL), "data_array1 HDmalloc succeeded");

    /* -------------------
     * START AN HDF5 FILE
     * -------------------*/
    /* setup file access template */
    acc_tpl = create_faccess_plist(comm, info, facc_type);
    VRFY((acc_tpl >= 0), "");

    /* create the file collectively */
    fid = H5Fcreate(filename, H5F_ACC_TRUNC, H5P_DEFAULT, acc_tpl);
    VRFY((fid >= 0), "H5Fcreate succeeded");

    /* Release file-access template */
    ret = H5Pclose(acc_tpl);
    VRFY((ret >= 0), "");

    /* --------------------------
     * Define the dimensions of the overall datasets
     * and create the dataset
     * ------------------------- */
    /* setup 2-D dimensionality object */
    dims[0] = (hsize_t)dim0;
    dims[1] = (hsize_t)dim1;
    sid     = H5Screate_simple(RANK, dims, NULL);
    VRFY((sid >= 0), "H5Screate_simple succeeded");

    /* create a dataset collectively */
    dataset1 = H5Dcreate2(fid, DATASETNAME1, H5T_NATIVE_INT, sid, H5P_DEFAULT, H5P_DEFAULT, H5P_DEFAULT);
    VRFY((dataset1 >= 0), "H5Dcreate2 succeeded");

    /* create another dataset collectively */
    datatype = H5Tcopy(H5T_NATIVE_INT);
    ret      = H5Tset_order(datatype, H5T_ORDER_LE);
    VRFY((ret >= 0), "H5Tset_order succeeded");

    dataset2 = H5Dcreate2(fid, DATASETNAME2, datatype, sid, H5P_DEFAULT, H5P_DEFAULT, H5P_DEFAULT);
    VRFY((dataset2 >= 0), "H5Dcreate2 2 succeeded");

    /* create a third dataset collectively */
    dataset3 = H5Dcreate2(fid, DATASETNAME3, H5T_NATIVE_INT, sid, H5P_DEFAULT, H5P_DEFAULT, H5P_DEFAULT);
    VRFY((dataset3 >= 0), "H5Dcreate2 succeeded");

    dataset5 = H5Dcreate2(fid, DATASETNAME7, H5T_NATIVE_INT, sid, H5P_DEFAULT, H5P_DEFAULT, H5P_DEFAULT);
    VRFY((dataset5 >= 0), "H5Dcreate2 succeeded");
    dataset6 = H5Dcreate2(fid, DATASETNAME8, H5T_NATIVE_INT, sid, H5P_DEFAULT, H5P_DEFAULT, H5P_DEFAULT);
    VRFY((dataset6 >= 0), "H5Dcreate2 succeeded");
    dataset7 = H5Dcreate2(fid, DATASETNAME9, H5T_NATIVE_INT, sid, H5P_DEFAULT, H5P_DEFAULT, H5P_DEFAULT);
    VRFY((dataset7 >= 0), "H5Dcreate2 succeeded");

    /* release 2-D space ID created */
    H5Sclose(sid);

    /* setup scalar dimensionality object */
    sid = H5Screate(H5S_SCALAR);
    VRFY((sid >= 0), "H5Screate succeeded");

    /* create a fourth dataset collectively */
    dataset4 = H5Dcreate2(fid, DATASETNAME4, H5T_NATIVE_INT, sid, H5P_DEFAULT, H5P_DEFAULT, H5P_DEFAULT);
    VRFY((dataset4 >= 0), "H5Dcreate2 succeeded");

    /* release scalar space ID created */
    H5Sclose(sid);

    /*
     * Set up dimensions of the slab this process accesses.
     */

    /* Dataset1: each process takes a block of rows. */
    slab_set(mpi_rank, mpi_size, start, count, stride, block, BYROW);

    /* create a file dataspace independently */
    file_dataspace = H5Dget_space(dataset1);
    VRFY((file_dataspace >= 0), "H5Dget_space succeeded");
    ret = H5Sselect_hyperslab(file_dataspace, H5S_SELECT_SET, start, stride, count, block);
    VRFY((ret >= 0), "H5Sset_hyperslab succeeded");

    /* create a memory dataspace independently */
    mem_dataspace = H5Screate_simple(RANK, block, NULL);
    VRFY((mem_dataspace >= 0), "");

    /* fill the local slab with some trivial data */
    dataset_fill(start, block, data_array1);
    MESG("data_array initialized");
    if (VERBOSE_MED) {
        MESG("data_array created");
        dataset_print(start, block, data_array1);
    }

    /* set up the collective transfer properties list */
    xfer_plist = H5Pcreate(H5P_DATASET_XFER);
    VRFY((xfer_plist >= 0), "H5Pcreate xfer succeeded");
    ret = H5Pset_dxpl_mpio(xfer_plist, H5FD_MPIO_COLLECTIVE);
    VRFY((ret >= 0), "H5Pset_dxpl_mpio succeeded");
    if (dxfer_coll_type == DXFER_INDEPENDENT_IO) {
        ret = H5Pset_dxpl_mpio_collective_opt(xfer_plist, H5FD_MPIO_INDIVIDUAL_IO);
        VRFY((ret >= 0), "set independent IO collectively succeeded");
    }

    /* write data collectively */
    MESG("writeAll by Row");
    ret = H5Dwrite(dataset1, H5T_NATIVE_INT, mem_dataspace, file_dataspace, xfer_plist, data_array1);
    VRFY((ret >= 0), "H5Dwrite dataset1 succeeded");

    /* setup dimensions again to writeAll with zero rows for process 0 */
    if (VERBOSE_MED)
        HDprintf("writeAll by some with zero row\n");
    slab_set(mpi_rank, mpi_size, start, count, stride, block, ZROW);
    ret = H5Sselect_hyperslab(file_dataspace, H5S_SELECT_SET, start, stride, count, block);
    VRFY((ret >= 0), "H5Sset_hyperslab succeeded");
    /* need to make mem_dataspace to match for process 0 */
    if (MAINPROCESS) {
        ret = H5Sselect_hyperslab(mem_dataspace, H5S_SELECT_SET, start, stride, count, block);
        VRFY((ret >= 0), "H5Sset_hyperslab mem_dataspace succeeded");
    }
    MESG("writeAll by some with zero row");
    ret = H5Dwrite(dataset1, H5T_NATIVE_INT, mem_dataspace, file_dataspace, xfer_plist, data_array1);
    VRFY((ret >= 0), "H5Dwrite dataset1 by ZROW succeeded");

    /* release all temporary handles. */
    /* Could have used them for dataset2 but it is cleaner */
    /* to create them again.*/
    H5Sclose(file_dataspace);
    H5Sclose(mem_dataspace);
    H5Pclose(xfer_plist);

    /* Dataset2: each process takes a block of columns. */
    slab_set(mpi_rank, mpi_size, start, count, stride, block, BYCOL);

    /* put some trivial data in the data_array */
    dataset_fill(start, block, data_array1);
    MESG("data_array initialized");
    if (VERBOSE_MED) {
        MESG("data_array created");
        dataset_print(start, block, data_array1);
    }

    /* create a file dataspace independently */
    file_dataspace = H5Dget_space(dataset1);
    VRFY((file_dataspace >= 0), "H5Dget_space succeeded");
    ret = H5Sselect_hyperslab(file_dataspace, H5S_SELECT_SET, start, stride, count, block);
    VRFY((ret >= 0), "H5Sset_hyperslab succeeded");

    /* create a memory dataspace independently */
    mem_dataspace = H5Screate_simple(RANK, block, NULL);
    VRFY((mem_dataspace >= 0), "");

    /* fill the local slab with some trivial data */
    dataset_fill(start, block, data_array1);
    MESG("data_array initialized");
    if (VERBOSE_MED) {
        MESG("data_array created");
        dataset_print(start, block, data_array1);
    }

    /* set up the collective transfer properties list */
    xfer_plist = H5Pcreate(H5P_DATASET_XFER);
    VRFY((xfer_plist >= 0), "");
    ret = H5Pset_dxpl_mpio(xfer_plist, H5FD_MPIO_COLLECTIVE);
    VRFY((ret >= 0), "H5Pcreate xfer succeeded");
    if (dxfer_coll_type == DXFER_INDEPENDENT_IO) {
        ret = H5Pset_dxpl_mpio_collective_opt(xfer_plist, H5FD_MPIO_INDIVIDUAL_IO);
        VRFY((ret >= 0), "set independent IO collectively succeeded");
    }

    /* write data independently */
    ret = H5Dwrite(dataset2, H5T_NATIVE_INT, mem_dataspace, file_dataspace, xfer_plist, data_array1);
    VRFY((ret >= 0), "H5Dwrite dataset2 succeeded");

    /* setup dimensions again to writeAll with zero columns for process 0 */
    if (VERBOSE_MED)
        HDprintf("writeAll by some with zero col\n");
    slab_set(mpi_rank, mpi_size, start, count, stride, block, ZCOL);
    ret = H5Sselect_hyperslab(file_dataspace, H5S_SELECT_SET, start, stride, count, block);
    VRFY((ret >= 0), "H5Sset_hyperslab succeeded");
    /* need to make mem_dataspace to match for process 0 */
    if (MAINPROCESS) {
        ret = H5Sselect_hyperslab(mem_dataspace, H5S_SELECT_SET, start, stride, count, block);
        VRFY((ret >= 0), "H5Sset_hyperslab mem_dataspace succeeded");
    }
    MESG("writeAll by some with zero col");
    ret = H5Dwrite(dataset1, H5T_NATIVE_INT, mem_dataspace, file_dataspace, xfer_plist, data_array1);
    VRFY((ret >= 0), "H5Dwrite dataset1 by ZCOL succeeded");

    /* release all temporary handles. */
    /* Could have used them for dataset3 but it is cleaner */
    /* to create them again.*/
    H5Sclose(file_dataspace);
    H5Sclose(mem_dataspace);
    H5Pclose(xfer_plist);

    /* Dataset3: each process takes a block of rows, except process zero uses "none" selection. */
    slab_set(mpi_rank, mpi_size, start, count, stride, block, BYROW);

    /* create a file dataspace independently */
    file_dataspace = H5Dget_space(dataset3);
    VRFY((file_dataspace >= 0), "H5Dget_space succeeded");
    if (MAINPROCESS) {
        ret = H5Sselect_none(file_dataspace);
        VRFY((ret >= 0), "H5Sselect_none file_dataspace succeeded");
    } /* end if */
    else {
        ret = H5Sselect_hyperslab(file_dataspace, H5S_SELECT_SET, start, stride, count, block);
        VRFY((ret >= 0), "H5Sselect_hyperslab succeeded");
    } /* end else */

    /* create a memory dataspace independently */
    mem_dataspace = H5Screate_simple(RANK, block, NULL);
    VRFY((mem_dataspace >= 0), "");
    if (MAINPROCESS) {
        ret = H5Sselect_none(mem_dataspace);
        VRFY((ret >= 0), "H5Sselect_none mem_dataspace succeeded");
    } /* end if */

    /* fill the local slab with some trivial data */
    dataset_fill(start, block, data_array1);
    MESG("data_array initialized");
    if (VERBOSE_MED) {
        MESG("data_array created");
        dataset_print(start, block, data_array1);
    } /* end if */

    /* set up the collective transfer properties list */
    xfer_plist = H5Pcreate(H5P_DATASET_XFER);
    VRFY((xfer_plist >= 0), "");
    ret = H5Pset_dxpl_mpio(xfer_plist, H5FD_MPIO_COLLECTIVE);
    VRFY((ret >= 0), "H5Pcreate xfer succeeded");
    if (dxfer_coll_type == DXFER_INDEPENDENT_IO) {
        ret = H5Pset_dxpl_mpio_collective_opt(xfer_plist, H5FD_MPIO_INDIVIDUAL_IO);
        VRFY((ret >= 0), "set independent IO collectively succeeded");
    }

    /* write data collectively */
    MESG("writeAll with none");
    ret = H5Dwrite(dataset3, H5T_NATIVE_INT, mem_dataspace, file_dataspace, xfer_plist, data_array1);
    VRFY((ret >= 0), "H5Dwrite dataset3 succeeded");

    /* write data collectively (with datatype conversion) */
    MESG("writeAll with none");
    ret = H5Dwrite(dataset3, H5T_NATIVE_UCHAR, mem_dataspace, file_dataspace, xfer_plist, data_array1);
    VRFY((ret >= 0), "H5Dwrite dataset3 succeeded");

    /* release all temporary handles. */
    /* Could have used them for dataset4 but it is cleaner */
    /* to create them again.*/
    H5Sclose(file_dataspace);
    H5Sclose(mem_dataspace);
    H5Pclose(xfer_plist);

    /* Dataset4: each process writes no data, except process zero uses "all" selection. */
    /* Additionally, these are in a scalar dataspace */

    /* create a file dataspace independently */
    file_dataspace = H5Dget_space(dataset4);
    VRFY((file_dataspace >= 0), "H5Dget_space succeeded");
    if (MAINPROCESS) {
        ret = H5Sselect_none(file_dataspace);
        VRFY((ret >= 0), "H5Sselect_all file_dataspace succeeded");
    } /* end if */
    else {
        ret = H5Sselect_all(file_dataspace);
        VRFY((ret >= 0), "H5Sselect_none succeeded");
    } /* end else */

    /* create a memory dataspace independently */
    mem_dataspace = H5Screate(H5S_SCALAR);
    VRFY((mem_dataspace >= 0), "");
    if (MAINPROCESS) {
        ret = H5Sselect_none(mem_dataspace);
        VRFY((ret >= 0), "H5Sselect_all mem_dataspace succeeded");
    } /* end if */
    else {
        ret = H5Sselect_all(mem_dataspace);
        VRFY((ret >= 0), "H5Sselect_none succeeded");
    } /* end else */

    /* fill the local slab with some trivial data */
    dataset_fill(start, block, data_array1);
    MESG("data_array initialized");
    if (VERBOSE_MED) {
        MESG("data_array created");
        dataset_print(start, block, data_array1);
    } /* end if */

    /* set up the collective transfer properties list */
    xfer_plist = H5Pcreate(H5P_DATASET_XFER);
    VRFY((xfer_plist >= 0), "");
    ret = H5Pset_dxpl_mpio(xfer_plist, H5FD_MPIO_COLLECTIVE);
    VRFY((ret >= 0), "H5Pcreate xfer succeeded");
    if (dxfer_coll_type == DXFER_INDEPENDENT_IO) {
        ret = H5Pset_dxpl_mpio_collective_opt(xfer_plist, H5FD_MPIO_INDIVIDUAL_IO);
        VRFY((ret >= 0), "set independent IO collectively succeeded");
    }

    /* write data collectively */
    MESG("writeAll with scalar dataspace");
    ret = H5Dwrite(dataset4, H5T_NATIVE_INT, mem_dataspace, file_dataspace, xfer_plist, data_array1);
    VRFY((ret >= 0), "H5Dwrite dataset4 succeeded");

    /* write data collectively (with datatype conversion) */
    MESG("writeAll with scalar dataspace");
    ret = H5Dwrite(dataset4, H5T_NATIVE_UCHAR, mem_dataspace, file_dataspace, xfer_plist, data_array1);
    VRFY((ret >= 0), "H5Dwrite dataset4 succeeded");

    /* release all temporary handles. */
    H5Sclose(file_dataspace);
    H5Sclose(mem_dataspace);
    H5Pclose(xfer_plist);

    if (data_array1)
        free(data_array1);
    data_array1 = (DATATYPE *)HDmalloc((size_t)dim0 * (size_t)dim1 * sizeof(DATATYPE));
    VRFY((data_array1 != NULL), "data_array1 malloc succeeded");

    block[0]  = 1;
    block[1]  = (hsize_t)dim1;
    stride[0] = 1;
    stride[1] = (hsize_t)dim1;
    count[0]  = 1;
    count[1]  = 1;
    start[0]  = (hsize_t)(dim0 / mpi_size * mpi_rank);
    start[1]  = 0;

    dataset_fill(start, block, data_array1);
    MESG("data_array initialized");
    if (VERBOSE_MED) {
        MESG("data_array created");
        dataset_print(start, block, data_array1);
    }

    /* Dataset5: point selection in File - Hyperslab selection in Memory*/
    /* create a file dataspace independently */
    point_set(start, count, stride, block, num_points, coords, OUT_OF_ORDER);
    file_dataspace = H5Dget_space(dataset5);
    VRFY((file_dataspace >= 0), "H5Dget_space succeeded");
    ret = H5Sselect_elements(file_dataspace, H5S_SELECT_SET, num_points, coords);
    VRFY((ret >= 0), "H5Sselect_elements succeeded");

    start[0]      = 0;
    start[1]      = 0;
    mem_dataspace = H5Dget_space(dataset5);
    VRFY((mem_dataspace >= 0), "H5Dget_space succeeded");
    ret = H5Sselect_hyperslab(mem_dataspace, H5S_SELECT_SET, start, stride, count, block);
    VRFY((ret >= 0), "H5Sset_hyperslab succeeded");

    /* set up the collective transfer properties list */
    xfer_plist = H5Pcreate(H5P_DATASET_XFER);
    VRFY((xfer_plist >= 0), "");
    ret = H5Pset_dxpl_mpio(xfer_plist, H5FD_MPIO_COLLECTIVE);
    VRFY((ret >= 0), "H5Pcreate xfer succeeded");
    if (dxfer_coll_type == DXFER_INDEPENDENT_IO) {
        ret = H5Pset_dxpl_mpio_collective_opt(xfer_plist, H5FD_MPIO_INDIVIDUAL_IO);
        VRFY((ret >= 0), "set independent IO collectively succeeded");
    }

    /* write data collectively */
    ret = H5Dwrite(dataset5, H5T_NATIVE_INT, mem_dataspace, file_dataspace, xfer_plist, data_array1);
    VRFY((ret >= 0), "H5Dwrite dataset5 succeeded");

    /* release all temporary handles. */
    H5Sclose(file_dataspace);
    H5Sclose(mem_dataspace);
    H5Pclose(xfer_plist);

    /* Dataset6: point selection in File - Point selection in Memory*/
    /* create a file dataspace independently */
    start[0] = (hsize_t)(dim0 / mpi_size * mpi_rank);
    start[1] = 0;
    point_set(start, count, stride, block, num_points, coords, OUT_OF_ORDER);
    file_dataspace = H5Dget_space(dataset6);
    VRFY((file_dataspace >= 0), "H5Dget_space succeeded");
    ret = H5Sselect_elements(file_dataspace, H5S_SELECT_SET, num_points, coords);
    VRFY((ret >= 0), "H5Sselect_elements succeeded");

    start[0] = 0;
    start[1] = 0;
    point_set(start, count, stride, block, num_points, coords, IN_ORDER);
    mem_dataspace = H5Dget_space(dataset6);
    VRFY((mem_dataspace >= 0), "H5Dget_space succeeded");
    ret = H5Sselect_elements(mem_dataspace, H5S_SELECT_SET, num_points, coords);
    VRFY((ret >= 0), "H5Sselect_elements succeeded");

    /* set up the collective transfer properties list */
    xfer_plist = H5Pcreate(H5P_DATASET_XFER);
    VRFY((xfer_plist >= 0), "");
    ret = H5Pset_dxpl_mpio(xfer_plist, H5FD_MPIO_COLLECTIVE);
    VRFY((ret >= 0), "H5Pcreate xfer succeeded");
    if (dxfer_coll_type == DXFER_INDEPENDENT_IO) {
        ret = H5Pset_dxpl_mpio_collective_opt(xfer_plist, H5FD_MPIO_INDIVIDUAL_IO);
        VRFY((ret >= 0), "set independent IO collectively succeeded");
    }

    /* write data collectively */
    ret = H5Dwrite(dataset6, H5T_NATIVE_INT, mem_dataspace, file_dataspace, xfer_plist, data_array1);
    VRFY((ret >= 0), "H5Dwrite dataset6 succeeded");

    /* release all temporary handles. */
    H5Sclose(file_dataspace);
    H5Sclose(mem_dataspace);
    H5Pclose(xfer_plist);

    /* Dataset7: point selection in File - All selection in Memory*/
    /* create a file dataspace independently */
    start[0] = (hsize_t)(dim0 / mpi_size * mpi_rank);
    start[1] = 0;
    point_set(start, count, stride, block, num_points, coords, IN_ORDER);
    file_dataspace = H5Dget_space(dataset7);
    VRFY((file_dataspace >= 0), "H5Dget_space succeeded");
    ret = H5Sselect_elements(file_dataspace, H5S_SELECT_SET, num_points, coords);
    VRFY((ret >= 0), "H5Sselect_elements succeeded");

    current_dims  = num_points;
    mem_dataspace = H5Screate_simple(1, &current_dims, NULL);
    VRFY((mem_dataspace >= 0), "mem_dataspace create succeeded");

    ret = H5Sselect_all(mem_dataspace);
    VRFY((ret >= 0), "H5Sselect_all succeeded");

    /* set up the collective transfer properties list */
    xfer_plist = H5Pcreate(H5P_DATASET_XFER);
    VRFY((xfer_plist >= 0), "");
    ret = H5Pset_dxpl_mpio(xfer_plist, H5FD_MPIO_COLLECTIVE);
    VRFY((ret >= 0), "H5Pcreate xfer succeeded");
    if (dxfer_coll_type == DXFER_INDEPENDENT_IO) {
        ret = H5Pset_dxpl_mpio_collective_opt(xfer_plist, H5FD_MPIO_INDIVIDUAL_IO);
        VRFY((ret >= 0), "set independent IO collectively succeeded");
    }

    /* write data collectively */
    ret = H5Dwrite(dataset7, H5T_NATIVE_INT, mem_dataspace, file_dataspace, xfer_plist, data_array1);
    VRFY((ret >= 0), "H5Dwrite dataset7 succeeded");

    /* release all temporary handles. */
    H5Sclose(file_dataspace);
    H5Sclose(mem_dataspace);
    H5Pclose(xfer_plist);

    /*
     * All writes completed.  Close datasets collectively
     */
    ret = H5Dclose(dataset1);
    VRFY((ret >= 0), "H5Dclose1 succeeded");
    ret = H5Dclose(dataset2);
    VRFY((ret >= 0), "H5Dclose2 succeeded");
    ret = H5Dclose(dataset3);
    VRFY((ret >= 0), "H5Dclose3 succeeded");
    ret = H5Dclose(dataset4);
    VRFY((ret >= 0), "H5Dclose4 succeeded");
    ret = H5Dclose(dataset5);
    VRFY((ret >= 0), "H5Dclose5 succeeded");
    ret = H5Dclose(dataset6);
    VRFY((ret >= 0), "H5Dclose6 succeeded");
    ret = H5Dclose(dataset7);
    VRFY((ret >= 0), "H5Dclose7 succeeded");

    /* close the file collectively */
    H5Fclose(fid);

    /* release data buffers */
    if (coords)
        HDfree(coords);
    if (data_array1)
        HDfree(data_array1);
}

/*
 * Example of using the parallel HDF5 library to read two datasets
 * in one HDF5 file with collective parallel access support.
 * The Datasets are of sizes (number-of-mpi-processes x dim0) x dim1.
 * Each process controls only a slab of size dim0 x dim1 within each
 * dataset. [Note: not so yet.  Datasets are of sizes dim0xdim1 and
 * each process controls a hyperslab within.]
 */

void
dataset_readAll(void)
{
    hid_t       fid;                                              /* HDF5 file ID */
    hid_t       acc_tpl;                                          /* File access templates */
    hid_t       xfer_plist;                                       /* Dataset transfer properties list */
    hid_t       file_dataspace;                                   /* File dataspace ID */
    hid_t       mem_dataspace;                                    /* memory dataspace ID */
    hid_t       dataset1, dataset2, dataset5, dataset6, dataset7; /* Dataset ID */
    DATATYPE *  data_array1  = NULL;                              /* data buffer */
    DATATYPE *  data_origin1 = NULL;                              /* expected data buffer */
    const char *filename;

    hsize_t start[RANK];               /* for hyperslab setting */
    hsize_t count[RANK], stride[RANK]; /* for hyperslab setting */
    hsize_t block[RANK];               /* for hyperslab setting */

    size_t   num_points;    /* for point selection */
    hsize_t *coords = NULL; /* for point selection */
    int      i, j, k;

    herr_t ret; /* Generic return value */
    int    mpi_size, mpi_rank;

    MPI_Comm comm = MPI_COMM_WORLD;
    MPI_Info info = MPI_INFO_NULL;

    filename = GetTestParameters();
    if (VERBOSE_MED)
        HDprintf("Collective read test on file %s\n", filename);

    /* set up MPI parameters */
    MPI_Comm_size(MPI_COMM_WORLD, &mpi_size);
    MPI_Comm_rank(MPI_COMM_WORLD, &mpi_rank);

    /* set up the coords array selection */
    num_points = (size_t)dim1;
    coords     = (hsize_t *)HDmalloc((size_t)dim0 * (size_t)dim1 * RANK * sizeof(hsize_t));
    VRFY((coords != NULL), "coords malloc succeeded");

    /* allocate memory for data buffer */
    data_array1 = (DATATYPE *)HDmalloc((size_t)dim0 * (size_t)dim1 * sizeof(DATATYPE));
    VRFY((data_array1 != NULL), "data_array1 HDmalloc succeeded");
    data_origin1 = (DATATYPE *)HDmalloc((size_t)dim0 * (size_t)dim1 * sizeof(DATATYPE));
    VRFY((data_origin1 != NULL), "data_origin1 HDmalloc succeeded");

    /* -------------------
     * OPEN AN HDF5 FILE
     * -------------------*/
    /* setup file access template */
    acc_tpl = create_faccess_plist(comm, info, facc_type);
    VRFY((acc_tpl >= 0), "");

    /* open the file collectively */
    fid = H5Fopen(filename, H5F_ACC_RDONLY, acc_tpl);
    VRFY((fid >= 0), "H5Fopen succeeded");

    /* Release file-access template */
    ret = H5Pclose(acc_tpl);
    VRFY((ret >= 0), "");

    /* --------------------------
     * Open the datasets in it
     * ------------------------- */
    /* open the dataset1 collectively */
    dataset1 = H5Dopen2(fid, DATASETNAME1, H5P_DEFAULT);
    VRFY((dataset1 >= 0), "H5Dopen2 succeeded");

    /* open another dataset collectively */
    dataset2 = H5Dopen2(fid, DATASETNAME2, H5P_DEFAULT);
    VRFY((dataset2 >= 0), "H5Dopen2 2 succeeded");

    /* open another dataset collectively */
    dataset5 = H5Dopen2(fid, DATASETNAME7, H5P_DEFAULT);
    VRFY((dataset5 >= 0), "H5Dopen2 5 succeeded");
    dataset6 = H5Dopen2(fid, DATASETNAME8, H5P_DEFAULT);
    VRFY((dataset6 >= 0), "H5Dopen2 6 succeeded");
    dataset7 = H5Dopen2(fid, DATASETNAME9, H5P_DEFAULT);
    VRFY((dataset7 >= 0), "H5Dopen2 7 succeeded");

    /*
     * Set up dimensions of the slab this process accesses.
     */

    /* Dataset1: each process takes a block of columns. */
    slab_set(mpi_rank, mpi_size, start, count, stride, block, BYCOL);

    /* create a file dataspace independently */
    file_dataspace = H5Dget_space(dataset1);
    VRFY((file_dataspace >= 0), "H5Dget_space succeeded");
    ret = H5Sselect_hyperslab(file_dataspace, H5S_SELECT_SET, start, stride, count, block);
    VRFY((ret >= 0), "H5Sset_hyperslab succeeded");

    /* create a memory dataspace independently */
    mem_dataspace = H5Screate_simple(RANK, block, NULL);
    VRFY((mem_dataspace >= 0), "");

    /* fill dataset with test data */
    dataset_fill(start, block, data_origin1);
    MESG("data_array initialized");
    if (VERBOSE_MED) {
        MESG("data_array created");
        dataset_print(start, block, data_origin1);
    }

    /* set up the collective transfer properties list */
    xfer_plist = H5Pcreate(H5P_DATASET_XFER);
    VRFY((xfer_plist >= 0), "");
    ret = H5Pset_dxpl_mpio(xfer_plist, H5FD_MPIO_COLLECTIVE);
    VRFY((ret >= 0), "H5Pcreate xfer succeeded");
    if (dxfer_coll_type == DXFER_INDEPENDENT_IO) {
        ret = H5Pset_dxpl_mpio_collective_opt(xfer_plist, H5FD_MPIO_INDIVIDUAL_IO);
        VRFY((ret >= 0), "set independent IO collectively succeeded");
    }

    /* read data collectively */
    ret = H5Dread(dataset1, H5T_NATIVE_INT, mem_dataspace, file_dataspace, xfer_plist, data_array1);
    VRFY((ret >= 0), "H5Dread dataset1 succeeded");

    /* verify the read data with original expected data */
    ret = dataset_vrfy(start, count, stride, block, data_array1, data_origin1);
    if (ret)
        nerrors++;

    /* setup dimensions again to readAll with zero columns for process 0 */
    if (VERBOSE_MED)
        HDprintf("readAll by some with zero col\n");
    slab_set(mpi_rank, mpi_size, start, count, stride, block, ZCOL);
    ret = H5Sselect_hyperslab(file_dataspace, H5S_SELECT_SET, start, stride, count, block);
    VRFY((ret >= 0), "H5Sset_hyperslab succeeded");
    /* need to make mem_dataspace to match for process 0 */
    if (MAINPROCESS) {
        ret = H5Sselect_hyperslab(mem_dataspace, H5S_SELECT_SET, start, stride, count, block);
        VRFY((ret >= 0), "H5Sset_hyperslab mem_dataspace succeeded");
    }
    MESG("readAll by some with zero col");
    ret = H5Dread(dataset1, H5T_NATIVE_INT, mem_dataspace, file_dataspace, xfer_plist, data_array1);
    VRFY((ret >= 0), "H5Dread dataset1 by ZCOL succeeded");

    /* verify the read data with original expected data */
    ret = dataset_vrfy(start, count, stride, block, data_array1, data_origin1);
    if (ret)
        nerrors++;

    /* release all temporary handles. */
    /* Could have used them for dataset2 but it is cleaner */
    /* to create them again.*/
    H5Sclose(file_dataspace);
    H5Sclose(mem_dataspace);
    H5Pclose(xfer_plist);

    /* Dataset2: each process takes a block of rows. */
    slab_set(mpi_rank, mpi_size, start, count, stride, block, BYROW);

    /* create a file dataspace independently */
    file_dataspace = H5Dget_space(dataset1);
    VRFY((file_dataspace >= 0), "H5Dget_space succeeded");
    ret = H5Sselect_hyperslab(file_dataspace, H5S_SELECT_SET, start, stride, count, block);
    VRFY((ret >= 0), "H5Sset_hyperslab succeeded");

    /* create a memory dataspace independently */
    mem_dataspace = H5Screate_simple(RANK, block, NULL);
    VRFY((mem_dataspace >= 0), "");

    /* fill dataset with test data */
    dataset_fill(start, block, data_origin1);
    MESG("data_array initialized");
    if (VERBOSE_MED) {
        MESG("data_array created");
        dataset_print(start, block, data_origin1);
    }

    /* set up the collective transfer properties list */
    xfer_plist = H5Pcreate(H5P_DATASET_XFER);
    VRFY((xfer_plist >= 0), "");
    ret = H5Pset_dxpl_mpio(xfer_plist, H5FD_MPIO_COLLECTIVE);
    VRFY((ret >= 0), "H5Pcreate xfer succeeded");
    if (dxfer_coll_type == DXFER_INDEPENDENT_IO) {
        ret = H5Pset_dxpl_mpio_collective_opt(xfer_plist, H5FD_MPIO_INDIVIDUAL_IO);
        VRFY((ret >= 0), "set independent IO collectively succeeded");
    }

    /* read data collectively */
    ret = H5Dread(dataset2, H5T_NATIVE_INT, mem_dataspace, file_dataspace, xfer_plist, data_array1);
    VRFY((ret >= 0), "H5Dread dataset2 succeeded");

    /* verify the read data with original expected data */
    ret = dataset_vrfy(start, count, stride, block, data_array1, data_origin1);
    if (ret)
        nerrors++;

    /* setup dimensions again to readAll with zero rows for process 0 */
    if (VERBOSE_MED)
        HDprintf("readAll by some with zero row\n");
    slab_set(mpi_rank, mpi_size, start, count, stride, block, ZROW);
    ret = H5Sselect_hyperslab(file_dataspace, H5S_SELECT_SET, start, stride, count, block);
    VRFY((ret >= 0), "H5Sset_hyperslab succeeded");
    /* need to make mem_dataspace to match for process 0 */
    if (MAINPROCESS) {
        ret = H5Sselect_hyperslab(mem_dataspace, H5S_SELECT_SET, start, stride, count, block);
        VRFY((ret >= 0), "H5Sset_hyperslab mem_dataspace succeeded");
    }
    MESG("readAll by some with zero row");
    ret = H5Dread(dataset1, H5T_NATIVE_INT, mem_dataspace, file_dataspace, xfer_plist, data_array1);
    VRFY((ret >= 0), "H5Dread dataset1 by ZROW succeeded");

    /* verify the read data with original expected data */
    ret = dataset_vrfy(start, count, stride, block, data_array1, data_origin1);
    if (ret)
        nerrors++;

    /* release all temporary handles. */
    H5Sclose(file_dataspace);
    H5Sclose(mem_dataspace);
    H5Pclose(xfer_plist);

    if (data_array1)
        free(data_array1);
    if (data_origin1)
        free(data_origin1);
    data_array1 = (DATATYPE *)HDmalloc((size_t)dim0 * (size_t)dim1 * sizeof(DATATYPE));
    VRFY((data_array1 != NULL), "data_array1 malloc succeeded");
    data_origin1 = (DATATYPE *)HDmalloc((size_t)dim0 * (size_t)dim1 * sizeof(DATATYPE));
    VRFY((data_origin1 != NULL), "data_origin1 malloc succeeded");

    block[0]  = 1;
    block[1]  = (hsize_t)dim1;
    stride[0] = 1;
    stride[1] = (hsize_t)dim1;
    count[0]  = 1;
    count[1]  = 1;
    start[0]  = (hsize_t)(dim0 / mpi_size * mpi_rank);
    start[1]  = 0;

    dataset_fill(start, block, data_origin1);
    MESG("data_array initialized");
    if (VERBOSE_MED) {
        MESG("data_array created");
        dataset_print(start, block, data_origin1);
    }

    /* Dataset5: point selection in memory - Hyperslab selection in file*/
    /* create a file dataspace independently */
    file_dataspace = H5Dget_space(dataset5);
    VRFY((file_dataspace >= 0), "H5Dget_space succeeded");
    ret = H5Sselect_hyperslab(file_dataspace, H5S_SELECT_SET, start, stride, count, block);
    VRFY((ret >= 0), "H5Sset_hyperslab succeeded");

    start[0] = 0;
    start[1] = 0;
    point_set(start, count, stride, block, num_points, coords, OUT_OF_ORDER);
    mem_dataspace = H5Dget_space(dataset5);
    VRFY((mem_dataspace >= 0), "H5Dget_space succeeded");
    ret = H5Sselect_elements(mem_dataspace, H5S_SELECT_SET, num_points, coords);
    VRFY((ret >= 0), "H5Sselect_elements succeeded");

    /* set up the collective transfer properties list */
    xfer_plist = H5Pcreate(H5P_DATASET_XFER);
    VRFY((xfer_plist >= 0), "");
    ret = H5Pset_dxpl_mpio(xfer_plist, H5FD_MPIO_COLLECTIVE);
    VRFY((ret >= 0), "H5Pcreate xfer succeeded");
    if (dxfer_coll_type == DXFER_INDEPENDENT_IO) {
        ret = H5Pset_dxpl_mpio_collective_opt(xfer_plist, H5FD_MPIO_INDIVIDUAL_IO);
        VRFY((ret >= 0), "set independent IO collectively succeeded");
    }

    /* read data collectively */
    ret = H5Dread(dataset5, H5T_NATIVE_INT, mem_dataspace, file_dataspace, xfer_plist, data_array1);
    VRFY((ret >= 0), "H5Dread dataset5 succeeded");

    ret = dataset_vrfy(start, count, stride, block, data_array1, data_origin1);
    if (ret)
        nerrors++;

    /* release all temporary handles. */
    H5Sclose(file_dataspace);
    H5Sclose(mem_dataspace);
    H5Pclose(xfer_plist);

    if (data_array1)
        free(data_array1);
    data_array1 = (DATATYPE *)HDmalloc((size_t)dim0 * (size_t)dim1 * sizeof(DATATYPE));
    VRFY((data_array1 != NULL), "data_array1 malloc succeeded");

    /* Dataset6: point selection in File - Point selection in Memory*/
    /* create a file dataspace independently */
    start[0] = (hsize_t)(dim0 / mpi_size * mpi_rank);
    start[1] = 0;
    point_set(start, count, stride, block, num_points, coords, IN_ORDER);
    file_dataspace = H5Dget_space(dataset6);
    VRFY((file_dataspace >= 0), "H5Dget_space succeeded");
    ret = H5Sselect_elements(file_dataspace, H5S_SELECT_SET, num_points, coords);
    VRFY((ret >= 0), "H5Sselect_elements succeeded");

    start[0] = 0;
    start[1] = 0;
    point_set(start, count, stride, block, num_points, coords, OUT_OF_ORDER);
    mem_dataspace = H5Dget_space(dataset6);
    VRFY((mem_dataspace >= 0), "H5Dget_space succeeded");
    ret = H5Sselect_elements(mem_dataspace, H5S_SELECT_SET, num_points, coords);
    VRFY((ret >= 0), "H5Sselect_elements succeeded");

    /* set up the collective transfer properties list */
    xfer_plist = H5Pcreate(H5P_DATASET_XFER);
    VRFY((xfer_plist >= 0), "");
    ret = H5Pset_dxpl_mpio(xfer_plist, H5FD_MPIO_COLLECTIVE);
    VRFY((ret >= 0), "H5Pcreate xfer succeeded");
    if (dxfer_coll_type == DXFER_INDEPENDENT_IO) {
        ret = H5Pset_dxpl_mpio_collective_opt(xfer_plist, H5FD_MPIO_INDIVIDUAL_IO);
        VRFY((ret >= 0), "set independent IO collectively succeeded");
    }

    /* read data collectively */
    ret = H5Dread(dataset6, H5T_NATIVE_INT, mem_dataspace, file_dataspace, xfer_plist, data_array1);
    VRFY((ret >= 0), "H5Dread dataset6 succeeded");

    ret = dataset_vrfy(start, count, stride, block, data_array1, data_origin1);
    if (ret)
        nerrors++;

    /* release all temporary handles. */
    H5Sclose(file_dataspace);
    H5Sclose(mem_dataspace);
    H5Pclose(xfer_plist);

    if (data_array1)
        free(data_array1);
    data_array1 = (DATATYPE *)HDmalloc((size_t)dim0 * (size_t)dim1 * sizeof(DATATYPE));
    VRFY((data_array1 != NULL), "data_array1 malloc succeeded");

    /* Dataset7: point selection in memory - All selection in file*/
    /* create a file dataspace independently */
    file_dataspace = H5Dget_space(dataset7);
    VRFY((file_dataspace >= 0), "H5Dget_space succeeded");
    ret = H5Sselect_all(file_dataspace);
    VRFY((ret >= 0), "H5Sselect_all succeeded");

    num_points = (size_t)(dim0 * dim1);
    k          = 0;
    for (i = 0; i < dim0; i++) {
        for (j = 0; j < dim1; j++) {
            coords[k++] = (hsize_t)i;
            coords[k++] = (hsize_t)j;
        }
    }
    mem_dataspace = H5Dget_space(dataset7);
    VRFY((mem_dataspace >= 0), "H5Dget_space succeeded");
    ret = H5Sselect_elements(mem_dataspace, H5S_SELECT_SET, num_points, coords);
    VRFY((ret >= 0), "H5Sselect_elements succeeded");

    /* set up the collective transfer properties list */
    xfer_plist = H5Pcreate(H5P_DATASET_XFER);
    VRFY((xfer_plist >= 0), "");
    ret = H5Pset_dxpl_mpio(xfer_plist, H5FD_MPIO_COLLECTIVE);
    VRFY((ret >= 0), "H5Pcreate xfer succeeded");
    if (dxfer_coll_type == DXFER_INDEPENDENT_IO) {
        ret = H5Pset_dxpl_mpio_collective_opt(xfer_plist, H5FD_MPIO_INDIVIDUAL_IO);
        VRFY((ret >= 0), "set independent IO collectively succeeded");
    }

    /* read data collectively */
    ret = H5Dread(dataset7, H5T_NATIVE_INT, mem_dataspace, file_dataspace, xfer_plist, data_array1);
    VRFY((ret >= 0), "H5Dread dataset7 succeeded");

    start[0] = (hsize_t)(dim0 / mpi_size * mpi_rank);
    start[1] = 0;
    ret      = dataset_vrfy(start, count, stride, block, data_array1 + (dim0 / mpi_size * dim1 * mpi_rank),
                       data_origin1);
    if (ret)
        nerrors++;

    /* release all temporary handles. */
    H5Sclose(file_dataspace);
    H5Sclose(mem_dataspace);
    H5Pclose(xfer_plist);

    /*
     * All reads completed.  Close datasets collectively
     */
    ret = H5Dclose(dataset1);
    VRFY((ret >= 0), "H5Dclose1 succeeded");
    ret = H5Dclose(dataset2);
    VRFY((ret >= 0), "H5Dclose2 succeeded");
    ret = H5Dclose(dataset5);
    VRFY((ret >= 0), "H5Dclose5 succeeded");
    ret = H5Dclose(dataset6);
    VRFY((ret >= 0), "H5Dclose6 succeeded");
    ret = H5Dclose(dataset7);
    VRFY((ret >= 0), "H5Dclose7 succeeded");

    /* close the file collectively */
    H5Fclose(fid);

    /* release data buffers */
    if (coords)
        HDfree(coords);
    if (data_array1)
        HDfree(data_array1);
    if (data_origin1)
        HDfree(data_origin1);
}

/*
 * Part 2--Independent read/write for extendible datasets.
 */

/*
 * Example of using the parallel HDF5 library to create two extendible
 * datasets in one HDF5 file with independent parallel MPIO access support.
 * The Datasets are of sizes (number-of-mpi-processes x dim0) x dim1.
 * Each process controls only a slab of size dim0 x dim1 within each
 * dataset.
 */

void
extend_writeInd(void)
{
    hid_t       fid;                /* HDF5 file ID */
    hid_t       acc_tpl;            /* File access templates */
    hid_t       sid;                /* Dataspace ID */
    hid_t       file_dataspace;     /* File dataspace ID */
    hid_t       mem_dataspace;      /* memory dataspace ID */
    hid_t       dataset1, dataset2; /* Dataset ID */
    const char *filename;
    hsize_t     dims[RANK];                                      /* dataset dim sizes */
    hsize_t     max_dims[RANK] = {H5S_UNLIMITED, H5S_UNLIMITED}; /* dataset maximum dim sizes */
    DATATYPE *  data_array1    = NULL;                           /* data buffer */
    hsize_t     chunk_dims[RANK];                                /* chunk sizes */
    hid_t       dataset_pl;                                      /* dataset create prop. list */

    hsize_t start[RANK];  /* for hyperslab setting */
    hsize_t count[RANK];  /* for hyperslab setting */
    hsize_t stride[RANK]; /* for hyperslab setting */
    hsize_t block[RANK];  /* for hyperslab setting */

    herr_t ret; /* Generic return value */
    int    mpi_size, mpi_rank;

    MPI_Comm comm = MPI_COMM_WORLD;
    MPI_Info info = MPI_INFO_NULL;

    filename = GetTestParameters();
    if (VERBOSE_MED)
        HDprintf("Extend independent write test on file %s\n", filename);

    /* set up MPI parameters */
    MPI_Comm_size(MPI_COMM_WORLD, &mpi_size);
    MPI_Comm_rank(MPI_COMM_WORLD, &mpi_rank);

    /* setup chunk-size. Make sure sizes are > 0 */
    chunk_dims[0] = (hsize_t)chunkdim0;
    chunk_dims[1] = (hsize_t)chunkdim1;

    /* allocate memory for data buffer */
    data_array1 = (DATATYPE *)HDmalloc((size_t)dim0 * (size_t)dim1 * sizeof(DATATYPE));
    VRFY((data_array1 != NULL), "data_array1 HDmalloc succeeded");

    /* -------------------
     * START AN HDF5 FILE
     * -------------------*/
    /* setup file access template */
    acc_tpl = create_faccess_plist(comm, info, facc_type);
    VRFY((acc_tpl >= 0), "");

    /* Reduce the number of metadata cache slots, so that there are cache
     * collisions during the raw data I/O on the chunked dataset.  This stresses
     * the metadata cache and tests for cache bugs. -QAK
     */
    {
        int    mdc_nelmts;
        size_t rdcc_nelmts;
        size_t rdcc_nbytes;
        double rdcc_w0;

        ret = H5Pget_cache(acc_tpl, &mdc_nelmts, &rdcc_nelmts, &rdcc_nbytes, &rdcc_w0);
        VRFY((ret >= 0), "H5Pget_cache succeeded");
        mdc_nelmts = 4;
        ret        = H5Pset_cache(acc_tpl, mdc_nelmts, rdcc_nelmts, rdcc_nbytes, rdcc_w0);
        VRFY((ret >= 0), "H5Pset_cache succeeded");
    }

    /* create the file collectively */
    fid = H5Fcreate(filename, H5F_ACC_TRUNC, H5P_DEFAULT, acc_tpl);
    VRFY((fid >= 0), "H5Fcreate succeeded");

    /* Release file-access template */
    ret = H5Pclose(acc_tpl);
    VRFY((ret >= 0), "");

    /* --------------------------------------------------------------
     * Define the dimensions of the overall datasets and create them.
     * ------------------------------------------------------------- */

    /* set up dataset storage chunk sizes and creation property list */
    if (VERBOSE_MED)
        HDprintf("chunks[]=%lu,%lu\n", (unsigned long)chunk_dims[0], (unsigned long)chunk_dims[1]);
    dataset_pl = H5Pcreate(H5P_DATASET_CREATE);
    VRFY((dataset_pl >= 0), "H5Pcreate succeeded");
    ret = H5Pset_chunk(dataset_pl, RANK, chunk_dims);
    VRFY((ret >= 0), "H5Pset_chunk succeeded");

    /* setup dimensionality object */
    /* start out with no rows, extend it later. */
    dims[0] = dims[1] = 0;
    sid               = H5Screate_simple(RANK, dims, max_dims);
    VRFY((sid >= 0), "H5Screate_simple succeeded");

    /* create an extendible dataset collectively */
    dataset1 = H5Dcreate2(fid, DATASETNAME1, H5T_NATIVE_INT, sid, H5P_DEFAULT, dataset_pl, H5P_DEFAULT);
    VRFY((dataset1 >= 0), "H5Dcreate2 succeeded");

    /* create another extendible dataset collectively */
    dataset2 = H5Dcreate2(fid, DATASETNAME2, H5T_NATIVE_INT, sid, H5P_DEFAULT, dataset_pl, H5P_DEFAULT);
    VRFY((dataset2 >= 0), "H5Dcreate2 succeeded");

    /* release resource */
    H5Sclose(sid);
    H5Pclose(dataset_pl);

    /* -------------------------
     * Test writing to dataset1
     * -------------------------*/
    /* set up dimensions of the slab this process accesses */
    slab_set(mpi_rank, mpi_size, start, count, stride, block, BYROW);

    /* put some trivial data in the data_array */
    dataset_fill(start, block, data_array1);
    MESG("data_array initialized");
    if (VERBOSE_MED) {
        MESG("data_array created");
        dataset_print(start, block, data_array1);
    }

    /* create a memory dataspace independently */
    mem_dataspace = H5Screate_simple(RANK, block, NULL);
    VRFY((mem_dataspace >= 0), "");

    /* Extend its current dim sizes before writing */
    dims[0] = (hsize_t)dim0;
    dims[1] = (hsize_t)dim1;
    ret     = H5Dset_extent(dataset1, dims);
    VRFY((ret >= 0), "H5Dset_extent succeeded");

    /* create a file dataspace independently */
    file_dataspace = H5Dget_space(dataset1);
    VRFY((file_dataspace >= 0), "H5Dget_space succeeded");
    ret = H5Sselect_hyperslab(file_dataspace, H5S_SELECT_SET, start, stride, count, block);
    VRFY((ret >= 0), "H5Sset_hyperslab succeeded");

    /* write data independently */
    ret = H5Dwrite(dataset1, H5T_NATIVE_INT, mem_dataspace, file_dataspace, H5P_DEFAULT, data_array1);
    VRFY((ret >= 0), "H5Dwrite succeeded");

    /* release resource */
    H5Sclose(file_dataspace);
    H5Sclose(mem_dataspace);

    /* -------------------------
     * Test writing to dataset2
     * -------------------------*/
    /* set up dimensions of the slab this process accesses */
    slab_set(mpi_rank, mpi_size, start, count, stride, block, BYCOL);

    /* put some trivial data in the data_array */
    dataset_fill(start, block, data_array1);
    MESG("data_array initialized");
    if (VERBOSE_MED) {
        MESG("data_array created");
        dataset_print(start, block, data_array1);
    }

    /* create a memory dataspace independently */
    mem_dataspace = H5Screate_simple(RANK, block, NULL);
    VRFY((mem_dataspace >= 0), "");

    /* Try write to dataset2 beyond its current dim sizes.  Should fail. */

    /* create a file dataspace independently */
    file_dataspace = H5Dget_space(dataset2);
    VRFY((file_dataspace >= 0), "H5Dget_space succeeded");
    ret = H5Sselect_hyperslab(file_dataspace, H5S_SELECT_SET, start, stride, count, block);
    VRFY((ret >= 0), "H5Sset_hyperslab succeeded");

    /* write data independently.  Should fail. */
    H5E_BEGIN_TRY
    {
        ret = H5Dwrite(dataset2, H5T_NATIVE_INT, mem_dataspace, file_dataspace, H5P_DEFAULT, data_array1);
    }
    H5E_END_TRY
    VRFY((ret < 0), "H5Dwrite failed as expected");

    H5Sclose(file_dataspace);

    /* Extend dataset2 and try again.  Should succeed. */
    dims[0] = (hsize_t)dim0;
    dims[1] = (hsize_t)dim1;
    ret     = H5Dset_extent(dataset2, dims);
    VRFY((ret >= 0), "H5Dset_extent succeeded");

    /* create a file dataspace independently */
    file_dataspace = H5Dget_space(dataset2);
    VRFY((file_dataspace >= 0), "H5Dget_space succeeded");
    ret = H5Sselect_hyperslab(file_dataspace, H5S_SELECT_SET, start, stride, count, block);
    VRFY((ret >= 0), "H5Sset_hyperslab succeeded");

    /* write data independently */
    ret = H5Dwrite(dataset2, H5T_NATIVE_INT, mem_dataspace, file_dataspace, H5P_DEFAULT, data_array1);
    VRFY((ret >= 0), "H5Dwrite succeeded");

    /* release resource */
    ret = H5Sclose(file_dataspace);
    VRFY((ret >= 0), "H5Sclose succeeded");
    ret = H5Sclose(mem_dataspace);
    VRFY((ret >= 0), "H5Sclose succeeded");

    /* close dataset collectively */
    ret = H5Dclose(dataset1);
    VRFY((ret >= 0), "H5Dclose1 succeeded");
    ret = H5Dclose(dataset2);
    VRFY((ret >= 0), "H5Dclose2 succeeded");

    /* close the file collectively */
    H5Fclose(fid);

    /* release data buffers */
    if (data_array1)
        HDfree(data_array1);
}

/*
 * Example of using the parallel HDF5 library to create an extendable dataset
 * and perform I/O on it in a way that verifies that the chunk cache is
 * bypassed for parallel I/O.
 */

void
extend_writeInd2(void)
{
    const char *filename;
    hid_t       fid;             /* HDF5 file ID */
    hid_t       fapl;            /* File access templates */
    hid_t       fs;              /* File dataspace ID */
    hid_t       ms;              /* Memory dataspace ID */
    hid_t       dataset;         /* Dataset ID */
    hsize_t     orig_size  = 10; /* Original dataset dim size */
    hsize_t     new_size   = 20; /* Extended dataset dim size */
    hsize_t     one        = 1;
    hsize_t     max_size   = H5S_UNLIMITED; /* dataset maximum dim size */
    hsize_t     chunk_size = 16384;         /* chunk size */
    hid_t       dcpl;                       /* dataset create prop. list */
    int         written[10],                /* Data to write */
        retrieved[10];                      /* Data read in */
    int    mpi_size, mpi_rank;              /* MPI settings */
    int    i;                               /* Local index variable */
    herr_t ret;                             /* Generic return value */

    filename = GetTestParameters();
    if (VERBOSE_MED)
        HDprintf("Extend independent write test #2 on file %s\n", filename);

    /* set up MPI parameters */
    MPI_Comm_size(MPI_COMM_WORLD, &mpi_size);
    MPI_Comm_rank(MPI_COMM_WORLD, &mpi_rank);

    /* -------------------
     * START AN HDF5 FILE
     * -------------------*/
    /* setup file access template */
    fapl = create_faccess_plist(MPI_COMM_WORLD, MPI_INFO_NULL, facc_type);
    VRFY((fapl >= 0), "create_faccess_plist succeeded");

    /* create the file collectively */
    fid = H5Fcreate(filename, H5F_ACC_TRUNC, H5P_DEFAULT, fapl);
    VRFY((fid >= 0), "H5Fcreate succeeded");

    /* Release file-access template */
    ret = H5Pclose(fapl);
    VRFY((ret >= 0), "H5Pclose succeeded");

    /* --------------------------------------------------------------
     * Define the dimensions of the overall datasets and create them.
     * ------------------------------------------------------------- */

    /* set up dataset storage chunk sizes and creation property list */
    dcpl = H5Pcreate(H5P_DATASET_CREATE);
    VRFY((dcpl >= 0), "H5Pcreate succeeded");
    ret = H5Pset_chunk(dcpl, 1, &chunk_size);
    VRFY((ret >= 0), "H5Pset_chunk succeeded");

    /* setup dimensionality object */
    fs = H5Screate_simple(1, &orig_size, &max_size);
    VRFY((fs >= 0), "H5Screate_simple succeeded");

    /* create an extendible dataset collectively */
    dataset = H5Dcreate2(fid, DATASETNAME1, H5T_NATIVE_INT, fs, H5P_DEFAULT, dcpl, H5P_DEFAULT);
    VRFY((dataset >= 0), "H5Dcreat2e succeeded");

    /* release resource */
    ret = H5Pclose(dcpl);
    VRFY((ret >= 0), "H5Pclose succeeded");

    /* -------------------------
     * Test writing to dataset
     * -------------------------*/
    /* create a memory dataspace independently */
    ms = H5Screate_simple(1, &orig_size, &max_size);
    VRFY((ms >= 0), "H5Screate_simple succeeded");

    /* put some trivial data in the data_array */
    for (i = 0; i < (int)orig_size; i++)
        written[i] = i;
    MESG("data array initialized");
    if (VERBOSE_MED) {
        MESG("writing at offset zero: ");
        for (i = 0; i < (int)orig_size; i++)
            HDprintf("%s%d", i ? ", " : "", written[i]);
        HDprintf("\n");
    }
    ret = H5Dwrite(dataset, H5T_NATIVE_INT, ms, fs, H5P_DEFAULT, written);
    VRFY((ret >= 0), "H5Dwrite succeeded");

    /* -------------------------
     * Read initial data from dataset.
     * -------------------------*/
    ret = H5Dread(dataset, H5T_NATIVE_INT, ms, fs, H5P_DEFAULT, retrieved);
    VRFY((ret >= 0), "H5Dread succeeded");
    for (i = 0; i < (int)orig_size; i++)
        if (written[i] != retrieved[i]) {
            HDprintf("Line #%d: written!=retrieved: written[%d]=%d, retrieved[%d]=%d\n", __LINE__, i,
                     written[i], i, retrieved[i]);
            nerrors++;
        }
    if (VERBOSE_MED) {
        MESG("read at offset zero: ");
        for (i = 0; i < (int)orig_size; i++)
            HDprintf("%s%d", i ? ", " : "", retrieved[i]);
        HDprintf("\n");
    }

    /* -------------------------
     * Extend the dataset & retrieve new dataspace
     * -------------------------*/
    ret = H5Dset_extent(dataset, &new_size);
    VRFY((ret >= 0), "H5Dset_extent succeeded");
    ret = H5Sclose(fs);
    VRFY((ret >= 0), "H5Sclose succeeded");
    fs = H5Dget_space(dataset);
    VRFY((fs >= 0), "H5Dget_space succeeded");

    /* -------------------------
     * Write to the second half of the dataset
     * -------------------------*/
    H5_CHECK_OVERFLOW(orig_size, hsize_t, int);
    for (i = 0; i < (int)orig_size; i++)
        written[i] = (int)orig_size + i;
    MESG("data array re-initialized");
    if (VERBOSE_MED) {
        MESG("writing at offset 10: ");
        for (i = 0; i < (int)orig_size; i++)
            HDprintf("%s%d", i ? ", " : "", written[i]);
        HDprintf("\n");
    }
    ret = H5Sselect_hyperslab(fs, H5S_SELECT_SET, &orig_size, NULL, &one, &orig_size);
    VRFY((ret >= 0), "H5Sselect_hyperslab succeeded");
    ret = H5Dwrite(dataset, H5T_NATIVE_INT, ms, fs, H5P_DEFAULT, written);
    VRFY((ret >= 0), "H5Dwrite succeeded");

    /* -------------------------
     * Read the new data
     * -------------------------*/
    ret = H5Dread(dataset, H5T_NATIVE_INT, ms, fs, H5P_DEFAULT, retrieved);
    VRFY((ret >= 0), "H5Dread succeeded");
    for (i = 0; i < (int)orig_size; i++)
        if (written[i] != retrieved[i]) {
            HDprintf("Line #%d: written!=retrieved: written[%d]=%d, retrieved[%d]=%d\n", __LINE__, i,
                     written[i], i, retrieved[i]);
            nerrors++;
        }
    if (VERBOSE_MED) {
        MESG("read at offset 10: ");
        for (i = 0; i < (int)orig_size; i++)
            HDprintf("%s%d", i ? ", " : "", retrieved[i]);
        HDprintf("\n");
    }

    /* Close dataset collectively */
    ret = H5Dclose(dataset);
    VRFY((ret >= 0), "H5Dclose succeeded");

    /* Close the file collectively */
    ret = H5Fclose(fid);
    VRFY((ret >= 0), "H5Fclose succeeded");
}

/* Example of using the parallel HDF5 library to read an extendible dataset */
void
extend_readInd(void)
{
    hid_t       fid;                 /* HDF5 file ID */
    hid_t       acc_tpl;             /* File access templates */
    hid_t       file_dataspace;      /* File dataspace ID */
    hid_t       mem_dataspace;       /* memory dataspace ID */
    hid_t       dataset1, dataset2;  /* Dataset ID */
    hsize_t     dims[RANK];          /* dataset dim sizes */
    DATATYPE *  data_array1  = NULL; /* data buffer */
    DATATYPE *  data_array2  = NULL; /* data buffer */
    DATATYPE *  data_origin1 = NULL; /* expected data buffer */
    const char *filename;

    hsize_t start[RANK];               /* for hyperslab setting */
    hsize_t count[RANK], stride[RANK]; /* for hyperslab setting */
    hsize_t block[RANK];               /* for hyperslab setting */

    herr_t ret; /* Generic return value */
    int    mpi_size, mpi_rank;

    MPI_Comm comm = MPI_COMM_WORLD;
    MPI_Info info = MPI_INFO_NULL;

    filename = GetTestParameters();
    if (VERBOSE_MED)
        HDprintf("Extend independent read test on file %s\n", filename);

    /* set up MPI parameters */
    MPI_Comm_size(MPI_COMM_WORLD, &mpi_size);
    MPI_Comm_rank(MPI_COMM_WORLD, &mpi_rank);

    /* allocate memory for data buffer */
    data_array1 = (DATATYPE *)HDmalloc((size_t)dim0 * (size_t)dim1 * sizeof(DATATYPE));
    VRFY((data_array1 != NULL), "data_array1 HDmalloc succeeded");
    data_array2 = (DATATYPE *)HDmalloc((size_t)dim0 * (size_t)dim1 * sizeof(DATATYPE));
    VRFY((data_array2 != NULL), "data_array2 HDmalloc succeeded");
    data_origin1 = (DATATYPE *)HDmalloc((size_t)dim0 * (size_t)dim1 * sizeof(DATATYPE));
    VRFY((data_origin1 != NULL), "data_origin1 HDmalloc succeeded");

    /* -------------------
     * OPEN AN HDF5 FILE
     * -------------------*/
    /* setup file access template */
    acc_tpl = create_faccess_plist(comm, info, facc_type);
    VRFY((acc_tpl >= 0), "");

    /* open the file collectively */
    fid = H5Fopen(filename, H5F_ACC_RDONLY, acc_tpl);
    VRFY((fid >= 0), "");

    /* Release file-access template */
    ret = H5Pclose(acc_tpl);
    VRFY((ret >= 0), "");

    /* open the dataset1 collectively */
    dataset1 = H5Dopen2(fid, DATASETNAME1, H5P_DEFAULT);
    VRFY((dataset1 >= 0), "");

    /* open another dataset collectively */
    dataset2 = H5Dopen2(fid, DATASETNAME1, H5P_DEFAULT);
    VRFY((dataset2 >= 0), "");

    /* Try extend dataset1 which is open RDONLY.  Should fail. */

    file_dataspace = H5Dget_space(dataset1);
    VRFY((file_dataspace >= 0), "H5Dget_space succeeded");
    ret = H5Sget_simple_extent_dims(file_dataspace, dims, NULL);
    VRFY((ret > 0), "H5Sget_simple_extent_dims succeeded");
    dims[0]++;
    H5E_BEGIN_TRY
    {
        ret = H5Dset_extent(dataset1, dims);
    }
    H5E_END_TRY
    VRFY((ret < 0), "H5Dset_extent failed as expected");

    H5Sclose(file_dataspace);

    /* Read dataset1 using BYROW pattern */
    /* set up dimensions of the slab this process accesses */
    slab_set(mpi_rank, mpi_size, start, count, stride, block, BYROW);

    /* create a file dataspace independently */
    file_dataspace = H5Dget_space(dataset1);
    VRFY((file_dataspace >= 0), "");
    ret = H5Sselect_hyperslab(file_dataspace, H5S_SELECT_SET, start, stride, count, block);
    VRFY((ret >= 0), "");

    /* create a memory dataspace independently */
    mem_dataspace = H5Screate_simple(RANK, block, NULL);
    VRFY((mem_dataspace >= 0), "");

    /* fill dataset with test data */
    dataset_fill(start, block, data_origin1);
    if (VERBOSE_MED) {
        MESG("data_array created");
        dataset_print(start, block, data_array1);
    }

    /* read data independently */
    ret = H5Dread(dataset1, H5T_NATIVE_INT, mem_dataspace, file_dataspace, H5P_DEFAULT, data_array1);
    VRFY((ret >= 0), "H5Dread succeeded");

    /* verify the read data with original expected data */
    ret = dataset_vrfy(start, count, stride, block, data_array1, data_origin1);
    VRFY((ret == 0), "dataset1 read verified correct");
    if (ret)
        nerrors++;

    H5Sclose(mem_dataspace);
    H5Sclose(file_dataspace);

    /* Read dataset2 using BYCOL pattern */
    /* set up dimensions of the slab this process accesses */
    slab_set(mpi_rank, mpi_size, start, count, stride, block, BYCOL);

    /* create a file dataspace independently */
    file_dataspace = H5Dget_space(dataset2);
    VRFY((file_dataspace >= 0), "");
    ret = H5Sselect_hyperslab(file_dataspace, H5S_SELECT_SET, start, stride, count, block);
    VRFY((ret >= 0), "");

    /* create a memory dataspace independently */
    mem_dataspace = H5Screate_simple(RANK, block, NULL);
    VRFY((mem_dataspace >= 0), "");

    /* fill dataset with test data */
    dataset_fill(start, block, data_origin1);
    if (VERBOSE_MED) {
        MESG("data_array created");
        dataset_print(start, block, data_array1);
    }

    /* read data independently */
    ret = H5Dread(dataset2, H5T_NATIVE_INT, mem_dataspace, file_dataspace, H5P_DEFAULT, data_array1);
    VRFY((ret >= 0), "H5Dread succeeded");

    /* verify the read data with original expected data */
    ret = dataset_vrfy(start, count, stride, block, data_array1, data_origin1);
    VRFY((ret == 0), "dataset2 read verified correct");
    if (ret)
        nerrors++;

    H5Sclose(mem_dataspace);
    H5Sclose(file_dataspace);

    /* close dataset collectively */
    ret = H5Dclose(dataset1);
    VRFY((ret >= 0), "");
    ret = H5Dclose(dataset2);
    VRFY((ret >= 0), "");

    /* close the file collectively */
    H5Fclose(fid);

    /* release data buffers */
    if (data_array1)
        HDfree(data_array1);
    if (data_array2)
        HDfree(data_array2);
    if (data_origin1)
        HDfree(data_origin1);
}

/*
 * Part 3--Collective read/write for extendible datasets.
 */

/*
 * Example of using the parallel HDF5 library to create two extendible
 * datasets in one HDF5 file with collective parallel MPIO access support.
 * The Datasets are of sizes (number-of-mpi-processes x dim0) x dim1.
 * Each process controls only a slab of size dim0 x dim1 within each
 * dataset.
 */

void
extend_writeAll(void)
{
    hid_t       fid;                /* HDF5 file ID */
    hid_t       acc_tpl;            /* File access templates */
    hid_t       xfer_plist;         /* Dataset transfer properties list */
    hid_t       sid;                /* Dataspace ID */
    hid_t       file_dataspace;     /* File dataspace ID */
    hid_t       mem_dataspace;      /* memory dataspace ID */
    hid_t       dataset1, dataset2; /* Dataset ID */
    const char *filename;
    hsize_t     dims[RANK];                                      /* dataset dim sizes */
    hsize_t     max_dims[RANK] = {H5S_UNLIMITED, H5S_UNLIMITED}; /* dataset maximum dim sizes */
    DATATYPE *  data_array1    = NULL;                           /* data buffer */
    hsize_t     chunk_dims[RANK];                                /* chunk sizes */
    hid_t       dataset_pl;                                      /* dataset create prop. list */

    hsize_t start[RANK];  /* for hyperslab setting */
    hsize_t count[RANK];  /* for hyperslab setting */
    hsize_t stride[RANK]; /* for hyperslab setting */
    hsize_t block[RANK];  /* for hyperslab setting */

    herr_t ret; /* Generic return value */
    int    mpi_size, mpi_rank;

    MPI_Comm comm = MPI_COMM_WORLD;
    MPI_Info info = MPI_INFO_NULL;

    filename = GetTestParameters();
    if (VERBOSE_MED)
        HDprintf("Extend independent write test on file %s\n", filename);

    /* set up MPI parameters */
    MPI_Comm_size(MPI_COMM_WORLD, &mpi_size);
    MPI_Comm_rank(MPI_COMM_WORLD, &mpi_rank);

    /* setup chunk-size. Make sure sizes are > 0 */
    chunk_dims[0] = (hsize_t)chunkdim0;
    chunk_dims[1] = (hsize_t)chunkdim1;

    /* allocate memory for data buffer */
    data_array1 = (DATATYPE *)HDmalloc((size_t)dim0 * (size_t)dim1 * sizeof(DATATYPE));
    VRFY((data_array1 != NULL), "data_array1 HDmalloc succeeded");

    /* -------------------
     * START AN HDF5 FILE
     * -------------------*/
    /* setup file access template */
    acc_tpl = create_faccess_plist(comm, info, facc_type);
    VRFY((acc_tpl >= 0), "");

    /* Reduce the number of metadata cache slots, so that there are cache
     * collisions during the raw data I/O on the chunked dataset.  This stresses
     * the metadata cache and tests for cache bugs. -QAK
     */
    {
        int    mdc_nelmts;
        size_t rdcc_nelmts;
        size_t rdcc_nbytes;
        double rdcc_w0;

        ret = H5Pget_cache(acc_tpl, &mdc_nelmts, &rdcc_nelmts, &rdcc_nbytes, &rdcc_w0);
        VRFY((ret >= 0), "H5Pget_cache succeeded");
        mdc_nelmts = 4;
        ret        = H5Pset_cache(acc_tpl, mdc_nelmts, rdcc_nelmts, rdcc_nbytes, rdcc_w0);
        VRFY((ret >= 0), "H5Pset_cache succeeded");
    }

    /* create the file collectively */
    fid = H5Fcreate(filename, H5F_ACC_TRUNC, H5P_DEFAULT, acc_tpl);
    VRFY((fid >= 0), "H5Fcreate succeeded");

    /* Release file-access template */
    ret = H5Pclose(acc_tpl);
    VRFY((ret >= 0), "");

    /* --------------------------------------------------------------
     * Define the dimensions of the overall datasets and create them.
     * ------------------------------------------------------------- */

    /* set up dataset storage chunk sizes and creation property list */
    if (VERBOSE_MED)
        HDprintf("chunks[]=%lu,%lu\n", (unsigned long)chunk_dims[0], (unsigned long)chunk_dims[1]);
    dataset_pl = H5Pcreate(H5P_DATASET_CREATE);
    VRFY((dataset_pl >= 0), "H5Pcreate succeeded");
    ret = H5Pset_chunk(dataset_pl, RANK, chunk_dims);
    VRFY((ret >= 0), "H5Pset_chunk succeeded");

    /* setup dimensionality object */
    /* start out with no rows, extend it later. */
    dims[0] = dims[1] = 0;
    sid               = H5Screate_simple(RANK, dims, max_dims);
    VRFY((sid >= 0), "H5Screate_simple succeeded");

    /* create an extendible dataset collectively */
    dataset1 = H5Dcreate2(fid, DATASETNAME1, H5T_NATIVE_INT, sid, H5P_DEFAULT, dataset_pl, H5P_DEFAULT);
    VRFY((dataset1 >= 0), "H5Dcreate2 succeeded");

    /* create another extendible dataset collectively */
    dataset2 = H5Dcreate2(fid, DATASETNAME2, H5T_NATIVE_INT, sid, H5P_DEFAULT, dataset_pl, H5P_DEFAULT);
    VRFY((dataset2 >= 0), "H5Dcreate2 succeeded");

    /* release resource */
    H5Sclose(sid);
    H5Pclose(dataset_pl);

    /* -------------------------
     * Test writing to dataset1
     * -------------------------*/
    /* set up dimensions of the slab this process accesses */
    slab_set(mpi_rank, mpi_size, start, count, stride, block, BYROW);

    /* put some trivial data in the data_array */
    dataset_fill(start, block, data_array1);
    MESG("data_array initialized");
    if (VERBOSE_MED) {
        MESG("data_array created");
        dataset_print(start, block, data_array1);
    }

    /* create a memory dataspace independently */
    mem_dataspace = H5Screate_simple(RANK, block, NULL);
    VRFY((mem_dataspace >= 0), "");

    /* Extend its current dim sizes before writing */
    dims[0] = (hsize_t)dim0;
    dims[1] = (hsize_t)dim1;
    ret     = H5Dset_extent(dataset1, dims);
    VRFY((ret >= 0), "H5Dset_extent succeeded");

    /* create a file dataspace independently */
    file_dataspace = H5Dget_space(dataset1);
    VRFY((file_dataspace >= 0), "H5Dget_space succeeded");
    ret = H5Sselect_hyperslab(file_dataspace, H5S_SELECT_SET, start, stride, count, block);
    VRFY((ret >= 0), "H5Sset_hyperslab succeeded");

    /* set up the collective transfer properties list */
    xfer_plist = H5Pcreate(H5P_DATASET_XFER);
    VRFY((xfer_plist >= 0), "H5Pcreate xfer succeeded");
    ret = H5Pset_dxpl_mpio(xfer_plist, H5FD_MPIO_COLLECTIVE);
    VRFY((ret >= 0), "H5Pset_dxpl_mpio succeeded");
    if (dxfer_coll_type == DXFER_INDEPENDENT_IO) {
        ret = H5Pset_dxpl_mpio_collective_opt(xfer_plist, H5FD_MPIO_INDIVIDUAL_IO);
        VRFY((ret >= 0), "set independent IO collectively succeeded");
    }

    /* write data collectively */
    ret = H5Dwrite(dataset1, H5T_NATIVE_INT, mem_dataspace, file_dataspace, xfer_plist, data_array1);
    VRFY((ret >= 0), "H5Dwrite succeeded");

    /* release resource */
    H5Sclose(file_dataspace);
    H5Sclose(mem_dataspace);
    H5Pclose(xfer_plist);

    /* -------------------------
     * Test writing to dataset2
     * -------------------------*/
    /* set up dimensions of the slab this process accesses */
    slab_set(mpi_rank, mpi_size, start, count, stride, block, BYCOL);

    /* put some trivial data in the data_array */
    dataset_fill(start, block, data_array1);
    MESG("data_array initialized");
    if (VERBOSE_MED) {
        MESG("data_array created");
        dataset_print(start, block, data_array1);
    }

    /* create a memory dataspace independently */
    mem_dataspace = H5Screate_simple(RANK, block, NULL);
    VRFY((mem_dataspace >= 0), "");

    /* set up the collective transfer properties list */
    xfer_plist = H5Pcreate(H5P_DATASET_XFER);
    VRFY((xfer_plist >= 0), "H5Pcreate xfer succeeded");
    ret = H5Pset_dxpl_mpio(xfer_plist, H5FD_MPIO_COLLECTIVE);
    VRFY((ret >= 0), "H5Pset_dxpl_mpio succeeded");
    if (dxfer_coll_type == DXFER_INDEPENDENT_IO) {
        ret = H5Pset_dxpl_mpio_collective_opt(xfer_plist, H5FD_MPIO_INDIVIDUAL_IO);
        VRFY((ret >= 0), "set independent IO collectively succeeded");
    }

    /* Try write to dataset2 beyond its current dim sizes.  Should fail. */

    /* create a file dataspace independently */
    file_dataspace = H5Dget_space(dataset2);
    VRFY((file_dataspace >= 0), "H5Dget_space succeeded");
    ret = H5Sselect_hyperslab(file_dataspace, H5S_SELECT_SET, start, stride, count, block);
    VRFY((ret >= 0), "H5Sset_hyperslab succeeded");

    /* write data independently.  Should fail. */
    H5E_BEGIN_TRY
    {
        ret = H5Dwrite(dataset2, H5T_NATIVE_INT, mem_dataspace, file_dataspace, xfer_plist, data_array1);
    }
    H5E_END_TRY
    VRFY((ret < 0), "H5Dwrite failed as expected");

    H5Sclose(file_dataspace);

    /* Extend dataset2 and try again.  Should succeed. */
    dims[0] = (hsize_t)dim0;
    dims[1] = (hsize_t)dim1;
    ret     = H5Dset_extent(dataset2, dims);
    VRFY((ret >= 0), "H5Dset_extent succeeded");

    /* create a file dataspace independently */
    file_dataspace = H5Dget_space(dataset2);
    VRFY((file_dataspace >= 0), "H5Dget_space succeeded");
    ret = H5Sselect_hyperslab(file_dataspace, H5S_SELECT_SET, start, stride, count, block);
    VRFY((ret >= 0), "H5Sset_hyperslab succeeded");

    /* write data independently */
    ret = H5Dwrite(dataset2, H5T_NATIVE_INT, mem_dataspace, file_dataspace, xfer_plist, data_array1);
    VRFY((ret >= 0), "H5Dwrite succeeded");

    /* release resource */
    ret = H5Sclose(file_dataspace);
    VRFY((ret >= 0), "H5Sclose succeeded");
    ret = H5Sclose(mem_dataspace);
    VRFY((ret >= 0), "H5Sclose succeeded");
    ret = H5Pclose(xfer_plist);
    VRFY((ret >= 0), "H5Pclose succeeded");

    /* close dataset collectively */
    ret = H5Dclose(dataset1);
    VRFY((ret >= 0), "H5Dclose1 succeeded");
    ret = H5Dclose(dataset2);
    VRFY((ret >= 0), "H5Dclose2 succeeded");

    /* close the file collectively */
    H5Fclose(fid);

    /* release data buffers */
    if (data_array1)
        HDfree(data_array1);
}

/* Example of using the parallel HDF5 library to read an extendible dataset */
void
extend_readAll(void)
{
    hid_t       fid;                /* HDF5 file ID */
    hid_t       acc_tpl;            /* File access templates */
    hid_t       xfer_plist;         /* Dataset transfer properties list */
    hid_t       file_dataspace;     /* File dataspace ID */
    hid_t       mem_dataspace;      /* memory dataspace ID */
    hid_t       dataset1, dataset2; /* Dataset ID */
    const char *filename;
    hsize_t     dims[RANK];          /* dataset dim sizes */
    DATATYPE *  data_array1  = NULL; /* data buffer */
    DATATYPE *  data_array2  = NULL; /* data buffer */
    DATATYPE *  data_origin1 = NULL; /* expected data buffer */

    hsize_t start[RANK];               /* for hyperslab setting */
    hsize_t count[RANK], stride[RANK]; /* for hyperslab setting */
    hsize_t block[RANK];               /* for hyperslab setting */

    herr_t ret; /* Generic return value */
    int    mpi_size, mpi_rank;

    MPI_Comm comm = MPI_COMM_WORLD;
    MPI_Info info = MPI_INFO_NULL;

    filename = GetTestParameters();
    if (VERBOSE_MED)
        HDprintf("Extend independent read test on file %s\n", filename);

    /* set up MPI parameters */
    MPI_Comm_size(MPI_COMM_WORLD, &mpi_size);
    MPI_Comm_rank(MPI_COMM_WORLD, &mpi_rank);

    /* allocate memory for data buffer */
    data_array1 = (DATATYPE *)HDmalloc((size_t)dim0 * (size_t)dim1 * sizeof(DATATYPE));
    VRFY((data_array1 != NULL), "data_array1 HDmalloc succeeded");
    data_array2 = (DATATYPE *)HDmalloc((size_t)dim0 * (size_t)dim1 * sizeof(DATATYPE));
    VRFY((data_array2 != NULL), "data_array2 HDmalloc succeeded");
    data_origin1 = (DATATYPE *)HDmalloc((size_t)dim0 * (size_t)dim1 * sizeof(DATATYPE));
    VRFY((data_origin1 != NULL), "data_origin1 HDmalloc succeeded");

    /* -------------------
     * OPEN AN HDF5 FILE
     * -------------------*/
    /* setup file access template */
    acc_tpl = create_faccess_plist(comm, info, facc_type);
    VRFY((acc_tpl >= 0), "");

    /* open the file collectively */
    fid = H5Fopen(filename, H5F_ACC_RDONLY, acc_tpl);
    VRFY((fid >= 0), "");

    /* Release file-access template */
    ret = H5Pclose(acc_tpl);
    VRFY((ret >= 0), "");

    /* open the dataset1 collectively */
    dataset1 = H5Dopen2(fid, DATASETNAME1, H5P_DEFAULT);
    VRFY((dataset1 >= 0), "");

    /* open another dataset collectively */
    dataset2 = H5Dopen2(fid, DATASETNAME1, H5P_DEFAULT);
    VRFY((dataset2 >= 0), "");

    /* Try extend dataset1 which is open RDONLY.  Should fail. */

    file_dataspace = H5Dget_space(dataset1);
    VRFY((file_dataspace >= 0), "H5Dget_space succeeded");
    ret = H5Sget_simple_extent_dims(file_dataspace, dims, NULL);
    VRFY((ret > 0), "H5Sget_simple_extent_dims succeeded");
    dims[0]++;
    H5E_BEGIN_TRY
    {
        ret = H5Dset_extent(dataset1, dims);
    }
    H5E_END_TRY
    VRFY((ret < 0), "H5Dset_extent failed as expected");

    H5Sclose(file_dataspace);

    /* Read dataset1 using BYROW pattern */
    /* set up dimensions of the slab this process accesses */
    slab_set(mpi_rank, mpi_size, start, count, stride, block, BYROW);

    /* create a file dataspace independently */
    file_dataspace = H5Dget_space(dataset1);
    VRFY((file_dataspace >= 0), "");
    ret = H5Sselect_hyperslab(file_dataspace, H5S_SELECT_SET, start, stride, count, block);
    VRFY((ret >= 0), "");

    /* create a memory dataspace independently */
    mem_dataspace = H5Screate_simple(RANK, block, NULL);
    VRFY((mem_dataspace >= 0), "");

    /* fill dataset with test data */
    dataset_fill(start, block, data_origin1);
    if (VERBOSE_MED) {
        MESG("data_array created");
        dataset_print(start, block, data_array1);
    }

    /* set up the collective transfer properties list */
    xfer_plist = H5Pcreate(H5P_DATASET_XFER);
    VRFY((xfer_plist >= 0), "H5Pcreate xfer succeeded");
    ret = H5Pset_dxpl_mpio(xfer_plist, H5FD_MPIO_COLLECTIVE);
    VRFY((ret >= 0), "H5Pset_dxpl_mpio succeeded");
    if (dxfer_coll_type == DXFER_INDEPENDENT_IO) {
        ret = H5Pset_dxpl_mpio_collective_opt(xfer_plist, H5FD_MPIO_INDIVIDUAL_IO);
        VRFY((ret >= 0), "set independent IO collectively succeeded");
    }

    /* read data collectively */
    ret = H5Dread(dataset1, H5T_NATIVE_INT, mem_dataspace, file_dataspace, xfer_plist, data_array1);
    VRFY((ret >= 0), "H5Dread succeeded");

    /* verify the read data with original expected data */
    ret = dataset_vrfy(start, count, stride, block, data_array1, data_origin1);
    VRFY((ret == 0), "dataset1 read verified correct");
    if (ret)
        nerrors++;

    H5Sclose(mem_dataspace);
    H5Sclose(file_dataspace);
    H5Pclose(xfer_plist);

    /* Read dataset2 using BYCOL pattern */
    /* set up dimensions of the slab this process accesses */
    slab_set(mpi_rank, mpi_size, start, count, stride, block, BYCOL);

    /* create a file dataspace independently */
    file_dataspace = H5Dget_space(dataset2);
    VRFY((file_dataspace >= 0), "");
    ret = H5Sselect_hyperslab(file_dataspace, H5S_SELECT_SET, start, stride, count, block);
    VRFY((ret >= 0), "");

    /* create a memory dataspace independently */
    mem_dataspace = H5Screate_simple(RANK, block, NULL);
    VRFY((mem_dataspace >= 0), "");

    /* fill dataset with test data */
    dataset_fill(start, block, data_origin1);
    if (VERBOSE_MED) {
        MESG("data_array created");
        dataset_print(start, block, data_array1);
    }

    /* set up the collective transfer properties list */
    xfer_plist = H5Pcreate(H5P_DATASET_XFER);
    VRFY((xfer_plist >= 0), "H5Pcreate xfer succeeded");
    ret = H5Pset_dxpl_mpio(xfer_plist, H5FD_MPIO_COLLECTIVE);
    VRFY((ret >= 0), "H5Pset_dxpl_mpio succeeded");
    if (dxfer_coll_type == DXFER_INDEPENDENT_IO) {
        ret = H5Pset_dxpl_mpio_collective_opt(xfer_plist, H5FD_MPIO_INDIVIDUAL_IO);
        VRFY((ret >= 0), "set independent IO collectively succeeded");
    }

    /* read data collectively */
    ret = H5Dread(dataset2, H5T_NATIVE_INT, mem_dataspace, file_dataspace, xfer_plist, data_array1);
    VRFY((ret >= 0), "H5Dread succeeded");

    /* verify the read data with original expected data */
    ret = dataset_vrfy(start, count, stride, block, data_array1, data_origin1);
    VRFY((ret == 0), "dataset2 read verified correct");
    if (ret)
        nerrors++;

    H5Sclose(mem_dataspace);
    H5Sclose(file_dataspace);
    H5Pclose(xfer_plist);

    /* close dataset collectively */
    ret = H5Dclose(dataset1);
    VRFY((ret >= 0), "");
    ret = H5Dclose(dataset2);
    VRFY((ret >= 0), "");

    /* close the file collectively */
    H5Fclose(fid);

    /* release data buffers */
    if (data_array1)
        HDfree(data_array1);
    if (data_array2)
        HDfree(data_array2);
    if (data_origin1)
        HDfree(data_origin1);
}

/*
 * Example of using the parallel HDF5 library to read a compressed
 * dataset in an HDF5 file with collective parallel access support.
 */
#ifdef H5_HAVE_FILTER_DEFLATE
void
compress_readAll(void)
{
    hid_t       fid;                           /* HDF5 file ID */
    hid_t       acc_tpl;                       /* File access templates */
    hid_t       dcpl;                          /* Dataset creation property list */
    hid_t       xfer_plist;                    /* Dataset transfer properties list */
    hid_t       dataspace;                     /* Dataspace ID */
    hid_t       dataset;                       /* Dataset ID */
    int         rank = 1;                      /* Dataspace rank */
    hsize_t     dim  = (hsize_t)dim0;          /* Dataspace dimensions */
    unsigned    u;                             /* Local index variable */
    unsigned    chunk_opts;                    /* Chunk options */
    unsigned    disable_partial_chunk_filters; /* Whether filters are disabled on partial chunks */
    DATATYPE *  data_read = NULL;              /* data buffer */
    DATATYPE *  data_orig = NULL;              /* expected data buffer */
    const char *filename;
    MPI_Comm    comm = MPI_COMM_WORLD;
    MPI_Info    info = MPI_INFO_NULL;
    int         mpi_size, mpi_rank;
    herr_t      ret; /* Generic return value */

    filename = GetTestParameters();
    if (VERBOSE_MED)
        HDprintf("Collective chunked dataset read test on file %s\n", filename);

    /* Retrieve MPI parameters */
    MPI_Comm_size(comm, &mpi_size);
    MPI_Comm_rank(comm, &mpi_rank);

    /* Allocate data buffer */
    data_orig = (DATATYPE *)HDmalloc((size_t)dim * sizeof(DATATYPE));
    VRFY((data_orig != NULL), "data_origin1 HDmalloc succeeded");
    data_read = (DATATYPE *)HDmalloc((size_t)dim * sizeof(DATATYPE));
    VRFY((data_read != NULL), "data_array1 HDmalloc succeeded");

    /* Initialize data buffers */
    for (u = 0; u < dim; u++)
        data_orig[u] = (DATATYPE)u;

    /* Run test both with and without filters disabled on partial chunks */
    for (disable_partial_chunk_filters = 0; disable_partial_chunk_filters <= 1;
         disable_partial_chunk_filters++) {
        /* Process zero creates the file with a compressed, chunked dataset */
        if (mpi_rank == 0) {
            hsize_t chunk_dim; /* Chunk dimensions */

            /* Create the file */
            fid = H5Fcreate(h5_rmprefix(filename), H5F_ACC_TRUNC, H5P_DEFAULT, H5P_DEFAULT);
            VRFY((fid > 0), "H5Fcreate succeeded");

            /* Create property list for chunking and compression */
            dcpl = H5Pcreate(H5P_DATASET_CREATE);
            VRFY((dcpl > 0), "H5Pcreate succeeded");

            ret = H5Pset_layout(dcpl, H5D_CHUNKED);
            VRFY((ret >= 0), "H5Pset_layout succeeded");

            /* Use eight chunks */
            chunk_dim = dim / 8;
            ret       = H5Pset_chunk(dcpl, rank, &chunk_dim);
            VRFY((ret >= 0), "H5Pset_chunk succeeded");

            /* Set chunk options appropriately */
            if (disable_partial_chunk_filters) {
                ret = H5Pget_chunk_opts(dcpl, &chunk_opts);
                VRFY((ret >= 0), "H5Pget_chunk_opts succeeded");

                chunk_opts |= H5D_CHUNK_DONT_FILTER_PARTIAL_CHUNKS;

                ret = H5Pset_chunk_opts(dcpl, chunk_opts);
                VRFY((ret >= 0), "H5Pset_chunk_opts succeeded");
            } /* end if */

            ret = H5Pset_deflate(dcpl, 9);
            VRFY((ret >= 0), "H5Pset_deflate succeeded");

            /* Create dataspace */
            dataspace = H5Screate_simple(rank, &dim, NULL);
            VRFY((dataspace > 0), "H5Screate_simple succeeded");

            /* Create dataset */
            dataset =
                H5Dcreate2(fid, "compressed_data", H5T_NATIVE_INT, dataspace, H5P_DEFAULT, dcpl, H5P_DEFAULT);
            VRFY((dataset > 0), "H5Dcreate2 succeeded");

            /* Write compressed data */
            ret = H5Dwrite(dataset, H5T_NATIVE_INT, H5S_ALL, H5S_ALL, H5P_DEFAULT, data_orig);
            VRFY((ret >= 0), "H5Dwrite succeeded");

            /* Close objects */
            ret = H5Pclose(dcpl);
            VRFY((ret >= 0), "H5Pclose succeeded");
            ret = H5Sclose(dataspace);
            VRFY((ret >= 0), "H5Sclose succeeded");
            ret = H5Dclose(dataset);
            VRFY((ret >= 0), "H5Dclose succeeded");
            ret = H5Fclose(fid);
            VRFY((ret >= 0), "H5Fclose succeeded");
        }

        /* Wait for file to be created */
        MPI_Barrier(comm);

        /* -------------------
         * OPEN AN HDF5 FILE
         * -------------------*/

        /* setup file access template */
        acc_tpl = create_faccess_plist(comm, info, facc_type);
        VRFY((acc_tpl >= 0), "");

        /* open the file collectively */
        fid = H5Fopen(filename, H5F_ACC_RDWR, acc_tpl);
        VRFY((fid > 0), "H5Fopen succeeded");

        /* Release file-access template */
        ret = H5Pclose(acc_tpl);
        VRFY((ret >= 0), "H5Pclose succeeded");

        /* Open dataset with compressed chunks */
        dataset = H5Dopen2(fid, "compressed_data", H5P_DEFAULT);
        VRFY((dataset > 0), "H5Dopen2 succeeded");

        /* Try reading & writing data */
        if (dataset > 0) {
            /* Create dataset transfer property list */
            xfer_plist = H5Pcreate(H5P_DATASET_XFER);
            VRFY((xfer_plist > 0), "H5Pcreate succeeded");

            ret = H5Pset_dxpl_mpio(xfer_plist, H5FD_MPIO_COLLECTIVE);
            VRFY((ret >= 0), "H5Pset_dxpl_mpio succeeded");
            if (dxfer_coll_type == DXFER_INDEPENDENT_IO) {
                ret = H5Pset_dxpl_mpio_collective_opt(xfer_plist, H5FD_MPIO_INDIVIDUAL_IO);
                VRFY((ret >= 0), "set independent IO collectively succeeded");
            }

            /* Try reading the data */
            ret = H5Dread(dataset, H5T_NATIVE_INT, H5S_ALL, H5S_ALL, xfer_plist, data_read);
            VRFY((ret >= 0), "H5Dread succeeded");

            /* Verify data read */
            for (u = 0; u < dim; u++)
                if (data_orig[u] != data_read[u]) {
                    HDprintf("Line #%d: written!=retrieved: data_orig[%u]=%d, data_read[%u]=%d\n", __LINE__,
                             (unsigned)u, data_orig[u], (unsigned)u, data_read[u]);
                    nerrors++;
                }

#ifdef H5_HAVE_PARALLEL_FILTERED_WRITES
            ret = H5Dwrite(dataset, H5T_NATIVE_INT, H5S_ALL, H5S_ALL, xfer_plist, data_read);
            VRFY((ret >= 0), "H5Dwrite succeeded");
#endif

            ret = H5Pclose(xfer_plist);
            VRFY((ret >= 0), "H5Pclose succeeded");
            ret = H5Dclose(dataset);
            VRFY((ret >= 0), "H5Dclose succeeded");
        } /* end if */

        /* Close file */
        ret = H5Fclose(fid);
        VRFY((ret >= 0), "H5Fclose succeeded");
    } /* end for */

    /* release data buffers */
    if (data_read)
        HDfree(data_read);
    if (data_orig)
        HDfree(data_orig);
}
#endif /* H5_HAVE_FILTER_DEFLATE */

/*
 * Part 4--Non-selection for chunked dataset
 */

/*
 * Example of using the parallel HDF5 library to create chunked
 * dataset in one HDF5 file with collective and independent parallel
 * MPIO access support.  The Datasets are of sizes dim0 x dim1.
 * Each process controls only a slab of size dim0 x dim1 within the
 * dataset with the exception that one processor selects no element.
 */

void
none_selection_chunk(void)
{
    hid_t       fid;                /* HDF5 file ID */
    hid_t       acc_tpl;            /* File access templates */
    hid_t       xfer_plist;         /* Dataset transfer properties list */
    hid_t       sid;                /* Dataspace ID */
    hid_t       file_dataspace;     /* File dataspace ID */
    hid_t       mem_dataspace;      /* memory dataspace ID */
    hid_t       dataset1, dataset2; /* Dataset ID */
    const char *filename;
    hsize_t     dims[RANK];         /* dataset dim sizes */
    DATATYPE *  data_origin = NULL; /* data buffer */
    DATATYPE *  data_array  = NULL; /* data buffer */
    hsize_t     chunk_dims[RANK];   /* chunk sizes */
    hid_t       dataset_pl;         /* dataset create prop. list */

    hsize_t start[RANK];  /* for hyperslab setting */
    hsize_t count[RANK];  /* for hyperslab setting */
    hsize_t stride[RANK]; /* for hyperslab setting */
    hsize_t block[RANK];  /* for hyperslab setting */
    hsize_t mstart[RANK]; /* for data buffer in memory */

    herr_t ret; /* Generic return value */
    int    mpi_size, mpi_rank;

    MPI_Comm comm = MPI_COMM_WORLD;
    MPI_Info info = MPI_INFO_NULL;

    filename = GetTestParameters();
    if (VERBOSE_MED)
        HDprintf("Extend independent write test on file %s\n", filename);

    /* set up MPI parameters */
    MPI_Comm_size(MPI_COMM_WORLD, &mpi_size);
    MPI_Comm_rank(MPI_COMM_WORLD, &mpi_rank);

    /* setup chunk-size. Make sure sizes are > 0 */
    chunk_dims[0] = (hsize_t)chunkdim0;
    chunk_dims[1] = (hsize_t)chunkdim1;

    /* -------------------
     * START AN HDF5 FILE
     * -------------------*/
    /* setup file access template */
    acc_tpl = create_faccess_plist(comm, info, facc_type);
    VRFY((acc_tpl >= 0), "");

    /* create the file collectively */
    fid = H5Fcreate(filename, H5F_ACC_TRUNC, H5P_DEFAULT, acc_tpl);
    VRFY((fid >= 0), "H5Fcreate succeeded");

    /* Release file-access template */
    ret = H5Pclose(acc_tpl);
    VRFY((ret >= 0), "");

    /* --------------------------------------------------------------
     * Define the dimensions of the overall datasets and create them.
     * ------------------------------------------------------------- */

    /* set up dataset storage chunk sizes and creation property list */
    if (VERBOSE_MED)
        HDprintf("chunks[]=%lu,%lu\n", (unsigned long)chunk_dims[0], (unsigned long)chunk_dims[1]);
    dataset_pl = H5Pcreate(H5P_DATASET_CREATE);
    VRFY((dataset_pl >= 0), "H5Pcreate succeeded");
    ret = H5Pset_chunk(dataset_pl, RANK, chunk_dims);
    VRFY((ret >= 0), "H5Pset_chunk succeeded");

    /* setup dimensionality object */
    dims[0] = (hsize_t)dim0;
    dims[1] = (hsize_t)dim1;
    sid     = H5Screate_simple(RANK, dims, NULL);
    VRFY((sid >= 0), "H5Screate_simple succeeded");

    /* create an extendible dataset collectively */
    dataset1 = H5Dcreate2(fid, DATASETNAME1, H5T_NATIVE_INT, sid, H5P_DEFAULT, dataset_pl, H5P_DEFAULT);
    VRFY((dataset1 >= 0), "H5Dcreate2 succeeded");

    /* create another extendible dataset collectively */
    dataset2 = H5Dcreate2(fid, DATASETNAME2, H5T_NATIVE_INT, sid, H5P_DEFAULT, dataset_pl, H5P_DEFAULT);
    VRFY((dataset2 >= 0), "H5Dcreate2 succeeded");

    /* release resource */
    H5Sclose(sid);
    H5Pclose(dataset_pl);

    /* -------------------------
     * Test collective writing to dataset1
     * -------------------------*/
    /* set up dimensions of the slab this process accesses */
    slab_set(mpi_rank, mpi_size, start, count, stride, block, BYROW);

    /* allocate memory for data buffer. Only allocate enough buffer for
     * each processor's data. */
    if (mpi_rank) {
        data_origin = (DATATYPE *)HDmalloc(block[0] * block[1] * sizeof(DATATYPE));
        VRFY((data_origin != NULL), "data_origin HDmalloc succeeded");

        data_array = (DATATYPE *)HDmalloc(block[0] * block[1] * sizeof(DATATYPE));
        VRFY((data_array != NULL), "data_array HDmalloc succeeded");

        /* put some trivial data in the data_array */
        mstart[0] = mstart[1] = 0;
        dataset_fill(mstart, block, data_origin);
        MESG("data_array initialized");
        if (VERBOSE_MED) {
            MESG("data_array created");
            dataset_print(mstart, block, data_origin);
        }
    }

    /* create a memory dataspace independently */
    mem_dataspace = H5Screate_simple(RANK, block, NULL);
    VRFY((mem_dataspace >= 0), "");

    /* Process 0 has no selection */
    if (!mpi_rank) {
        ret = H5Sselect_none(mem_dataspace);
        VRFY((ret >= 0), "H5Sselect_none succeeded");
    }

    /* create a file dataspace independently */
    file_dataspace = H5Dget_space(dataset1);
    VRFY((file_dataspace >= 0), "H5Dget_space succeeded");
    ret = H5Sselect_hyperslab(file_dataspace, H5S_SELECT_SET, start, stride, count, block);
    VRFY((ret >= 0), "H5Sset_hyperslab succeeded");

    /* Process 0 has no selection */
    if (!mpi_rank) {
        ret = H5Sselect_none(file_dataspace);
        VRFY((ret >= 0), "H5Sselect_none succeeded");
    }

    /* set up the collective transfer properties list */
    xfer_plist = H5Pcreate(H5P_DATASET_XFER);
    VRFY((xfer_plist >= 0), "H5Pcreate xfer succeeded");
    ret = H5Pset_dxpl_mpio(xfer_plist, H5FD_MPIO_COLLECTIVE);
    VRFY((ret >= 0), "H5Pset_dxpl_mpio succeeded");

    /* write data collectively */
    ret = H5Dwrite(dataset1, H5T_NATIVE_INT, mem_dataspace, file_dataspace, xfer_plist, data_origin);
    VRFY((ret >= 0), "H5Dwrite succeeded");

    /* read data independently */
    ret = H5Dread(dataset1, H5T_NATIVE_INT, mem_dataspace, file_dataspace, H5P_DEFAULT, data_array);
    VRFY((ret >= 0), "");

    /* verify the read data with original expected data */
    if (mpi_rank) {
        ret = dataset_vrfy(mstart, count, stride, block, data_array, data_origin);
        if (ret)
            nerrors++;
    }

    /* -------------------------
     * Test independent writing to dataset2
     * -------------------------*/
    ret = H5Pset_dxpl_mpio(xfer_plist, H5FD_MPIO_INDEPENDENT);
    VRFY((ret >= 0), "H5Pset_dxpl_mpio succeeded");

    /* write data collectively */
    ret = H5Dwrite(dataset2, H5T_NATIVE_INT, mem_dataspace, file_dataspace, xfer_plist, data_origin);
    VRFY((ret >= 0), "H5Dwrite succeeded");

    /* read data independently */
    ret = H5Dread(dataset2, H5T_NATIVE_INT, mem_dataspace, file_dataspace, H5P_DEFAULT, data_array);
    VRFY((ret >= 0), "");

    /* verify the read data with original expected data */
    if (mpi_rank) {
        ret = dataset_vrfy(mstart, count, stride, block, data_array, data_origin);
        if (ret)
            nerrors++;
    }

    /* release resource */
    ret = H5Sclose(file_dataspace);
    VRFY((ret >= 0), "H5Sclose succeeded");
    ret = H5Sclose(mem_dataspace);
    VRFY((ret >= 0), "H5Sclose succeeded");
    ret = H5Pclose(xfer_plist);
    VRFY((ret >= 0), "H5Pclose succeeded");

    /* close dataset collectively */
    ret = H5Dclose(dataset1);
    VRFY((ret >= 0), "H5Dclose1 succeeded");
    ret = H5Dclose(dataset2);
    VRFY((ret >= 0), "H5Dclose2 succeeded");

    /* close the file collectively */
    H5Fclose(fid);

    /* release data buffers */
    if (data_origin)
        HDfree(data_origin);
    if (data_array)
        HDfree(data_array);
}

/* Function: test_actual_io_mode
 *
 * Purpose: tests one specific case of collective I/O and checks that the
 *          actual_chunk_opt_mode property and the actual_io_mode
 *          properties in the DXPL have the correct values.
 *
 * Input:   selection_mode: changes the way processes select data from the space, as well
 *          as some dxpl flags to get collective I/O to break in different ways.
 *
 *          The relevant I/O function and expected response for each mode:
 *              TEST_ACTUAL_IO_MULTI_CHUNK_IND:
 *                  H5D_mpi_chunk_collective_io, each process reports independent I/O
 *
 *              TEST_ACTUAL_IO_MULTI_CHUNK_COL:
 *                  H5D_mpi_chunk_collective_io, each process reports collective I/O
 *
 *              TEST_ACTUAL_IO_MULTI_CHUNK_MIX:
 *                  H5D_mpi_chunk_collective_io, each process reports mixed I/O
 *
 *              TEST_ACTUAL_IO_MULTI_CHUNK_MIX_DISAGREE:
 *                  H5D_mpi_chunk_collective_io, processes disagree. The root reports
 *                  collective, the rest report independent I/O
 *
 *              TEST_ACTUAL_IO_DIRECT_MULTI_CHUNK_IND:
 *                  Same test TEST_ACTUAL_IO_MULTI_CHUNK_IND.
 *                  Set directly go to multi-chunk-io without num threshold calc.
 *              TEST_ACTUAL_IO_DIRECT_MULTI_CHUNK_COL:
 *                  Same test TEST_ACTUAL_IO_MULTI_CHUNK_COL.
 *                  Set directly go to multi-chunk-io without num threshold calc.
 *
 *              TEST_ACTUAL_IO_LINK_CHUNK:
 *                  H5D_link_chunk_collective_io, processes report linked chunk I/O
 *
 *              TEST_ACTUAL_IO_CONTIGUOUS:
 *                  H5D__contig_collective_write or H5D__contig_collective_read
 *                  each process reports contiguous collective I/O
 *
 *              TEST_ACTUAL_IO_NO_COLLECTIVE:
 *                  Simple independent I/O. This tests that the defaults are properly set.
 *
 *              TEST_ACTUAL_IO_RESET:
<<<<<<< HEAD
 *                  Performs collective and then independent I/O with the same dxpl to
=======
 *                  Performs collective and then independent I/O with hthe same dxpl to
>>>>>>> b3dbd624
 *                  make sure the peroperty is correctly reset to the default on each use.
 *                  Specifically, this test runs TEST_ACTUAL_IO_MULTI_CHUNK_NO_OPT_MIX_DISAGREE
 *                  (The most complex case that works on all builds) and then performs
 *                  an independent read and write with the same dxpls.
 *
 *          Note: DIRECT_MULTI_CHUNK_MIX and DIRECT_MULTI_CHUNK_MIX_DISAGREE
 *          is not needed as they are covered by DIRECT_CHUNK_MIX and
 *          MULTI_CHUNK_MIX_DISAGREE cases. _DIRECT_ cases are only for testing
 *          path way to multi-chunk-io by H5FD_MPIO_CHUNK_MULTI_IO instead of num-threshold.
 *
 * Modification:
 *  - Refctore to remove multi-chunk-without-opimization test and update for
 *    testing direct to multi-chunk-io
 * Programmer: Jonathan Kim
 * Date: 2012-10-10
 *
 *
 * Programmer: Jacob Gruber
 * Date: 2011-04-06
 */
static void
test_actual_io_mode(int selection_mode)
{
    H5D_mpio_actual_chunk_opt_mode_t actual_chunk_opt_mode_write    = H5D_MPIO_NO_CHUNK_OPTIMIZATION;
    H5D_mpio_actual_chunk_opt_mode_t actual_chunk_opt_mode_read     = H5D_MPIO_NO_CHUNK_OPTIMIZATION;
    H5D_mpio_actual_chunk_opt_mode_t actual_chunk_opt_mode_expected = H5D_MPIO_NO_CHUNK_OPTIMIZATION;
    H5D_mpio_actual_io_mode_t        actual_io_mode_write           = H5D_MPIO_NO_COLLECTIVE;
    H5D_mpio_actual_io_mode_t        actual_io_mode_read            = H5D_MPIO_NO_COLLECTIVE;
    H5D_mpio_actual_io_mode_t        actual_io_mode_expected        = H5D_MPIO_NO_COLLECTIVE;
    const char *                     filename;
    const char *                     test_name;
    hbool_t                          direct_multi_chunk_io;
    hbool_t                          multi_chunk_io;
    hbool_t                          is_chunked;
    hbool_t                          is_collective;
    int                              mpi_size = -1;
    int                              mpi_rank = -1;
    int                              length;
    int *                            buffer;
    int                              i;
    MPI_Comm                         mpi_comm   = MPI_COMM_NULL;
    MPI_Info                         mpi_info   = MPI_INFO_NULL;
    hid_t                            fid        = -1;
    hid_t                            sid        = -1;
    hid_t                            dataset    = -1;
    hid_t                            data_type  = H5T_NATIVE_INT;
    hid_t                            fapl       = -1;
    hid_t                            mem_space  = -1;
    hid_t                            file_space = -1;
    hid_t                            dcpl       = -1;
    hid_t                            dxpl_write = -1;
    hid_t                            dxpl_read  = -1;
    hsize_t                          dims[RANK];
    hsize_t                          chunk_dims[RANK];
    hsize_t                          start[RANK];
    hsize_t                          stride[RANK];
    hsize_t                          count[RANK];
    hsize_t                          block[RANK];
    char                             message[256];
    herr_t                           ret;

    /* Set up some flags to make some future if statements slightly more readable */
    direct_multi_chunk_io = (selection_mode == TEST_ACTUAL_IO_DIRECT_MULTI_CHUNK_IND ||
                             selection_mode == TEST_ACTUAL_IO_DIRECT_MULTI_CHUNK_COL);

    /* Note: RESET performs the same tests as MULTI_CHUNK_MIX_DISAGREE and then
     * tests independent I/O
     */
    multi_chunk_io =
        (selection_mode == TEST_ACTUAL_IO_MULTI_CHUNK_IND ||
         selection_mode == TEST_ACTUAL_IO_MULTI_CHUNK_COL ||
         selection_mode == TEST_ACTUAL_IO_MULTI_CHUNK_MIX ||
         selection_mode == TEST_ACTUAL_IO_MULTI_CHUNK_MIX_DISAGREE || selection_mode == TEST_ACTUAL_IO_RESET);

    is_chunked =
        (selection_mode != TEST_ACTUAL_IO_CONTIGUOUS && selection_mode != TEST_ACTUAL_IO_NO_COLLECTIVE);

    is_collective = selection_mode != TEST_ACTUAL_IO_NO_COLLECTIVE;

    /* Set up MPI parameters */
    MPI_Comm_size(MPI_COMM_WORLD, &mpi_size);
    MPI_Comm_rank(MPI_COMM_WORLD, &mpi_rank);

    MPI_Barrier(MPI_COMM_WORLD);

    HDassert(mpi_size >= 1);

    mpi_comm = MPI_COMM_WORLD;
    mpi_info = MPI_INFO_NULL;

    filename = (const char *)GetTestParameters();
    HDassert(filename != NULL);

    /* Setup the file access template */
    fapl = create_faccess_plist(mpi_comm, mpi_info, facc_type);
    VRFY((fapl >= 0), "create_faccess_plist() succeeded");

    /* Create the file */
    fid = H5Fcreate(filename, H5F_ACC_TRUNC, H5P_DEFAULT, fapl);
    VRFY((fid >= 0), "H5Fcreate succeeded");

    /* Create the basic Space */
    dims[0] = (hsize_t)dim0;
    dims[1] = (hsize_t)dim1;
    sid     = H5Screate_simple(RANK, dims, NULL);
    VRFY((sid >= 0), "H5Screate_simple succeeded");

    /* Create the dataset creation plist */
    dcpl = H5Pcreate(H5P_DATASET_CREATE);
    VRFY((dcpl >= 0), "dataset creation plist created successfully");

    /* If we are not testing contiguous datasets */
    if (is_chunked) {
        /* Set up chunk information.  */
        chunk_dims[0] = dims[0] / (hsize_t)mpi_size;
        chunk_dims[1] = dims[1];
        ret           = H5Pset_chunk(dcpl, 2, chunk_dims);
        VRFY((ret >= 0), "chunk creation property list succeeded");
    }

    /* Create the dataset */
    dataset = H5Dcreate2(fid, "actual_io", data_type, sid, H5P_DEFAULT, dcpl, H5P_DEFAULT);
    VRFY((dataset >= 0), "H5Dcreate2() dataset succeeded");

    /* Create the file dataspace */
    file_space = H5Dget_space(dataset);
    VRFY((file_space >= 0), "H5Dget_space succeeded");

    /* Choose a selection method based on the type of I/O we want to occur,
     * and also set up some selection-dependeent test info. */
    switch (selection_mode) {

        /* Independent I/O with optimization */
        case TEST_ACTUAL_IO_MULTI_CHUNK_IND:
        case TEST_ACTUAL_IO_DIRECT_MULTI_CHUNK_IND:
            /* Since the dataset is chunked by row and each process selects a row,
             * each process  writes to a different chunk. This forces all I/O to be
             * independent.
             */
            slab_set(mpi_rank, mpi_size, start, count, stride, block, BYROW);

            test_name                      = "Multi Chunk - Independent";
            actual_chunk_opt_mode_expected = H5D_MPIO_MULTI_CHUNK;
            actual_io_mode_expected        = H5D_MPIO_CHUNK_INDEPENDENT;
            break;

        /* Collective I/O with optimization */
        case TEST_ACTUAL_IO_MULTI_CHUNK_COL:
        case TEST_ACTUAL_IO_DIRECT_MULTI_CHUNK_COL:
            /* The dataset is chunked by rows, so each process takes a column which
             * spans all chunks. Since the processes write non-overlapping regular
             * selections to each chunk, the operation is purely collective.
             */
            slab_set(mpi_rank, mpi_size, start, count, stride, block, BYCOL);

            test_name                      = "Multi Chunk - Collective";
            actual_chunk_opt_mode_expected = H5D_MPIO_MULTI_CHUNK;
            if (mpi_size > 1)
                actual_io_mode_expected = H5D_MPIO_CHUNK_COLLECTIVE;
            else
                actual_io_mode_expected = H5D_MPIO_CHUNK_INDEPENDENT;
            break;

        /* Mixed I/O with optimization */
        case TEST_ACTUAL_IO_MULTI_CHUNK_MIX:
            /* A chunk will be assigned collective I/O only if it is selected by each
             * process. To get mixed I/O, have the root select all chunks and each
             * subsequent process select the first and nth chunk. The first chunk,
             * accessed by all, will be assigned collective I/O while each other chunk
             * will be accessed only by the root and the nth procecess and will be
             * assigned independent I/O. Each process will access one chunk collectively
             * and at least one chunk independently, reporting mixed I/O.
             */

            if (mpi_rank == 0) {
                /* Select the first column */
                slab_set(mpi_rank, mpi_size, start, count, stride, block, BYCOL);
            }
            else {
                /* Select the first and the nth chunk in the nth column */
                block[0]  = (hsize_t)(dim0 / mpi_size);
                block[1]  = (hsize_t)(dim1 / mpi_size);
                count[0]  = 2;
                count[1]  = 1;
                stride[0] = (hsize_t)mpi_rank * block[0];
                stride[1] = 1;
                start[0]  = 0;
                start[1]  = (hsize_t)mpi_rank * block[1];
            }

            test_name                      = "Multi Chunk - Mixed";
            actual_chunk_opt_mode_expected = H5D_MPIO_MULTI_CHUNK;
            actual_io_mode_expected        = H5D_MPIO_CHUNK_MIXED;
            break;

        /* RESET tests that the properties are properly reset to defaults each time I/O is
         * performed. To achieve this, we have RESET perform collective I/O (which would change
         * the values from the defaults) followed by independent I/O (which should report the
         * default values). RESET doesn't need to have a unique selection, so we reuse
         * MULTI_CHUMK_MIX_DISAGREE, which was chosen because it is a complex case that works
         * on all builds. The independent section of RESET can be found at the end of this function.
         */
        case TEST_ACTUAL_IO_RESET:

        /* Mixed I/O with optimization and internal disagreement */
        case TEST_ACTUAL_IO_MULTI_CHUNK_MIX_DISAGREE:
            /* A chunk will be assigned collective I/O only if it is selected by each
             * process. To get mixed I/O with disagreement, assign process n to the
             * first chunk and the nth chunk. The first chunk, selected by all, is
             * assgigned collective I/O, while each other process gets independent I/O.
             * Since the root process with only access the first chunk, it will report
             * collective I/O. The subsequent processes will access the first chunk
             * collectively, and their other chunk independently, reporting mixed I/O.
             */

            if (mpi_rank == 0) {
                /* Select the first chunk in the first column */
                slab_set(mpi_rank, mpi_size, start, count, stride, block, BYCOL);
                block[0] = block[0] / (hsize_t)mpi_size;
            }
            else {
                /* Select the first and the nth chunk in the nth column */
                block[0]  = (hsize_t)(dim0 / mpi_size);
                block[1]  = (hsize_t)(dim1 / mpi_size);
                count[0]  = 2;
                count[1]  = 1;
                stride[0] = (hsize_t)mpi_rank * block[0];
                stride[1] = 1;
                start[0]  = 0;
                start[1]  = (hsize_t)mpi_rank * block[1];
            }

            /* If the testname was not already set by the RESET case */
            if (selection_mode == TEST_ACTUAL_IO_RESET)
                test_name = "RESET";
            else
                test_name = "Multi Chunk - Mixed (Disagreement)";

            actual_chunk_opt_mode_expected = H5D_MPIO_MULTI_CHUNK;
            if (mpi_size > 1) {
                if (mpi_rank == 0)
                    actual_io_mode_expected = H5D_MPIO_CHUNK_COLLECTIVE;
                else
                    actual_io_mode_expected = H5D_MPIO_CHUNK_MIXED;
            }
            else
                actual_io_mode_expected = H5D_MPIO_CHUNK_INDEPENDENT;

            break;

        /* Linked Chunk I/O */
        case TEST_ACTUAL_IO_LINK_CHUNK:
            /* Nothing special; link chunk I/O is forced in the dxpl settings. */
            slab_set(mpi_rank, mpi_size, start, count, stride, block, BYROW);

            test_name                      = "Link Chunk";
            actual_chunk_opt_mode_expected = H5D_MPIO_LINK_CHUNK;
            actual_io_mode_expected        = H5D_MPIO_CHUNK_COLLECTIVE;
            break;

        /* Contiguous Dataset */
        case TEST_ACTUAL_IO_CONTIGUOUS:
            /* A non overlapping, regular selection in a contiguous dataset leads to
             * collective I/O */
            slab_set(mpi_rank, mpi_size, start, count, stride, block, BYROW);

            test_name                      = "Contiguous";
            actual_chunk_opt_mode_expected = H5D_MPIO_NO_CHUNK_OPTIMIZATION;
            actual_io_mode_expected        = H5D_MPIO_CONTIGUOUS_COLLECTIVE;
            break;

        case TEST_ACTUAL_IO_NO_COLLECTIVE:
            slab_set(mpi_rank, mpi_size, start, count, stride, block, BYROW);

            test_name                      = "Independent";
            actual_chunk_opt_mode_expected = H5D_MPIO_NO_CHUNK_OPTIMIZATION;
            actual_io_mode_expected        = H5D_MPIO_NO_COLLECTIVE;
            break;

        default:
            test_name                      = "Undefined Selection Mode";
            actual_chunk_opt_mode_expected = H5D_MPIO_NO_CHUNK_OPTIMIZATION;
            actual_io_mode_expected        = H5D_MPIO_NO_COLLECTIVE;
            break;
    }

    ret = H5Sselect_hyperslab(file_space, H5S_SELECT_SET, start, stride, count, block);
    VRFY((ret >= 0), "H5Sset_hyperslab succeeded");

    /* Create a memory dataspace mirroring the dataset and select the same hyperslab
     * as in the file space.
     */
    mem_space = H5Screate_simple(RANK, dims, NULL);
    VRFY((mem_space >= 0), "mem_space created");

    ret = H5Sselect_hyperslab(mem_space, H5S_SELECT_SET, start, stride, count, block);
    VRFY((ret >= 0), "H5Sset_hyperslab succeeded");

    /* Get the number of elements in the selection */
    length = dim0 * dim1;

    /* Allocate and initialize the buffer */
    buffer = (int *)HDmalloc(sizeof(int) * (size_t)length);
    VRFY((buffer != NULL), "HDmalloc of buffer succeeded");
    for (i = 0; i < length; i++)
        buffer[i] = i;

    /* Set up the dxpl for the write */
    dxpl_write = H5Pcreate(H5P_DATASET_XFER);
    VRFY((dxpl_write >= 0), "H5Pcreate(H5P_DATASET_XFER) succeeded");

    /* Set collective I/O properties in the dxpl. */
    if (is_collective) {
        /* Request collective I/O */
        ret = H5Pset_dxpl_mpio(dxpl_write, H5FD_MPIO_COLLECTIVE);
        VRFY((ret >= 0), "H5Pset_dxpl_mpio succeeded");

        /* Set the threshold number of processes per chunk to twice mpi_size.
         * This will prevent the threshold from ever being met, thus forcing
         * multi chunk io instead of link chunk io.
         * This is via default.
         */
        if (multi_chunk_io) {
            /* force multi-chunk-io by threshold */
            ret = H5Pset_dxpl_mpio_chunk_opt_num(dxpl_write, (unsigned)mpi_size * 2);
            VRFY((ret >= 0), "H5Pset_dxpl_mpio_chunk_opt_num succeeded");

            /* set this to manipulate testing scenario about allocating processes
             * to chunks */
            ret = H5Pset_dxpl_mpio_chunk_opt_ratio(dxpl_write, (unsigned)99);
            VRFY((ret >= 0), "H5Pset_dxpl_mpio_chunk_opt_ratio succeeded");
        }

        /* Set directly go to multi-chunk-io without threshold calc. */
        if (direct_multi_chunk_io) {
            /* set for multi chunk io by property*/
            ret = H5Pset_dxpl_mpio_chunk_opt(dxpl_write, H5FD_MPIO_CHUNK_MULTI_IO);
            VRFY((ret >= 0), "H5Pset_dxpl_mpio succeeded");
        }
    }

    /* Make a copy of the dxpl to test the read operation */
    dxpl_read = H5Pcopy(dxpl_write);
    VRFY((dxpl_read >= 0), "H5Pcopy succeeded");

    /* Write */
    ret = H5Dwrite(dataset, data_type, mem_space, file_space, dxpl_write, buffer);
    if (ret < 0)
        H5Eprint2(H5E_DEFAULT, stdout);
    VRFY((ret >= 0), "H5Dwrite() dataset multichunk write succeeded");

    /* Retrieve Actual io values */
    ret = H5Pget_mpio_actual_io_mode(dxpl_write, &actual_io_mode_write);
    VRFY((ret >= 0), "retrieving actual io mode succeeded");

    ret = H5Pget_mpio_actual_chunk_opt_mode(dxpl_write, &actual_chunk_opt_mode_write);
    VRFY((ret >= 0), "retrieving actual chunk opt mode succeeded");

    /* Read */
    ret = H5Dread(dataset, data_type, mem_space, file_space, dxpl_read, buffer);
    if (ret < 0)
        H5Eprint2(H5E_DEFAULT, stdout);
    VRFY((ret >= 0), "H5Dread() dataset multichunk read succeeded");

    /* Retrieve Actual io values */
    ret = H5Pget_mpio_actual_io_mode(dxpl_read, &actual_io_mode_read);
    VRFY((ret >= 0), "retrieving actual io mode succeeded");

    ret = H5Pget_mpio_actual_chunk_opt_mode(dxpl_read, &actual_chunk_opt_mode_read);
    VRFY((ret >= 0), "retrieving actual chunk opt mode succeeded");

    /* Check write vs read */
    VRFY((actual_io_mode_read == actual_io_mode_write),
         "reading and writing are the same for actual_io_mode");
    VRFY((actual_chunk_opt_mode_read == actual_chunk_opt_mode_write),
         "reading and writing are the same for actual_chunk_opt_mode");

    /* Test values */
    if (actual_chunk_opt_mode_expected != (H5D_mpio_actual_chunk_opt_mode_t)-1 &&
        actual_io_mode_expected != (H5D_mpio_actual_io_mode_t)-1) {
        HDsprintf(message, "Actual Chunk Opt Mode has the correct value for %s.\n", test_name);
        VRFY((actual_chunk_opt_mode_write == actual_chunk_opt_mode_expected), message);
        HDsprintf(message, "Actual IO Mode has the correct value for %s.\n", test_name);
        VRFY((actual_io_mode_write == actual_io_mode_expected), message);
    }
    else {
        HDfprintf(stderr, "%s %d -> (%d,%d)\n", test_name, mpi_rank, actual_chunk_opt_mode_write,
                  actual_io_mode_write);
    }

    /* To test that the property is successfully reset to the default, we perform some
     * independent I/O after the collective I/O
     */
    if (selection_mode == TEST_ACTUAL_IO_RESET) {
        if (mpi_rank == 0) {
            /* Switch to independent io */
            ret = H5Pset_dxpl_mpio(dxpl_write, H5FD_MPIO_INDEPENDENT);
            VRFY((ret >= 0), "H5Pset_dxpl_mpio succeeded");
            ret = H5Pset_dxpl_mpio(dxpl_read, H5FD_MPIO_INDEPENDENT);
            VRFY((ret >= 0), "H5Pset_dxpl_mpio succeeded");

            /* Write */
            ret = H5Dwrite(dataset, data_type, H5S_ALL, H5S_ALL, dxpl_write, buffer);
            VRFY((ret >= 0), "H5Dwrite() dataset multichunk write succeeded");

            /* Check Properties */
            ret = H5Pget_mpio_actual_io_mode(dxpl_write, &actual_io_mode_write);
            VRFY((ret >= 0), "retrieving actual io mode succeeded");
            ret = H5Pget_mpio_actual_chunk_opt_mode(dxpl_write, &actual_chunk_opt_mode_write);
            VRFY((ret >= 0), "retrieving actual chunk opt mode succeeded");

            VRFY(actual_chunk_opt_mode_write == H5D_MPIO_NO_CHUNK_OPTIMIZATION,
                 "actual_chunk_opt_mode has correct value for reset write (independent)");
            VRFY(actual_io_mode_write == H5D_MPIO_NO_COLLECTIVE,
                 "actual_io_mode has correct value for reset write (independent)");

            /* Read */
            ret = H5Dread(dataset, data_type, H5S_ALL, H5S_ALL, dxpl_read, buffer);
            VRFY((ret >= 0), "H5Dwrite() dataset multichunk write succeeded");

            /* Check Properties */
            ret = H5Pget_mpio_actual_io_mode(dxpl_read, &actual_io_mode_read);
            VRFY((ret >= 0), "retrieving actual io mode succeeded");
            ret = H5Pget_mpio_actual_chunk_opt_mode(dxpl_read, &actual_chunk_opt_mode_read);
            VRFY((ret >= 0), "retrieving actual chunk opt mode succeeded");

            VRFY(actual_chunk_opt_mode_read == H5D_MPIO_NO_CHUNK_OPTIMIZATION,
                 "actual_chunk_opt_mode has correct value for reset read (independent)");
            VRFY(actual_io_mode_read == H5D_MPIO_NO_COLLECTIVE,
                 "actual_io_mode has correct value for reset read (independent)");
        }
    }

    /* Release some resources */
    ret = H5Sclose(sid);
    VRFY((ret >= 0), "H5Sclose succeeded");
    ret = H5Pclose(fapl);
    VRFY((ret >= 0), "H5Pclose succeeded");
    ret = H5Pclose(dcpl);
    VRFY((ret >= 0), "H5Pclose succeeded");
    ret = H5Pclose(dxpl_write);
    VRFY((ret >= 0), "H5Pclose succeeded");
    ret = H5Pclose(dxpl_read);
    VRFY((ret >= 0), "H5Pclose succeeded");
    ret = H5Dclose(dataset);
    VRFY((ret >= 0), "H5Dclose succeeded");
    ret = H5Sclose(mem_space);
    VRFY((ret >= 0), "H5Sclose succeeded");
    ret = H5Sclose(file_space);
    VRFY((ret >= 0), "H5Sclose succeeded");
    ret = H5Fclose(fid);
    VRFY((ret >= 0), "H5Fclose succeeded");
    HDfree(buffer);
    return;
}

/* Function: actual_io_mode_tests
 *
 * Purpose: Tests all possible cases of the actual_io_mode property.
 *
 * Programmer: Jacob Gruber
 * Date: 2011-04-06
 */
void
actual_io_mode_tests(void)
{
    int mpi_size = -1;
    MPI_Comm_size(MPI_COMM_WORLD, &mpi_size);

    test_actual_io_mode(TEST_ACTUAL_IO_NO_COLLECTIVE);

    /*
     * Test multi-chunk-io via proc_num threshold
     */
    test_actual_io_mode(TEST_ACTUAL_IO_MULTI_CHUNK_IND);
    test_actual_io_mode(TEST_ACTUAL_IO_MULTI_CHUNK_COL);

    /* The Multi Chunk Mixed test requires at least three processes. */
    if (mpi_size > 2)
        test_actual_io_mode(TEST_ACTUAL_IO_MULTI_CHUNK_MIX);
    else
        HDfprintf(stdout, "Multi Chunk Mixed test requires 3 processes minimum\n");

    test_actual_io_mode(TEST_ACTUAL_IO_MULTI_CHUNK_MIX_DISAGREE);

    /*
     * Test multi-chunk-io via setting direct property
     */
    test_actual_io_mode(TEST_ACTUAL_IO_DIRECT_MULTI_CHUNK_IND);
    test_actual_io_mode(TEST_ACTUAL_IO_DIRECT_MULTI_CHUNK_COL);

    test_actual_io_mode(TEST_ACTUAL_IO_LINK_CHUNK);
    test_actual_io_mode(TEST_ACTUAL_IO_CONTIGUOUS);

    test_actual_io_mode(TEST_ACTUAL_IO_RESET);
    return;
}

/*
 * Function: test_no_collective_cause_mode
 *
 * Purpose:
 *    tests cases for broken collective I/O and checks that the
 *    H5Pget_mpio_no_collective_cause properties in the DXPL have the correct values.
 *
 * Input:
 *    selection_mode: various mode to cause broken collective I/O
 *    Note: Originally, each TEST case is supposed to be used alone.
 *          After some discussion, this is updated to take multiple TEST cases
 *          with '|'.  However there is no error check for any of combined
 *          test cases, so a tester is responsible to understand and feed
 *          proper combination of TESTs if needed.
 *
 *
 *       TEST_COLLECTIVE:
 *         Test for regular collective I/O without cause of breaking.
 *         Just to test normal behavior.
 *
 *       TEST_SET_INDEPENDENT:
 *         Test for Independent I/O as the cause of breaking collective I/O.
 *
 *       TEST_DATATYPE_CONVERSION:
 *         Test for Data Type Conversion as the cause of breaking collective I/O.
 *
 *       TEST_DATA_TRANSFORMS:
 *         Test for Data Transform feature as the cause of breaking collective I/O.
 *
 *       TEST_NOT_SIMPLE_OR_SCALAR_DATASPACES:
 *         Test for NULL dataspace as the cause of breaking collective I/O.
 *
 *       TEST_NOT_CONTIGUOUS_OR_CHUNKED_DATASET_COMPACT:
 *         Test for Compact layout as the cause of breaking collective I/O.
 *
 *       TEST_NOT_CONTIGUOUS_OR_CHUNKED_DATASET_EXTERNAL:
 *         Test for Externl-File storage as the cause of breaking collective I/O.
 *
 * Programmer: Jonathan Kim
 * Date: Aug, 2012
 */
#ifdef LATER
#define DSET_NOCOLCAUSE "nocolcause"
#endif
#define FILE_EXTERNAL "nocolcause_extern.data"
static void
test_no_collective_cause_mode(int selection_mode)
{
    uint32_t no_collective_cause_local_write     = 0;
    uint32_t no_collective_cause_local_read      = 0;
    uint32_t no_collective_cause_local_expected  = 0;
    uint32_t no_collective_cause_global_write    = 0;
    uint32_t no_collective_cause_global_read     = 0;
    uint32_t no_collective_cause_global_expected = 0;

    const char *filename;
    const char *test_name;
    hbool_t     is_chunked     = 1;
    hbool_t     is_independent = 0;
    int         mpi_size       = -1;
    int         mpi_rank       = -1;
    int         length;
    int *       buffer;
    int         i;
    MPI_Comm    mpi_comm;
    MPI_Info    mpi_info;
    hid_t       fid        = -1;
    hid_t       sid        = -1;
    hid_t       dataset    = -1;
    hid_t       data_type  = H5T_NATIVE_INT;
    hid_t       fapl       = -1;
    hid_t       dcpl       = -1;
    hid_t       dxpl_write = -1;
    hid_t       dxpl_read  = -1;
    hsize_t     dims[RANK];
    hid_t       mem_space  = -1;
    hid_t       file_space = -1;
    hsize_t     chunk_dims[RANK];
    herr_t      ret;
    /* set to global value as default */
    int  l_facc_type = facc_type;
    char message[256];

    /* Set up MPI parameters */
    MPI_Comm_size(MPI_COMM_WORLD, &mpi_size);
    MPI_Comm_rank(MPI_COMM_WORLD, &mpi_rank);

    MPI_Barrier(MPI_COMM_WORLD);

    HDassert(mpi_size >= 1);

    mpi_comm = MPI_COMM_WORLD;
    mpi_info = MPI_INFO_NULL;

    /* Create the dataset creation plist */
    dcpl = H5Pcreate(H5P_DATASET_CREATE);
    VRFY((dcpl >= 0), "dataset creation plist created successfully");

    if (selection_mode & TEST_NOT_CONTIGUOUS_OR_CHUNKED_DATASET_COMPACT) {
        ret = H5Pset_layout(dcpl, H5D_COMPACT);
        VRFY((ret >= 0), "set COMPACT layout succeeded");
        is_chunked = 0;
    }

    if (selection_mode & TEST_NOT_CONTIGUOUS_OR_CHUNKED_DATASET_EXTERNAL) {
        ret = H5Pset_external(dcpl, FILE_EXTERNAL, (off_t)0, H5F_UNLIMITED);
        VRFY((ret >= 0), "set EXTERNAL file layout succeeded");
        is_chunked = 0;
    }

    if (selection_mode & TEST_NOT_SIMPLE_OR_SCALAR_DATASPACES) {
        sid = H5Screate(H5S_NULL);
        VRFY((sid >= 0), "H5Screate_simple succeeded");
        is_chunked = 0;
    }
    else {
        /* Create the basic Space */
        /* if this is a compact dataset, create a small dataspace that does not exceed 64K */
        if (selection_mode & TEST_NOT_CONTIGUOUS_OR_CHUNKED_DATASET_COMPACT) {
            dims[0] = ROW_FACTOR * 6;
            dims[1] = COL_FACTOR * 6;
        }
        else {
            dims[0] = (hsize_t)dim0;
            dims[1] = (hsize_t)dim1;
        }
        sid = H5Screate_simple(RANK, dims, NULL);
        VRFY((sid >= 0), "H5Screate_simple succeeded");
    }

    filename = (const char *)GetTestParameters();
    HDassert(filename != NULL);

    /* Setup the file access template */
    fapl = create_faccess_plist(mpi_comm, mpi_info, l_facc_type);
    VRFY((fapl >= 0), "create_faccess_plist() succeeded");

    /* Create the file */
    fid = H5Fcreate(filename, H5F_ACC_TRUNC, H5P_DEFAULT, fapl);

    VRFY((fid >= 0), "H5Fcreate succeeded");

    /* If we are not testing contiguous datasets */
    if (is_chunked) {
        /* Set up chunk information.  */
        chunk_dims[0] = dims[0] / (hsize_t)mpi_size;
        chunk_dims[1] = dims[1];
        ret           = H5Pset_chunk(dcpl, 2, chunk_dims);
        VRFY((ret >= 0), "chunk creation property list succeeded");
    }

    /* Create the dataset */
    dataset = H5Dcreate2(fid, "nocolcause", data_type, sid, H5P_DEFAULT, dcpl, H5P_DEFAULT);
    VRFY((dataset >= 0), "H5Dcreate2() dataset succeeded");

    /*
     * Set expected causes and some tweaks based on the type of test
     */
    if (selection_mode & TEST_DATATYPE_CONVERSION) {
        test_name = "Broken Collective I/O - Datatype Conversion";
        no_collective_cause_local_expected |= H5D_MPIO_DATATYPE_CONVERSION;
        no_collective_cause_global_expected |= H5D_MPIO_DATATYPE_CONVERSION;
        /* set different sign to trigger type conversion */
        data_type = H5T_NATIVE_UINT;
    }

    if (selection_mode & TEST_DATA_TRANSFORMS) {
        test_name = "Broken Collective I/O - DATA Transforms";
        no_collective_cause_local_expected |= H5D_MPIO_DATA_TRANSFORMS;
        no_collective_cause_global_expected |= H5D_MPIO_DATA_TRANSFORMS;
    }

    if (selection_mode & TEST_NOT_SIMPLE_OR_SCALAR_DATASPACES) {
        test_name = "Broken Collective I/O - No Simple or Scalar DataSpace";
        no_collective_cause_local_expected |= H5D_MPIO_NOT_SIMPLE_OR_SCALAR_DATASPACES;
        no_collective_cause_global_expected |= H5D_MPIO_NOT_SIMPLE_OR_SCALAR_DATASPACES;
    }

    if (selection_mode & TEST_NOT_CONTIGUOUS_OR_CHUNKED_DATASET_COMPACT ||
        selection_mode & TEST_NOT_CONTIGUOUS_OR_CHUNKED_DATASET_EXTERNAL) {
        test_name = "Broken Collective I/O - No CONTI or CHUNKED Dataset";
        no_collective_cause_local_expected |= H5D_MPIO_NOT_CONTIGUOUS_OR_CHUNKED_DATASET;
        no_collective_cause_global_expected |= H5D_MPIO_NOT_CONTIGUOUS_OR_CHUNKED_DATASET;
    }

    if (selection_mode & TEST_COLLECTIVE) {
        test_name                           = "Broken Collective I/O - Not Broken";
        no_collective_cause_local_expected  = H5D_MPIO_COLLECTIVE;
        no_collective_cause_global_expected = H5D_MPIO_COLLECTIVE;
    }

    if (selection_mode & TEST_SET_INDEPENDENT) {
        test_name                           = "Broken Collective I/O - Independent";
        no_collective_cause_local_expected  = H5D_MPIO_SET_INDEPENDENT;
        no_collective_cause_global_expected = H5D_MPIO_SET_INDEPENDENT;
        /* switch to independent io */
        is_independent = 1;
    }

    /* use all spaces for certain tests */
    if (selection_mode & TEST_NOT_SIMPLE_OR_SCALAR_DATASPACES ||
        selection_mode & TEST_NOT_CONTIGUOUS_OR_CHUNKED_DATASET_EXTERNAL) {
        file_space = H5S_ALL;
        mem_space  = H5S_ALL;
    }
    else {
        /* Get the file dataspace */
        file_space = H5Dget_space(dataset);
        VRFY((file_space >= 0), "H5Dget_space succeeded");

        /* Create the memory dataspace */
        mem_space = H5Screate_simple(RANK, dims, NULL);
        VRFY((mem_space >= 0), "mem_space created");
    }

    /* Get the number of elements in the selection */
    H5_CHECKED_ASSIGN(length, int, dims[0] * dims[1], uint64_t);

    /* Allocate and initialize the buffer */
    buffer = (int *)HDmalloc(sizeof(int) * (size_t)length);
    VRFY((buffer != NULL), "HDmalloc of buffer succeeded");
    for (i = 0; i < length; i++)
        buffer[i] = i;

    /* Set up the dxpl for the write */
    dxpl_write = H5Pcreate(H5P_DATASET_XFER);
    VRFY((dxpl_write >= 0), "H5Pcreate(H5P_DATASET_XFER) succeeded");

    if (is_independent) {
        /* Set Independent I/O */
        ret = H5Pset_dxpl_mpio(dxpl_write, H5FD_MPIO_INDEPENDENT);
        VRFY((ret >= 0), "H5Pset_dxpl_mpio succeeded");
    }
    else {
        /* Set Collective I/O */
        ret = H5Pset_dxpl_mpio(dxpl_write, H5FD_MPIO_COLLECTIVE);
        VRFY((ret >= 0), "H5Pset_dxpl_mpio succeeded");
    }

    if (selection_mode & TEST_DATA_TRANSFORMS) {
        ret = H5Pset_data_transform(dxpl_write, "x+1");
        VRFY((ret >= 0), "H5Pset_data_transform succeeded");
    }

    /*---------------------
     * Test Write access
     *---------------------*/

    /* Write */
    ret = H5Dwrite(dataset, data_type, mem_space, file_space, dxpl_write, buffer);
    if (ret < 0)
        H5Eprint2(H5E_DEFAULT, stdout);
    VRFY((ret >= 0), "H5Dwrite() dataset multichunk write succeeded");

    /* Get the cause of broken collective I/O */
    ret = H5Pget_mpio_no_collective_cause(dxpl_write, &no_collective_cause_local_write,
                                          &no_collective_cause_global_write);
    VRFY((ret >= 0), "retrieving no collective cause succeeded");

    /*---------------------
     * Test Read access
     *---------------------*/

    /* Make a copy of the dxpl to test the read operation */
    dxpl_read = H5Pcopy(dxpl_write);
    VRFY((dxpl_read >= 0), "H5Pcopy succeeded");

    /* Read */
    ret = H5Dread(dataset, data_type, mem_space, file_space, dxpl_read, buffer);

    if (ret < 0)
        H5Eprint2(H5E_DEFAULT, stdout);
    VRFY((ret >= 0), "H5Dread() dataset multichunk read succeeded");

    /* Get the cause of broken collective I/O */
    ret = H5Pget_mpio_no_collective_cause(dxpl_read, &no_collective_cause_local_read,
                                          &no_collective_cause_global_read);
    VRFY((ret >= 0), "retrieving no collective cause succeeded");

    /* Check write vs read */
    VRFY((no_collective_cause_local_read == no_collective_cause_local_write),
         "reading and writing are the same for local cause of Broken Collective I/O");
    VRFY((no_collective_cause_global_read == no_collective_cause_global_write),
         "reading and writing are the same for global cause of Broken Collective I/O");

    /* Test values */
    HDmemset(message, 0, sizeof(message));
    HDsnprintf(message, sizeof(message),
               "Local cause of Broken Collective I/O has the correct value for %s.\n", test_name);
    VRFY((no_collective_cause_local_write == no_collective_cause_local_expected), message);
    HDmemset(message, 0, sizeof(message));
    HDsnprintf(message, sizeof(message),
               "Global cause of Broken Collective I/O has the correct value for %s.\n", test_name);
    VRFY((no_collective_cause_global_write == no_collective_cause_global_expected), message);

    /* Release some resources */
    if (sid)
        H5Sclose(sid);
    if (fapl)
        H5Pclose(fapl);
    if (dcpl)
        H5Pclose(dcpl);
    if (dxpl_write)
        H5Pclose(dxpl_write);
    if (dxpl_read)
        H5Pclose(dxpl_read);
    if (dataset)
        H5Dclose(dataset);
    if (mem_space)
        H5Sclose(mem_space);
    if (file_space)
        H5Sclose(file_space);
    if (fid)
        H5Fclose(fid);
    HDfree(buffer);

    /* clean up external file */
    if (selection_mode & TEST_NOT_CONTIGUOUS_OR_CHUNKED_DATASET_EXTERNAL)
        HDremove(FILE_EXTERNAL);

    return;
}

/* Function: no_collective_cause_tests
 *
 * Purpose: Tests cases for broken collective IO.
 *
 * Programmer: Jonathan Kim
 * Date: Aug, 2012
 */
void
no_collective_cause_tests(void)
{
    /*
     * Test individual cause
     */
    test_no_collective_cause_mode(TEST_COLLECTIVE);
    test_no_collective_cause_mode(TEST_SET_INDEPENDENT);
    test_no_collective_cause_mode(TEST_DATATYPE_CONVERSION);
    test_no_collective_cause_mode(TEST_DATA_TRANSFORMS);
    test_no_collective_cause_mode(TEST_NOT_SIMPLE_OR_SCALAR_DATASPACES);
    test_no_collective_cause_mode(TEST_NOT_CONTIGUOUS_OR_CHUNKED_DATASET_COMPACT);
    test_no_collective_cause_mode(TEST_NOT_CONTIGUOUS_OR_CHUNKED_DATASET_EXTERNAL);

    /*
     * Test combined causes
     */
    test_no_collective_cause_mode(TEST_NOT_CONTIGUOUS_OR_CHUNKED_DATASET_EXTERNAL | TEST_DATATYPE_CONVERSION);
    test_no_collective_cause_mode(TEST_DATATYPE_CONVERSION | TEST_DATA_TRANSFORMS);
    test_no_collective_cause_mode(TEST_NOT_CONTIGUOUS_OR_CHUNKED_DATASET_EXTERNAL | TEST_DATATYPE_CONVERSION |
                                  TEST_DATA_TRANSFORMS);

    return;
}

/*
 * Test consistency semantics of atomic mode
 */

/*
 * Example of using the parallel HDF5 library to create a dataset,
 * where process 0 writes and the other processes read at the same
 * time. If atomic mode is set correctly, the other processes should
 * read the old values in the dataset or the new ones.
 */

void
dataset_atomicity(void)
{
    hid_t       fid;              /* HDF5 file ID */
    hid_t       acc_tpl;          /* File access templates */
    hid_t       sid;              /* Dataspace ID */
    hid_t       dataset1;         /* Dataset IDs */
    hsize_t     dims[RANK];       /* dataset dim sizes */
    int *       write_buf = NULL; /* data buffer */
    int *       read_buf  = NULL; /* data buffer */
    int         buf_size;
    hid_t       dataset2;
    hid_t       file_dataspace; /* File dataspace ID */
    hid_t       mem_dataspace;  /* Memory dataspace ID */
    hsize_t     start[RANK];
    hsize_t     stride[RANK];
    hsize_t     count[RANK];
    hsize_t     block[RANK];
    const char *filename;
    herr_t      ret; /* Generic return value */
    int         mpi_size, mpi_rank;
    int         i, j, k;
    hbool_t     atomicity = FALSE;
    MPI_Comm    comm      = MPI_COMM_WORLD;
    MPI_Info    info      = MPI_INFO_NULL;

    dim0     = 64;
    dim1     = 32;
    filename = GetTestParameters();
    if (facc_type != FACC_MPIO) {
        HDprintf("Atomicity tests will not work without the MPIO VFD\n");
        return;
    }
    if (VERBOSE_MED)
        HDprintf("atomic writes to file %s\n", filename);

    /* set up MPI parameters */
    MPI_Comm_size(MPI_COMM_WORLD, &mpi_size);
    MPI_Comm_rank(MPI_COMM_WORLD, &mpi_rank);

    buf_size = dim0 * dim1;
    /* allocate memory for data buffer */
    write_buf = (int *)HDcalloc((size_t)buf_size, sizeof(int));
    VRFY((write_buf != NULL), "write_buf HDcalloc succeeded");
    /* allocate memory for data buffer */
    read_buf = (int *)HDcalloc((size_t)buf_size, sizeof(int));
    VRFY((read_buf != NULL), "read_buf HDcalloc succeeded");

    /* setup file access template */
    acc_tpl = create_faccess_plist(comm, info, facc_type);
    VRFY((acc_tpl >= 0), "");

    /* create the file collectively */
    fid = H5Fcreate(filename, H5F_ACC_TRUNC, H5P_DEFAULT, acc_tpl);
    VRFY((fid >= 0), "H5Fcreate succeeded");

    /* Release file-access template */
    ret = H5Pclose(acc_tpl);
    VRFY((ret >= 0), "H5Pclose succeeded");

    /* setup dimensionality object */
    dims[0] = (hsize_t)dim0;
    dims[1] = (hsize_t)dim1;
    sid     = H5Screate_simple(RANK, dims, NULL);
    VRFY((sid >= 0), "H5Screate_simple succeeded");

    /* create datasets */
    dataset1 = H5Dcreate2(fid, DATASETNAME5, H5T_NATIVE_INT, sid, H5P_DEFAULT, H5P_DEFAULT, H5P_DEFAULT);
    VRFY((dataset1 >= 0), "H5Dcreate2 succeeded");

    dataset2 = H5Dcreate2(fid, DATASETNAME6, H5T_NATIVE_INT, sid, H5P_DEFAULT, H5P_DEFAULT, H5P_DEFAULT);
    VRFY((dataset2 >= 0), "H5Dcreate2 succeeded");

    /* initialize datasets to 0s */
    if (0 == mpi_rank) {
        ret = H5Dwrite(dataset1, H5T_NATIVE_INT, H5S_ALL, H5S_ALL, H5P_DEFAULT, write_buf);
        VRFY((ret >= 0), "H5Dwrite dataset1 succeeded");

        ret = H5Dwrite(dataset2, H5T_NATIVE_INT, H5S_ALL, H5S_ALL, H5P_DEFAULT, write_buf);
        VRFY((ret >= 0), "H5Dwrite dataset2 succeeded");
    }

    ret = H5Dclose(dataset1);
    VRFY((ret >= 0), "H5Dclose succeeded");
    ret = H5Dclose(dataset2);
    VRFY((ret >= 0), "H5Dclose succeeded");
    ret = H5Sclose(sid);
    VRFY((ret >= 0), "H5Sclose succeeded");
    ret = H5Fclose(fid);
    VRFY((ret >= 0), "H5Fclose succeeded");

    MPI_Barrier(comm);

    /* make sure setting atomicity fails on a serial file ID */
    /* file locking allows only one file open (serial) for writing */
    if (MAINPROCESS) {
        fid = H5Fopen(filename, H5F_ACC_RDWR, H5P_DEFAULT);
        VRFY((fid >= 0), "H5Fopen succeeded");

        /* should fail */
        H5E_BEGIN_TRY
        {
            ret = H5Fset_mpi_atomicity(fid, TRUE);
        }
        H5E_END_TRY
        VRFY((ret == FAIL), "H5Fset_mpi_atomicity failed");

        ret = H5Fclose(fid);
        VRFY((ret >= 0), "H5Fclose succeeded");
    }

    MPI_Barrier(comm);

    /* setup file access template */
    acc_tpl = create_faccess_plist(comm, info, facc_type);
    VRFY((acc_tpl >= 0), "");

    /* open the file collectively */
    fid = H5Fopen(filename, H5F_ACC_RDWR, acc_tpl);
    VRFY((fid >= 0), "H5Fopen succeeded");

    /* Release file-access template */
    ret = H5Pclose(acc_tpl);
    VRFY((ret >= 0), "H5Pclose succeeded");

    ret = H5Fset_mpi_atomicity(fid, TRUE);
    VRFY((ret >= 0), "H5Fset_mpi_atomicity succeeded");

    /* open dataset1 (contiguous case) */
    dataset1 = H5Dopen2(fid, DATASETNAME5, H5P_DEFAULT);
    VRFY((dataset1 >= 0), "H5Dopen2 succeeded");

    if (0 == mpi_rank) {
        for (i = 0; i < buf_size; i++) {
            write_buf[i] = 5;
        }
    }
    else {
        for (i = 0; i < buf_size; i++) {
            read_buf[i] = 8;
        }
    }

    /* check that the atomicity flag is set */
    ret = H5Fget_mpi_atomicity(fid, &atomicity);
    VRFY((ret >= 0), "atomcity get failed");
    VRFY((atomicity == TRUE), "atomcity set failed");

    MPI_Barrier(comm);

    /* Process 0 writes contiguously to the entire dataset */
    if (0 == mpi_rank) {
        ret = H5Dwrite(dataset1, H5T_NATIVE_INT, H5S_ALL, H5S_ALL, H5P_DEFAULT, write_buf);
        VRFY((ret >= 0), "H5Dwrite dataset1 succeeded");
    }
    /* The other processes read the entire dataset */
    else {
        ret = H5Dread(dataset1, H5T_NATIVE_INT, H5S_ALL, H5S_ALL, H5P_DEFAULT, read_buf);
        VRFY((ret >= 0), "H5Dwrite() dataset multichunk write succeeded");
    }

    if (VERBOSE_MED) {
        i = 0;
        j = 0;
        k = 0;
        for (i = 0; i < dim0; i++) {
            HDprintf("\n");
            for (j = 0; j < dim1; j++)
                HDprintf("%d ", read_buf[k++]);
        }
    }

    /* The processes that read the dataset must either read all values
    as 0 (read happened before process 0 wrote to dataset 1), or 5
    (read happened after process 0 wrote to dataset 1) */
    if (0 != mpi_rank) {
        int compare = read_buf[0];

        VRFY((compare == 0 || compare == 5),
             "Atomicity Test Failed Process %d: Value read should be 0 or 5\n");
        for (i = 1; i < buf_size; i++) {
            if (read_buf[i] != compare) {
                HDprintf("Atomicity Test Failed Process %d: read_buf[%d] is %d, should be %d\n", mpi_rank, i,
                         read_buf[i], compare);
                nerrors++;
            }
        }
    }

    ret = H5Dclose(dataset1);
    VRFY((ret >= 0), "H5D close succeeded");

    /* release data buffers */
    if (write_buf)
        HDfree(write_buf);
    if (read_buf)
        HDfree(read_buf);

    /* open dataset2 (non-contiguous case) */
    dataset2 = H5Dopen2(fid, DATASETNAME6, H5P_DEFAULT);
    VRFY((dataset2 >= 0), "H5Dopen2 succeeded");

    /* allocate memory for data buffer */
    write_buf = (int *)HDcalloc((size_t)buf_size, sizeof(int));
    VRFY((write_buf != NULL), "write_buf HDcalloc succeeded");
    /* allocate memory for data buffer */
    read_buf = (int *)HDcalloc((size_t)buf_size, sizeof(int));
    VRFY((read_buf != NULL), "read_buf HDcalloc succeeded");

    for (i = 0; i < buf_size; i++) {
        write_buf[i] = 5;
    }
    for (i = 0; i < buf_size; i++) {
        read_buf[i] = 8;
    }

    atomicity = FALSE;
    /* check that the atomicity flag is set */
    ret = H5Fget_mpi_atomicity(fid, &atomicity);
    VRFY((ret >= 0), "atomcity get failed");
    VRFY((atomicity == TRUE), "atomcity set failed");

    block[0]  = (hsize_t)(dim0 / mpi_size - 1);
    block[1]  = (hsize_t)(dim1 / mpi_size - 1);
    stride[0] = block[0] + 1;
    stride[1] = block[1] + 1;
    count[0]  = (hsize_t)mpi_size;
    count[1]  = (hsize_t)mpi_size;
    start[0]  = 0;
    start[1]  = 0;

    /* create a file dataspace */
    file_dataspace = H5Dget_space(dataset2);
    VRFY((file_dataspace >= 0), "H5Dget_space succeeded");
    ret = H5Sselect_hyperslab(file_dataspace, H5S_SELECT_SET, start, stride, count, block);
    VRFY((ret >= 0), "H5Sset_hyperslab succeeded");

    /* create a memory dataspace */
    mem_dataspace = H5Screate_simple(RANK, dims, NULL);
    VRFY((mem_dataspace >= 0), "");

    ret = H5Sselect_hyperslab(mem_dataspace, H5S_SELECT_SET, start, stride, count, block);
    VRFY((ret >= 0), "H5Sset_hyperslab succeeded");

    MPI_Barrier(comm);

    /* Process 0 writes to the dataset */
    if (0 == mpi_rank) {
        ret = H5Dwrite(dataset2, H5T_NATIVE_INT, mem_dataspace, file_dataspace, H5P_DEFAULT, write_buf);
        VRFY((ret >= 0), "H5Dwrite dataset2 succeeded");
    }
    /* All processes wait for the write to finish. This works because
       atomicity is set to true */
    MPI_Barrier(comm);
    /* The other processes read the entire dataset */
    if (0 != mpi_rank) {
        ret = H5Dread(dataset2, H5T_NATIVE_INT, mem_dataspace, file_dataspace, H5P_DEFAULT, read_buf);
        VRFY((ret >= 0), "H5Dread dataset2 succeeded");
    }

    if (VERBOSE_MED) {
        if (mpi_rank == 1) {
            i = 0;
            j = 0;
            k = 0;
            for (i = 0; i < dim0; i++) {
                HDprintf("\n");
                for (j = 0; j < dim1; j++)
                    HDprintf("%d ", read_buf[k++]);
            }
            HDprintf("\n");
        }
    }

    /* The processes that read the dataset must either read all values
    as 5 (read happened after process 0 wrote to dataset 1) */
    if (0 != mpi_rank) {
        int compare;
        i = 0;
        j = 0;
        k = 0;

        compare = 5;

        H5_CHECK_OVERFLOW(block[0], hsize_t, int);
        H5_CHECK_OVERFLOW(block[1], hsize_t, int);
        for (i = 0; i < dim0; i++) {
            if (i >= mpi_rank * ((int)block[0] + 1)) {
                break;
            }
            if ((i + 1) % ((int)block[0] + 1) == 0) {
                k += dim1;
                continue;
            }
            for (j = 0; j < dim1; j++) {
                if (j >= mpi_rank * ((int)block[1] + 1)) {
                    k += dim1 - mpi_rank * ((int)block[1] + 1);
                    break;
                }
                if ((j + 1) % ((int)block[1] + 1) == 0) {
                    k++;
                    continue;
                }
                else if (compare != read_buf[k]) {
                    HDprintf("Atomicity Test Failed Process %d: read_buf[%d] is %d, should be %d\n", mpi_rank,
                             k, read_buf[k], compare);
                    nerrors++;
                }
                k++;
            }
        }
    }

    ret = H5Dclose(dataset2);
    VRFY((ret >= 0), "H5Dclose succeeded");
    ret = H5Sclose(file_dataspace);
    VRFY((ret >= 0), "H5Sclose succeeded");
    ret = H5Sclose(mem_dataspace);
    VRFY((ret >= 0), "H5Sclose succeeded");

    /* release data buffers */
    if (write_buf)
        HDfree(write_buf);
    if (read_buf)
        HDfree(read_buf);

    ret = H5Fclose(fid);
    VRFY((ret >= 0), "H5Fclose succeeded");
}

/* Function: dense_attr_test
 *
 * Purpose: Test cases for writing dense attributes in parallel
 *
 * Programmer: Quincey Koziol
 * Date: April, 2013
 */
void
test_dense_attr(void)
{
    int         mpi_size, mpi_rank;
    hid_t       fpid, fid;
    hid_t       gid, gpid;
    hid_t       atFileSpace, atid;
    hsize_t     atDims[1] = {10000};
    herr_t      status;
    const char *filename;

    /* get filename */
    filename = (const char *)GetTestParameters();
    HDassert(filename != NULL);

    /* set up MPI parameters */
    MPI_Comm_size(MPI_COMM_WORLD, &mpi_size);
    MPI_Comm_rank(MPI_COMM_WORLD, &mpi_rank);

    fpid = H5Pcreate(H5P_FILE_ACCESS);
    VRFY((fpid > 0), "H5Pcreate succeeded");
    status = H5Pset_libver_bounds(fpid, H5F_LIBVER_LATEST, H5F_LIBVER_LATEST);
    VRFY((status >= 0), "H5Pset_libver_bounds succeeded");
    status = H5Pset_fapl_mpio(fpid, MPI_COMM_WORLD, MPI_INFO_NULL);
    VRFY((status >= 0), "H5Pset_fapl_mpio succeeded");
    fid = H5Fcreate(filename, H5F_ACC_TRUNC, H5P_DEFAULT, fpid);
    VRFY((fid > 0), "H5Fcreate succeeded");
    status = H5Pclose(fpid);
    VRFY((status >= 0), "H5Pclose succeeded");

    gpid = H5Pcreate(H5P_GROUP_CREATE);
    VRFY((gpid > 0), "H5Pcreate succeeded");
    status = H5Pset_attr_phase_change(gpid, 0, 0);
    VRFY((status >= 0), "H5Pset_attr_phase_change succeeded");
    gid = H5Gcreate2(fid, "foo", H5P_DEFAULT, gpid, H5P_DEFAULT);
    VRFY((gid > 0), "H5Gcreate2 succeeded");
    status = H5Pclose(gpid);
    VRFY((status >= 0), "H5Pclose succeeded");

    atFileSpace = H5Screate_simple(1, atDims, NULL);
    VRFY((atFileSpace > 0), "H5Screate_simple succeeded");
    atid = H5Acreate2(gid, "bar", H5T_STD_U64LE, atFileSpace, H5P_DEFAULT, H5P_DEFAULT);
    VRFY((atid > 0), "H5Acreate succeeded");
    status = H5Sclose(atFileSpace);
    VRFY((status >= 0), "H5Sclose succeeded");

    status = H5Aclose(atid);
    VRFY((status >= 0), "H5Aclose succeeded");

    status = H5Gclose(gid);
    VRFY((status >= 0), "H5Gclose succeeded");
    status = H5Fclose(fid);
    VRFY((status >= 0), "H5Fclose succeeded");

    return;
}<|MERGE_RESOLUTION|>--- conflicted
+++ resolved
@@ -2881,11 +2881,7 @@
  *                  Simple independent I/O. This tests that the defaults are properly set.
  *
  *              TEST_ACTUAL_IO_RESET:
-<<<<<<< HEAD
  *                  Performs collective and then independent I/O with the same dxpl to
-=======
- *                  Performs collective and then independent I/O with hthe same dxpl to
->>>>>>> b3dbd624
  *                  make sure the peroperty is correctly reset to the default on each use.
  *                  Specifically, this test runs TEST_ACTUAL_IO_MULTI_CHUNK_NO_OPT_MIX_DISAGREE
  *                  (The most complex case that works on all builds) and then performs
