--- conflicted
+++ resolved
@@ -187,11 +187,7 @@
         goto error;
     }
     else if (mpi_rank == 0) {
-<<<<<<< HEAD
-        PASSED()
-=======
         PASSED();
->>>>>>> 18bbd3f0
     }
 
     /* Check the case where the file was not flushed.  This should give an error
@@ -205,11 +201,7 @@
     h5_fixname(FILENAME[1], fapl_id2, name, sizeof(name));
     if (check_test_file(name, fapl_id2)) {
         if (mpi_rank == 0)
-<<<<<<< HEAD
-            PASSED()
-=======
             PASSED();
->>>>>>> 18bbd3f0
     }
     else {
         H5_FAILED()
