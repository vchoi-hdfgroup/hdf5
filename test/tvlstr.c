/* * * * * * * * * * * * * * * * * * * * * * * * * * * * * * * * * * * * * * *
 * Copyright by The HDF Group.                                               *
 * Copyright by the Board of Trustees of the University of Illinois.         *
 * All rights reserved.                                                      *
 *                                                                           *
 * This file is part of HDF5.  The full HDF5 copyright notice, including     *
 * terms governing use, modification, and redistribution, is contained in    *
 * the COPYING file, which can be found at the root of the source code       *
 * distribution tree, or in https://www.hdfgroup.org/licenses.               *
 * If you do not have access to either file, you may request a copy from     *
 * help@hdfgroup.org.                                                        *
 * * * * * * * * * * * * * * * * * * * * * * * * * * * * * * * * * * * * * * */

/***********************************************************
 *
 * Test program:     tvlstr
 *
 * Test the Variable-Length String functionality
 *
 *************************************************************/

#include "testhdf5.h"

#define DATAFILE  "tvlstr.h5"
#define DATAFILE2 "tvlstr2.h5"
#define DATAFILE3 "sel2el.h5"

#define DATASET "1Darray"

/* 1-D dataset with fixed dimensions */
#define SPACE1_RANK 1
#define SPACE1_DIM1 4
#define NUMP        4

#define VLSTR_TYPE "vl_string_type"

/* Definitions for the VL re-writing test */
#define REWRITE_NDATASETS 32

/* String for testing attributes */
static const char *string_att       = "This is the string for the attribute";
static char *      string_att_write = NULL;

void *test_vlstr_alloc_custom(size_t size, void *info);
void  test_vlstr_free_custom(void *mem, void *info);

/****************************************************************
**
**  test_vlstr_alloc_custom(): Test VL datatype custom memory
**      allocation routines.  This routine just uses malloc to
**      allocate the memory and increments the amount of memory
**      allocated.
**
****************************************************************/
void *
test_vlstr_alloc_custom(size_t size, void *info)
{
    void *  ret_value = NULL;           /* Pointer to return */
    size_t *mem_used  = (size_t *)info; /* Get the pointer to the memory used */
    size_t  extra;                      /* Extra space needed */

    /*
     *  This weird contortion is required on the DEC Alpha to keep the
     *  alignment correct - QAK
     */
    extra = MAX(sizeof(void *), sizeof(size_t));

    if ((ret_value = HDmalloc(extra + size)) != NULL) {
        *(size_t *)ret_value = size;
        *mem_used += size;
    } /* end if */
    ret_value = ((unsigned char *)ret_value) + extra;
    return (ret_value);
}

/****************************************************************
**
**  test_vlstr_free_custom(): Test VL datatype custom memory
**      allocation routines.  This routine just uses free to
**      release the memory and decrements the amount of memory
**      allocated.
**
****************************************************************/
void
test_vlstr_free_custom(void *_mem, void *info)
{
    unsigned char *mem;
    size_t *       mem_used = (size_t *)info; /* Get the pointer to the memory used */
    size_t         extra;                     /* Extra space needed */

    /*
     *  This weird contortion is required on the DEC Alpha to keep the
     *  alignment correct - QAK
     */
    extra = MAX(sizeof(void *), sizeof(size_t));

    if (_mem != NULL) {
        mem = ((unsigned char *)_mem) - extra;
        *mem_used -= *(size_t *)((void *)mem);
        HDfree(mem);
    } /* end if */
}

/****************************************************************
**
**  test_vlstrings_basic(): Test basic VL string code.
**      Tests simple VL string I/O
**
****************************************************************/
static void
test_vlstrings_basic(void)
{
<<<<<<< HEAD
=======
    /* Information to write */
>>>>>>> 18bbd3f0
    const char *wdata[SPACE1_DIM1] = {
        "Four score and seven years ago our forefathers brought forth on this continent a new nation,",
        "conceived in liberty and dedicated to the proposition that all men are created equal.",
        "Now we are engaged in a great civil war,",
<<<<<<< HEAD
        "testing whether that nation or any nation so conceived and so dedicated can long endure."}; /* Information
                                                                                                        to
                                                                                                        write
                                                                                                      */
=======
        "testing whether that nation or any nation so conceived and so dedicated can long endure."};

>>>>>>> 18bbd3f0
    char *   rdata[SPACE1_DIM1]; /* Information read in */
    char *   wdata2;
    hid_t    dataspace, dataset2;
    hid_t    fid1;     /* HDF5 File IDs        */
    hid_t    dataset;  /* Dataset ID            */
    hid_t    sid1;     /* Dataspace ID            */
    hid_t    tid1;     /* Datatype ID            */
    hid_t    xfer_pid; /* Dataset transfer property list ID */
    hsize_t  dims1[] = {SPACE1_DIM1};
    hsize_t  size;         /* Number of bytes which will be used */
    unsigned i;            /* counting variable */
    size_t   str_used;     /* String data in memory */
    size_t   mem_used = 0; /* Memory used during allocation */
    herr_t   ret;          /* Generic return value        */

    /* Output message about test being performed */
    MESSAGE(5, ("Testing Basic VL String Functionality\n"));

    /* Create file */
    fid1 = H5Fcreate(DATAFILE, H5F_ACC_TRUNC, H5P_DEFAULT, H5P_DEFAULT);
    CHECK(fid1, FAIL, "H5Fcreate");

    /* Create dataspace for datasets */
    sid1 = H5Screate_simple(SPACE1_RANK, dims1, NULL);
    CHECK(sid1, FAIL, "H5Screate_simple");

    /* Create a datatype to refer to */
    tid1 = H5Tcopy(H5T_C_S1);
    CHECK(tid1, FAIL, "H5Tcopy");

    ret = H5Tset_size(tid1, H5T_VARIABLE);
    CHECK(ret, FAIL, "H5Tset_size");

    /* Create a dataset */
    dataset = H5Dcreate2(fid1, "Dataset1", tid1, sid1, H5P_DEFAULT, H5P_DEFAULT, H5P_DEFAULT);
    CHECK(dataset, FAIL, "H5Dcreate2");

    /* Write dataset to disk */
    ret = H5Dwrite(dataset, tid1, H5S_ALL, H5S_ALL, H5P_DEFAULT, wdata);
    CHECK(ret, FAIL, "H5Dwrite");

    dataspace = H5Screate(H5S_SCALAR);

    dataset2 = H5Dcreate2(fid1, "Dataset2", tid1, dataspace, H5P_DEFAULT, H5P_DEFAULT, H5P_DEFAULT);
    CHECK(dataset, FAIL, "H5Dcreate2");

    wdata2 = (char *)HDcalloc((size_t)65534, sizeof(char));
    HDmemset(wdata2, 'A', (size_t)65533);

    ret = H5Dwrite(dataset2, tid1, H5S_ALL, H5S_ALL, H5P_DEFAULT, &wdata2);
    CHECK(ret, FAIL, "H5Dwrite");

    H5Sclose(dataspace);
    H5Dclose(dataset2);
    HDfree(wdata2);

    /* Change to the custom memory allocation routines for reading VL string */
    xfer_pid = H5Pcreate(H5P_DATASET_XFER);
    CHECK(xfer_pid, FAIL, "H5Pcreate");

    ret = H5Pset_vlen_mem_manager(xfer_pid, test_vlstr_alloc_custom, &mem_used, test_vlstr_free_custom,
                                  &mem_used);
    CHECK(ret, FAIL, "H5Pset_vlen_mem_manager");

    /* Make certain the correct amount of memory will be used */
    ret = H5Dvlen_get_buf_size(dataset, tid1, sid1, &size);
    CHECK(ret, FAIL, "H5Dvlen_get_buf_size");

    /* Count the actual number of bytes used by the strings */
    for (i = 0, str_used = 0; i < SPACE1_DIM1; i++)
        str_used += HDstrlen(wdata[i]) + 1;

    /* Compare against the strings actually written */
    VERIFY(size, (hsize_t)str_used, "H5Dvlen_get_buf_size");

    /* Read dataset from disk */
    ret = H5Dread(dataset, tid1, H5S_ALL, H5S_ALL, xfer_pid, rdata);
    CHECK(ret, FAIL, "H5Dread");

    /* Make certain the correct amount of memory has been used */
    VERIFY(mem_used, str_used, "H5Dread");

    /* Compare data read in */
    for (i = 0; i < SPACE1_DIM1; i++) {
        if (HDstrlen(wdata[i]) != HDstrlen(rdata[i])) {
            TestErrPrintf("VL data length don't match!, strlen(wdata[%d])=%d, strlen(rdata[%d])=%d\n", (int)i,
<<<<<<< HEAD
                          (int)strlen(wdata[i]), (int)i, (int)HDstrlen(rdata[i]));
=======
                          (int)HDstrlen(wdata[i]), (int)i, (int)HDstrlen(rdata[i]));
>>>>>>> 18bbd3f0
            continue;
        } /* end if */
        if (HDstrcmp(wdata[i], rdata[i]) != 0) {
            TestErrPrintf("VL data values don't match!, wdata[%d]=%s, rdata[%d]=%s\n", (int)i, wdata[i],
                          (int)i, rdata[i]);
            continue;
        } /* end if */
    }     /* end for */

    /* Reclaim the read VL data */
    ret = H5Treclaim(tid1, sid1, xfer_pid, rdata);
    CHECK(ret, FAIL, "H5Treclaim");

    /* Make certain the VL memory has been freed */
    VERIFY(mem_used, 0, "H5Treclaim");

    /* Close Dataset */
    ret = H5Dclose(dataset);
    CHECK(ret, FAIL, "H5Dclose");

    /* Close datatype */
    ret = H5Tclose(tid1);
    CHECK(ret, FAIL, "H5Tclose");

    /* Close disk dataspace */
    ret = H5Sclose(sid1);
    CHECK(ret, FAIL, "H5Sclose");

    /* Close dataset transfer property list */
    ret = H5Pclose(xfer_pid);
    CHECK(ret, FAIL, "H5Pclose");

    /* Close file */
    ret = H5Fclose(fid1);
    CHECK(ret, FAIL, "H5Fclose");

} /* end test_vlstrings_basic() */

/****************************************************************
**
**  test_vlstrings_special(): Test VL string code for special
**      string cases, nil and zero-sized.
**
****************************************************************/
static void
test_vlstrings_special(void)
{
    const char *wdata[SPACE1_DIM1]  = {"", "two", "three", "\0"};
    const char *wdata2[SPACE1_DIM1] = {NULL, NULL, NULL, NULL};
    char *      rdata[SPACE1_DIM1]; /* Information read in */
    char *      fill;               /* Fill value */
    hid_t       fid1;               /* HDF5 File IDs        */
    hid_t       dataset;            /* Dataset ID            */
    hid_t       sid1;               /* Dataspace ID            */
    hid_t       tid1;               /* Datatype ID            */
    hid_t       dcpl;               /* Dataset creation property list ID */
    hsize_t     dims1[] = {SPACE1_DIM1};
    unsigned    i;   /* counting variable */
    herr_t      ret; /* Generic return value        */

    /* Output message about test being performed */
    MESSAGE(5, ("Testing Special VL Strings\n"));

    /* Create file */
    fid1 = H5Fcreate(DATAFILE, H5F_ACC_TRUNC, H5P_DEFAULT, H5P_DEFAULT);
    CHECK(fid1, FAIL, "H5Fcreate");

    /* Create dataspace for datasets */
    sid1 = H5Screate_simple(SPACE1_RANK, dims1, NULL);
    CHECK(sid1, FAIL, "H5Screate_simple");

    /* Create a datatype to refer to */
    tid1 = H5Tcopy(H5T_C_S1);
    CHECK(tid1, FAIL, "H5Tcopy");

    ret = H5Tset_size(tid1, H5T_VARIABLE);
    CHECK(ret, FAIL, "H5Tset_size");

    /* Create a dataset */
    dataset = H5Dcreate2(fid1, "Dataset3", tid1, sid1, H5P_DEFAULT, H5P_DEFAULT, H5P_DEFAULT);
    CHECK(dataset, FAIL, "H5Dcreate2");

    /* Read from dataset before writing data */
    ret = H5Dread(dataset, tid1, H5S_ALL, H5S_ALL, H5P_DEFAULT, rdata);
    CHECK(ret, FAIL, "H5Dread");

    /* Check data read in */
    for (i = 0; i < SPACE1_DIM1; i++)
        if (rdata[i] != NULL)
            TestErrPrintf("VL doesn't match!, rdata[%d]=%p\n", (int)i, rdata[i]);

    /* Write dataset to disk */
    ret = H5Dwrite(dataset, tid1, H5S_ALL, H5S_ALL, H5P_DEFAULT, wdata);
    CHECK(ret, FAIL, "H5Dwrite");

    /* Read dataset from disk */
    ret = H5Dread(dataset, tid1, H5S_ALL, H5S_ALL, H5P_DEFAULT, rdata);
    CHECK(ret, FAIL, "H5Dread");

    /* Compare data read in */
    for (i = 0; i < SPACE1_DIM1; i++) {
        if (HDstrlen(wdata[i]) != HDstrlen(rdata[i])) {
            TestErrPrintf("VL data length don't match!, strlen(wdata[%d])=%d, strlen(rdata[%d])=%d\n", (int)i,
<<<<<<< HEAD
                          (int)strlen(wdata[i]), (int)i, (int)HDstrlen(rdata[i]));
=======
                          (int)HDstrlen(wdata[i]), (int)i, (int)HDstrlen(rdata[i]));
>>>>>>> 18bbd3f0
            continue;
        } /* end if */
        if ((wdata[i] == NULL && rdata[i] != NULL) || (rdata[i] == NULL && wdata[i] != NULL)) {
            TestErrPrintf("VL data values don't match!\n");
            continue;
        } /* end if */
        if (HDstrcmp(wdata[i], rdata[i]) != 0) {
            TestErrPrintf("VL data values don't match!, wdata[%d]=%s, rdata[%d]=%s\n", (int)i, wdata[i],
                          (int)i, rdata[i]);
            continue;
        } /* end if */
    }     /* end for */

    /* Reclaim the read VL data */
    ret = H5Treclaim(tid1, sid1, H5P_DEFAULT, rdata);
    CHECK(ret, FAIL, "H5Treclaim");

    /* Close Dataset */
    ret = H5Dclose(dataset);
    CHECK(ret, FAIL, "H5Dclose");

    /* Create another dataset to test nil strings */
    dcpl = H5Pcreate(H5P_DATASET_CREATE);
    CHECK(dcpl, FAIL, "H5Pcreate");

    /* Set the fill value for the second dataset */
    fill = NULL;
    ret  = H5Pset_fill_value(dcpl, tid1, &fill);
    CHECK(ret, FAIL, "H5Pset_fill_value");

    dataset = H5Dcreate2(fid1, "Dataset4", tid1, sid1, H5P_DEFAULT, dcpl, H5P_DEFAULT);
    CHECK(dataset, FAIL, "H5Dcreate2");

    /* Close dataset creation property list */
    ret = H5Pclose(dcpl);
    CHECK(ret, FAIL, "H5Pclose");

    /* Read from dataset before writing data */
    ret = H5Dread(dataset, tid1, H5S_ALL, H5S_ALL, H5P_DEFAULT, rdata);
    CHECK(ret, FAIL, "H5Dread");

    /* Check data read in */
    for (i = 0; i < SPACE1_DIM1; i++)
        if (rdata[i] != NULL)
            TestErrPrintf("VL doesn't match!, rdata[%d]=%p\n", (int)i, rdata[i]);

    /* Try to write nil strings to disk. */
    ret = H5Dwrite(dataset, tid1, H5S_ALL, H5S_ALL, H5P_DEFAULT, wdata2);
    CHECK(ret, FAIL, "H5Dwrite");

    /* Read nil strings back from disk */
    ret = H5Dread(dataset, tid1, H5S_ALL, H5S_ALL, H5P_DEFAULT, rdata);
    CHECK(ret, FAIL, "H5Dread");

    /* Check data read in */
    for (i = 0; i < SPACE1_DIM1; i++)
        if (rdata[i] != NULL)
            TestErrPrintf("VL doesn't match!, rdata[%d]=%p\n", (int)i, rdata[i]);

    /* Close Dataset */
    ret = H5Dclose(dataset);
    CHECK(ret, FAIL, "H5Dclose");

    /* Close datatype */
    ret = H5Tclose(tid1);
    CHECK(ret, FAIL, "H5Tclose");

    /* Close disk dataspace */
    ret = H5Sclose(sid1);
    CHECK(ret, FAIL, "H5Sclose");

    /* Close file */
    ret = H5Fclose(fid1);
    CHECK(ret, FAIL, "H5Fclose");
}

/****************************************************************
**
**  test_vlstring_type(): Test VL string type.
**      Tests if VL string is treated as string.
**
****************************************************************/
static void
test_vlstring_type(void)
{
    hid_t      fid; /* HDF5 File IDs                */
    hid_t      tid_vlstr;
    H5T_cset_t cset;
    H5T_str_t  pad;
    htri_t     vl_str; /* Whether string is VL */
    herr_t     ret;

    /* Output message about test being performed */
    MESSAGE(5, ("Testing VL String type\n"));

    /* Open file */
    fid = H5Fopen(DATAFILE, H5F_ACC_RDWR, H5P_DEFAULT);
    CHECK(fid, FAIL, "H5Fopen");

    /* Create a datatype to refer to */
    tid_vlstr = H5Tcopy(H5T_C_S1);
    CHECK(tid_vlstr, FAIL, "H5Tcopy");

    /* Change padding and verify it */
    ret = H5Tset_strpad(tid_vlstr, H5T_STR_NULLPAD);
    CHECK(ret, FAIL, "H5Tset_strpad");
    pad = H5Tget_strpad(tid_vlstr);
    VERIFY(pad, H5T_STR_NULLPAD, "H5Tget_strpad");

    /* Convert to variable-length string */
    ret = H5Tset_size(tid_vlstr, H5T_VARIABLE);
    CHECK(ret, FAIL, "H5Tset_size");

    /* Check if datatype is VL string */
    ret = H5Tget_class(tid_vlstr);
    VERIFY(ret, H5T_STRING, "H5Tget_class");
    ret = H5Tis_variable_str(tid_vlstr);
    VERIFY(ret, TRUE, "H5Tis_variable_str");

    /* Verify that the class detects as a string */
    vl_str = H5Tdetect_class(tid_vlstr, H5T_STRING);
    CHECK(vl_str, FAIL, "H5Tdetect_class");
    VERIFY(vl_str, TRUE, "H5Tdetect_class");

    /* Check default character set and padding */
    cset = H5Tget_cset(tid_vlstr);
    VERIFY(cset, H5T_CSET_ASCII, "H5Tget_cset");
    pad = H5Tget_strpad(tid_vlstr);
    VERIFY(pad, H5T_STR_NULLPAD, "H5Tget_strpad");

    /* Commit variable-length string datatype to storage */
    ret = H5Tcommit2(fid, VLSTR_TYPE, tid_vlstr, H5P_DEFAULT, H5P_DEFAULT, H5P_DEFAULT);
    CHECK(ret, FAIL, "H5Tcommit2");

    /* Close datatype */
    ret = H5Tclose(tid_vlstr);
    CHECK(ret, FAIL, "H5Tclose");

    tid_vlstr = H5Topen2(fid, VLSTR_TYPE, H5P_DEFAULT);
    CHECK(tid_vlstr, FAIL, "H5Topen2");

    ret = H5Tclose(tid_vlstr);
    CHECK(ret, FAIL, "H5Tclose");

    ret = H5Fclose(fid);
    CHECK(ret, FAIL, "H5Fclose");

    fid = H5Fopen(DATAFILE, H5F_ACC_RDWR, H5P_DEFAULT);
    CHECK(fid, FAIL, "H5Fopen");

    /* Open the variable-length string datatype just created */
    tid_vlstr = H5Topen2(fid, VLSTR_TYPE, H5P_DEFAULT);
    CHECK(tid_vlstr, FAIL, "H5Topen2");

    /* Verify character set and padding */
    cset = H5Tget_cset(tid_vlstr);
    VERIFY(cset, H5T_CSET_ASCII, "H5Tget_cset");
    pad = H5Tget_strpad(tid_vlstr);
    VERIFY(pad, H5T_STR_NULLPAD, "H5Tget_strpad");

    /* Close datatype and file */
    ret = H5Tclose(tid_vlstr);
    CHECK(ret, FAIL, "H5Tclose");
    ret = H5Fclose(fid);
    CHECK(ret, FAIL, "H5Fclose");

} /* end test_vlstring_type() */

/****************************************************************
**
**  test_compact_vlstring(): Test code for storing VL strings in
**      compact datasets.
**
****************************************************************/
static void
test_compact_vlstring(void)
{
    const char *wdata[SPACE1_DIM1] = {"one", "two", "three", "four"};
    char *      rdata[SPACE1_DIM1]; /* Information read in */
    hid_t       fid1;               /* HDF5 File IDs        */
    hid_t       dataset;            /* Dataset ID            */
    hid_t       sid1;               /* Dataspace ID            */
    hid_t       tid1;               /* Datatype ID            */
    hid_t       plist;              /* Dataset creation property list    */
    hsize_t     dims1[] = {SPACE1_DIM1};
    unsigned    i;   /* counting variable */
    herr_t      ret; /* Generic return value        */

    /* Output message about test being performed */
    MESSAGE(5, ("Testing VL Strings in compact dataset\n"));

    /* Create file */
    fid1 = H5Fcreate(DATAFILE, H5F_ACC_TRUNC, H5P_DEFAULT, H5P_DEFAULT);
    CHECK(fid1, FAIL, "H5Fcreate");

    /* Create dataspace for datasets */
    sid1 = H5Screate_simple(SPACE1_RANK, dims1, NULL);
    CHECK(sid1, FAIL, "H5Screate_simple");

    /* Create a datatype to refer to */
    tid1 = H5Tcopy(H5T_C_S1);
    CHECK(tid1, FAIL, "H5Tcopy");

    ret = H5Tset_size(tid1, H5T_VARIABLE);
    CHECK(ret, FAIL, "H5Tset_size");

    plist = H5Pcreate(H5P_DATASET_CREATE);
    CHECK(plist, FAIL, "H5Pcreate");

    ret = H5Pset_layout(plist, H5D_COMPACT);
    CHECK(ret, FAIL, "H5Pset_layout");

    /* Create a dataset */
    dataset = H5Dcreate2(fid1, "Dataset5", tid1, sid1, H5P_DEFAULT, plist, H5P_DEFAULT);
    CHECK(dataset, FAIL, "H5Dcreate2");

    /* Write dataset to disk */
    ret = H5Dwrite(dataset, tid1, H5S_ALL, H5S_ALL, H5P_DEFAULT, wdata);
    CHECK(ret, FAIL, "H5Dwrite");

    /* Read dataset from disk */
    ret = H5Dread(dataset, tid1, H5S_ALL, H5S_ALL, H5P_DEFAULT, rdata);
    CHECK(ret, FAIL, "H5Dread");

    /* Compare data read in */
    for (i = 0; i < SPACE1_DIM1; i++) {
        if (HDstrlen(wdata[i]) != HDstrlen(rdata[i])) {
            TestErrPrintf("VL data length don't match!, strlen(wdata[%d])=%d, strlen(rdata[%d])=%d\n", (int)i,
<<<<<<< HEAD
                          (int)strlen(wdata[i]), (int)i, (int)HDstrlen(rdata[i]));
=======
                          (int)HDstrlen(wdata[i]), (int)i, (int)HDstrlen(rdata[i]));
>>>>>>> 18bbd3f0
            continue;
        } /* end if */
        if (HDstrcmp(wdata[i], rdata[i]) != 0) {
            TestErrPrintf("VL data values don't match!, wdata[%d]=%s, rdata[%d]=%s\n", (int)i, wdata[i],
                          (int)i, rdata[i]);
            continue;
        } /* end if */
    }     /* end for */

    /* Reclaim the read VL data */
    ret = H5Treclaim(tid1, sid1, H5P_DEFAULT, rdata);
    CHECK(ret, FAIL, "H5Treclaim");

    /* Close Dataset */
    ret = H5Dclose(dataset);
    CHECK(ret, FAIL, "H5Dclose");

    /* Close datatype */
    ret = H5Tclose(tid1);
    CHECK(ret, FAIL, "H5Tclose");

    /* Close disk dataspace */
    ret = H5Sclose(sid1);
    CHECK(ret, FAIL, "H5Sclose");

    /* Close dataset create property list */
    ret = H5Pclose(plist);
    CHECK(ret, FAIL, "H5Pclose");

    /* Close file */
    ret = H5Fclose(fid1);
    CHECK(ret, FAIL, "H5Fclose");
} /*test_compact_vlstrings*/

/****************************************************************
**
**  test_write_vl_string_attribute(): Test basic VL string code.
**      Tests writing VL strings as attributes
**
****************************************************************/
static void
test_write_vl_string_attribute(void)
{
    hid_t  file, root, dataspace, att;
    hid_t  type;
    herr_t ret;
    char * string_att_check = NULL;

    /* Open the file */
    file = H5Fopen(DATAFILE, H5F_ACC_RDWR, H5P_DEFAULT);
    CHECK(file, FAIL, "H5Fopen");

    /* Create a datatype to refer to. */
    type = H5Tcopy(H5T_C_S1);
    CHECK(type, FAIL, "H5Tcopy");

    ret = H5Tset_size(type, H5T_VARIABLE);
    CHECK(ret, FAIL, "H5Tset_size");

    root = H5Gopen2(file, "/", H5P_DEFAULT);
    CHECK(root, FAIL, "H5Gopen2");

    dataspace = H5Screate(H5S_SCALAR);
    CHECK(dataspace, FAIL, "H5Screate");

    /* Test creating a "normal" sized string attribute */
    att = H5Acreate2(root, "test_scalar", type, dataspace, H5P_DEFAULT, H5P_DEFAULT);
    CHECK(att, FAIL, "H5Acreate2");

    ret = H5Awrite(att, type, &string_att);
    CHECK(ret, FAIL, "H5Awrite");

    ret = H5Aread(att, type, &string_att_check);
    CHECK(ret, FAIL, "H5Aread");

    if (HDstrcmp(string_att_check, string_att) != 0)
        TestErrPrintf("VL string attributes don't match!, string_att=%s, string_att_check=%s\n", string_att,
                      string_att_check);

    H5free_memory(string_att_check);
    string_att_check = NULL;

    ret = H5Aclose(att);
    CHECK(ret, FAIL, "HAclose");

    /* Test creating a "large" sized string attribute */
    att = H5Acreate2(root, "test_scalar_large", type, dataspace, H5P_DEFAULT, H5P_DEFAULT);
    CHECK(att, FAIL, "H5Acreate2");

    string_att_write = (char *)HDcalloc((size_t)8192, sizeof(char));
    HDmemset(string_att_write, 'A', (size_t)8191);

    ret = H5Awrite(att, type, &string_att_write);
    CHECK(ret, FAIL, "H5Awrite");

    ret = H5Aread(att, type, &string_att_check);
    CHECK(ret, FAIL, "H5Aread");

    if (HDstrcmp(string_att_check, string_att_write) != 0)
        TestErrPrintf("VL string attributes don't match!, string_att_write=%s, string_att_check=%s\n",
                      string_att_write, string_att_check);

    H5free_memory(string_att_check);
    string_att_check = NULL;

    /* The attribute string written is freed below, in the test_read_vl_string_attribute() test */
    /* HDfree(string_att_write); */

    ret = H5Aclose(att);
    CHECK(ret, FAIL, "HAclose");

    ret = H5Gclose(root);
    CHECK(ret, FAIL, "H5Gclose");

    ret = H5Tclose(type);
    CHECK(ret, FAIL, "H5Tclose");

    ret = H5Sclose(dataspace);
    CHECK(ret, FAIL, "H5Sclose");

    ret = H5Fclose(file);
    CHECK(ret, FAIL, "H5Fclose");
}

/****************************************************************
**
**  test_read_vl_string_attribute(): Test basic VL string code.
**      Tests reading VL strings from attributes
**
****************************************************************/
static void
test_read_vl_string_attribute(void)
{
    hid_t  file, root, att;
    hid_t  type;
    herr_t ret;
    char * string_att_check = NULL;

    /* Open file */
    file = H5Fopen(DATAFILE, H5F_ACC_RDONLY, H5P_DEFAULT);
    CHECK(file, FAIL, "H5Fopen");

    /* Create a datatype to refer to. */
    type = H5Tcopy(H5T_C_S1);
    CHECK(type, FAIL, "H5Tcopy");

    ret = H5Tset_size(type, H5T_VARIABLE);
    CHECK(ret, FAIL, "H5Tset_size");

    root = H5Gopen2(file, "/", H5P_DEFAULT);
    CHECK(root, FAIL, "H5Gopen2");

    /* Test reading "normal" sized string attribute */
    att = H5Aopen(root, "test_scalar", H5P_DEFAULT);
    CHECK(att, FAIL, "H5Aopen");

    ret = H5Aread(att, type, &string_att_check);
    CHECK(ret, FAIL, "H5Aread");

    if (HDstrcmp(string_att_check, string_att) != 0)
        TestErrPrintf("VL string attributes don't match!, string_att=%s, string_att_check=%s\n", string_att,
                      string_att_check);

    H5free_memory(string_att_check);
    string_att_check = NULL;

    ret = H5Aclose(att);
    CHECK(ret, FAIL, "HAclose");

    /* Test reading "large" sized string attribute */
    att = H5Aopen(root, "test_scalar_large", H5P_DEFAULT);
    CHECK(att, FAIL, "H5Aopen");

    if (string_att_write) {
        ret = H5Aread(att, type, &string_att_check);
        CHECK(ret, FAIL, "H5Aread");

        if (HDstrcmp(string_att_check, string_att_write) != 0)
            TestErrPrintf("VL string attributes don't match!, string_att_write=%s, string_att_check=%s\n",
                          string_att_write, string_att_check);

        H5free_memory(string_att_check);
        string_att_check = NULL;
    }

    /* Free string allocated in test_write_vl_string_attribute */
    if (string_att_write)
        HDfree(string_att_write);

    ret = H5Aclose(att);
    CHECK(ret, FAIL, "HAclose");

    ret = H5Tclose(type);
    CHECK(ret, FAIL, "H5Tclose");

    ret = H5Gclose(root);
    CHECK(ret, FAIL, "H5Gclose");

    ret = H5Fclose(file);
    CHECK(ret, FAIL, "H5Fclose");
}

/* Helper routine for test_vl_rewrite() */
static void
write_scalar_dset(hid_t file, hid_t type, hid_t space, char *name, char *data)
{
    hid_t  dset;
    herr_t ret;

    dset = H5Dcreate2(file, name, type, space, H5P_DEFAULT, H5P_DEFAULT, H5P_DEFAULT);
    CHECK(dset, FAIL, "H5Dcreate2");

    ret = H5Dwrite(dset, type, space, space, H5P_DEFAULT, &data);
    CHECK(ret, FAIL, "H5Dwrite");

    ret = H5Dclose(dset);
    CHECK(ret, FAIL, "H5Dclose");
}

/* Helper routine for test_vl_rewrite() */
static void
read_scalar_dset(hid_t file, hid_t type, hid_t space, char *name, char *data)
{
    hid_t  dset;
    herr_t ret;
    char * data_read;

    dset = H5Dopen2(file, name, H5P_DEFAULT);
    CHECK(dset, FAIL, "H5Dopen2");

    ret = H5Dread(dset, type, space, space, H5P_DEFAULT, &data_read);
    CHECK(ret, FAIL, "H5Dread");

    ret = H5Dclose(dset);
    CHECK(ret, FAIL, "H5Dclose");

<<<<<<< HEAD
    if (HDstrcmp(data, data_read))
=======
    if (HDstrcmp(data, data_read) != 0)
>>>>>>> 18bbd3f0
        TestErrPrintf("Expected %s for dataset %s but read %s\n", data, name, data_read);

    ret = H5Treclaim(type, space, H5P_DEFAULT, &data_read);
    CHECK(ret, FAIL, "H5Treclaim");
}

/****************************************************************
**
**  test_vl_rewrite(): Test basic VL string code.
**      Tests I/O on VL strings when lots of objects in the file
**      have been linked/unlinked.
**
****************************************************************/
static void
test_vl_rewrite(void)
{
    hid_t  file1, file2; /* File IDs */
    hid_t  type;         /* VL string datatype ID */
    hid_t  space;        /* Scalar dataspace */
    char   name[256];    /* Buffer for names & data */
    int    i;            /* Local index variable */
    herr_t ret;          /* Generic return value */

    /* Create the VL string datatype */
    type = H5Tcopy(H5T_C_S1);
    CHECK(type, FAIL, "H5Tcopy");

    ret = H5Tset_size(type, H5T_VARIABLE);
    CHECK(ret, FAIL, "H5Tset_size");

    /* Create the scalar dataspace */
    space = H5Screate(H5S_SCALAR);
    CHECK(space, FAIL, "H5Screate");

    /* Open the files */
    file1 = H5Fcreate(DATAFILE, H5F_ACC_TRUNC, H5P_DEFAULT, H5P_DEFAULT);
    CHECK(file1, FAIL, "H5Fcreate");

    file2 = H5Fcreate(DATAFILE2, H5F_ACC_TRUNC, H5P_DEFAULT, H5P_DEFAULT);
    CHECK(file1, FAIL, "H5Fcreate");

    /* Create in file 1 */
    for (i = 0; i < REWRITE_NDATASETS; i++) {
        HDsprintf(name, "/set_%d", i);
        write_scalar_dset(file1, type, space, name, name);
    }

    /* Effectively copy data from file 1 to 2 */
    for (i = 0; i < REWRITE_NDATASETS; i++) {
        HDsprintf(name, "/set_%d", i);
        read_scalar_dset(file1, type, space, name, name);
        write_scalar_dset(file2, type, space, name, name);
    }

    /* Read back from file 2 */
    for (i = 0; i < REWRITE_NDATASETS; i++) {
        HDsprintf(name, "/set_%d", i);
        read_scalar_dset(file2, type, space, name, name);
    } /* end for */

    /* Remove from file 2. */
    for (i = 0; i < REWRITE_NDATASETS; i++) {
        HDsprintf(name, "/set_%d", i);
        ret = H5Ldelete(file2, name, H5P_DEFAULT);
        CHECK(ret, FAIL, "H5Ldelete");
    } /* end for */

    /* Effectively copy from file 1 to file 2 */
    for (i = 0; i < REWRITE_NDATASETS; i++) {
        HDsprintf(name, "/set_%d", i);
        read_scalar_dset(file1, type, space, name, name);
        write_scalar_dset(file2, type, space, name, name);
    } /* end for */

    /* Close everything */
    ret = H5Tclose(type);
    CHECK(ret, FAIL, "H5Tclose");

    ret = H5Sclose(space);
    CHECK(ret, FAIL, "H5Sclose");

    ret = H5Fclose(file1);
    CHECK(ret, FAIL, "H5Fclose");

    ret = H5Fclose(file2);
    CHECK(ret, FAIL, "H5Fclose");
} /* end test_vl_rewrite() */

/****************************************************************
 **
 **  test_write_same_element():
 **      Tests writing to the same element of VL string using
 **      H5Sselect_element.
 **
 ****************************************************************/
static void
test_write_same_element(void)
{
    hid_t       file1, dataset1;
    hid_t       mspace, fspace, dtype;
    hsize_t     fdim[]             = {SPACE1_DIM1};
    const char *wdata[SPACE1_DIM1] = {"Parting", "is such a", "sweet", "sorrow."};
    const char *val[SPACE1_DIM1]   = {"But", "reuniting", "is a", "great joy"};
    hsize_t     marray[]           = {NUMP};
    hsize_t     coord[SPACE1_RANK][NUMP];
    herr_t      ret;

    file1 = H5Fcreate(DATAFILE3, H5F_ACC_TRUNC, H5P_DEFAULT, H5P_DEFAULT);
    CHECK(file1, FAIL, "H5Fcreate");

    dtype = H5Tcopy(H5T_C_S1);
    CHECK(dtype, FAIL, "H5Tcopy");

    ret = H5Tset_size(dtype, H5T_VARIABLE);
    CHECK(ret, FAIL, "H5Tset_size");

    fspace = H5Screate_simple(SPACE1_RANK, fdim, NULL);
    CHECK(fspace, FAIL, "H5Screate_simple");

    dataset1 = H5Dcreate2(file1, DATASET, dtype, fspace, H5P_DEFAULT, H5P_DEFAULT, H5P_DEFAULT);
    CHECK(dataset1, FAIL, "H5Dcreate");

    ret = H5Dwrite(dataset1, dtype, H5S_ALL, H5S_ALL, H5P_DEFAULT, wdata);
    CHECK(ret, FAIL, "H5Dwrite");

    ret = H5Dclose(dataset1);
    CHECK(ret, FAIL, "H5Dclose");

    ret = H5Tclose(dtype);
    CHECK(ret, FAIL, "H5Tclose");

    ret = H5Sclose(fspace);
    CHECK(ret, FAIL, "H5Sclose");

    ret = H5Fclose(file1);
    CHECK(ret, FAIL, "H5Fclose");

    /*
     * Open the file.  Select the same points, write values to those point locations.
     */
    file1 = H5Fopen(DATAFILE3, H5F_ACC_RDWR, H5P_DEFAULT);
    CHECK(file1, FAIL, "H5Fopen");

    dataset1 = H5Dopen2(file1, DATASET, H5P_DEFAULT);
    CHECK(dataset1, FAIL, "H5Dopen");

    fspace = H5Dget_space(dataset1);
    CHECK(fspace, FAIL, "H5Dget_space");

    dtype = H5Dget_type(dataset1);
    CHECK(dtype, FAIL, "H5Dget_type");

    mspace = H5Screate_simple(1, marray, NULL);
    CHECK(mspace, FAIL, "H5Screate_simple");

    coord[0][0] = 0;
    coord[0][1] = 2;
    coord[0][2] = 2;
    coord[0][3] = 0;

    ret = H5Sselect_elements(fspace, H5S_SELECT_SET, NUMP, (const hsize_t *)&coord);
    CHECK(ret, FAIL, "H5Sselect_elements");

    ret = H5Dwrite(dataset1, dtype, mspace, fspace, H5P_DEFAULT, val);
    CHECK(ret, FAIL, "H5Dwrite");

    ret = H5Tclose(dtype);
    CHECK(ret, FAIL, "H5Tclose");

    ret = H5Dclose(dataset1);
    CHECK(ret, FAIL, "H5Dclose");

    ret = H5Sclose(fspace);
    CHECK(ret, FAIL, "H5Dclose");

    ret = H5Sclose(mspace);
    CHECK(ret, FAIL, "H5Sclose");

    ret = H5Fclose(file1);
    CHECK(ret, FAIL, "H5Fclose");
} /* test_write_same_element */

/****************************************************************
**
**  test_vlstrings(): Main VL string testing routine.
**
****************************************************************/
void
test_vlstrings(void)
{
    /* Output message about test being performed */
    MESSAGE(5, ("Testing Variable-Length Strings\n"));

    /* These tests use the same file */
    /* Test basic VL string datatype */
    test_vlstrings_basic();
    test_vlstrings_special();
    test_vlstring_type();
    test_compact_vlstring();

    /* Test using VL strings in attributes */
    test_write_vl_string_attribute();
    test_read_vl_string_attribute();

    /* Test writing VL datasets in files with lots of unlinking */
    test_vl_rewrite();
    /* Test writing to the same element more than once using H5Sselect_elements */
    test_write_same_element();
} /* test_vlstrings() */

/*-------------------------------------------------------------------------
 * Function:    cleanup_vlstrings
 *
 * Purpose:    Cleanup temporary test files
 *
 * Return:    none
 *
 * Programmer:    Quincey Koziol
 *              September 10, 1999
 *
 * Modifications:
 *
 *-------------------------------------------------------------------------
 */
void
cleanup_vlstrings(void)
{
    HDremove(DATAFILE);
    HDremove(DATAFILE2);
    HDremove(DATAFILE3);
}<|MERGE_RESOLUTION|>--- conflicted
+++ resolved
@@ -110,23 +110,13 @@
 static void
 test_vlstrings_basic(void)
 {
-<<<<<<< HEAD
-=======
     /* Information to write */
->>>>>>> 18bbd3f0
     const char *wdata[SPACE1_DIM1] = {
         "Four score and seven years ago our forefathers brought forth on this continent a new nation,",
         "conceived in liberty and dedicated to the proposition that all men are created equal.",
         "Now we are engaged in a great civil war,",
-<<<<<<< HEAD
-        "testing whether that nation or any nation so conceived and so dedicated can long endure."}; /* Information
-                                                                                                        to
-                                                                                                        write
-                                                                                                      */
-=======
         "testing whether that nation or any nation so conceived and so dedicated can long endure."};
 
->>>>>>> 18bbd3f0
     char *   rdata[SPACE1_DIM1]; /* Information read in */
     char *   wdata2;
     hid_t    dataspace, dataset2;
@@ -213,11 +203,7 @@
     for (i = 0; i < SPACE1_DIM1; i++) {
         if (HDstrlen(wdata[i]) != HDstrlen(rdata[i])) {
             TestErrPrintf("VL data length don't match!, strlen(wdata[%d])=%d, strlen(rdata[%d])=%d\n", (int)i,
-<<<<<<< HEAD
-                          (int)strlen(wdata[i]), (int)i, (int)HDstrlen(rdata[i]));
-=======
                           (int)HDstrlen(wdata[i]), (int)i, (int)HDstrlen(rdata[i]));
->>>>>>> 18bbd3f0
             continue;
         } /* end if */
         if (HDstrcmp(wdata[i], rdata[i]) != 0) {
@@ -321,11 +307,7 @@
     for (i = 0; i < SPACE1_DIM1; i++) {
         if (HDstrlen(wdata[i]) != HDstrlen(rdata[i])) {
             TestErrPrintf("VL data length don't match!, strlen(wdata[%d])=%d, strlen(rdata[%d])=%d\n", (int)i,
-<<<<<<< HEAD
-                          (int)strlen(wdata[i]), (int)i, (int)HDstrlen(rdata[i]));
-=======
                           (int)HDstrlen(wdata[i]), (int)i, (int)HDstrlen(rdata[i]));
->>>>>>> 18bbd3f0
             continue;
         } /* end if */
         if ((wdata[i] == NULL && rdata[i] != NULL) || (rdata[i] == NULL && wdata[i] != NULL)) {
@@ -554,11 +536,7 @@
     for (i = 0; i < SPACE1_DIM1; i++) {
         if (HDstrlen(wdata[i]) != HDstrlen(rdata[i])) {
             TestErrPrintf("VL data length don't match!, strlen(wdata[%d])=%d, strlen(rdata[%d])=%d\n", (int)i,
-<<<<<<< HEAD
-                          (int)strlen(wdata[i]), (int)i, (int)HDstrlen(rdata[i]));
-=======
                           (int)HDstrlen(wdata[i]), (int)i, (int)HDstrlen(rdata[i]));
->>>>>>> 18bbd3f0
             continue;
         } /* end if */
         if (HDstrcmp(wdata[i], rdata[i]) != 0) {
@@ -795,11 +773,7 @@
     ret = H5Dclose(dset);
     CHECK(ret, FAIL, "H5Dclose");
 
-<<<<<<< HEAD
-    if (HDstrcmp(data, data_read))
-=======
     if (HDstrcmp(data, data_read) != 0)
->>>>>>> 18bbd3f0
         TestErrPrintf("Expected %s for dataset %s but read %s\n", data, name, data_read);
 
     ret = H5Treclaim(type, space, H5P_DEFAULT, &data_read);
