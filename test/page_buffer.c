--- conflicted
+++ resolved
@@ -349,11 +349,7 @@
 
         /* Free memb_name */
         for (mt = H5FD_MEM_DEFAULT; mt < H5FD_MEM_NTYPES; mt++)
-<<<<<<< HEAD
-            free(memb_name[mt]);
-=======
             HDfree(memb_name[mt]);
->>>>>>> 18bbd3f0
 
     } /* end if */
 
@@ -387,7 +383,6 @@
  *
  *-------------------------------------------------------------------------
  */
-
 static unsigned
 test_args(hid_t orig_fapl, const char *env_h5_drvr)
 {
@@ -1997,11 +1992,7 @@
         FAIL_STACK_ERROR;
     HDfree(data);
 
-<<<<<<< HEAD
-    PASSED()
-=======
     PASSED();
->>>>>>> 18bbd3f0
     return 0;
 
 error:
