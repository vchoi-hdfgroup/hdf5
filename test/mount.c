--- conflicted
+++ resolved
@@ -1583,11 +1583,7 @@
     *objname = '\0';
     if (H5Iget_name(gidABMX, objname, (size_t)NAME_BUF_SIZE) < 0)
         FAIL_STACK_ERROR
-<<<<<<< HEAD
-    if (HDstrcmp(objname, "/A/B/M/X"))
-=======
     if (HDstrcmp(objname, "/A/B/M/X") != 0)
->>>>>>> 18bbd3f0
         TEST_ERROR
 
     /* Close object in mounted file */
@@ -1602,11 +1598,7 @@
     *objname = '\0';
     if (H5Iget_name(gidABC, objname, (size_t)NAME_BUF_SIZE) < 0)
         FAIL_STACK_ERROR
-<<<<<<< HEAD
-    if (HDstrcmp(objname, "/A/B/C"))
-=======
     if (HDstrcmp(objname, "/A/B/C") != 0)
->>>>>>> 18bbd3f0
         TEST_ERROR
 
     /* Close object in mounted file */
@@ -1621,11 +1613,7 @@
     *objname = '\0';
     if (H5Iget_name(gidABT, objname, (size_t)NAME_BUF_SIZE) < 0)
         FAIL_STACK_ERROR
-<<<<<<< HEAD
-    if (HDstrcmp(objname, "/A/B/T"))
-=======
     if (HDstrcmp(objname, "/A/B/T") != 0)
->>>>>>> 18bbd3f0
         TEST_ERROR
 
     /* Close object in original file */
@@ -1640,11 +1628,7 @@
     *objname = '\0';
     if (H5Iget_name(didABMXYD, objname, (size_t)NAME_BUF_SIZE) < 0)
         FAIL_STACK_ERROR
-<<<<<<< HEAD
-    if (HDstrcmp(objname, "/A/B/M/X/Y/D"))
-=======
     if (HDstrcmp(objname, "/A/B/M/X/Y/D") != 0)
->>>>>>> 18bbd3f0
         TEST_ERROR
 
     /* Close object in mounted file */
@@ -1817,11 +1801,7 @@
     *objname = '\0';
     if (H5Iget_name(gidAMXX, objname, (size_t)NAME_BUF_SIZE) < 0)
         TEST_ERROR
-<<<<<<< HEAD
-    if (HDstrcmp(objname, "/A/M/X/X"))
-=======
     if (HDstrcmp(objname, "/A/M/X/X") != 0)
->>>>>>> 18bbd3f0
         TEST_ERROR
 
     /* Open group in mounted file #2 */
@@ -1841,11 +1821,7 @@
     *objname = '\0';
     if (H5Iget_name(gidAMXMY, objname, (size_t)NAME_BUF_SIZE) < 0)
         TEST_ERROR
-<<<<<<< HEAD
-    if (HDstrcmp(objname, "/A/M/X/M/Y"))
-=======
     if (HDstrcmp(objname, "/A/M/X/M/Y") != 0)
->>>>>>> 18bbd3f0
         TEST_ERROR
 
     /* Unmount second file */
@@ -1856,11 +1832,7 @@
     *objname = '\0';
     if (H5Iget_name(gidAMXMY, objname, (size_t)NAME_BUF_SIZE) < 0)
         TEST_ERROR
-<<<<<<< HEAD
-    if (HDstrcmp(objname, "/X/M/Y"))
-=======
     if (HDstrcmp(objname, "/X/M/Y") != 0)
->>>>>>> 18bbd3f0
         TEST_ERROR
 
     /* Rename object in file #3 that is "disconnected" from name hiearchy */
@@ -1880,11 +1852,7 @@
     *objname = '\0';
     if (H5Iget_name(gidAMXMY, objname, (size_t)NAME_BUF_SIZE) < 0)
         TEST_ERROR
-<<<<<<< HEAD
-    if (HDstrcmp(objname, "/X/M/Z"))
-=======
     if (HDstrcmp(objname, "/X/M/Z") != 0)
->>>>>>> 18bbd3f0
         TEST_ERROR
 
     /* Mount fourth file */
@@ -1900,11 +1868,7 @@
     *objname = '\0';
     if (H5Iget_name(gidBMZ, objname, (size_t)NAME_BUF_SIZE) < 0)
         TEST_ERROR
-<<<<<<< HEAD
-    if (HDstrcmp(objname, "/B/M/Z"))
-=======
     if (HDstrcmp(objname, "/B/M/Z") != 0)
->>>>>>> 18bbd3f0
         TEST_ERROR
 
     /* Unmount third file */
@@ -3176,11 +3140,7 @@
     *name = '\0';
     if (H5Iget_name(gidAMT, name, (size_t)NAME_BUF_SIZE) < 0)
         TEST_ERROR
-<<<<<<< HEAD
-    if (HDstrcmp(name, "/A/M/T"))
-=======
     if (HDstrcmp(name, "/A/M/T") != 0)
->>>>>>> 18bbd3f0
         TEST_ERROR
 
     /* Create object in file #3 */
@@ -3198,11 +3158,7 @@
     *name = '\0';
     if (H5Iget_name(gidBS, name, (size_t)NAME_BUF_SIZE) < 0)
         TEST_ERROR
-<<<<<<< HEAD
-    if (HDstrcmp(name, "/B/S"))
-=======
     if (HDstrcmp(name, "/B/S") != 0)
->>>>>>> 18bbd3f0
         TEST_ERROR
 
     /* Re-open object created in file #3 through file #1 mount path */
@@ -3383,11 +3339,7 @@
     *name = '\0';
     if ((name_len = H5Iget_name(gidAM, name, (size_t)NAME_BUF_SIZE)) < 0)
         TEST_ERROR
-<<<<<<< HEAD
-    if (name_len == 0 || HDstrcmp(name, "/A/M"))
-=======
     if (name_len == 0 || HDstrcmp(name, "/A/M") != 0)
->>>>>>> 18bbd3f0
         TEST_ERROR
 
     /* Unmount file #2 from file #1 */
@@ -3398,11 +3350,7 @@
     *name = '\0';
     if ((name_len = H5Iget_name(gidAM, name, (size_t)NAME_BUF_SIZE)) < 0)
         TEST_ERROR
-<<<<<<< HEAD
-    if (name_len != 0 || HDstrcmp(name, ""))
-=======
     if (name_len != 0 || HDstrcmp(name, "") != 0)
->>>>>>> 18bbd3f0
         TEST_ERROR
 
     /* Open object in file #3 through file #1 mount path (should fail) */
@@ -3422,11 +3370,7 @@
     *name = '\0';
     if (H5Iget_name(gidMS, name, (size_t)NAME_BUF_SIZE) < 0)
         TEST_ERROR
-<<<<<<< HEAD
-    if (HDstrcmp(name, "/M/S"))
-=======
     if (HDstrcmp(name, "/M/S") != 0)
->>>>>>> 18bbd3f0
         TEST_ERROR
 
     /* Close group in file #3 */
@@ -3445,11 +3389,7 @@
     *name = '\0';
     if (H5Iget_name(gidAMS, name, (size_t)NAME_BUF_SIZE) < 0)
         TEST_ERROR
-<<<<<<< HEAD
-    if (HDstrcmp(name, "/A/M/S"))
-=======
     if (HDstrcmp(name, "/A/M/S") != 0)
->>>>>>> 18bbd3f0
         TEST_ERROR
 
     /* Close group in file #3 */
@@ -3598,11 +3538,7 @@
     *name = '\0';
     if ((name_len = H5Iget_name(gidM, name, (size_t)NAME_BUF_SIZE)) < 0)
         TEST_ERROR
-<<<<<<< HEAD
-    if (name_len == 0 || HDstrcmp(name, "/A/M"))
-=======
     if (name_len == 0 || HDstrcmp(name, "/A/M") != 0)
->>>>>>> 18bbd3f0
         TEST_ERROR
 
     /* Unmount file #2 from file #1, closing file #1 */
@@ -3613,11 +3549,7 @@
     *name = '\0';
     if ((name_len = H5Iget_name(gidM, name, (size_t)NAME_BUF_SIZE)) < 0)
         TEST_ERROR
-<<<<<<< HEAD
-    if (name_len == 0 || HDstrcmp(name, "/M"))
-=======
     if (name_len == 0 || HDstrcmp(name, "/M") != 0)
->>>>>>> 18bbd3f0
         TEST_ERROR
 
     /* Just file #2's underlying shared file should be open still */
@@ -3884,11 +3816,7 @@
     *name = '\0';
     if ((name_len = H5Iget_name(gidM, name, (size_t)NAME_BUF_SIZE)) < 0)
         TEST_ERROR
-<<<<<<< HEAD
-    if (name_len == 0 || HDstrcmp(name, "/A/E/M"))
-=======
     if (name_len == 0 || HDstrcmp(name, "/A/E/M") != 0)
->>>>>>> 18bbd3f0
         TEST_ERROR
 
     /* Open object in file #7 */
@@ -3899,11 +3827,7 @@
     *name = '\0';
     if ((name_len = H5Iget_name(gidQ, name, (size_t)NAME_BUF_SIZE)) < 0)
         TEST_ERROR
-<<<<<<< HEAD
-    if (name_len == 0 || HDstrcmp(name, "/B/I/Q"))
-=======
     if (name_len == 0 || HDstrcmp(name, "/B/I/Q") != 0)
->>>>>>> 18bbd3f0
         TEST_ERROR
 
     /* Close file #1 */
@@ -3963,11 +3887,7 @@
     *name = '\0';
     if ((name_len = H5Iget_name(gidK, name, (size_t)NAME_BUF_SIZE)) < 0)
         TEST_ERROR
-<<<<<<< HEAD
-    if (name_len == 0 || HDstrcmp(name, "/D/K"))
-=======
     if (name_len == 0 || HDstrcmp(name, "/D/K") != 0)
->>>>>>> 18bbd3f0
         TEST_ERROR
 
     if (H5Gclose(gidK) < 0)
@@ -3990,11 +3910,7 @@
     *name = '\0';
     if ((name_len = H5Iget_name(gidO, name, (size_t)NAME_BUF_SIZE)) < 0)
         TEST_ERROR
-<<<<<<< HEAD
-    if (name_len == 0 || HDstrcmp(name, "/B/H/O"))
-=======
     if (name_len == 0 || HDstrcmp(name, "/B/H/O") != 0)
->>>>>>> 18bbd3f0
         TEST_ERROR
 
     if (H5Gclose(gidO) < 0)
@@ -4004,22 +3920,14 @@
     *name = '\0';
     if ((name_len = H5Iget_name(gidM, name, (size_t)NAME_BUF_SIZE)) < 0)
         TEST_ERROR
-<<<<<<< HEAD
-    if (name_len == 0 || HDstrcmp(name, "/E/M"))
-=======
     if (name_len == 0 || HDstrcmp(name, "/E/M") != 0)
->>>>>>> 18bbd3f0
         TEST_ERROR
 
     /* Check the name of "Q" is still defined */
     *name = '\0';
     if ((name_len = H5Iget_name(gidQ, name, (size_t)NAME_BUF_SIZE)) < 0)
         TEST_ERROR
-<<<<<<< HEAD
-    if (name_len == 0 || HDstrcmp(name, "/B/I/Q"))
-=======
     if (name_len == 0 || HDstrcmp(name, "/B/I/Q") != 0)
->>>>>>> 18bbd3f0
         TEST_ERROR
 
     /* Check that all seven underlying files are still opened */
@@ -4044,11 +3952,7 @@
     *name = '\0';
     if ((name_len = H5Iget_name(gidQ, name, (size_t)NAME_BUF_SIZE)) < 0)
         TEST_ERROR
-<<<<<<< HEAD
-    if (name_len == 0 || HDstrcmp(name, "/I/Q"))
-=======
     if (name_len == 0 || HDstrcmp(name, "/I/Q") != 0)
->>>>>>> 18bbd3f0
         TEST_ERROR
 
     /* Open object in file #6 from file #7 */
@@ -4059,11 +3963,7 @@
     *name = '\0';
     if ((name_len = H5Iget_name(gidO, name, (size_t)NAME_BUF_SIZE)) < 0)
         TEST_ERROR
-<<<<<<< HEAD
-    if (name_len == 0 || HDstrcmp(name, "/H/O"))
-=======
     if (name_len == 0 || HDstrcmp(name, "/H/O") != 0)
->>>>>>> 18bbd3f0
         TEST_ERROR
 
     if (H5Gclose(gidO) < 0)
@@ -4232,11 +4132,7 @@
     *name = '\0';
     if ((name_len = H5Iget_name(gidL, name, (size_t)NAME_BUF_SIZE)) < 0)
         TEST_ERROR
-<<<<<<< HEAD
-    if (name_len == 0 || HDstrcmp(name, "/L"))
-=======
     if (name_len == 0 || HDstrcmp(name, "/L") != 0)
->>>>>>> 18bbd3f0
         TEST_ERROR
 
     /* Close file #1 */
