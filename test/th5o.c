--- conflicted
+++ resolved
@@ -247,11 +247,7 @@
 {
     hid_t       fid;                      /* HDF5 File ID      */
     hid_t       grp, dset, dtype, dspace; /* Object identifiers */
-<<<<<<< HEAD
-    H5L_info2_t li;                       /* Buffer for H5Lget_info */
-=======
     H5L_info2_t li;                       /* Buffer for H5Lget_info2 */
->>>>>>> 18bbd3f0
     haddr_t     grp_addr;                 /* Addresses for objects */
     haddr_t     dset_addr;
     haddr_t     dtype_addr;
@@ -1810,9 +1806,5 @@
 void
 cleanup_h5o(void)
 {
-<<<<<<< HEAD
-    remove(TEST_FILENAME);
-=======
     HDremove(TEST_FILENAME);
->>>>>>> 18bbd3f0
 }