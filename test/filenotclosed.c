/* * * * * * * * * * * * * * * * * * * * * * * * * * * * * * * * * * * * * * *
 * Copyright by The HDF Group.                                               *
 * Copyright by the Board of Trustees of the University of Illinois.         *
 * All rights reserved.                                                      *
 *                                                                           *
 * This file is part of HDF5.  The full HDF5 copyright notice, including     *
 * terms governing use, modification, and redistribution, is contained in    *
 * the COPYING file, which can be found at the root of the source code       *
 * distribution tree, or in https://www.hdfgroup.org/licenses.               *
 * If you do not have access to either file, you may request a copy from     *
 * help@hdfgroup.org.                                                        *
 * * * * * * * * * * * * * * * * * * * * * * * * * * * * * * * * * * * * * * */

/*
 * Purpose:	Test to verify that the assertion/abort failure is fixed when the
 *          application does not close the file. (See HDFFV-10160)
 */

#include "h5test.h"

#define FILENAME     "filenotclosed"
#define DATASET_NAME "dset"

/*-------------------------------------------------------------------------
 * Function:    catch_signal
 *
 * Purpose:     The signal handler to catch the SIGABRT signal.
 *
 * Return:      No return
 *
 * Programmer:  Vailin Choi
 *
 *-------------------------------------------------------------------------
 */
static void
catch_signal(int H5_ATTR_UNUSED signo)
{
    HDexit(EXIT_FAILURE);
} /* catch_signal() */

/*-------------------------------------------------------------------------
 * Function:	main
 *
 * Purpose:	Test to verify the following problem described in HDFFV-10160 is fixed:
 *          "a.out: H5Fint.c:1679: H5F_close: Assertion `f->file_id > 0' failed."
 *
 * Return:	Success:	exit(EXIT_SUCCESS)
 *		    Failure:	exit(EXIT_FAILURE)
 *
 * Programmer:  Vailin Choi; June 2017
 *
 *-------------------------------------------------------------------------
 */
int
main(void)
{
    hid_t       fapl         = -1;              /* File access property lists */
    hid_t       fid          = -1;              /* File ID */
    hid_t       did          = -1;              /* Dataset ID */
    hid_t       dcpl         = -1;              /* Dataset creation property list */
    hid_t       sid          = -1;              /* Dataspace ID */
    hsize_t     cur_dim[1]   = {5};             /* Current dimension sizes */
    hsize_t     max_dim[1]   = {H5S_UNLIMITED}; /* Maximum dimension sizes */
    hsize_t     chunk_dim[1] = {10};            /* Chunk dimension sizes */
    int         buf[5]       = {1, 2, 3, 4, 5}; /* The data to be written to the dataset */
    char        filename[100];                  /* File name */
    const char *env_h5_drvr;                    /* File Driver value from environment */
    hbool_t     contig_addr_vfd;                /* Contiguous address vfd */

    /* Get the VFD to use */
    env_h5_drvr = HDgetenv("HDF5_DRIVER");
    if (env_h5_drvr == NULL)
        env_h5_drvr = "nomatch";

    /* Skip test when using VFDs that has different address spaces for each
     * type of metadata allocation.
     * Further investigation is needed to resolve the test failure with the
     * split/multi driver.  Please see HDFFV-10160.
     */
<<<<<<< HEAD
    contig_addr_vfd = (hbool_t)(HDstrcmp(env_h5_drvr, "split") && HDstrcmp(env_h5_drvr, "multi"));
=======
    contig_addr_vfd = (hbool_t)(HDstrcmp(env_h5_drvr, "split") != 0 && HDstrcmp(env_h5_drvr, "multi") != 0);
>>>>>>> 18bbd3f0
    if (!contig_addr_vfd) {
        SKIPPED();
        HDputs("    Temporary skipped for a spilt/multi driver");
        HDexit(EXIT_SUCCESS);
    }

    h5_reset();

    /* To exit from the file for SIGABRT signal */
    if (HDsignal(SIGABRT, catch_signal) == SIG_ERR)
        TEST_ERROR

    fapl = h5_fileaccess();
    h5_fixname(FILENAME, fapl, filename, sizeof(filename));

    /* Set to latest format */
    if (H5Pset_libver_bounds(fapl, H5F_LIBVER_LATEST, H5F_LIBVER_LATEST) < 0)
        TEST_ERROR

    /* Create the file  */
    if ((fid = H5Fcreate(filename, H5F_ACC_TRUNC, H5P_DEFAULT, fapl)) < 0)
        TEST_ERROR

    /* Create the dcpl and set the chunk size */
    if ((dcpl = H5Pcreate(H5P_DATASET_CREATE)) < 0)
        TEST_ERROR

    if (H5Pset_chunk(dcpl, 1, chunk_dim) < 0)
        TEST_ERROR

    /* Create the dataspace */
    if ((sid = H5Screate_simple(1, cur_dim, max_dim)) < 0)
        TEST_ERROR

    /* Create the dataset */
    if ((did = H5Dcreate2(fid, DATASET_NAME, H5T_NATIVE_INT, sid, H5P_DEFAULT, dcpl, H5P_DEFAULT)) < 0)
        TEST_ERROR

    /* Write to the dataset */
    if (H5Dwrite(did, H5T_NATIVE_INT, H5S_ALL, H5S_ALL, H5P_DEFAULT, buf) < 0)
        TEST_ERROR

    /* Close the dataset */
    if (H5Dclose(did) < 0)
        TEST_ERROR

    /* Close the dataspace */
    if (H5Sclose(sid) < 0)
        TEST_ERROR

    /* Close the property lists */
    if (H5Pclose(dcpl) < 0)
        TEST_ERROR
    if (H5Pclose(fapl) < 0)
        TEST_ERROR

    /* The file is not closed. */
    /* The library will call H5_term_library to shut down the library. */

    HDexit(EXIT_SUCCESS);

error:
    HDputs("*** TEST FAILED ***");
    HDexit(EXIT_FAILURE);
}<|MERGE_RESOLUTION|>--- conflicted
+++ resolved
@@ -77,11 +77,7 @@
      * Further investigation is needed to resolve the test failure with the
      * split/multi driver.  Please see HDFFV-10160.
      */
-<<<<<<< HEAD
-    contig_addr_vfd = (hbool_t)(HDstrcmp(env_h5_drvr, "split") && HDstrcmp(env_h5_drvr, "multi"));
-=======
     contig_addr_vfd = (hbool_t)(HDstrcmp(env_h5_drvr, "split") != 0 && HDstrcmp(env_h5_drvr, "multi") != 0);
->>>>>>> 18bbd3f0
     if (!contig_addr_vfd) {
         SKIPPED();
         HDputs("    Temporary skipped for a spilt/multi driver");
