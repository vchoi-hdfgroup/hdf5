/* * * * * * * * * * * * * * * * * * * * * * * * * * * * * * * * * * * * * * *
 * Copyright by The HDF Group.                                               *
 * Copyright by the Board of Trustees of the University of Illinois.         *
 * All rights reserved.                                                      *
 *                                                                           *
 * This file is part of HDF5.  The full HDF5 copyright notice, including     *
 * terms governing use, modification, and redistribution, is contained in    *
 * the COPYING file, which can be found at the root of the source code       *
 * distribution tree, or in https://www.hdfgroup.org/licenses.               *
 * If you do not have access to either file, you may request a copy from     *
 * help@hdfgroup.org.                                                        *
 * * * * * * * * * * * * * * * * * * * * * * * * * * * * * * * * * * * * * * */

/*
 * Programmer:  Raymond Lu
 *              Tuesday, Sept 24, 2002
 *
 * Purpose:     Tests the basic features of Virtual File Drivers
 */

#include "h5test.h"

#define KB            1024U
#define FAMILY_NUMBER 4
#define FAMILY_SIZE   (1 * KB)
#define FAMILY_SIZE2  (5 * KB)
#define MULTI_SIZE    128
<<<<<<< HEAD
=======
#define SPLITTER_SIZE 8 /* dimensions of a dataset */
>>>>>>> 18bbd3f0

#define CORE_INCREMENT (4 * KB)
#define CORE_PAGE_SIZE (1024 * KB)
#define CORE_DSET_NAME "core dset"
#define CORE_DSET_DIM1 1024
#define CORE_DSET_DIM2 32

#define DSET1_NAME "dset1"
#define DSET1_DIM1 1024
#define DSET1_DIM2 32
#define DSET3_NAME "dset3"

/* Macros for Direct VFD */
#ifdef H5_HAVE_DIRECT
#define MBOUNDARY  512
#define FBSIZE     (4 * KB)
#define CBSIZE     (8 * KB)
#define THRESHOLD  1
#define DSET2_NAME "dset2"
#define DSET2_DIM  4
#endif /* H5_HAVE_DIRECT */

const char *FILENAME[] = {"sec2_file",          /*0*/
                          "core_file",          /*1*/
                          "family_file",        /*2*/
                          "new_family_v16_",    /*3*/
                          "multi_file",         /*4*/
                          "direct_file",        /*5*/
                          "log_file",           /*6*/
                          "stdio_file",         /*7*/
                          "windows_file",       /*8*/
                          "new_multi_file_v16", /*9*/
                          "ro_s3_file",         /*10*/
<<<<<<< HEAD
=======
                          "splitter_rw_file",   /*11*/
                          "splitter_wo_file",   /*12*/
                          "splitter.log",       /*13*/
>>>>>>> 18bbd3f0
                          NULL};

#define LOG_FILENAME "log_vfd_out.log"

#define COMPAT_BASENAME       "family_v16_"
#define MULTI_COMPAT_BASENAME "multi_file_v16"
#define SPLITTER_DATASET_NAME "dataset"

/* Macro: HEXPRINT()
 * Helper macro to pretty-print hexadecimal output of a buffer of known size.
 * Each line has the address of the first printed byte, and four columns of
 * four-byte data.
 */
static int __k;
#define HEXPRINT(size, buf)                                                                                  \
    for (__k = 0; __k < (size); __k++) {                                                                     \
        if (__k % 16 == 0) {                                                                                 \
            HDprintf("\n%04x", __k);                                                                         \
        }                                                                                                    \
        HDprintf((__k % 4 == 0) ? "  %02X" : " %02X", (unsigned char)(buf)[__k]);                            \
    } /* end #define HEXPRINT() */

/* Helper structure to pass around dataset information.
 */
struct splitter_dataset_def {
    void *         buf;         /* contents of dataset */
    const char *   dset_name;   /* dataset name, always added to root group */
    hid_t          mem_type_id; /* datatype */
    const hsize_t *dims;        /* dimensions */
    int            n_dims;      /* rank */
};

<<<<<<< HEAD
=======
static int splitter_prepare_file_paths(H5FD_splitter_vfd_config_t *vfd_config, char *filename_rw_out);
static int splitter_create_single_file_at(const char *filename, hid_t fapl_id,
                                          const struct splitter_dataset_def *data);
static int splitter_compare_expected_data(hid_t file_id, const struct splitter_dataset_def *data);
static int run_splitter_test(const struct splitter_dataset_def *data, hbool_t ignore_wo_errors,
                             hbool_t provide_logfile_path, const hid_t sub_fapl_ids[2]);
static int splitter_RO_test(const struct splitter_dataset_def *data, hid_t child_fapl_id);
static int splitter_tentative_open_test(hid_t child_fapl_id);
static int file_exists(const char *filename, hid_t fapl_id);

>>>>>>> 18bbd3f0
/*-------------------------------------------------------------------------
 * Function:    test_sec2
 *
 * Purpose:     Tests the file handle interface for SEC2 driver
 *
 * Return:      Success:        0
 *              Failure:        -1
 *
 * Programmer:  Raymond Lu
 *              Tuesday, Sept 24, 2002
 *
 *-------------------------------------------------------------------------
 */
static herr_t
test_sec2(void)
{
    hid_t         fid          = -1;     /* file ID                      */
    hid_t         fapl_id      = -1;     /* file access property list ID */
    hid_t         fapl_id_out  = -1;     /* from H5Fget_access_plist     */
    hid_t         driver_id    = -1;     /* ID for this VFD              */
    unsigned long driver_flags = 0;      /* VFD feature flags            */
    char          filename[1024];        /* filename                     */
    void *        os_file_handle = NULL; /* OS file handle               */
    hsize_t       file_size;             /* file size                    */

    TESTING("SEC2 file driver");

    /* Set property list and file name for SEC2 driver. */
    if ((fapl_id = H5Pcreate(H5P_FILE_ACCESS)) < 0)
        TEST_ERROR;
    if (H5Pset_fapl_sec2(fapl_id) < 0)
        TEST_ERROR;
    h5_fixname(FILENAME[0], fapl_id, filename, sizeof(filename));

    /* Check that the VFD feature flags are correct */
    if ((driver_id = H5Pget_driver(fapl_id)) < 0)
        TEST_ERROR
    if (H5FDdriver_query(driver_id, &driver_flags) < 0)
        TEST_ERROR
    if (!(driver_flags & H5FD_FEAT_AGGREGATE_METADATA))
        TEST_ERROR
    if (!(driver_flags & H5FD_FEAT_ACCUMULATE_METADATA))
        TEST_ERROR
    if (!(driver_flags & H5FD_FEAT_DATA_SIEVE))
        TEST_ERROR
    if (!(driver_flags & H5FD_FEAT_AGGREGATE_SMALLDATA))
        TEST_ERROR
    if (!(driver_flags & H5FD_FEAT_POSIX_COMPAT_HANDLE))
        TEST_ERROR
    if (!(driver_flags & H5FD_FEAT_SUPPORTS_SWMR_IO))
        TEST_ERROR
    if (!(driver_flags & H5FD_FEAT_DEFAULT_VFD_COMPATIBLE))
        TEST_ERROR
    /* Check for extra flags not accounted for above */
    if (driver_flags != (H5FD_FEAT_AGGREGATE_METADATA | H5FD_FEAT_ACCUMULATE_METADATA | H5FD_FEAT_DATA_SIEVE |
                         H5FD_FEAT_AGGREGATE_SMALLDATA | H5FD_FEAT_POSIX_COMPAT_HANDLE |
                         H5FD_FEAT_SUPPORTS_SWMR_IO | H5FD_FEAT_DEFAULT_VFD_COMPATIBLE))
        TEST_ERROR

    if ((fid = H5Fcreate(filename, H5F_ACC_TRUNC, H5P_DEFAULT, fapl_id)) < 0)
        TEST_ERROR;

    /* Retrieve the access property list... */
    if ((fapl_id_out = H5Fget_access_plist(fid)) < 0)
        TEST_ERROR;

    /* Check that the driver is correct */
    if (H5FD_SEC2 != H5Pget_driver(fapl_id_out))
        TEST_ERROR;

    /* ...and close the property list */
    if (H5Pclose(fapl_id_out) < 0)
        TEST_ERROR;

    /* Check that we can get an operating-system-specific handle from
     * the library.
     */
    if (H5Fget_vfd_handle(fid, H5P_DEFAULT, &os_file_handle) < 0)
        TEST_ERROR;
    if (os_file_handle == NULL)
        FAIL_PUTS_ERROR("NULL os-specific vfd/file handle was returned from H5Fget_vfd_handle");

    /* There is no garantee the size of metadata in file is constant.
     * Just try to check if it's reasonable.
     *
     * Currently it should be around 2 KB.
     */
    if (H5Fget_filesize(fid, &file_size) < 0)
        TEST_ERROR;
    if (file_size < 1 * KB || file_size > 4 * KB)
        FAIL_PUTS_ERROR("suspicious file size obtained from H5Fget_filesize");

    /* Close and delete the file */
    if (H5Fclose(fid) < 0)
        TEST_ERROR;
    h5_delete_test_file(FILENAME[0], fapl_id);

    /* Close the fapl */
    if (H5Pclose(fapl_id) < 0)
        TEST_ERROR;

    PASSED();
    return 0;

error:
    H5E_BEGIN_TRY
    {
        H5Pclose(fapl_id);
        H5Pclose(fapl_id_out);
        H5Fclose(fid);
    }
    H5E_END_TRY;
    return -1;
} /* end test_sec2() */

/*-------------------------------------------------------------------------
 * Function:    test_core
 *
 * Purpose:     Tests the file handle interface for CORE driver
 *
 * Return:      Success:        0
 *              Failure:        -1
 *
 * Programmer:  Raymond Lu
 *              Tuesday, Sept 24, 2002
 *
 *-------------------------------------------------------------------------
 */
static herr_t
test_core(void)
{
    hid_t         fid          = -1;        /* file ID                      */
    hid_t         fapl_id      = -1;        /* file access property list ID */
    hid_t         fapl_id_out  = -1;        /* from H5Fget_access_plist     */
    hid_t         driver_id    = -1;        /* ID for this VFD              */
    unsigned long driver_flags = 0;         /* VFD feature flags            */
    hid_t         did          = -1;        /* dataset ID                   */
    hid_t         sid          = -1;        /* dataspace ID                 */
    char          filename[1024];           /* filename                     */
    void *        os_file_handle = NULL;    /* OS file handle               */
    hsize_t       file_size;                /* file size                    */
    size_t        increment;                /* core VFD increment           */
    hbool_t       backing_store;            /* use backing store?           */
    hbool_t       use_write_tracking;       /* write tracking flag          */
    size_t        write_tracking_page_size; /* write tracking page size     */
    int *         data_w = NULL;            /* data written to the dataset  */
    int *         data_r = NULL;            /* data read from the dataset   */
    int           val;                      /* data value                   */
    int *         pw = NULL, *pr = NULL;    /* pointers for iterating over
                                               data arrays (write & read)   */
    hsize_t dims[2];                        /* dataspace dimensions         */
    int     i, j;                           /* iterators                    */
    htri_t  status;                         /* return value from H5Lexists  */

    TESTING("CORE file driver");

    /* Get a file access property list and fix up the file name */
    if ((fapl_id = H5Pcreate(H5P_FILE_ACCESS)) < 0)
        TEST_ERROR;
    h5_fixname(FILENAME[1], fapl_id, filename, sizeof(filename));

    /************************************************************************
     * Check that the backing store flag works by creating a file, close
     * it, and ensure that the file does not exist.
     ************************************************************************/

    /* Make sure it's not present at the start of the test */
    if (HDaccess(filename, F_OK) != -1)
        if (HDremove(filename) < 0)
            FAIL_PUTS_ERROR("unable to remove backing store file");

    /* Create and close file w/ backing store off */
    if (H5Pset_fapl_core(fapl_id, (size_t)CORE_INCREMENT, FALSE) < 0)
        TEST_ERROR;

    /* Check that the VFD feature flags are correct.
     * Note that the H5FDdriver_query() API call does not require a file
     * so backing-store related flags will not be returned here.
     */
    if ((driver_id = H5Pget_driver(fapl_id)) < 0)
        TEST_ERROR
    if (H5FDdriver_query(driver_id, &driver_flags) < 0)
        TEST_ERROR
    if (!(driver_flags & H5FD_FEAT_AGGREGATE_METADATA))
        TEST_ERROR
    if (!(driver_flags & H5FD_FEAT_ACCUMULATE_METADATA))
        TEST_ERROR
    if (!(driver_flags & H5FD_FEAT_DATA_SIEVE))
        TEST_ERROR
    if (!(driver_flags & H5FD_FEAT_AGGREGATE_SMALLDATA))
        TEST_ERROR
    if (!(driver_flags & H5FD_FEAT_ALLOW_FILE_IMAGE))
        TEST_ERROR
    if (!(driver_flags & H5FD_FEAT_CAN_USE_FILE_IMAGE_CALLBACKS))
        TEST_ERROR
    /* Check for extra flags not accounted for above */
    if (driver_flags !=
        (H5FD_FEAT_AGGREGATE_METADATA | H5FD_FEAT_ACCUMULATE_METADATA | H5FD_FEAT_DATA_SIEVE |
         H5FD_FEAT_AGGREGATE_SMALLDATA | H5FD_FEAT_ALLOW_FILE_IMAGE | H5FD_FEAT_CAN_USE_FILE_IMAGE_CALLBACKS))
        TEST_ERROR

    if ((fid = H5Fcreate(filename, H5F_ACC_TRUNC, H5P_DEFAULT, fapl_id)) < 0)
        TEST_ERROR;
    if (H5Fclose(fid) < 0)
        TEST_ERROR;
    /* Check for the backing store file */
    if (HDaccess(filename, F_OK) != -1)
        FAIL_PUTS_ERROR("file created when backing store set to FALSE");

    /************************************************************************
     * Check basic core VFD operation and properties. This is done with the
     * backing store on so a file will be created for later use.
     ************************************************************************/

    /* Turn the backing store on */
    if (H5Pset_fapl_core(fapl_id, (size_t)CORE_INCREMENT, TRUE) < 0)
        TEST_ERROR;

    /* Check that write tracking is off by default and that the default
     * page size is non-zero.
     */
    if (H5Pget_core_write_tracking(fapl_id, &use_write_tracking, &write_tracking_page_size) < 0)
        TEST_ERROR;
    if (FALSE != use_write_tracking)
        FAIL_PUTS_ERROR("write tracking should be off by default");
    if (0 == write_tracking_page_size)
        FAIL_PUTS_ERROR("write tracking page size should never be zero");

    /* Set core VFD properties */
    if (H5Pset_core_write_tracking(fapl_id, TRUE, CORE_PAGE_SIZE) < 0)
        TEST_ERROR;

    /* Create the file */
    if ((fid = H5Fcreate(filename, H5F_ACC_TRUNC, H5P_DEFAULT, fapl_id)) < 0)
        TEST_ERROR;

    /* Retrieve the access property list... */
    if ((fapl_id_out = H5Fget_access_plist(fid)) < 0)
        TEST_ERROR;

    /* Check that the driver is correct */
    if (H5FD_CORE != H5Pget_driver(fapl_id_out))
        TEST_ERROR;

    /* Get the basic VFD properties from the fapl and ensure that
     * they are correct.
     */
    if (H5Pget_fapl_core(fapl_id_out, &increment, &backing_store) < 0)
        TEST_ERROR
    if (increment != (size_t)CORE_INCREMENT)
        FAIL_PUTS_ERROR("incorrect increment from file fapl");
    if (backing_store != TRUE)
        FAIL_PUTS_ERROR("incorrect backing store flag from file fapl");

    /* Check that the backing store write tracking info was saved */
    /* TODO: There is a bug where H5Fget_access_plist() does not return
     *       the write tracking properties. Until this bug is fixed, just
     *       test the main fapl_id.
     */
    if (H5Pget_core_write_tracking(fapl_id, &use_write_tracking, &write_tracking_page_size) < 0)
        TEST_ERROR;
    if (TRUE != use_write_tracking)
        FAIL_PUTS_ERROR("write tracking flag incorrect in fapl obtained from H5Fget_access_plist");
    if (CORE_PAGE_SIZE != write_tracking_page_size)
        FAIL_PUTS_ERROR("write tracking page size incorrect in fapl obtained from H5Fget_access_plist");

    /* Close the property list */
    if (H5Pclose(fapl_id_out) < 0)
        TEST_ERROR;

    /* Check that we can get an operating-system-specific handle from
     * the library.
     */
    if (H5Fget_vfd_handle(fid, H5P_DEFAULT, &os_file_handle) < 0)
        TEST_ERROR;
    if (os_file_handle == NULL)
        FAIL_PUTS_ERROR("NULL os-specific vfd/file handle was returned from H5Fget_vfd_handle");

    /* There is no garantee the size of metadata in file is constant.
     * Just try to check if it's reasonable.
     *
     * TODO: Needs justification of why is this is a reasonable size.
     */
    if (H5Fget_filesize(fid, &file_size) < 0)
        TEST_ERROR;
    if (file_size < 2 * KB || file_size > 6 * KB)
        FAIL_PUTS_ERROR("suspicious file size obtained from H5Fget_filesize");

    /* Close the file */
    if (H5Fclose(fid) < 0)
        TEST_ERROR;

    /************************************************************************
     * Make changes to the file with the backing store flag OFF to ensure
     * that they ARE NOT propagated.
     ************************************************************************/

    /* Open the file with backing store off for read and write.
     * Changes won't be saved in file.
     */
    if (H5Pset_fapl_core(fapl_id, (size_t)CORE_INCREMENT, FALSE) < 0)
        TEST_ERROR;
    if ((fid = H5Fopen(filename, H5F_ACC_RDWR, fapl_id)) < 0)
        TEST_ERROR;

    /* Allocate memory for data set. */
    if (NULL == (data_w = (int *)HDmalloc(DSET1_DIM1 * DSET1_DIM2 * sizeof(int))))
        FAIL_PUTS_ERROR("unable to allocate memory for input array");
    if (NULL == (data_r = (int *)HDmalloc(DSET1_DIM1 * DSET1_DIM2 * sizeof(int))))
        FAIL_PUTS_ERROR("unable to allocate memory for output array");

    /* Initialize the buffers */
    val = 0;
    pw  = data_w;
    for (i = 0; i < CORE_DSET_DIM1; i++)
        for (j = 0; j < CORE_DSET_DIM2; j++)
            *pw++ = val++;
    HDmemset(data_r, 0, DSET1_DIM1 * DSET1_DIM2 * sizeof(int));

    /* Create the dataspace */
    dims[0] = CORE_DSET_DIM1;
    dims[1] = CORE_DSET_DIM2;
    if ((sid = H5Screate_simple(2, dims, NULL)) < 0)
        TEST_ERROR;

    /* Create the dataset */
    if ((did = H5Dcreate2(fid, CORE_DSET_NAME, H5T_NATIVE_INT, sid, H5P_DEFAULT, H5P_DEFAULT, H5P_DEFAULT)) <
        0)
        TEST_ERROR;

    /* Write the data to the dataset */
    if (H5Dwrite(did, H5T_NATIVE_INT, H5S_ALL, H5S_ALL, H5P_DEFAULT, data_w) < 0)
        TEST_ERROR;

    /* Close and reopen the dataset */
    if (H5Dclose(did) < 0)
        TEST_ERROR;
    if ((did = H5Dopen2(fid, CORE_DSET_NAME, H5P_DEFAULT)) < 0)
        TEST_ERROR;

    /* Read the data back from dset1 */
    if (H5Dread(did, H5T_NATIVE_INT, H5S_ALL, H5S_ALL, H5P_DEFAULT, data_r) < 0)
        TEST_ERROR;

    /* Check that the values read are the same as the values written */
    pw = data_w;
    pr = data_r;
    for (i = 0; i < CORE_DSET_DIM1; i++)
        for (j = 0; j < CORE_DSET_DIM2; j++)
            if (*pr++ != *pw++) {
                H5_FAILED();
                HDprintf("    Read different values than written in data set.\n");
                HDprintf("    At index %d,%d\n", i, j);
                TEST_ERROR;
            } /* end if */

    /* Close everything except the dataspace ID (needed below)*/
    if (H5Dclose(did) < 0)
        TEST_ERROR;
    if (H5Fclose(fid) < 0)
        TEST_ERROR;

    /* Reopen the file and ensure that the dataset does not exist */
    if ((fid = H5Fopen(filename, H5F_ACC_RDWR, fapl_id)) < 0)
        TEST_ERROR;
    status = H5Lexists(fid, CORE_DSET_NAME, H5P_DEFAULT);
    if (status < 0)
        TEST_ERROR;
    if (status > 0)
        FAIL_PUTS_ERROR("core VFD dataset created in file when backing store disabled");

    /* Close the file */
    if (H5Fclose(fid) < 0)
        TEST_ERROR;

    /************************************************************************
     * Make changes to the file with the backing store flag ON to ensure
     * that they ARE propagated.
     ************************************************************************/

    /* Open the file with backing store on for read and write.
     * Changes will be saved in file.
     */
    if (H5Pset_fapl_core(fapl_id, (size_t)CORE_INCREMENT, TRUE) < 0)
        TEST_ERROR;
    if ((fid = H5Fopen(filename, H5F_ACC_RDWR, fapl_id)) < 0)
        TEST_ERROR;

    /* Create the dataset */
    if ((did = H5Dcreate2(fid, CORE_DSET_NAME, H5T_NATIVE_INT, sid, H5P_DEFAULT, H5P_DEFAULT, H5P_DEFAULT)) <
        0)
        TEST_ERROR;

    /* Write the data to the dataset */
    if (H5Dwrite(did, H5T_NATIVE_INT, H5S_ALL, H5S_ALL, H5P_DEFAULT, data_w) < 0)
        TEST_ERROR;

    /* Close everything and reopen */
    if (H5Dclose(did) < 0)
        TEST_ERROR;
    if (H5Fclose(fid) < 0)
        TEST_ERROR;
    if ((fid = H5Fopen(filename, H5F_ACC_RDWR, fapl_id)) < 0)
        TEST_ERROR;
    if ((did = H5Dopen2(fid, CORE_DSET_NAME, H5P_DEFAULT)) < 0)
        TEST_ERROR;

    /* Read the data back from the dataset */
    HDmemset(data_r, 0, DSET1_DIM1 * DSET1_DIM2 * sizeof(int));
    if (H5Dread(did, H5T_NATIVE_INT, H5S_ALL, H5S_ALL, H5P_DEFAULT, data_r) < 0)
        TEST_ERROR;

    /* Check that the values read are the same as the values written */
    pw = data_w;
    pr = data_r;
    for (i = 0; i < CORE_DSET_DIM1; i++)
        for (j = 0; j < CORE_DSET_DIM2; j++)
            if (*pw++ != *pr++) {
                H5_FAILED();
                HDprintf("    Read different values than written in data set.\n");
                HDprintf("    At index %d,%d\n", i, j);
                TEST_ERROR;
            } /* end if */

    /* Check file size API.
     * There is no garantee the size of metadata in file is constant.
     * Just try to check if it's reasonable.
     *
     * TODO: Needs justification of why is this is a reasonable size.
     */
    if (H5Fget_filesize(fid, &file_size) < 0)
        TEST_ERROR;
    if (file_size < 64 * KB || file_size > 256 * KB)
        FAIL_PUTS_ERROR("suspicious file size obtained from H5Fget_filesize");

    /* Close everything */
    if (H5Sclose(sid) < 0)
        TEST_ERROR;
    if (H5Dclose(did) < 0)
        TEST_ERROR;

    HDfree(data_w);
    HDfree(data_r);

    /* Close and delete the file */
    if (H5Fclose(fid) < 0)
        TEST_ERROR;
    h5_delete_test_file(FILENAME[1], fapl_id);

    /* Close the fapl */
    if (H5Pclose(fapl_id) < 0)
        TEST_ERROR;

    PASSED();
    return 0;

error:
    H5E_BEGIN_TRY
    {
        H5Sclose(sid);
        H5Dclose(did);
        H5Pclose(fapl_id_out);
        H5Pclose(fapl_id);
        H5Fclose(fid);
    }
    H5E_END_TRY;

    if (data_w)
        HDfree(data_w);
    if (data_r)
        HDfree(data_r);

    return -1;
} /* end test_core() */

/*-------------------------------------------------------------------------
 * Function:    test_direct
 *
 * Purpose:     Tests the file handle interface for DIRECT I/O driver
 *
 * Return:      Success:        0
 *              Failure:        -1
 *
 * Programmer:  Raymond Lu
 *              Wednesday, 20 September 2006
 *
 *-------------------------------------------------------------------------
 */
static herr_t
test_direct(void)
{
#ifdef H5_HAVE_DIRECT
    hid_t   file = -1, fapl = -1, access_fapl = -1;
    hid_t   dset1 = -1, dset2 = -1, space1 = -1, space2 = -1;
    char    filename[1024];
    int *   fhandle = NULL;
    hsize_t file_size;
    hsize_t dims1[2], dims2[1];
    size_t  mbound;
    size_t  fbsize;
    size_t  cbsize;
    void *  proto_points = NULL, *proto_check = NULL;
    int *   points = NULL, *check = NULL, *p1 = NULL, *p2 = NULL;
    int     wdata2[DSET2_DIM] = {11, 12, 13, 14};
    int     rdata2[DSET2_DIM];
    int     i, j, n;
#endif /*H5_HAVE_DIRECT*/

    TESTING("DIRECT I/O file driver");

#ifndef H5_HAVE_DIRECT
    SKIPPED();
    return 0;
#else  /*H5_HAVE_DIRECT*/

    /* Set property list and file name for Direct driver.  Set memory alignment boundary
     * and file block size to 512 which is the minimum for Linux 2.6. */
    if ((fapl = H5Pcreate(H5P_FILE_ACCESS)) < 0)
        TEST_ERROR;
    if (H5Pset_fapl_direct(fapl, MBOUNDARY, FBSIZE, CBSIZE) < 0)
        TEST_ERROR;
    h5_fixname(FILENAME[5], fapl, filename, sizeof filename);

    /* Verify the file access properties */
    if (H5Pget_fapl_direct(fapl, &mbound, &fbsize, &cbsize) < 0)
        TEST_ERROR;
    if (mbound != MBOUNDARY || fbsize != FBSIZE || cbsize != CBSIZE)
        TEST_ERROR;

    if (H5Pset_alignment(fapl, (hsize_t)THRESHOLD, (hsize_t)FBSIZE) < 0)
        TEST_ERROR;

    H5E_BEGIN_TRY
    {
        file = H5Fcreate(filename, H5F_ACC_TRUNC, H5P_DEFAULT, fapl);
    }
    H5E_END_TRY;
    if (file < 0) {
        H5Pclose(fapl);
        SKIPPED();
        HDprintf("  Probably the file system doesn't support Direct I/O\n");
        return 0;
    }

    /* Retrieve the access property list... */
    if ((access_fapl = H5Fget_access_plist(file)) < 0)
        TEST_ERROR;

    /* Check that the driver is correct */
    if (H5FD_DIRECT != H5Pget_driver(access_fapl))
        TEST_ERROR;

    /* ...and close the property list */
    if (H5Pclose(access_fapl) < 0)
        TEST_ERROR;

    /* Check file handle API */
    if (H5Fget_vfd_handle(file, H5P_DEFAULT, (void **)&fhandle) < 0)
        TEST_ERROR;
    if (*fhandle < 0)
        TEST_ERROR;

    /* Check file size API */
    if (H5Fget_filesize(file, &file_size) < 0)
        TEST_ERROR;

    /* There is no guarantee of the number of metadata allocations, but it's
     * 4 currently and the size of the file should be between 3 & 4 file buffer
     * sizes..
     */
    if (file_size < (FBSIZE * 3) || file_size >= (FBSIZE * 4))
        TEST_ERROR;

    /* Allocate aligned memory for data set 1. For data set 1, everything is aligned including
     * memory address, size of data, and file address. */
    if (0 != HDposix_memalign(&proto_points, (size_t)FBSIZE, (size_t)(DSET1_DIM1 * DSET1_DIM2 * sizeof(int))))
        TEST_ERROR;
    points = proto_points;
    if (0 != HDposix_memalign(&proto_check, (size_t)FBSIZE, (size_t)(DSET1_DIM1 * DSET1_DIM2 * sizeof(int))))
        TEST_ERROR;
    check = proto_check;

    /* Initialize the dset1 */
    p1 = points;
    for (i = n = 0; i < DSET1_DIM1; i++)
        for (j = 0; j < DSET1_DIM2; j++)
            *p1++ = n++;

    /* Create the data space1 */
    dims1[0] = DSET1_DIM1;
    dims1[1] = DSET1_DIM2;
    if ((space1 = H5Screate_simple(2, dims1, NULL)) < 0)
        TEST_ERROR;

    /* Create the dset1 */
    if ((dset1 =
             H5Dcreate2(file, DSET1_NAME, H5T_NATIVE_INT, space1, H5P_DEFAULT, H5P_DEFAULT, H5P_DEFAULT)) < 0)
        TEST_ERROR;

    /* Write the data to the dset1 */
    if (H5Dwrite(dset1, H5T_NATIVE_INT, H5S_ALL, H5S_ALL, H5P_DEFAULT, points) < 0)
        TEST_ERROR;

    if (H5Dclose(dset1) < 0)
        TEST_ERROR;

    if ((dset1 = H5Dopen2(file, DSET1_NAME, H5P_DEFAULT)) < 0)
        TEST_ERROR;

    /* Read the data back from dset1 */
    if (H5Dread(dset1, H5T_NATIVE_INT, H5S_ALL, H5S_ALL, H5P_DEFAULT, check) < 0)
        TEST_ERROR;

    /* Check that the values read are the same as the values written */
    p1 = points;
    p2 = check;
    for (i = 0; i < DSET1_DIM1; i++)
        for (j = 0; j < DSET1_DIM2; j++)
            if (*p1++ != *p2++) {
                H5_FAILED();
                HDprintf("    Read different values than written in data set 1.\n");
                HDprintf("    At index %d,%d\n", i, j);
                TEST_ERROR;
            } /* end if */

    /* Create the data space2. For data set 2, memory address and data size are not aligned. */
    dims2[0] = DSET2_DIM;
    if ((space2 = H5Screate_simple(1, dims2, NULL)) < 0)
        TEST_ERROR;

    /* Create the dset2 */
    if ((dset2 =
             H5Dcreate2(file, DSET2_NAME, H5T_NATIVE_INT, space2, H5P_DEFAULT, H5P_DEFAULT, H5P_DEFAULT)) < 0)
        TEST_ERROR;

    /* Write the data to the dset1 */
    if (H5Dwrite(dset2, H5T_NATIVE_INT, H5S_ALL, H5S_ALL, H5P_DEFAULT, wdata2) < 0)
        TEST_ERROR;

    if (H5Dclose(dset2) < 0)
        TEST_ERROR;

    if ((dset2 = H5Dopen2(file, DSET2_NAME, H5P_DEFAULT)) < 0)
        TEST_ERROR;

    /* Read the data back from dset1 */
    if (H5Dread(dset2, H5T_NATIVE_INT, H5S_ALL, H5S_ALL, H5P_DEFAULT, rdata2) < 0)
        TEST_ERROR;

    /* Check that the values read are the same as the values written */
    for (i = 0; i < DSET2_DIM; i++)
        if (wdata2[i] != rdata2[i]) {
            H5_FAILED();
            HDprintf("    Read different values than written in data set 2.\n");
            HDprintf("    At index %d\n", i);
            TEST_ERROR;
        } /* end if */

    if (H5Sclose(space1) < 0)
        TEST_ERROR;
    if (H5Dclose(dset1) < 0)
        TEST_ERROR;
    if (H5Sclose(space2) < 0)
        TEST_ERROR;
    if (H5Dclose(dset2) < 0)
        TEST_ERROR;

    HDfree(points);
    HDfree(check);

    /* Close and delete the file */
    if (H5Fclose(file) < 0)
        TEST_ERROR;
    h5_delete_test_file(FILENAME[5], fapl);

    /* Close the fapl */
    if (H5Pclose(fapl) < 0)
        TEST_ERROR;

    PASSED();
    return 0;

error:
    H5E_BEGIN_TRY
    {
        H5Pclose(fapl);
        H5Sclose(space1);
        H5Dclose(dset1);
        H5Sclose(space2);
        H5Dclose(dset2);
        H5Fclose(file);
    }
    H5E_END_TRY;

    if (proto_points)
        HDfree(proto_points);
    if (proto_check)
        HDfree(proto_check);

    return -1;
#endif /*H5_HAVE_DIRECT*/
}

/*-------------------------------------------------------------------------
 * Function:    test_family_opens
 *
 * Purpose:     Private function for test_family() to tests wrong ways of
 *              reopening family file.
 *
 * Return:      Success:        0
 *              Failure:        -1
 *
 * Programmer:  Raymond Lu
 *              Thursday, May 19, 2005
 *
 *-------------------------------------------------------------------------
 */
/* Disable warning for "format not a string literal" here -QAK */
/*
 *      This pragma only needs to surround the snprintf() calls with
 *      'first_name' in the code below, but early (4.4.7, at least) gcc only
 *      allows diagnostic pragmas to be toggled outside of functions.
 */
<<<<<<< HEAD
H5_GCC_DIAG_OFF(format - nonliteral)
=======
H5_GCC_DIAG_OFF("format-nonliteral")
>>>>>>> 18bbd3f0
static herr_t
test_family_opens(char *fname, hid_t fa_pl)
{
    hid_t file = -1;
    char  first_name[1024];
    char  wrong_name[1024];
    int   i;

    /* Case 1: reopen file with 1st member file name and default property list */
    HDsnprintf(first_name, sizeof(first_name), fname, 0);

    H5E_BEGIN_TRY
    {
        file = H5Fopen(first_name, H5F_ACC_RDWR, H5P_DEFAULT);
    }
    H5E_END_TRY;
    if (file >= 0)
        TEST_ERROR

    /* Case 2: reopen file with correct name template but default property list */
    H5E_BEGIN_TRY
    {
        file = H5Fopen(fname, H5F_ACC_RDWR, H5P_DEFAULT);
    }
    H5E_END_TRY;
    if (file >= 0)
        TEST_ERROR

    /* Case 3: reopen file with wrong member size */
    if (H5Pset_fapl_family(fa_pl, (hsize_t)128, H5P_DEFAULT) < 0)
        TEST_ERROR;

    H5E_BEGIN_TRY
    {
        file = H5Fopen(fname, H5F_ACC_RDWR, fa_pl);
    }
    H5E_END_TRY;
    if (file >= 0)
        TEST_ERROR

    /* Case 4: reopen file with wrong name template */
    HDstrcpy(wrong_name, fname);
    for (i = 0; i < 1024; i++)
        if (wrong_name[i] == '5') {
            wrong_name[i] = '4';
            break;
        }

    if (H5Pset_fapl_family(fa_pl, (hsize_t)FAMILY_SIZE, H5P_DEFAULT) < 0)
        TEST_ERROR;

    H5E_BEGIN_TRY
    {
        file = H5Fopen(wrong_name, H5F_ACC_RDWR, fa_pl);
    }
    H5E_END_TRY;
    if (file >= 0)
        TEST_ERROR

    return 0;

error:
    return -1;
} /* end test_family_opens() */
<<<<<<< HEAD
H5_GCC_DIAG_ON(format - nonliteral)
=======
H5_GCC_DIAG_ON("format-nonliteral")
>>>>>>> 18bbd3f0

/*-------------------------------------------------------------------------
 * Function:    test_family
 *
 * Purpose:     Tests the file handle interface for FAMILY driver
 *
 * Return:      SUCCEED/FAIL
 *
 * Programmer:  Raymond Lu
 *              Tuesday, Sept 24, 2002
 *
 *-------------------------------------------------------------------------
 */
static herr_t
test_family(void)
{
    hid_t         file = -1, fapl = -1, fapl2 = -1, space = -1, dset = -1;
    hid_t         access_fapl  = -1;
    hid_t         driver_id    = -1; /* ID for this VFD              */
    unsigned long driver_flags = 0;  /* VFD feature flags            */
    char          filename[1024];
    char          dname[] = "dataset";
    unsigned int  i, j;
    int *         fhandle = NULL, *fhandle2 = NULL;
<<<<<<< HEAD
    int           buf[FAMILY_NUMBER][FAMILY_SIZE];
    hsize_t       dims[2] = {FAMILY_NUMBER, FAMILY_SIZE};
=======
    int **        buf      = NULL;
    int *         buf_data = NULL;
    hsize_t       dims[2]  = {FAMILY_NUMBER, FAMILY_SIZE};
>>>>>>> 18bbd3f0
    hsize_t       file_size;

    TESTING("FAMILY file driver");

    /* Set up data array */
    if (NULL == (buf_data = (int *)HDcalloc(FAMILY_NUMBER * FAMILY_SIZE, sizeof(int))))
        TEST_ERROR;
    if (NULL == (buf = (int **)HDcalloc(FAMILY_NUMBER, sizeof(buf_data))))
        TEST_ERROR;
    for (i = 0; i < FAMILY_NUMBER; i++)
        buf[i] = buf_data + (i * FAMILY_SIZE);

    /* Set property list and file name for FAMILY driver */
    if ((fapl = H5Pcreate(H5P_FILE_ACCESS)) < 0)
        TEST_ERROR;
    if (H5Pset_fapl_family(fapl, (hsize_t)FAMILY_SIZE, H5P_DEFAULT) < 0)
        TEST_ERROR;
    h5_fixname(FILENAME[2], fapl, filename, sizeof(filename));

    /* Check that the VFD feature flags are correct */
    if ((driver_id = H5Pget_driver(fapl)) < 0)
        TEST_ERROR
    if (H5FDdriver_query(driver_id, &driver_flags) < 0)
        TEST_ERROR
    if (!(driver_flags & H5FD_FEAT_AGGREGATE_METADATA))
        TEST_ERROR
    if (!(driver_flags & H5FD_FEAT_ACCUMULATE_METADATA))
        TEST_ERROR
    if (!(driver_flags & H5FD_FEAT_DATA_SIEVE))
        TEST_ERROR
    if (!(driver_flags & H5FD_FEAT_AGGREGATE_SMALLDATA))
        TEST_ERROR
    /* Check for extra flags not accounted for above */
    if (driver_flags != (H5FD_FEAT_AGGREGATE_METADATA | H5FD_FEAT_ACCUMULATE_METADATA | H5FD_FEAT_DATA_SIEVE |
                         H5FD_FEAT_AGGREGATE_SMALLDATA))
        TEST_ERROR

    if ((file = H5Fcreate(filename, H5F_ACC_TRUNC, H5P_DEFAULT, fapl)) < 0)
        TEST_ERROR;

    if (H5Fclose(file) < 0)
        TEST_ERROR;

    /* Test different wrong ways to reopen family files where there's only
     * one member file existing. */
    if (test_family_opens(filename, fapl) < 0)
        TEST_ERROR;

    /* Reopen the file with default member file size */
    if (H5Pset_fapl_family(fapl, (hsize_t)H5F_FAMILY_DEFAULT, H5P_DEFAULT) < 0)
        TEST_ERROR;

    if ((file = H5Fopen(filename, H5F_ACC_RDWR, fapl)) < 0)
        TEST_ERROR;

    /* Check file size API */
    if (H5Fget_filesize(file, &file_size) < 0)
        TEST_ERROR;

    /* The file size is supposed to be about 800 bytes right now. */
    if (file_size < (KB / 2) || file_size > KB)
        TEST_ERROR;

    /* Create and write dataset */
    if ((space = H5Screate_simple(2, dims, NULL)) < 0)
        TEST_ERROR;

    /* Retrieve the access property list... */
    if ((access_fapl = H5Fget_access_plist(file)) < 0)
        TEST_ERROR;

    /* Check that the driver is correct */
    if (H5FD_FAMILY != H5Pget_driver(access_fapl))
        TEST_ERROR;

    /* ...and close the property list */
    if (H5Pclose(access_fapl) < 0)
        TEST_ERROR;

    if ((dset = H5Dcreate2(file, dname, H5T_NATIVE_INT, space, H5P_DEFAULT, H5P_DEFAULT, H5P_DEFAULT)) < 0)
        TEST_ERROR;

    for (i = 0; i < FAMILY_NUMBER; i++)
        for (j = 0; j < FAMILY_SIZE; j++)
            buf[i][j] = (int)((i * 10000) + j);

<<<<<<< HEAD
    if (H5Dwrite(dset, H5T_NATIVE_INT, H5S_ALL, H5S_ALL, H5P_DEFAULT, buf) < 0)
=======
    if (H5Dwrite(dset, H5T_NATIVE_INT, H5S_ALL, H5S_ALL, H5P_DEFAULT, buf_data) < 0)
>>>>>>> 18bbd3f0
        TEST_ERROR;

    /* check file handle API */
    if ((fapl2 = H5Pcreate(H5P_FILE_ACCESS)) < 0)
        TEST_ERROR;
    if (H5Pset_family_offset(fapl2, (hsize_t)0) < 0)
        TEST_ERROR;

    if (H5Fget_vfd_handle(file, fapl2, (void **)&fhandle) < 0)
        TEST_ERROR;
    if (*fhandle < 0)
        TEST_ERROR;

    if (H5Pset_family_offset(fapl2, (hsize_t)(FAMILY_SIZE * 2)) < 0)
        TEST_ERROR;
    if (H5Fget_vfd_handle(file, fapl2, (void **)&fhandle2) < 0)
        TEST_ERROR;
    if (*fhandle2 < 0)
        TEST_ERROR;

    /* Check file size API */
    if (H5Fget_filesize(file, &file_size) < 0)
        TEST_ERROR;

        /* Some data has been written.  The file size should be bigger (18KB+976)
         * bytes if int size is 4 bytes) now. */
#if H5_SIZEOF_INT <= 4
    if (file_size < (18 * KB) || file_size > (20 * KB))
        TEST_ERROR;
#elif H5_SIZEOF_INT >= 8
    if (file_size < (32 * KB) || file_size > (40 * KB))
        TEST_ERROR;
#endif

    if (H5Sclose(space) < 0)
        TEST_ERROR;
    if (H5Dclose(dset) < 0)
        TEST_ERROR;
    if (H5Pclose(fapl2) < 0)
        TEST_ERROR;
    if (H5Fclose(file) < 0)
        TEST_ERROR;

    /* Test different wrong ways to reopen family files when there're multiple
     * member files existing. */
    if (test_family_opens(filename, fapl) < 0)
        TEST_ERROR;

    /* Reopen the file with correct member file size. */
    if (H5Pset_fapl_family(fapl, (hsize_t)FAMILY_SIZE, H5P_DEFAULT) < 0)
        TEST_ERROR;

    if ((file = H5Fopen(filename, H5F_ACC_RDWR, fapl)) < 0)
        TEST_ERROR;

    /* Close and delete the file */
    if (H5Fclose(file) < 0)
        TEST_ERROR;
    h5_delete_test_file(FILENAME[2], fapl);

    /* Close the fapl */
    if (H5Pclose(fapl) < 0)
        TEST_ERROR;

    HDfree(buf);
    HDfree(buf_data);

    PASSED();
    return SUCCEED;

error:
    H5E_BEGIN_TRY
    {
        H5Sclose(space);
        H5Dclose(dset);
        H5Pclose(fapl);
        H5Pclose(fapl2);
        H5Fclose(file);
    }
    H5E_END_TRY;
<<<<<<< HEAD
    return -1;
}

=======

    HDfree(buf);
    HDfree(buf_data);

    return FAIL;
} /* end test_family() */

>>>>>>> 18bbd3f0
/*-------------------------------------------------------------------------
 * Function:    test_family_compat
 *
 * Purpose:     Tests the backward compatibility for FAMILY driver.
 *              See if we can open files created with v1.6 library.
 *              The source file was created by the test/file_handle.c
 *              of the v1.6 library.  Then tools/misc/h5repart.c was
 *              used to concantenated.  The command was "h5repart -m 5k
 *              family_file%05d.h5 family_v16_%05d.h5".
 *
 * Return:      Success:        0
 *              Failure:        -1
 *
 * Programmer:  Raymond Lu
 *              June 3, 2005
 *
 *-------------------------------------------------------------------------
 */
/* Disable warning for "format not a string literal" here -QAK */
/*
 *      This pragma only needs to surround the snprintf() calls with
 *      'newname_individual', etc. in the code below, but early (4.4.7, at least) gcc only
 *      allows diagnostic pragmas to be toggled outside of functions.
 */
<<<<<<< HEAD
H5_GCC_DIAG_OFF(format - nonliteral)
=======
H5_GCC_DIAG_OFF("format-nonliteral")
>>>>>>> 18bbd3f0
static herr_t
test_family_compat(void)
{
    hid_t file = -1, fapl = -1;
    hid_t dset    = -1;
    char  dname[] = "dataset";
    char  filename[1024];
    char  pathname[1024], pathname_individual[1024];
    char  newname[1024], newname_individual[1024];
    int   counter = 0;

    TESTING("FAMILY file driver backward compatibility");

    /* Set property list and file name for FAMILY driver */
    if ((fapl = H5Pcreate(H5P_FILE_ACCESS)) < 0)
        TEST_ERROR;
    if (H5Pset_fapl_family(fapl, (hsize_t)FAMILY_SIZE2, H5P_DEFAULT) < 0)
        TEST_ERROR;

    h5_fixname(COMPAT_BASENAME, fapl, filename, sizeof(filename));
    h5_fixname(FILENAME[3], fapl, newname, sizeof(newname));

    pathname[0] = '\0';
    HDstrcat(pathname, filename);

    /* The following code makes the copies of the family files in the source directory.
     * Since we're going to open the files with write mode, this protects the original
     * files.
     */
    HDsnprintf(newname_individual, sizeof(newname_individual), newname, counter);
    HDsnprintf(pathname_individual, sizeof(pathname_individual), pathname, counter);

    while (h5_make_local_copy(pathname_individual, newname_individual) >= 0) {
        counter++;
        HDsnprintf(newname_individual, sizeof(newname_individual), newname, counter);
        HDsnprintf(pathname_individual, sizeof(pathname_individual), pathname, counter);
    } /* end while */

    /* Make sure we can open the file.  Use the read and write mode to flush the
     * superblock. */
    if ((file = H5Fopen(newname, H5F_ACC_RDWR, fapl)) < 0)
        TEST_ERROR;

    if ((dset = H5Dopen2(file, dname, H5P_DEFAULT)) < 0)
        TEST_ERROR;

    if (H5Dclose(dset) < 0)
        TEST_ERROR;

    if (H5Fclose(file) < 0)
        TEST_ERROR;

    /* Open the file again to make sure it isn't corrupted. */
    if ((file = H5Fopen(newname, H5F_ACC_RDWR, fapl)) < 0)
        TEST_ERROR;

    if ((dset = H5Dopen2(file, dname, H5P_DEFAULT)) < 0)
        TEST_ERROR;

    if (H5Dclose(dset) < 0)
        TEST_ERROR;

    /* Close and delete the file */
    if (H5Fclose(file) < 0)
        TEST_ERROR;
    h5_delete_test_file(FILENAME[3], fapl);

    /* Close the fapl */
    if (H5Pclose(fapl) < 0)
        TEST_ERROR;

    PASSED();

    return 0;

error:
    H5E_BEGIN_TRY
    {
        H5Fclose(file);
        H5Pclose(fapl);
    }
    H5E_END_TRY;

    return -1;
} /* end test_family_compat() */
<<<<<<< HEAD
H5_GCC_DIAG_ON(format - nonliteral)
=======
H5_GCC_DIAG_ON("format-nonliteral")
>>>>>>> 18bbd3f0

/*-------------------------------------------------------------------------
 * Function:    test_family_member_fapl
 *
 * Purpose:     Actually use the member fapl input to the member vfd.
 *
 * Return:      SUCCEED/FAIL
 *
 * Programmer:  Jacob Smith
 *              21 May 2019
 *
 *-------------------------------------------------------------------------
 */
static herr_t
test_family_member_fapl(void)
{
    hid_t    file         = H5I_INVALID_HID;
    hid_t    fapl_id      = H5I_INVALID_HID;
    hid_t    memb_fapl_id = H5I_INVALID_HID;
    hid_t    space        = H5I_INVALID_HID;
    hid_t    dset         = H5I_INVALID_HID;
    char     filename[1024];
<<<<<<< HEAD
    char     dname[] = "dataset";
    unsigned i       = 0;
    unsigned j       = 0;
    int      buf[FAMILY_NUMBER][FAMILY_SIZE];
    hsize_t  dims[2] = {FAMILY_NUMBER, FAMILY_SIZE};
=======
    char     dname[]  = "dataset";
    unsigned i        = 0;
    unsigned j        = 0;
    int **   buf      = NULL;
    int *    buf_data = NULL;
    hsize_t  dims[2]  = {FAMILY_NUMBER, FAMILY_SIZE};
>>>>>>> 18bbd3f0

    TESTING("Family member FAPL");

    /* Set up data array */
    if (NULL == (buf_data = (int *)HDcalloc(FAMILY_NUMBER * FAMILY_SIZE, sizeof(int))))
        TEST_ERROR;
    if (NULL == (buf = (int **)HDcalloc(FAMILY_NUMBER, sizeof(buf_data))))
        TEST_ERROR;
    for (i = 0; i < FAMILY_NUMBER; i++)
        buf[i] = buf_data + (i * FAMILY_SIZE);

    if ((fapl_id = H5Pcreate(H5P_FILE_ACCESS)) == H5I_INVALID_HID)
        TEST_ERROR;

    if ((memb_fapl_id = H5Pcreate(H5P_FILE_ACCESS)) == H5I_INVALID_HID)
        TEST_ERROR;

    if (H5Pset_fapl_sec2(memb_fapl_id) == FAIL)
        TEST_ERROR;
    if (H5Pset_fapl_family(fapl_id, (hsize_t)FAMILY_SIZE, memb_fapl_id) == FAIL)
        TEST_ERROR;

    h5_fixname(FILENAME[2], fapl_id, filename, sizeof(filename));

    if ((file = H5Fcreate(filename, H5F_ACC_TRUNC, H5P_DEFAULT, fapl_id)) == H5I_INVALID_HID)
        TEST_ERROR;

    if ((space = H5Screate_simple(2, dims, NULL)) == H5I_INVALID_HID)
        TEST_ERROR;

    /* Create and write to dataset, then close file.
     */
<<<<<<< HEAD
    dset = H5Dcreate2(file, dname, H5T_NATIVE_INT, space, H5P_DEFAULT, H5P_DEFAULT, H5P_DEFAULT);
    if (H5I_INVALID_HID == dset) {
=======
    if ((dset = H5Dcreate2(file, dname, H5T_NATIVE_INT, space, H5P_DEFAULT, H5P_DEFAULT, H5P_DEFAULT)) ==
        H5I_INVALID_HID)
>>>>>>> 18bbd3f0
        TEST_ERROR;

    for (i = 0; i < FAMILY_NUMBER; i++) {
        for (j = 0; j < FAMILY_SIZE; j++) {
            buf[i][j] = (int)((i * 10000) + j);
        }
    }
<<<<<<< HEAD
    if (H5Dwrite(dset, H5T_NATIVE_INT, H5S_ALL, H5S_ALL, H5P_DEFAULT, buf) == FAIL) {
        TEST_ERROR;
    }
    if (H5Dclose(dset) == FAIL) {
        TEST_ERROR;
    }
    if (H5Sclose(space) == FAIL) {
        TEST_ERROR;
    }
    if (H5Fclose(file) == FAIL) {
=======

    if (H5Dwrite(dset, H5T_NATIVE_INT, H5S_ALL, H5S_ALL, H5P_DEFAULT, buf_data) == FAIL)
        TEST_ERROR;

    if (H5Dclose(dset) == FAIL)
        TEST_ERROR;
    if (H5Sclose(space) == FAIL)
        TEST_ERROR;
    if (H5Fclose(file) == FAIL)
>>>>>>> 18bbd3f0
        TEST_ERROR;

    /* "Close" member FAPL at top level and re-open file.
     * Should succeed, with library managing reference count properly
     */
    if (H5Pclose(memb_fapl_id) == FAIL)
        TEST_ERROR;

    if ((file = H5Fopen(filename, H5F_ACC_RDWR, fapl_id)) == H5I_INVALID_HID)
        TEST_ERROR;

    if (H5Fclose(file) == FAIL)
        TEST_ERROR;

    h5_delete_test_file(FILENAME[2], fapl_id);

    if (H5Pclose(fapl_id) == FAIL)
        TEST_ERROR;

    HDfree(buf);
    HDfree(buf_data);

    PASSED();
    return SUCCEED;

error:
    H5E_BEGIN_TRY
    {
        H5Sclose(space);
        H5Dclose(dset);
        H5Pclose(memb_fapl_id);
        H5Pclose(fapl_id);
        H5Fclose(file);
    }
    H5E_END_TRY;

    HDfree(buf);
    HDfree(buf_data);

    return FAIL;
} /* end test_family_member_fapl() */

/*-------------------------------------------------------------------------
 * Function:    test_multi_opens
 *
 * Purpose:     Private function for test_multi() to tests wrong ways of
 *              reopening multi file.
 *
 * Return:      SUCCEED/FAIL
 *
 * Programmer:  Raymond Lu
 *              Thursday, May 19, 2005
 *
 *-------------------------------------------------------------------------
 */
/* Disable warning for "format not a string literal" here -QAK */
/*
 *      This pragma only needs to surround the snprintf() calls with
 *      'sf_name' in the code below, but early (4.4.7, at least) gcc only
 *      allows diagnostic pragmas to be toggled outside of functions.
 */
<<<<<<< HEAD
H5_GCC_DIAG_OFF(format - nonliteral)
=======
H5_GCC_DIAG_OFF("format-nonliteral")
>>>>>>> 18bbd3f0
static herr_t
test_multi_opens(char *fname)
{
    hid_t fid = H5I_INVALID_HID;
    char  super_name[1024]; /*name string "%%s-s.h5"*/
    char  sf_name[1024];    /*name string "multi_file-s.h5"*/

    /* Case: reopen with the name of super file and default property list */
    HDsnprintf(super_name, sizeof(super_name), "%%s-%c.h5", 's');
    HDsnprintf(sf_name, sizeof(sf_name), super_name, fname);

    H5E_BEGIN_TRY
    {
        fid = H5Fopen(sf_name, H5F_ACC_RDWR, H5P_DEFAULT);
    }
    H5E_END_TRY;

    return (fid >= 0 ? FAIL : SUCCEED);
} /* end test_multi_opens() */
<<<<<<< HEAD
H5_GCC_DIAG_ON(format - nonliteral)
=======
H5_GCC_DIAG_ON("format-nonliteral")
>>>>>>> 18bbd3f0

/*-------------------------------------------------------------------------
 * Function:    test_multi
 *
 * Purpose:     Tests the file handle interface for MUTLI driver
 *
 * Return:      SUCCEED/FAIL
 *
 * Programmer:  Raymond Lu
 *              Tuesday, Sept 24, 2002
 *
 *-------------------------------------------------------------------------
 */
static herr_t
test_multi(void)
{
    hid_t         file = -1, fapl = -1, fapl2 = -1, dset = -1, space = -1;
    hid_t         root = -1, attr = -1, aspace = -1, atype = -1;
    hid_t         access_fapl  = -1;
    hid_t         driver_id    = -1; /* ID for this VFD              */
    unsigned long driver_flags = 0;  /* VFD feature flags            */
    char          filename[1024];
    int *         fhandle2 = NULL, *fhandle = NULL;
    hsize_t       file_size;
    H5FD_mem_t    mt, memb_map[H5FD_MEM_NTYPES];
    hid_t         memb_fapl[H5FD_MEM_NTYPES];
    haddr_t       memb_addr[H5FD_MEM_NTYPES];
    const char *  memb_name[H5FD_MEM_NTYPES];
    char          sv[H5FD_MEM_NTYPES][32];
    hsize_t       dims[2]  = {MULTI_SIZE, MULTI_SIZE};
    hsize_t       adims[1] = {1};
    char          dname[]  = "dataset";
    char          meta[]   = "this is some metadata on this file";
    int           i, j;
<<<<<<< HEAD
    int           buf[MULTI_SIZE][MULTI_SIZE];
=======
    int **        buf      = NULL;
    int *         buf_data = NULL;
>>>>>>> 18bbd3f0

    TESTING("MULTI file driver");

    /* Set up data array */
    if (NULL == (buf_data = (int *)HDcalloc(MULTI_SIZE * MULTI_SIZE, sizeof(int))))
        TEST_ERROR;
    if (NULL == (buf = (int **)HDcalloc(MULTI_SIZE, sizeof(buf_data))))
        TEST_ERROR;
    for (i = 0; i < MULTI_SIZE; i++)
        buf[i] = buf_data + (i * MULTI_SIZE);

    /* Set file access property list for MULTI driver */
    if ((fapl = H5Pcreate(H5P_FILE_ACCESS)) < 0)
        TEST_ERROR;

    HDmemset(memb_map, 0, sizeof(memb_map));
    HDmemset(memb_fapl, 0, sizeof(memb_fapl));
    HDmemset(memb_name, 0, sizeof(memb_name));
    HDmemset(memb_addr, 0, sizeof(memb_addr));
    HDmemset(sv, 0, sizeof(sv));

    for (mt = H5FD_MEM_DEFAULT; mt < H5FD_MEM_NTYPES; mt++) {
        memb_fapl[mt] = H5P_DEFAULT;
        memb_map[mt]  = H5FD_MEM_SUPER;
    }
    memb_map[H5FD_MEM_DRAW]  = H5FD_MEM_DRAW;
    memb_map[H5FD_MEM_BTREE] = H5FD_MEM_BTREE;
    memb_map[H5FD_MEM_GHEAP] = H5FD_MEM_GHEAP;

    HDsprintf(sv[H5FD_MEM_SUPER], "%%s-%c.h5", 's');
    memb_name[H5FD_MEM_SUPER] = sv[H5FD_MEM_SUPER];
    memb_addr[H5FD_MEM_SUPER] = 0;

    HDsprintf(sv[H5FD_MEM_BTREE], "%%s-%c.h5", 'b');
    memb_name[H5FD_MEM_BTREE] = sv[H5FD_MEM_BTREE];
    memb_addr[H5FD_MEM_BTREE] = HADDR_MAX / 4;

    HDsprintf(sv[H5FD_MEM_DRAW], "%%s-%c.h5", 'r');
    memb_name[H5FD_MEM_DRAW] = sv[H5FD_MEM_DRAW];
    memb_addr[H5FD_MEM_DRAW] = HADDR_MAX / 2;

    HDsprintf(sv[H5FD_MEM_GHEAP], "%%s-%c.h5", 'g');
    memb_name[H5FD_MEM_GHEAP] = sv[H5FD_MEM_GHEAP];
    memb_addr[H5FD_MEM_GHEAP] = (HADDR_MAX / 4) * 3;

    if (H5Pset_fapl_multi(fapl, memb_map, memb_fapl, memb_name, memb_addr, TRUE) < 0)
        TEST_ERROR;
    h5_fixname(FILENAME[4], fapl, filename, sizeof filename);

    /* Check that the VFD feature flags are correct */
    if ((driver_id = H5Pget_driver(fapl)) < 0)
        TEST_ERROR
    if (H5FDdriver_query(driver_id, &driver_flags) < 0)
        TEST_ERROR
    if (!(driver_flags & H5FD_FEAT_DATA_SIEVE))
        TEST_ERROR
    if (!(driver_flags & H5FD_FEAT_AGGREGATE_SMALLDATA))
        TEST_ERROR
    if (!(driver_flags & H5FD_FEAT_USE_ALLOC_SIZE))
        TEST_ERROR
    if (!(driver_flags & H5FD_FEAT_PAGED_AGGR))
        TEST_ERROR
    /* Check for extra flags not accounted for above */
    if (driver_flags != (H5FD_FEAT_DATA_SIEVE | H5FD_FEAT_AGGREGATE_SMALLDATA | H5FD_FEAT_USE_ALLOC_SIZE |
                         H5FD_FEAT_PAGED_AGGR))
        TEST_ERROR

    if ((file = H5Fcreate(filename, H5F_ACC_TRUNC, H5P_DEFAULT, fapl)) < 0)
        TEST_ERROR;

    if (H5Fclose(file) < 0)
        TEST_ERROR;

    /* Test wrong ways to reopen multi files */
    if (test_multi_opens(filename) < 0)
        TEST_ERROR;

    /* Reopen the file */
    if ((file = H5Fopen(filename, H5F_ACC_RDWR, fapl)) < 0)
        TEST_ERROR;

    /* Create and write data set */
    if ((space = H5Screate_simple(2, dims, NULL)) < 0)
        TEST_ERROR;

    /* Retrieve the access property list... */
    if ((access_fapl = H5Fget_access_plist(file)) < 0)
        TEST_ERROR;

    /* Check that the driver is correct */
    if (H5FD_MULTI != H5Pget_driver(access_fapl))
        TEST_ERROR;

    /* ...and close the property list */
    if (H5Pclose(access_fapl) < 0)
        TEST_ERROR;

    /* Check file size API */
    if (H5Fget_filesize(file, &file_size) < 0)
        TEST_ERROR;

    /* Before any data is written, the raw data file is empty.  So
     * the file size is only the size of b-tree + HADDR_MAX/4.
     */
    if (file_size < HADDR_MAX / 4 || file_size > HADDR_MAX / 2)
        TEST_ERROR;

    if ((dset = H5Dcreate2(file, dname, H5T_NATIVE_INT, space, H5P_DEFAULT, H5P_DEFAULT, H5P_DEFAULT)) < 0)
        TEST_ERROR;

    for (i = 0; i < MULTI_SIZE; i++)
        for (j = 0; j < MULTI_SIZE; j++)
            buf[i][j] = i * 10000 + j;
<<<<<<< HEAD
    if (H5Dwrite(dset, H5T_NATIVE_INT, H5S_ALL, H5S_ALL, H5P_DEFAULT, buf) < 0)
=======
    if (H5Dwrite(dset, H5T_NATIVE_INT, H5S_ALL, H5S_ALL, H5P_DEFAULT, buf_data) < 0)
>>>>>>> 18bbd3f0
        TEST_ERROR;

    if ((fapl2 = H5Pcreate(H5P_FILE_ACCESS)) < 0)
        TEST_ERROR;
    if (H5Pset_multi_type(fapl2, H5FD_MEM_SUPER) < 0)
        TEST_ERROR;
    if (H5Fget_vfd_handle(file, fapl2, (void **)&fhandle) < 0)
        TEST_ERROR;
    if (*fhandle < 0)
        TEST_ERROR;

    if (H5Pset_multi_type(fapl2, H5FD_MEM_DRAW) < 0)
        TEST_ERROR;
    if (H5Fget_vfd_handle(file, fapl2, (void **)&fhandle2) < 0)
        TEST_ERROR;
    if (*fhandle2 < 0)
        TEST_ERROR;

    /* Check file size API */
    if (H5Fget_filesize(file, &file_size) < 0)
        TEST_ERROR;

    /* After the data is written, the file size is huge because the
     * beginning of raw data file is set at HADDR_MAX/2.  It's supposed
     * to be (HADDR_MAX/2 + 128*128*4)
     */
    if (file_size < HADDR_MAX / 2 || file_size > HADDR_MAX)
        TEST_ERROR;

    if (H5Sclose(space) < 0)
        TEST_ERROR;
    if (H5Dclose(dset) < 0)
        TEST_ERROR;
    if (H5Pclose(fapl2) < 0)
        TEST_ERROR;

    /* Create and write attribute for the root group. */
    if ((root = H5Gopen2(file, "/", H5P_DEFAULT)) < 0)
        TEST_ERROR

    /* Attribute string. */
    if ((atype = H5Tcopy(H5T_C_S1)) < 0)
        TEST_ERROR;

    if (H5Tset_size(atype, HDstrlen(meta) + 1) < 0)
        TEST_ERROR;

    if (H5Tset_strpad(atype, H5T_STR_NULLTERM) < 0)
        TEST_ERROR;

    /* Create and write attribute */
    if ((aspace = H5Screate_simple(1, adims, NULL)) < 0)
        TEST_ERROR;

    if ((attr = H5Acreate2(root, "Metadata", atype, aspace, H5P_DEFAULT, H5P_DEFAULT)) < 0)
        TEST_ERROR;

    if (H5Awrite(attr, atype, meta) < 0)
        TEST_ERROR;

    /* Close IDs */
    if (H5Tclose(atype) < 0)
        TEST_ERROR;
    if (H5Sclose(aspace) < 0)
        TEST_ERROR;
    if (H5Aclose(attr) < 0)
        TEST_ERROR;

    /* Close and delete the file */
    if (H5Fclose(file) < 0)
        TEST_ERROR;
    h5_delete_test_file(FILENAME[4], fapl);

    /* Close the fapl */
    if (H5Pclose(fapl) < 0)
        TEST_ERROR;

    HDfree(buf);
    HDfree(buf_data);

    PASSED();

    return SUCCEED;

error:
    H5E_BEGIN_TRY
    {
        H5Sclose(space);
        H5Dclose(dset);
        H5Pclose(fapl);
        H5Pclose(fapl2);
        H5Fclose(file);
        H5Aclose(attr);
    }
    H5E_END_TRY;
<<<<<<< HEAD
=======

    HDfree(buf);
    HDfree(buf_data);

>>>>>>> 18bbd3f0
    return FAIL;
} /* end test_multi() */

/*-------------------------------------------------------------------------
 * Function:    test_multi_compat
 *
 * Purpose:     Tests the backward compatibility for MULTI driver.
 *              See if we can open files created with v1.6 library.
 *              The source file was created by the test/file_handle.c
 *              of the v1.6 library.  This test verifies the fix for
 *              Issue 2598. In v1.6 library, there was EOA for the whole
 *              MULTI file saved in the super block.  We took it out in
 *              v1.8 library because it's meaningless for the MULTI file.
 *              v1.8 library saves the EOA for the metadata file, instead.
 *
 * Return:      Success:        0
 *              Failure:        -1
 *
 * Programmer:  Raymond Lu
 *              21 June 2011
 *
 *-------------------------------------------------------------------------
 */
static herr_t
test_multi_compat(void)
{
    hid_t       file = -1, fapl = -1, dset = -1, space = -1;
    char        newname[1024];
    char        filename_s[1024], newname_s[1024];
    char        filename_r[1024], newname_r[1024];
    H5FD_mem_t  mt, memb_map[H5FD_MEM_NTYPES];
    hid_t       memb_fapl[H5FD_MEM_NTYPES];
    haddr_t     memb_addr[H5FD_MEM_NTYPES];
    const char *memb_name[H5FD_MEM_NTYPES];
    char        sv[H5FD_MEM_NTYPES][32];
    hsize_t     dims[2] = {MULTI_SIZE, MULTI_SIZE};
    int         i, j;
    int **      buf      = NULL;
    int *       buf_data = NULL;

    TESTING("MULTI file driver backward compatibility");

    /* Set up data array */
    if (NULL == (buf_data = (int *)HDcalloc(MULTI_SIZE * MULTI_SIZE, sizeof(int))))
        TEST_ERROR;
    if (NULL == (buf = (int **)HDcalloc(MULTI_SIZE, sizeof(buf_data))))
        TEST_ERROR;
    for (i = 0; i < MULTI_SIZE; i++)
        buf[i] = buf_data + (i * MULTI_SIZE);

    /* Set file access property list for MULTI driver */
    if ((fapl = H5Pcreate(H5P_FILE_ACCESS)) < 0)
        TEST_ERROR;

    HDmemset(memb_map, 0, sizeof memb_map);
    HDmemset(memb_fapl, 0, sizeof memb_fapl);
    HDmemset(memb_name, 0, sizeof memb_name);
    HDmemset(memb_addr, 0, sizeof memb_addr);
    HDmemset(sv, 0, sizeof sv);

    for (mt = H5FD_MEM_DEFAULT; mt < H5FD_MEM_NTYPES; mt++)
        memb_map[mt] = H5FD_MEM_SUPER;
    memb_map[H5FD_MEM_DRAW] = H5FD_MEM_DRAW;

    memb_fapl[H5FD_MEM_SUPER] = H5P_DEFAULT;
    HDsprintf(sv[H5FD_MEM_SUPER], "%%s-%c.h5", 's');
    memb_name[H5FD_MEM_SUPER] = sv[H5FD_MEM_SUPER];
    memb_addr[H5FD_MEM_SUPER] = 0;

    memb_fapl[H5FD_MEM_DRAW] = H5P_DEFAULT;
    HDsprintf(sv[H5FD_MEM_DRAW], "%%s-%c.h5", 'r');
    memb_name[H5FD_MEM_DRAW] = sv[H5FD_MEM_DRAW];
    memb_addr[H5FD_MEM_DRAW] = HADDR_MAX / 2;

    if (H5Pset_fapl_multi(fapl, memb_map, memb_fapl, memb_name, memb_addr, TRUE) < 0)
        TEST_ERROR;

    h5_fixname(FILENAME[9], fapl, newname, sizeof newname);

    /* Make copy for the data file in the build directory, to protect the
     * original file in the source directory
     */
    HDsprintf(filename_s, "%s-%c.h5", MULTI_COMPAT_BASENAME, 's');
    HDsprintf(newname_s, "%s-%c.h5", FILENAME[9], 's');
    h5_make_local_copy(filename_s, newname_s);

    HDsprintf(filename_r, "%s-%c.h5", MULTI_COMPAT_BASENAME, 'r');
    HDsprintf(newname_r, "%s-%c.h5", FILENAME[9], 'r');
    h5_make_local_copy(filename_r, newname_r);

    /* Reopen the file for read only.  Verify 1.8 library can open file
     * created with 1.6 library.
     */
    if ((file = H5Fopen(newname, H5F_ACC_RDONLY, fapl)) < 0)
        TEST_ERROR;

    if ((dset = H5Dopen2(file, DSET1_NAME, H5P_DEFAULT)) < 0)
        TEST_ERROR;

    if (H5Dclose(dset) < 0)
        TEST_ERROR;

    if (H5Fclose(file) < 0)
        TEST_ERROR;

    /* Make sure we can reopen the file for read and write */
    if ((file = H5Fopen(newname, H5F_ACC_RDWR, fapl)) < 0)
        TEST_ERROR;

    if ((dset = H5Dopen2(file, DSET1_NAME, H5P_DEFAULT)) < 0)
        TEST_ERROR;

    if (H5Dclose(dset) < 0)
        TEST_ERROR;

    if (H5Fclose(file) < 0)
        TEST_ERROR;

    /* Reopen the file for adding another dataset. The new EOA for metadata file
     * should be written to the file */
    if ((file = H5Fopen(newname, H5F_ACC_RDWR, fapl)) < 0)
        TEST_ERROR;

    /* Create and write data set */
    if ((space = H5Screate_simple(2, dims, NULL)) < 0)
        TEST_ERROR;

    if ((dset = H5Dcreate2(file, DSET3_NAME, H5T_NATIVE_INT, space, H5P_DEFAULT, H5P_DEFAULT, H5P_DEFAULT)) <
        0)
        TEST_ERROR;

    for (i = 0; i < MULTI_SIZE; i++)
        for (j = 0; j < MULTI_SIZE; j++)
            buf[i][j] = i * 10000 + j;
<<<<<<< HEAD
    if (H5Dwrite(dset, H5T_NATIVE_INT, H5S_ALL, H5S_ALL, H5P_DEFAULT, buf) < 0)
=======
    if (H5Dwrite(dset, H5T_NATIVE_INT, H5S_ALL, H5S_ALL, H5P_DEFAULT, buf_data) < 0)
>>>>>>> 18bbd3f0
        TEST_ERROR;

    if (H5Dclose(dset) < 0)
        TEST_ERROR;

    if (H5Sclose(space) < 0)
        TEST_ERROR;

    if (H5Fclose(file) < 0)
        TEST_ERROR;

    /* Reopen the file for read only again. Verify the library can handle
     * the EOA correctly */
    if ((file = H5Fopen(newname, H5F_ACC_RDONLY, fapl)) < 0)
        TEST_ERROR;

    if ((dset = H5Dopen2(file, DSET1_NAME, H5P_DEFAULT)) < 0)
        TEST_ERROR;

    if (H5Dclose(dset) < 0)
        TEST_ERROR;

    if ((dset = H5Dopen2(file, DSET3_NAME, H5P_DEFAULT)) < 0)
        TEST_ERROR;

    if (H5Dclose(dset) < 0)
        TEST_ERROR;

    /* Close and delete the file */
    if (H5Fclose(file) < 0)
        TEST_ERROR;
    h5_delete_test_file(FILENAME[9], fapl);

    /* Close the fapl */
    if (H5Pclose(fapl) < 0)
        TEST_ERROR;

    HDfree(buf);
    HDfree(buf_data);

    PASSED();

    return SUCCEED;

error:
    H5E_BEGIN_TRY
    {
        H5Sclose(space);
        H5Dclose(dset);
        H5Pclose(fapl);
        H5Fclose(file);
    }
    H5E_END_TRY;
<<<<<<< HEAD
    return -1;
}

=======

    HDfree(buf);
    HDfree(buf_data);

    return FAIL;
} /* end test_multi_compat() */

>>>>>>> 18bbd3f0
/*-------------------------------------------------------------------------
 * Function:    test_log
 *
 * Purpose:     Tests the file handle interface for log driver
 *
 * Return:      Success:        0
 *              Failure:        -1
 *
 * Programmer:  Dana Robinson
 *              Tuesday, March 22, 2011
 *
 *-------------------------------------------------------------------------
 */
static herr_t
test_log(void)
{
    hid_t         file         = -1;
    hid_t         fapl         = -1;
    hid_t         access_fapl  = -1;
    hid_t         driver_id    = -1; /* ID for this VFD              */
    unsigned long driver_flags = 0;  /* VFD feature flags            */
    char          filename[1024];
    int *         fhandle   = NULL;
    hsize_t       file_size = 0;
    unsigned int  flags     = H5FD_LOG_ALL;
    size_t        buf_size  = 4 * KB;
<<<<<<< HEAD

    TESTING("LOG file driver");

    /* Set property list and file name for log driver. */
    if ((fapl = H5Pcreate(H5P_FILE_ACCESS)) < 0)
        TEST_ERROR;
=======
    herr_t        ret       = SUCCEED;

    TESTING("LOG file driver");

    if ((fapl = H5Pcreate(H5P_FILE_ACCESS)) < 0)
        TEST_ERROR;

    /* Make sure calling with an invalid fapl doesn't crash */
    H5E_BEGIN_TRY
    {
        ret = H5Pset_fapl_log(H5I_INVALID_HID, LOG_FILENAME, 0, 0);
    }
    H5E_END_TRY;
    if (SUCCEED == ret)
        TEST_ERROR;

    /* Set property list and file name for log driver. */
>>>>>>> 18bbd3f0
    if (H5Pset_fapl_log(fapl, LOG_FILENAME, flags, buf_size) < 0)
        TEST_ERROR;
    h5_fixname(FILENAME[6], fapl, filename, sizeof filename);

    /* Check that the VFD feature flags are correct */
    if ((driver_id = H5Pget_driver(fapl)) < 0)
        TEST_ERROR
    if (H5FDdriver_query(driver_id, &driver_flags) < 0)
        TEST_ERROR
    if (!(driver_flags & H5FD_FEAT_AGGREGATE_METADATA))
        TEST_ERROR
    if (!(driver_flags & H5FD_FEAT_ACCUMULATE_METADATA))
        TEST_ERROR
    if (!(driver_flags & H5FD_FEAT_DATA_SIEVE))
        TEST_ERROR
    if (!(driver_flags & H5FD_FEAT_AGGREGATE_SMALLDATA))
        TEST_ERROR
    if (!(driver_flags & H5FD_FEAT_POSIX_COMPAT_HANDLE))
        TEST_ERROR
    if (!(driver_flags & H5FD_FEAT_SUPPORTS_SWMR_IO))
        TEST_ERROR
    if (!(driver_flags & H5FD_FEAT_DEFAULT_VFD_COMPATIBLE))
        TEST_ERROR
    /* Check for extra flags not accounted for above */
    if (driver_flags != (H5FD_FEAT_AGGREGATE_METADATA | H5FD_FEAT_ACCUMULATE_METADATA | H5FD_FEAT_DATA_SIEVE |
                         H5FD_FEAT_AGGREGATE_SMALLDATA | H5FD_FEAT_POSIX_COMPAT_HANDLE |
                         H5FD_FEAT_SUPPORTS_SWMR_IO | H5FD_FEAT_DEFAULT_VFD_COMPATIBLE))
        TEST_ERROR

    /* Create the test file */
    if ((file = H5Fcreate(filename, H5F_ACC_TRUNC, H5P_DEFAULT, fapl)) < 0)
        TEST_ERROR;

    /* Retrieve the access property list... */
    if ((access_fapl = H5Fget_access_plist(file)) < 0)
        TEST_ERROR;

    /* Check that the driver is correct */
    if (H5FD_LOG != H5Pget_driver(access_fapl))
        TEST_ERROR;

    /* ...and close the property list */
    if (H5Pclose(access_fapl) < 0)
        TEST_ERROR;

    /* Check file handle API */
    if (H5Fget_vfd_handle(file, H5P_DEFAULT, (void **)&fhandle) < 0)
        TEST_ERROR;
    if (*fhandle < 0)
        TEST_ERROR;

    /* Check file size API */
    if (H5Fget_filesize(file, &file_size) < 0)
        TEST_ERROR;

    /* There is no guarantee the size of metadata in file is constant.
     * Just try to check if it's reasonable.  It's 2KB right now.
     */
    if (file_size < 1 * KB || file_size > 4 * KB)
        TEST_ERROR;

    /* Close and delete the file */
    if (H5Fclose(file) < 0)
        TEST_ERROR;
    h5_delete_test_file(FILENAME[6], fapl);

    /* Close the fapl */
    if (H5Pclose(fapl) < 0)
        TEST_ERROR;

    PASSED();
    return 0;

error:
    H5E_BEGIN_TRY
    {
        H5Pclose(fapl);
        H5Fclose(file);
    }
    H5E_END_TRY;
    return -1;
}

/*-------------------------------------------------------------------------
 * Function:    test_stdio
 *
 * Purpose:     Tests the file handle interface for STDIO driver
 *
 * Return:      Success:        0
 *              Failure:        -1
 *
 * Programmer:  Dana Robinson
 *              Tuesday, March 22, 2011
 *
 *-------------------------------------------------------------------------
 */
static herr_t
test_stdio(void)
{
    hid_t         file         = -1;
    hid_t         fapl         = -1;
    hid_t         access_fapl  = -1;
    hid_t         driver_id    = -1; /* ID for this VFD              */
    unsigned long driver_flags = 0;  /* VFD feature flags            */
    char          filename[1024];
    FILE *        fhandle   = NULL;
    hsize_t       file_size = 0;

    TESTING("STDIO file driver");

    /* Set property list and file name for STDIO driver. */
    if ((fapl = H5Pcreate(H5P_FILE_ACCESS)) < 0)
        TEST_ERROR;
    if (H5Pset_fapl_stdio(fapl) < 0)
        TEST_ERROR;
    h5_fixname(FILENAME[7], fapl, filename, sizeof filename);

    /* Check that the VFD feature flags are correct */
    if ((driver_id = H5Pget_driver(fapl)) < 0)
        TEST_ERROR
    if (H5FDdriver_query(driver_id, &driver_flags) < 0)
        TEST_ERROR
    if (!(driver_flags & H5FD_FEAT_AGGREGATE_METADATA))
        TEST_ERROR
    if (!(driver_flags & H5FD_FEAT_ACCUMULATE_METADATA))
        TEST_ERROR
    if (!(driver_flags & H5FD_FEAT_DATA_SIEVE))
        TEST_ERROR
    if (!(driver_flags & H5FD_FEAT_AGGREGATE_SMALLDATA))
        TEST_ERROR
    if (!(driver_flags & H5FD_FEAT_DEFAULT_VFD_COMPATIBLE))
        TEST_ERROR
    /* Check for extra flags not accounted for above */
    if (driver_flags != (H5FD_FEAT_AGGREGATE_METADATA | H5FD_FEAT_ACCUMULATE_METADATA | H5FD_FEAT_DATA_SIEVE |
                         H5FD_FEAT_AGGREGATE_SMALLDATA | H5FD_FEAT_DEFAULT_VFD_COMPATIBLE))
        TEST_ERROR

    if ((file = H5Fcreate(filename, H5F_ACC_TRUNC, H5P_DEFAULT, fapl)) < 0)
        TEST_ERROR;

    /* Retrieve the access property list... */
    if ((access_fapl = H5Fget_access_plist(file)) < 0)
        TEST_ERROR;

    /* Check that the driver is correct */
    if (H5FD_STDIO != H5Pget_driver(access_fapl))
        TEST_ERROR;

    /* ...and close the property list */
    if (H5Pclose(access_fapl) < 0)
        TEST_ERROR;

    /* Check file handle API */
    if (H5Fget_vfd_handle(file, H5P_DEFAULT, (void **)&fhandle) < 0)
        TEST_ERROR;
    if (NULL == fhandle)
        TEST_ERROR;

    /* Check file size API */
    if (H5Fget_filesize(file, &file_size) < 0)
        TEST_ERROR;

    /* There is no guarantee the size of metadata in file is constant.
     * Just try to check if it's reasonable.  It's 2KB right now.
     */
    if (file_size < 1 * KB || file_size > 4 * KB)
        TEST_ERROR;

    /* Close and delete the file */
    if (H5Fclose(file) < 0)
        TEST_ERROR;
    h5_delete_test_file(FILENAME[7], fapl);

    /* Close the fapl */
    if (H5Pclose(fapl) < 0)
        TEST_ERROR;

    PASSED();
    return 0;

error:
    H5E_BEGIN_TRY
    {
        H5Pclose(fapl);
        H5Fclose(file);
    }
    H5E_END_TRY;
    return -1;
}

/*-------------------------------------------------------------------------
 * Function:    test_windows
 *
 * Purpose:     Tests the file handle interface for WINDOWS driver
 *
 * Return:      Success:        0
 *              Failure:        -1
 *
 * Programmer:  Dana Robinson
 *              Tuesday, March 22, 2011
 *
 *-------------------------------------------------------------------------
 */
static herr_t
test_windows(void)
{
#ifdef H5_HAVE_WINDOWS

    hid_t         file         = -1;
    hid_t         fapl         = -1;
    hid_t         access_fapl  = -1;
    hid_t         driver_id    = -1; /* ID for this VFD              */
    unsigned long driver_flags = 0;  /* VFD feature flags            */
    char          filename[1024];
    int *         fhandle   = NULL;
    hsize_t       file_size = 0;

#endif /*H5_HAVE_WINDOWS*/

    TESTING("WINDOWS file driver");

#ifndef H5_HAVE_WINDOWS

    SKIPPED();
    return 0;

#else /* H5_HAVE_WINDOWS */

    /* Set property list and file name for WINDOWS driver. */
    if ((fapl = H5Pcreate(H5P_FILE_ACCESS)) < 0)
        TEST_ERROR;
    if (H5Pset_fapl_windows(fapl) < 0)
        TEST_ERROR;
    h5_fixname(FILENAME[8], fapl, filename, sizeof filename);

    /* Check that the VFD feature flags are correct */
    if ((driver_id = H5Pget_driver(fapl)) < 0)
        TEST_ERROR
    if (H5FDdriver_query(driver_id, &driver_flags) < 0)
        TEST_ERROR
    if (!(driver_flags & H5FD_FEAT_AGGREGATE_METADATA))
        TEST_ERROR
    if (!(driver_flags & H5FD_FEAT_ACCUMULATE_METADATA))
        TEST_ERROR
    if (!(driver_flags & H5FD_FEAT_DATA_SIEVE))
        TEST_ERROR
    if (!(driver_flags & H5FD_FEAT_AGGREGATE_SMALLDATA))
        TEST_ERROR
    if (!(driver_flags & H5FD_FEAT_POSIX_COMPAT_HANDLE))
        TEST_ERROR
    if (!(driver_flags & H5FD_FEAT_SUPPORTS_SWMR_IO))
        TEST_ERROR
    if (!(driver_flags & H5FD_FEAT_DEFAULT_VFD_COMPATIBLE))
        TEST_ERROR
    /* Check for extra flags not accounted for above */
    if (driver_flags != (H5FD_FEAT_AGGREGATE_METADATA | H5FD_FEAT_ACCUMULATE_METADATA | H5FD_FEAT_DATA_SIEVE |
                         H5FD_FEAT_AGGREGATE_SMALLDATA | H5FD_FEAT_POSIX_COMPAT_HANDLE |
                         H5FD_FEAT_SUPPORTS_SWMR_IO | H5FD_FEAT_DEFAULT_VFD_COMPATIBLE))
        TEST_ERROR

    if ((file = H5Fcreate(filename, H5F_ACC_TRUNC, H5P_DEFAULT, fapl)) < 0)
        TEST_ERROR;

    /* Retrieve the access property list... */
    if ((access_fapl = H5Fget_access_plist(file)) < 0)
        TEST_ERROR;

    /* Check that the driver is correct */
    if (H5FD_WINDOWS != H5Pget_driver(access_fapl))
        TEST_ERROR;

    /* ...and close the property list */
    if (H5Pclose(access_fapl) < 0)
        TEST_ERROR;

    /* Check file handle API */
    if (H5Fget_vfd_handle(file, H5P_DEFAULT, (void **)&fhandle) < 0)
        TEST_ERROR;
    if (*fhandle < 0)
        TEST_ERROR;

    /* Check file size API */
    if (H5Fget_filesize(file, &file_size) < 0)
        TEST_ERROR;

    /* There is no guarantee the size of metadata in file is constant.
     * Just try to check if it's reasonable.  It's 2KB right now.
     */
    if (file_size < 1 * KB || file_size > 4 * KB)
        TEST_ERROR;

    /* Close and delete the file */
    if (H5Fclose(file) < 0)
        TEST_ERROR;
    h5_delete_test_file(FILENAME[8], fapl);

    /* Close the fapl */
    if (H5Pclose(fapl) < 0)
        TEST_ERROR;

    PASSED();
    return 0;

error:
    H5E_BEGIN_TRY
    {
        H5Pclose(fapl);
        H5Fclose(file);
    }
    H5E_END_TRY;
    return -1;

#endif /* H5_HAVE_WINDOWS */
} /* end test_windows() */

/*-------------------------------------------------------------------------
 * Function:    test_ros3
 *
 * Purpose:     Tests the file handle interface for the ROS3 driver
 *
 *              As the ROS3 driver is 1) read only, 2) requires access
 *              to an S3 server (minio for now), this test is quite
 *              different from the other tests.
 *
 *              For now, test only fapl & flags.  Extend as the
 *              work on the VFD continues.
 *
 * Return:      Success:        0
 *              Failure:        -1
 *
 * Programmer:  John Mainzer
 *              7/12/17
 *
 *-------------------------------------------------------------------------
 */
static herr_t
test_ros3(void)
{
#ifdef H5_HAVE_ROS3_VFD
<<<<<<< HEAD
    hid_t            fid          = -1;     /* file ID                      */
    hid_t            fapl_id      = -1;     /* file access property list ID */
    hid_t            fapl_id_out  = -1;     /* from H5Fget_access_plist     */
    hid_t            driver_id    = -1;     /* ID for this VFD              */
    unsigned long    driver_flags = 0;      /* VFD feature flags            */
    char             filename[1024];        /* filename                     */
    void *           os_file_handle = NULL; /* OS file handle               */
    hsize_t          file_size;             /* file size                    */
=======
    hid_t            fid          = -1; /* file ID                      */
    hid_t            fapl_id      = -1; /* file access property list ID */
    hid_t            fapl_id_out  = -1; /* from H5Fget_access_plist     */
    hid_t            driver_id    = -1; /* ID for this VFD              */
    unsigned long    driver_flags = 0;  /* VFD feature flags            */
    char             filename[1024];    /* filename                     */
>>>>>>> 18bbd3f0
    H5FD_ros3_fapl_t test_ros3_fa;
    H5FD_ros3_fapl_t ros3_fa_0 = {
        /* version      = */ H5FD_CURR_ROS3_FAPL_T_VERSION,
        /* authenticate = */ FALSE,
        /* aws_region   = */ "",
        /* secret_id    = */ "",
        /* secret_key   = */ "plugh",
    };
#endif /*H5_HAVE_ROS3_VFD */

    TESTING("Read-only S3 file driver");

#ifndef H5_HAVE_ROS3_VFD
    SKIPPED();
    return 0;
#else  /* H5_HAVE_ROS3_VFD */

    /* Set property list and file name for ROS3 driver. */
    if ((fapl_id = H5Pcreate(H5P_FILE_ACCESS)) < 0)
        TEST_ERROR;

    if (H5Pset_fapl_ros3(fapl_id, &ros3_fa_0) < 0)
        TEST_ERROR;

    /* verify that the ROS3 FAPL entry is set as expected */
    if (H5Pget_fapl_ros3(fapl_id, &test_ros3_fa) < 0)
        TEST_ERROR;

    /* need a macro to compare instances of H5FD_ros3_fapl_t */
    if ((test_ros3_fa.version != ros3_fa_0.version) ||
        (test_ros3_fa.authenticate != ros3_fa_0.authenticate) ||
<<<<<<< HEAD
        (strcmp(test_ros3_fa.aws_region, ros3_fa_0.aws_region) != 0) ||
        (strcmp(test_ros3_fa.secret_id, ros3_fa_0.secret_id) != 0) ||
        (strcmp(test_ros3_fa.secret_key, ros3_fa_0.secret_key) != 0))
=======
        (HDstrcmp(test_ros3_fa.aws_region, ros3_fa_0.aws_region) != 0) ||
        (HDstrcmp(test_ros3_fa.secret_id, ros3_fa_0.secret_id) != 0) ||
        (HDstrcmp(test_ros3_fa.secret_key, ros3_fa_0.secret_key) != 0))
>>>>>>> 18bbd3f0
        TEST_ERROR;

    h5_fixname(FILENAME[10], fapl_id, filename, sizeof(filename));

    /* Check that the VFD feature flags are correct */
    if ((driver_id = H5Pget_driver(fapl_id)) < 0)
        TEST_ERROR;

    if (H5FDdriver_query(driver_id, &driver_flags) < 0)
        TEST_ERROR;

    if (!(driver_flags & H5FD_FEAT_DATA_SIEVE))
        TEST_ERROR

    /* Check for extra flags not accounted for above */
    if (driver_flags != (H5FD_FEAT_DATA_SIEVE))
        TEST_ERROR

    PASSED();
    return 0;

error:
    H5E_BEGIN_TRY
    {
        H5Pclose(fapl_id);
        H5Pclose(fapl_id_out);
        H5Fclose(fid);
    }
    H5E_END_TRY;
    return -1;
#endif /* H5_HAVE_ROS3_VFD */
} /* end test_ros3() */

/* - - - - - - - - - - - - - - - - - - - - - - - - - - - - - - - - - - -
 * Macro: SPLITTER_TEST_FAULT()
 *
 * utility macro, helps create stack-like backtrace on error.
 * requires defined in the calling function:
 *    * variable `int ret_value` (return -1 on error)`
 *    * label `done` for exit on fault
 * - - - - - - - - - - - - - - - - - - - - - - - - - - - - - - - - - - -
 */
#define SPLITTER_TEST_FAULT(mesg)                                                                            \
    {                                                                                                        \
        H5_FAILED();                                                                                         \
        AT();                                                                                                \
        HDfprintf(stderr, mesg);                                                                             \
        H5Eprint2(H5E_DEFAULT, stderr);                                                                      \
        HDfflush(stderr);                                                                                    \
        ret_value = -1;                                                                                      \
        goto done;                                                                                           \
    }

/*-------------------------------------------------------------------------
 * Function:    compare_splitter_config_info
 *
 * Purpose:     Helper function to compare configuration info found in a
 *              FAPL against a canonical structure.
 *
 * Return:      Success:  0, if config info in FAPL matches info structure.
 *              Failure: -1, if difference detected.
 *
 *-------------------------------------------------------------------------
 */
static int
compare_splitter_config_info(hid_t fapl_id, H5FD_splitter_vfd_config_t *info)
{
    int                         ret_value    = 0;
    H5FD_splitter_vfd_config_t *fetched_info = NULL;

    if (NULL == (fetched_info = HDcalloc(1, sizeof(H5FD_splitter_vfd_config_t))))
        SPLITTER_TEST_FAULT("memory allocation for fetched_info struct failed");

    fetched_info->magic      = H5FD_SPLITTER_MAGIC;
    fetched_info->version    = H5FD_CURR_SPLITTER_VFD_CONFIG_VERSION;
    fetched_info->rw_fapl_id = H5I_INVALID_HID;
    fetched_info->wo_fapl_id = H5I_INVALID_HID;

    if (H5Pget_fapl_splitter(fapl_id, fetched_info) < 0) {
        SPLITTER_TEST_FAULT("can't get splitter info");
    }
    if (info->rw_fapl_id == H5P_DEFAULT) {
        if (H5Pget_driver(fetched_info->rw_fapl_id) != H5Pget_driver(H5P_FILE_ACCESS_DEFAULT)) {
            SPLITTER_TEST_FAULT("Read-Write driver mismatch (default)\n");
        }
    }
    else {
        if (H5Pget_driver(fetched_info->rw_fapl_id) != H5Pget_driver(info->rw_fapl_id)) {
            SPLITTER_TEST_FAULT("Read-Write driver mismatch\n");
        }
    }
    if (info->wo_fapl_id == H5P_DEFAULT) {
        if (H5Pget_driver(fetched_info->wo_fapl_id) != H5Pget_driver(H5P_FILE_ACCESS_DEFAULT)) {
            SPLITTER_TEST_FAULT("Write-Only driver mismatch (default)\n");
        }
    }
    else {
        if (H5Pget_driver(fetched_info->wo_fapl_id) != H5Pget_driver(info->wo_fapl_id)) {
            SPLITTER_TEST_FAULT("Write-Only driver mismatch\n");
        }
    }
    if ((HDstrlen(info->wo_path) != HDstrlen(fetched_info->wo_path)) ||
        HDstrncmp(info->wo_path, fetched_info->wo_path, H5FD_SPLITTER_PATH_MAX) != 0) {
        HDfprintf(stderr, "MISMATCH: '%s' :: '%s'\n", info->wo_path, fetched_info->wo_path);
        HEXPRINT(H5FD_SPLITTER_PATH_MAX, info->wo_path);
        HEXPRINT(H5FD_SPLITTER_PATH_MAX, fetched_info->wo_path);
        SPLITTER_TEST_FAULT("Write-Only file path mismatch\n");
    }

done:
    HDfree(fetched_info);

    return ret_value;
} /* end compare_splitter_config_info() */

/*-------------------------------------------------------------------------
 * Function:    run_splitter_test
 *
 * Purpose:     Auxiliary function for test_splitter().
 *
 * Return:      Success:        0
 *              Failure:        -1
 *
 * Description:
 *              Perform basic open-write-close with the Splitter VFD.
 *              Prior to operations, removes files from a previous run,
 *              if they exist.
 *              After writing, compares read-write and write-only files.
 *              Includes FAPL sanity testing.
 *
 *-------------------------------------------------------------------------
 */
static int
run_splitter_test(const struct splitter_dataset_def *data, hbool_t ignore_wo_errors,
                  hbool_t provide_logfile_path, const hid_t sub_fapl_ids[2])
{
    hid_t                       file_id     = H5I_INVALID_HID;
    hid_t                       fapl_id     = H5I_INVALID_HID;
    hid_t                       dset_id     = H5I_INVALID_HID;
    hid_t                       space_id    = H5I_INVALID_HID;
    hid_t                       fapl_id_out = H5I_INVALID_HID;
    hid_t                       fapl_id_cpy = H5I_INVALID_HID;
    H5FD_splitter_vfd_config_t *vfd_config  = NULL;
    char *                      filename_rw = NULL;
    FILE *                      logfile     = NULL;
    int                         ret_value   = 0;

    if (NULL == (vfd_config = HDcalloc(1, sizeof(H5FD_splitter_vfd_config_t))))
        SPLITTER_TEST_FAULT("memory allocation for vfd_config struct failed");
    if (NULL == (filename_rw = HDcalloc(H5FD_SPLITTER_PATH_MAX + 1, sizeof(char))))
        SPLITTER_TEST_FAULT("memory allocation for filename_rw string failed");

    vfd_config->magic          = H5FD_SPLITTER_MAGIC;
    vfd_config->version        = H5FD_CURR_SPLITTER_VFD_CONFIG_VERSION;
    vfd_config->ignore_wo_errs = ignore_wo_errors;
    vfd_config->rw_fapl_id     = sub_fapl_ids[0];
    vfd_config->wo_fapl_id     = sub_fapl_ids[1];

    if (splitter_prepare_file_paths(vfd_config, filename_rw) < 0) {
        SPLITTER_TEST_FAULT("can't prepare file paths\n");
    }

    if (provide_logfile_path == FALSE) {
        vfd_config->log_file_path[0] = '\0'; /* reset as empty string */
    }

    /* Create a new fapl to use the SPLITTER file driver */
    if ((fapl_id = H5Pcreate(H5P_FILE_ACCESS)) == H5I_INVALID_HID) {
        SPLITTER_TEST_FAULT("can't create FAPL ID\n");
    }
    if (H5Pset_fapl_splitter(fapl_id, vfd_config) < 0) {
        SPLITTER_TEST_FAULT("can't set splitter FAPL\n");
    }
    if (H5Pget_driver(fapl_id) != H5FD_SPLITTER) {
        SPLITTER_TEST_FAULT("set FAPL not SPLITTER\n");
    }

<<<<<<< HEAD
    nerrors += test_sec2() < 0 ? 1 : 0;
    nerrors += test_core() < 0 ? 1 : 0;
    nerrors += test_direct() < 0 ? 1 : 0;
    nerrors += test_family() < 0 ? 1 : 0;
    nerrors += test_family_compat() < 0 ? 1 : 0;
    nerrors += test_family_member_fapl() < 0 ? 1 : 0;
    nerrors += test_multi() < 0 ? 1 : 0;
    nerrors += test_multi_compat() < 0 ? 1 : 0;
    nerrors += test_log() < 0 ? 1 : 0;
    nerrors += test_stdio() < 0 ? 1 : 0;
    nerrors += test_windows() < 0 ? 1 : 0;
    nerrors += test_ros3() < 0 ? 1 : 0;

    if (nerrors) {
        HDprintf("***** %d Virtual File Driver TEST%s FAILED! *****\n", nerrors, nerrors > 1 ? "S" : "");
        return 1;
    } /* end if */
=======
    if (compare_splitter_config_info(fapl_id, vfd_config) < 0) {
        SPLITTER_TEST_FAULT("information mismatch\n");
    }
>>>>>>> 18bbd3f0

    /*
     * Copy property list, light compare, and close the copy.
     * Helps test driver-implemented FAPL-copying and library ID management.
     */

<<<<<<< HEAD
    return 0;
=======
    fapl_id_cpy = H5Pcopy(fapl_id);
    if (H5I_INVALID_HID == fapl_id_cpy) {
        SPLITTER_TEST_FAULT("can't copy FAPL\n");
    }
    if (compare_splitter_config_info(fapl_id_cpy, vfd_config) < 0) {
        SPLITTER_TEST_FAULT("information mismatch\n");
    }
    if (H5Pclose(fapl_id_cpy) < 0) {
        SPLITTER_TEST_FAULT("can't close fapl copy\n");
    }

    /*
     * Proceed with test. Create file.
     */
    file_id = H5Fcreate(filename_rw, H5F_ACC_TRUNC, H5P_DEFAULT, fapl_id);
    if (file_id < 0) {
        SPLITTER_TEST_FAULT("can't create file\n");
    }

    /*
     * Check driver from file
     */

    fapl_id_out = H5Fget_access_plist(file_id);
    if (H5I_INVALID_HID == fapl_id_out) {
        SPLITTER_TEST_FAULT("can't get file's FAPL\n");
    }
    if (H5Pget_driver(fapl_id_out) != H5FD_SPLITTER) {
        SPLITTER_TEST_FAULT("wrong file FAPL driver\n");
    }
    if (compare_splitter_config_info(fapl_id_out, vfd_config) < 0) {
        SPLITTER_TEST_FAULT("information mismatch\n");
    }
    if (H5Pclose(fapl_id_out) < 0) {
        SPLITTER_TEST_FAULT("can't close file's FAPL\n");
    }

    /*
     * Create and write the dataset
     */

    space_id = H5Screate_simple(data->n_dims, data->dims, NULL);
    if (space_id < 0) {
        SPLITTER_TEST_FAULT("can't create dataspace\n");
    }
    dset_id = H5Dcreate2(file_id, data->dset_name, data->mem_type_id, space_id, H5P_DEFAULT, H5P_DEFAULT,
                         H5P_DEFAULT);
    if (dset_id < 0) {
        SPLITTER_TEST_FAULT("can't create dataset\n");
    }
    if (H5Dwrite(dset_id, data->mem_type_id, H5S_ALL, H5S_ALL, H5P_DEFAULT, data->buf) < 0) {
        SPLITTER_TEST_FAULT("can't write data to dataset\n");
    }

    /* Close everything */
    if (H5Dclose(dset_id) < 0) {
        SPLITTER_TEST_FAULT("can't close dset\n");
    }
    if (H5Sclose(space_id) < 0) {
        SPLITTER_TEST_FAULT("can't close space\n");
    }
    if (H5Pclose(fapl_id) < 0) {
        SPLITTER_TEST_FAULT("can't close fapl\n");
    }
    if (H5Fclose(file_id) < 0) {
        SPLITTER_TEST_FAULT("can't close file\n");
    }

    /* Verify that the R/W and W/O files are identical */
    if (h5_compare_file_bytes(filename_rw, vfd_config->wo_path) < 0) {
        SPLITTER_TEST_FAULT("files are not byte-for-byte equivalent\n");
    }

    /* Verify existence of logfile if appropriate */
    logfile = HDfopen(vfd_config->log_file_path, "r");
    if ((TRUE == provide_logfile_path && NULL == logfile) ||
        (FALSE == provide_logfile_path && NULL != logfile)) {
        SPLITTER_TEST_FAULT("no logfile when one was expected\n");
    }

done:
    if (ret_value < 0) {
        H5E_BEGIN_TRY
        {
            H5Dclose(dset_id);
            H5Sclose(space_id);
            H5Pclose(fapl_id_out);
            H5Pclose(fapl_id_cpy);
            H5Pclose(fapl_id);
            H5Fclose(file_id);
        }
        H5E_END_TRY;
    }

    if (logfile != NULL)
        HDfclose(logfile);

    HDfree(vfd_config);
    HDfree(filename_rw);

    return ret_value;
} /* end run_splitter_test() */

/*-------------------------------------------------------------------------
 * Function:    driver_is_splitter_compatible
 *
 * Purpose:     Determine whether the driver set in the FAPL ID is compatible
 *              with the Splitter VFD -- specificially, Write-Only channel.
 *
 * Return:      Success:        0
 *              Failure:        -1
 *
 * Description: Attempts to put the given FAPL ID as the W/O channel.
 *              Uses driver's own mechanisms to generate error, and catches
 *              error.
 *
 *-------------------------------------------------------------------------
 */
static int
driver_is_splitter_compatible(hid_t fapl_id)
{
    H5FD_splitter_vfd_config_t *vfd_config    = NULL;
    hid_t                       split_fapl_id = H5I_INVALID_HID;
    herr_t                      ret           = SUCCEED;
    int                         ret_value     = 0;

    if (NULL == (vfd_config = HDcalloc(1, sizeof(H5FD_splitter_vfd_config_t)))) {
        FAIL_PUTS_ERROR("memory allocation for vfd_config struct failed");
    }

    if (H5I_INVALID_HID == (split_fapl_id = H5Pcreate(H5P_FILE_ACCESS))) {
        FAIL_PUTS_ERROR("Can't create contained FAPL");
    }
    vfd_config->magic          = H5FD_SPLITTER_MAGIC;
    vfd_config->version        = H5FD_CURR_SPLITTER_VFD_CONFIG_VERSION;
    vfd_config->ignore_wo_errs = FALSE;
    vfd_config->rw_fapl_id     = H5P_DEFAULT;
    vfd_config->wo_fapl_id     = fapl_id;
    HDstrncpy(vfd_config->wo_path, "nonesuch", H5FD_SPLITTER_PATH_MAX);
    vfd_config->log_file_path[0] = '\0';

    H5E_BEGIN_TRY
    {
        ret = H5Pset_fapl_splitter(split_fapl_id, vfd_config);
    }
    H5E_END_TRY;
    if (SUCCEED == ret) {
        ret_value = -1;
    }

    if (H5Pclose(split_fapl_id) < 0) {
        FAIL_PUTS_ERROR("Can't close contained FAPL")
    }
    split_fapl_id = H5I_INVALID_HID;

    HDfree(vfd_config);

    return ret_value;

error:
    H5E_BEGIN_TRY
    {
        H5Pclose(split_fapl_id);
    }
    H5E_END_TRY;

    HDfree(vfd_config);

    return -1;
} /* end driver_is_splitter_compatible() */

/*-------------------------------------------------------------------------
 * Function:    splitter_RO_test
 *
 * Purpose:     Verify Splitter VFD with the Read-Only access flag.
 *
 * Return:      Success:        0
 *              Failure:        -1
 *
 * Description: Attempt read-only opening of files with different
 *              permutations of files already existing on-disk.
 *
 *-------------------------------------------------------------------------
 */
static int
splitter_RO_test(const struct splitter_dataset_def *data, hid_t child_fapl_id)
{
    char *                      filename_rw = NULL;
    H5FD_splitter_vfd_config_t *vfd_config  = NULL;
    hid_t                       fapl_id     = H5I_INVALID_HID;
    hid_t                       file_id     = H5I_INVALID_HID;
    int                         ret_value   = 0;

    if (NULL == (vfd_config = HDcalloc(1, sizeof(H5FD_splitter_vfd_config_t))))
        SPLITTER_TEST_FAULT("memory allocation for vfd_config struct failed");
    if (NULL == (filename_rw = HDcalloc(H5FD_SPLITTER_PATH_MAX + 1, sizeof(char))))
        SPLITTER_TEST_FAULT("memory allocation for filename_rw string failed");

    vfd_config->magic          = H5FD_SPLITTER_MAGIC;
    vfd_config->version        = H5FD_CURR_SPLITTER_VFD_CONFIG_VERSION;
    vfd_config->ignore_wo_errs = FALSE;
    vfd_config->rw_fapl_id     = child_fapl_id;
    vfd_config->wo_fapl_id     = child_fapl_id;

    if (splitter_prepare_file_paths(vfd_config, filename_rw) < 0) {
        SPLITTER_TEST_FAULT("can't prepare splitter file paths\n");
    }

    /* Create a new fapl to use the SPLITTER file driver */
    fapl_id = H5Pcreate(H5P_FILE_ACCESS);
    if (H5I_INVALID_HID == fapl_id) {
        SPLITTER_TEST_FAULT("can't create FAPL ID\n");
    }
    if (H5Pset_fapl_splitter(fapl_id, vfd_config) < 0) {
        SPLITTER_TEST_FAULT("can't set splitter FAPL\n");
    }
    if (H5Pget_driver(fapl_id) != H5FD_SPLITTER) {
        SPLITTER_TEST_FAULT("set FAPL not SPLITTER\n");
    }

    /* Attempt R/O open when both files are nonexistent
     * Should fail.
     */

    H5E_BEGIN_TRY
    {
        file_id = H5Fopen(filename_rw, H5F_ACC_RDONLY, fapl_id);
    }
    H5E_END_TRY;
    if (file_id >= 0) {
        SPLITTER_TEST_FAULT("R/O open on nonexistent files unexpectedly successful\n");
    }

    /* Attempt R/O open when only W/O file exists
     * Should fail.
     */

    if (splitter_create_single_file_at(vfd_config->wo_path, vfd_config->wo_fapl_id, data) < 0) {
        SPLITTER_TEST_FAULT("can't write W/O file\n");
    }
    H5E_BEGIN_TRY
    {
        file_id = H5Fopen(filename_rw, H5F_ACC_RDONLY, fapl_id);
    }
    H5E_END_TRY;
    if (file_id >= 0) {
        SPLITTER_TEST_FAULT("R/O open with extant W/O file unexpectedly successful\n");
    }
    HDremove(vfd_config->wo_path);

    /* Attempt R/O open when only R/W file exists
     * Should fail.
     */

    if (splitter_create_single_file_at(filename_rw, vfd_config->rw_fapl_id, data) < 0) {
        SPLITTER_TEST_FAULT("can't create R/W file\n");
    }
    H5E_BEGIN_TRY
    {
        file_id = H5Fopen(filename_rw, H5F_ACC_RDONLY, fapl_id);
    }
    H5E_END_TRY;
    if (file_id >= 0) {
        SPLITTER_TEST_FAULT("R/O open with extant R/W file unexpectedly successful\n");
    }

    /* Attempt R/O open when both R/W and W/O files exist
     */

    if (splitter_create_single_file_at(vfd_config->wo_path, vfd_config->wo_fapl_id, data) < 0) {
        SPLITTER_TEST_FAULT("can't create W/O file\n");
    }
    file_id = H5Fopen(filename_rw, H5F_ACC_RDONLY, fapl_id);
    if (file_id < 0) {
        SPLITTER_TEST_FAULT("R/O open on two extant files failed\n");
    }
    if (splitter_compare_expected_data(file_id, data) < 0) {
        SPLITTER_TEST_FAULT("data mismatch in R/W file\n");
    }
    if (H5Fclose(file_id) < 0) {
        SPLITTER_TEST_FAULT("can't close file(s)\n");
    }
    file_id = H5I_INVALID_HID;

    /* Cleanup
     */

    if (H5Pclose(fapl_id) < 0) {
        SPLITTER_TEST_FAULT("can't close FAPL ID\n");
    }
    fapl_id = H5I_INVALID_HID;

done:
    if (ret_value < 0) {
        H5E_BEGIN_TRY
        {
            H5Pclose(fapl_id);
            H5Fclose(file_id);
        }
        H5E_END_TRY;
    }

    HDfree(vfd_config);
    HDfree(filename_rw);

    return ret_value;
} /* end splitter_RO_test() */

/*-------------------------------------------------------------------------
 * Function:    splitter_prepare_file_paths
 *
 * Purpose:     Get file paths ready for use by the Splitter VFD tests.
 *
 * Return:      Success:        0
 *              Failure:        -1
 *
 * Description:
 *              Use h5_fixname to adjust the splitter-relevant file paths
 *              from those given in FILENAMES.
 *
 *              REMOVES EXISTING FILES AT THE PATH LOCATIONS PRIOR TO RETURN.
 *
 *              The relevant file paths will be set in filename_rw_out and
 *              inside the config structure (wo_path, log_file_path).
 *
 *              `filename_rw_out` must be at least H5FD_SPLITTER_PATH_MAX+1
 *              characters long.
 *
 *              `vfd_config` must have its child FAPL IDs preset.
 *
 *-------------------------------------------------------------------------
 */
static int
splitter_prepare_file_paths(H5FD_splitter_vfd_config_t *vfd_config, char *filename_rw_out)
{
    int ret_value = 0;

    if (vfd_config == NULL || vfd_config->magic != H5FD_SPLITTER_MAGIC) {
        SPLITTER_TEST_FAULT("invalid splitter config pointer\n");
    }
    if (filename_rw_out == NULL) {
        SPLITTER_TEST_FAULT("NULL filename_rw pointer\n");
    }

    /* TODO: sanity-check fapl IDs? */

    /* Build the r/w file, w/o file, and the log file paths.
     * Output is stored in the associated string pointers.
     */
    h5_fixname(FILENAME[11], vfd_config->rw_fapl_id, filename_rw_out, H5FD_SPLITTER_PATH_MAX);
    h5_fixname(FILENAME[12], vfd_config->wo_fapl_id, vfd_config->wo_path, H5FD_SPLITTER_PATH_MAX);
    h5_fixname_no_suffix(FILENAME[13], vfd_config->wo_fapl_id, vfd_config->log_file_path,
                         H5FD_SPLITTER_PATH_MAX);

    /* Delete any existing files on disk.
     */
    HDremove(filename_rw_out);
    HDremove(vfd_config->wo_path);
    HDremove(vfd_config->log_file_path);

done:
    return ret_value;
} /* end splitter_prepare_file_paths() */

/*-------------------------------------------------------------------------
 * Function:    splitter_crate_single_file_at
 *
 * Purpose:     Create a file, optionally w/ dataset.
 *
 * Return:      Success:        0
 *              Failure:        -1
 *
 * Description:
 *              Create a file at the given location with the given FAPL,
 *              and write data as defined in `data` in a pre-determined location in the file.
 *
 *              If the dataset definition pointer is NULL, no data is written
 *              to the file.
 *
 *              Will always overwrite an existing file with the given name/path.
 *
 *-------------------------------------------------------------------------
 */
static int
splitter_create_single_file_at(const char *filename, hid_t fapl_id, const struct splitter_dataset_def *data)
{
    hid_t file_id   = H5I_INVALID_HID;
    hid_t space_id  = H5I_INVALID_HID;
    hid_t dset_id   = H5I_INVALID_HID;
    int   ret_value = 0;

    if (filename == NULL || *filename == '\0') {
        SPLITTER_TEST_FAULT("filename is invalid\n");
    }
    /* TODO: sanity-check fapl id? */

    file_id = H5Fcreate(filename, H5F_ACC_TRUNC, H5P_DEFAULT, fapl_id);
    if (file_id < 0) {
        SPLITTER_TEST_FAULT("can't create file\n");
    }

    if (data) {
        /* TODO: sanity-check data, if it exists? */
        space_id = H5Screate_simple(data->n_dims, data->dims, NULL);
        if (space_id < 0) {
            SPLITTER_TEST_FAULT("can't create dataspace\n");
        }

        dset_id = H5Dcreate2(file_id, data->dset_name, data->mem_type_id, space_id, H5P_DEFAULT, H5P_DEFAULT,
                             H5P_DEFAULT);
        if (dset_id < 0) {
            SPLITTER_TEST_FAULT("can't create dataset\n");
        }

        if (H5Dwrite(dset_id, data->mem_type_id, H5S_ALL, H5S_ALL, H5P_DEFAULT, data->buf) < 0) {
            SPLITTER_TEST_FAULT("can't write data to dataset\n");
        }

        if (H5Dclose(dset_id) < 0) {
            SPLITTER_TEST_FAULT("can't close dset\n");
        }
        if (H5Sclose(space_id) < 0) {
            SPLITTER_TEST_FAULT("can't close space\n");
        }
    } /* end if data definition is provided */

    if (H5Fclose(file_id) < 0) {
        SPLITTER_TEST_FAULT("can't close file\n");
    }

done:
    if (ret_value < 0) {
        H5E_BEGIN_TRY
        {
            H5Dclose(dset_id);
            H5Sclose(space_id);
            H5Fclose(file_id);
        }
        H5E_END_TRY;
    } /* end if error */
    return ret_value;
} /* end splitter_create_single_file_at() */

/*-------------------------------------------------------------------------
 * Function:    splitter_compare_expected_data
 *
 * Purpose:     Compare data within a predermined dataset.
 *
 * Return:      Success:        0
 *              Failure:        -1
 *
 * Description: Read data from the file at a predetermined location, and
 *              compare its contents byte-for-byte with that expected in
 *              the `data` definition structure.
 *
 *-------------------------------------------------------------------------
 */
static int
splitter_compare_expected_data(hid_t file_id, const struct splitter_dataset_def *data)
{
    hid_t  dset_id = H5I_INVALID_HID;
    int    buf[SPLITTER_SIZE][SPLITTER_SIZE];
    int    expected[SPLITTER_SIZE][SPLITTER_SIZE];
    size_t i         = 0;
    size_t j         = 0;
    int    ret_value = 0;

    if (sizeof((void *)buf) != sizeof(data->buf)) {
        SPLITTER_TEST_FAULT("invariant size of expected data does not match that received!\n");
    }
    HDmemcpy(expected, data->buf, sizeof(expected));

    dset_id = H5Dopen2(file_id, data->dset_name, H5P_DEFAULT);
    if (dset_id < 0) {
        SPLITTER_TEST_FAULT("can't open dataset\n");
    }

    if (H5Dread(dset_id, data->mem_type_id, H5S_ALL, H5S_ALL, H5P_DEFAULT, (void *)buf) < 0) {
        SPLITTER_TEST_FAULT("can't read dataset\n");
    }

    for (i = 0; i < SPLITTER_SIZE; i++) {
        for (j = 0; j < SPLITTER_SIZE; j++) {
            if (buf[i][j] != expected[i][j]) {
                SPLITTER_TEST_FAULT("mismatch in expected data\n");
            }
        }
    }

    if (H5Dclose(dset_id) < 0) {
        SPLITTER_TEST_FAULT("can't close dataset\n");
    }

done:
    if (ret_value < 0) {
        H5E_BEGIN_TRY
        {
            H5Dclose(dset_id);
        }
        H5E_END_TRY;
    }
    return ret_value;
} /* end splitter_compare_expected_data() */

/*-------------------------------------------------------------------------
 * Function:    splitter_tentative_open_test()
 *
 * Purpose:     Verifies Splitter behavior with "tentative" H5F_open.
 *
 * Return:      Success:        0
 *              Failure:        -1
 *
 * Description:
 *              H5F_open() has a two-stage opening process when given a
 *              Read/Write access flag -- first it performs a "tentative
 *              open", where it checks to see whether files already exist
 *              on the system, done in such a way as to not "alter its state"
 *              (i.e., truncate).
 *              This can cause problems with the Splitter VFD, as the
 *              file on the R/W channel might exist already, but that on the
 *              W/O channel will not, and vice-versa.
 *
 *              This test exists to verify that in any event, files will be
 *              created as required.
 *
 *-------------------------------------------------------------------------
 */
static int
splitter_tentative_open_test(hid_t child_fapl_id)
{
    const char *                filename_tmp = "splitter_tmp.h5";
    char *                      filename_rw  = NULL;
    H5FD_splitter_vfd_config_t *vfd_config   = NULL;
    hid_t                       fapl_id      = H5I_INVALID_HID;
    hid_t                       file_id      = H5I_INVALID_HID;
    int                         buf[SPLITTER_SIZE][SPLITTER_SIZE];        /* for comparison */
    hsize_t                     dims[2] = {SPLITTER_SIZE, SPLITTER_SIZE}; /* for comparison */
    int                         i       = 0;                              /* for comparison */
    int                         j       = 0;                              /* for comparison */
    struct splitter_dataset_def data;                                     /* for comparison */
    int                         ret_value = 0;

    if (NULL == (vfd_config = HDcalloc(1, sizeof(H5FD_splitter_vfd_config_t))))
        SPLITTER_TEST_FAULT("memory allocation for vfd_config struct failed");
    if (NULL == (filename_rw = HDcalloc(H5FD_SPLITTER_PATH_MAX + 1, sizeof(char))))
        SPLITTER_TEST_FAULT("memory allocation for filename_rw string failed");

    /* pre-fill data buffer to write */
    for (i = 0; i < SPLITTER_SIZE; i++) {
        for (j = 0; j < SPLITTER_SIZE; j++) {
            buf[i][j] = i * 100 + j;
        }
    }

    /* Dataset info */
    data.buf         = (void *)buf;
    data.mem_type_id = H5T_NATIVE_INT;
    data.dims        = dims;
    data.n_dims      = 2;
    data.dset_name   = SPLITTER_DATASET_NAME;

    vfd_config->magic          = H5FD_SPLITTER_MAGIC;
    vfd_config->version        = H5FD_CURR_SPLITTER_VFD_CONFIG_VERSION;
    vfd_config->ignore_wo_errs = FALSE;
    vfd_config->rw_fapl_id     = child_fapl_id;
    vfd_config->wo_fapl_id     = child_fapl_id;

    if (splitter_prepare_file_paths(vfd_config, filename_rw) < 0) {
        SPLITTER_TEST_FAULT("can't prepare splitter file paths\n");
    }

    /* Create a new fapl to use the SPLITTER file driver */
    if ((fapl_id = H5Pcreate(H5P_FILE_ACCESS)) == H5I_INVALID_HID) {
        SPLITTER_TEST_FAULT("can't create FAPL ID\n");
    }
    if (H5Pset_fapl_splitter(fapl_id, vfd_config) < 0) {
        SPLITTER_TEST_FAULT("can't set splitter FAPL\n");
    }
    if (H5Pget_driver(fapl_id) != H5FD_SPLITTER) {
        SPLITTER_TEST_FAULT("set FAPL not SPLITTER\n");
    }

    /* Create instance of file on disk.
     * Will be copied verbatim as needed, to avoid issues where differences in
     * the creation time would befoul comparisons.
     */
    if (splitter_create_single_file_at(filename_tmp, child_fapl_id, &data) < 0) {
        SPLITTER_TEST_FAULT("can't write W/O file\n");
    }

    /*
     * H5Fopen() with RDWR access.
     * Neither file exist already
     * Should fail.
     */

    H5E_BEGIN_TRY
    {
        file_id = H5Fopen(filename_rw, H5F_ACC_RDWR, fapl_id);
    }
    H5E_END_TRY;
    if (file_id != H5I_INVALID_HID) {
        SPLITTER_TEST_FAULT("open with both nonexistent files unexpectedly succeeded\n");
    }
    if (file_exists(filename_rw, child_fapl_id)) {
        SPLITTER_TEST_FAULT("R/W file unexpectedly created\n");
    }
    if (file_exists(vfd_config->wo_path, child_fapl_id)) {
        SPLITTER_TEST_FAULT("W/O file unexpectedly created\n");
    }

    /*
     * H5Fopen() with RDWR access.
     * Only W/O file present.
     * Should fail.
     */

    if (h5_duplicate_file_by_bytes(filename_tmp, vfd_config->wo_path) < 0) {
        SPLITTER_TEST_FAULT("Can't create W/O file copy.\n");
    }
    H5E_BEGIN_TRY
    {
        file_id = H5Fopen(filename_rw, H5F_ACC_RDWR, fapl_id);
    }
    H5E_END_TRY;
    if (file_id != H5I_INVALID_HID) {
        SPLITTER_TEST_FAULT("open with nonexistent R/W file unexpectedly succeeded\n");
    }
    if (file_exists(filename_rw, child_fapl_id)) {
        SPLITTER_TEST_FAULT("R/W file unexpectedly created\n");
    }
    if (!file_exists(vfd_config->wo_path, child_fapl_id)) {
        SPLITTER_TEST_FAULT("W/O file mysteriously disappeared\n");
    }
    HDremove(vfd_config->wo_path);
    if (file_exists(vfd_config->wo_path, child_fapl_id)) {
        SPLITTER_TEST_FAULT("failed to remove W/O file\n");
    }

    /*
     * H5Fopen() with RDWR access.
     * Only R/W file present.
     * Should fail.
     */

    if (h5_duplicate_file_by_bytes(filename_tmp, filename_rw) < 0) {
        SPLITTER_TEST_FAULT("Can't create R/W file copy.\n");
    }
    H5E_BEGIN_TRY
    {
        file_id = H5Fopen(filename_rw, H5F_ACC_RDWR, fapl_id);
    }
    H5E_END_TRY;
    if (file_id != H5I_INVALID_HID) {
        SPLITTER_TEST_FAULT("open with nonexistent W/O unexpectedly succeeded\n");
    }
    if (!file_exists(filename_rw, child_fapl_id)) {
        SPLITTER_TEST_FAULT("R/W file mysteriously disappeared\n");
    }
    if (file_exists(vfd_config->wo_path, child_fapl_id)) {
        SPLITTER_TEST_FAULT("W/O file unexpectedly created\n");
    }

    /*
     * H5Fopen() with RDWR access.
     * Both files present.
     */

    if (h5_duplicate_file_by_bytes(filename_tmp, vfd_config->wo_path) < 0) {
        SPLITTER_TEST_FAULT("Can't create W/O file copy.\n");
    }
    file_id = H5Fopen(filename_rw, H5F_ACC_RDWR, fapl_id);
    if (file_id == H5I_INVALID_HID) {
        SPLITTER_TEST_FAULT("file-open failed with both present\n");
    }
    /* Open successful; close file then inspect presence again */
    if (H5Fclose(file_id) < 0) {
        SPLITTER_TEST_FAULT("can't close file ID\n");
    }
    if (!file_exists(filename_rw, child_fapl_id)) {
        SPLITTER_TEST_FAULT("R/W file mysteriously disappared\n");
    }
    if (!file_exists(vfd_config->wo_path, child_fapl_id)) {
        SPLITTER_TEST_FAULT("W/O file mysteriously disappeared\n");
    }

    /*
     * H5Fcreate() with TRUNC access.
     * Both files present.
     */

    file_id = H5Fcreate(filename_rw, H5F_ACC_TRUNC, H5P_DEFAULT, fapl_id);
    if (file_id == H5I_INVALID_HID) {
        SPLITTER_TEST_FAULT("file-open failed with both present\n");
    }
    /* Open successful; close file then inspect presence again */
    if (H5Fclose(file_id) < 0) {
        SPLITTER_TEST_FAULT("can't close file ID\n");
    }
    if (!file_exists(filename_rw, child_fapl_id)) {
        SPLITTER_TEST_FAULT("R/W file mysteriously disappared\n");
    }
    if (!file_exists(vfd_config->wo_path, child_fapl_id)) {
        SPLITTER_TEST_FAULT("W/O file mysteriously disappeared\n");
    }
    if (h5_compare_file_bytes(filename_rw, vfd_config->wo_path) < 0) {
        SPLITTER_TEST_FAULT("files are not byte-for-byte equivalent\n");
    }
    HDremove(filename_rw);
    HDremove(vfd_config->wo_path);

    /*
     * H5Fcreate() with TRUNC access.
     * R/W already exists.
     */

    if (h5_duplicate_file_by_bytes(filename_tmp, filename_rw) < 0) {
        SPLITTER_TEST_FAULT("Can't create R/W file copy.\n");
    }
    if (file_exists(vfd_config->wo_path, child_fapl_id)) {
        SPLITTER_TEST_FAULT("failed to remove W/O file\n");
    }
    file_id = H5Fcreate(filename_rw, H5F_ACC_TRUNC, H5P_DEFAULT, fapl_id);
    if (file_id == H5I_INVALID_HID) {
        SPLITTER_TEST_FAULT("file-open failed with both present\n");
    }
    /* Open successful; close file then inspect presence again */
    if (H5Fclose(file_id) < 0) {
        SPLITTER_TEST_FAULT("can't close file ID\n");
    }
    if (!file_exists(filename_rw, child_fapl_id)) {
        SPLITTER_TEST_FAULT("R/W file mysteriously disappared\n");
    }
    if (!file_exists(vfd_config->wo_path, child_fapl_id)) {
        SPLITTER_TEST_FAULT("W/O file mysteriously disappeared\n");
    }
    if (h5_compare_file_bytes(filename_rw, vfd_config->wo_path) < 0) {
        SPLITTER_TEST_FAULT("files are not byte-for-byte equivalent\n");
    }
    HDremove(filename_rw);
    HDremove(vfd_config->wo_path);

    /*
     * H5Fcreate() with TRUNC access.
     * Only W/O present.
     */

    if (h5_duplicate_file_by_bytes(filename_tmp, vfd_config->wo_path) < 0) {
        SPLITTER_TEST_FAULT("Can't create W/O file copy.\n");
    }
    if (file_exists(filename_rw, child_fapl_id)) {
        SPLITTER_TEST_FAULT("failed to remove R/W file\n");
    }
    file_id = H5Fcreate(filename_rw, H5F_ACC_TRUNC, H5P_DEFAULT, fapl_id);
    if (file_id == H5I_INVALID_HID) {
        SPLITTER_TEST_FAULT("file-open failed with both present\n");
    }
    /* Open successful; close file then inspect presence again */
    if (H5Fclose(file_id) < 0) {
        SPLITTER_TEST_FAULT("can't close file ID\n");
    }
    if (!file_exists(filename_rw, child_fapl_id)) {
        SPLITTER_TEST_FAULT("R/W file mysteriously disappared\n");
    }
    if (!file_exists(vfd_config->wo_path, child_fapl_id)) {
        SPLITTER_TEST_FAULT("W/O file mysteriously disappeared\n");
    }
    if (h5_compare_file_bytes(filename_rw, vfd_config->wo_path) < 0) {
        SPLITTER_TEST_FAULT("files are not byte-for-byte equivalent\n");
    }
    HDremove(filename_rw);
    HDremove(vfd_config->wo_path);

    /* H5Fcreate with both files absent is tested elsewhere */

    /*
     * Cleanup
     */

    if (H5Pclose(fapl_id) < 0) {
        SPLITTER_TEST_FAULT("can't close splitter FAPL ID\n");
    }

done:
    if (ret_value < 0) {
        H5E_BEGIN_TRY
        {
            H5Pclose(fapl_id);
            H5Fclose(file_id);
        }
        H5E_END_TRY;
    }

    HDfree(vfd_config);
    HDfree(filename_rw);

    return ret_value;
} /* end splitter_tentative_open_test() */

/*-------------------------------------------------------------------------
 * Function:    file_exists()
 *
 * Purpose:     Determine whether a file exists on-system
 *
 * Return:      Non-zero (1) if it exists (H5Fopen successful),
 *              zero (0) if absent (cannot be opened).
 *
 * Description: Attempt H5Fopen with the given FAPL ID and RDONLY access flag.
 *
 *-------------------------------------------------------------------------
 */
static int
file_exists(const char *filename, hid_t fapl_id)
{
    hid_t file_id   = H5I_INVALID_HID;
    int   ret_value = 0;

    H5E_BEGIN_TRY
    {
        file_id = H5Fopen(filename, H5F_ACC_RDONLY, fapl_id);
    }
    H5E_END_TRY;
    if (file_id != H5I_INVALID_HID) {
        ret_value = 1;
        if (H5Fclose(file_id) < 0) {
            FAIL_PUTS_ERROR("can't close file ID\n");
        }
    }

    return ret_value;

error:
    H5E_BEGIN_TRY
    {
        H5Fclose(file_id);
    }
    H5E_END_TRY;
    return ret_value;
} /* end file_exists() */

/*-------------------------------------------------------------------------
 * Function:    test_splitter
 *
 * Purpose:     Tests the Splitter VFD
 *
 * Return:      Success:        0
 *              Failure:        -1
 *
 * Description:
 *              This test function uses the Splitter VFD to produce a r/w
 *              file and a w/o file. It will verify that the two files
 *              are identical.
 *
 *-------------------------------------------------------------------------
 */
static herr_t
test_splitter(void)
{
    int                         buf[SPLITTER_SIZE][SPLITTER_SIZE];
    hsize_t                     dims[2]       = {SPLITTER_SIZE, SPLITTER_SIZE};
    hid_t                       child_fapl_id = H5I_INVALID_HID;
    int                         i             = 0;
    int                         j             = 0;
    struct splitter_dataset_def data;

    TESTING("SPLITTER file driver");

    /* pre-fill data buffer to write */
    for (i = 0; i < SPLITTER_SIZE; i++) {
        for (j = 0; j < SPLITTER_SIZE; j++) {
            buf[i][j] = i * 100 + j;
        }
    }

    /* Dataset info */
    data.buf         = (void *)buf;
    data.mem_type_id = H5T_NATIVE_INT;
    data.dims        = dims;
    data.n_dims      = 2;
    data.dset_name   = SPLITTER_DATASET_NAME;

    /* Stand-in for manual FAPL creation
     * Enables verification with arbitrary VFDs via `make check-vfd`
     */
    child_fapl_id = h5_fileaccess();
    if (child_fapl_id < 0) {
        TEST_ERROR;
    }

    if (!driver_is_splitter_compatible(child_fapl_id)) {
        SKIPPED();
        HDprintf("  given driver is not Splitter W/O compatible.\n");
        return 0;
    }

    /* Test Read-Only access, including when a file on the W/O channel
     * does not exist.
     */
    if (splitter_RO_test(&data, child_fapl_id) < 0) {
        TEST_ERROR;
    }

    /* Test opening of files when the W/O channel does not exist.
     */
    if (splitter_tentative_open_test(child_fapl_id) < 0) {
        TEST_ERROR;
    }

    /* Test file creation, utilizing different child FAPLs (default vs.
     * specified), logfile, and Write Channel error ignoring behavior.
     */
    for (i = 0; i < 4; i++) {
        hbool_t ignore_wo_errors     = (i & 1) ? TRUE : FALSE;
        hbool_t provide_logfile_path = (i & 2) ? TRUE : FALSE;
        hid_t   child_fapl_ids[2]    = {H5P_DEFAULT, H5P_DEFAULT};

        /* Test child driver definition/default combination */
        for (j = 0; j < 4; j++) {

            child_fapl_ids[0] = (j & 1) ? child_fapl_id : H5P_DEFAULT;
            child_fapl_ids[1] = (j & 2) ? child_fapl_id : H5P_DEFAULT;

            if (run_splitter_test(&data, ignore_wo_errors, provide_logfile_path, child_fapl_ids) < 0) {
                TEST_ERROR;
            }

        } /* end for child fapl definition/pairing */

    } /* end for behavior-flag loops */

    /* TODO: SWMR open? */
    /* Concurrent opens with both drivers using the Splitter */

    if (H5Pclose(child_fapl_id) == FAIL) {
        TEST_ERROR;
    }

    PASSED();
    return 0;

error:
    if (child_fapl_id != H5I_INVALID_HID)
        H5Pclose(child_fapl_id);

    return -1;
} /* end test_splitter() */

#undef SPLITTER_TEST_FAULT

/*-------------------------------------------------------------------------
 * Function:    main
 *
 * Purpose:     Tests the basic features of Virtual File Drivers
 *
 * Return:      EXIT_SUCCESS/EXIT_FAILURE
 *
 *-------------------------------------------------------------------------
 */
int
main(void)
{
    int nerrors = 0;

    h5_reset();

    HDprintf("Testing basic Virtual File Driver functionality.\n");

    nerrors += test_sec2() < 0 ? 1 : 0;
    nerrors += test_core() < 0 ? 1 : 0;
    nerrors += test_direct() < 0 ? 1 : 0;
    nerrors += test_family() < 0 ? 1 : 0;
    nerrors += test_family_compat() < 0 ? 1 : 0;
    nerrors += test_family_member_fapl() < 0 ? 1 : 0;
    nerrors += test_multi() < 0 ? 1 : 0;
    nerrors += test_multi_compat() < 0 ? 1 : 0;
    nerrors += test_log() < 0 ? 1 : 0;
    nerrors += test_stdio() < 0 ? 1 : 0;
    nerrors += test_windows() < 0 ? 1 : 0;
    nerrors += test_ros3() < 0 ? 1 : 0;
    nerrors += test_splitter() < 0 ? 1 : 0;

    if (nerrors) {
        HDprintf("***** %d Virtual File Driver TEST%s FAILED! *****\n", nerrors, nerrors > 1 ? "S" : "");
        return EXIT_FAILURE;
    }

    HDprintf("All Virtual File Driver tests passed.\n");

    return EXIT_SUCCESS;
>>>>>>> 18bbd3f0
} /* end main() */<|MERGE_RESOLUTION|>--- conflicted
+++ resolved
@@ -25,10 +25,7 @@
 #define FAMILY_SIZE   (1 * KB)
 #define FAMILY_SIZE2  (5 * KB)
 #define MULTI_SIZE    128
-<<<<<<< HEAD
-=======
 #define SPLITTER_SIZE 8 /* dimensions of a dataset */
->>>>>>> 18bbd3f0
 
 #define CORE_INCREMENT (4 * KB)
 #define CORE_PAGE_SIZE (1024 * KB)
@@ -62,12 +59,9 @@
                           "windows_file",       /*8*/
                           "new_multi_file_v16", /*9*/
                           "ro_s3_file",         /*10*/
-<<<<<<< HEAD
-=======
                           "splitter_rw_file",   /*11*/
                           "splitter_wo_file",   /*12*/
                           "splitter.log",       /*13*/
->>>>>>> 18bbd3f0
                           NULL};
 
 #define LOG_FILENAME "log_vfd_out.log"
@@ -100,8 +94,6 @@
     int            n_dims;      /* rank */
 };
 
-<<<<<<< HEAD
-=======
 static int splitter_prepare_file_paths(H5FD_splitter_vfd_config_t *vfd_config, char *filename_rw_out);
 static int splitter_create_single_file_at(const char *filename, hid_t fapl_id,
                                           const struct splitter_dataset_def *data);
@@ -112,7 +104,6 @@
 static int splitter_tentative_open_test(hid_t child_fapl_id);
 static int file_exists(const char *filename, hid_t fapl_id);
 
->>>>>>> 18bbd3f0
 /*-------------------------------------------------------------------------
  * Function:    test_sec2
  *
@@ -836,11 +827,7 @@
  *      'first_name' in the code below, but early (4.4.7, at least) gcc only
  *      allows diagnostic pragmas to be toggled outside of functions.
  */
-<<<<<<< HEAD
-H5_GCC_DIAG_OFF(format - nonliteral)
-=======
 H5_GCC_DIAG_OFF("format-nonliteral")
->>>>>>> 18bbd3f0
 static herr_t
 test_family_opens(char *fname, hid_t fa_pl)
 {
@@ -905,11 +892,7 @@
 error:
     return -1;
 } /* end test_family_opens() */
-<<<<<<< HEAD
-H5_GCC_DIAG_ON(format - nonliteral)
-=======
 H5_GCC_DIAG_ON("format-nonliteral")
->>>>>>> 18bbd3f0
 
 /*-------------------------------------------------------------------------
  * Function:    test_family
@@ -934,14 +917,9 @@
     char          dname[] = "dataset";
     unsigned int  i, j;
     int *         fhandle = NULL, *fhandle2 = NULL;
-<<<<<<< HEAD
-    int           buf[FAMILY_NUMBER][FAMILY_SIZE];
-    hsize_t       dims[2] = {FAMILY_NUMBER, FAMILY_SIZE};
-=======
     int **        buf      = NULL;
     int *         buf_data = NULL;
     hsize_t       dims[2]  = {FAMILY_NUMBER, FAMILY_SIZE};
->>>>>>> 18bbd3f0
     hsize_t       file_size;
 
     TESTING("FAMILY file driver");
@@ -1028,11 +1006,7 @@
         for (j = 0; j < FAMILY_SIZE; j++)
             buf[i][j] = (int)((i * 10000) + j);
 
-<<<<<<< HEAD
-    if (H5Dwrite(dset, H5T_NATIVE_INT, H5S_ALL, H5S_ALL, H5P_DEFAULT, buf) < 0)
-=======
     if (H5Dwrite(dset, H5T_NATIVE_INT, H5S_ALL, H5S_ALL, H5P_DEFAULT, buf_data) < 0)
->>>>>>> 18bbd3f0
         TEST_ERROR;
 
     /* check file handle API */
@@ -1113,11 +1087,6 @@
         H5Fclose(file);
     }
     H5E_END_TRY;
-<<<<<<< HEAD
-    return -1;
-}
-
-=======
 
     HDfree(buf);
     HDfree(buf_data);
@@ -1125,7 +1094,6 @@
     return FAIL;
 } /* end test_family() */
 
->>>>>>> 18bbd3f0
 /*-------------------------------------------------------------------------
  * Function:    test_family_compat
  *
@@ -1150,11 +1118,7 @@
  *      'newname_individual', etc. in the code below, but early (4.4.7, at least) gcc only
  *      allows diagnostic pragmas to be toggled outside of functions.
  */
-<<<<<<< HEAD
-H5_GCC_DIAG_OFF(format - nonliteral)
-=======
 H5_GCC_DIAG_OFF("format-nonliteral")
->>>>>>> 18bbd3f0
 static herr_t
 test_family_compat(void)
 {
@@ -1240,11 +1204,7 @@
 
     return -1;
 } /* end test_family_compat() */
-<<<<<<< HEAD
-H5_GCC_DIAG_ON(format - nonliteral)
-=======
 H5_GCC_DIAG_ON("format-nonliteral")
->>>>>>> 18bbd3f0
 
 /*-------------------------------------------------------------------------
  * Function:    test_family_member_fapl
@@ -1267,20 +1227,12 @@
     hid_t    space        = H5I_INVALID_HID;
     hid_t    dset         = H5I_INVALID_HID;
     char     filename[1024];
-<<<<<<< HEAD
-    char     dname[] = "dataset";
-    unsigned i       = 0;
-    unsigned j       = 0;
-    int      buf[FAMILY_NUMBER][FAMILY_SIZE];
-    hsize_t  dims[2] = {FAMILY_NUMBER, FAMILY_SIZE};
-=======
     char     dname[]  = "dataset";
     unsigned i        = 0;
     unsigned j        = 0;
     int **   buf      = NULL;
     int *    buf_data = NULL;
     hsize_t  dims[2]  = {FAMILY_NUMBER, FAMILY_SIZE};
->>>>>>> 18bbd3f0
 
     TESTING("Family member FAPL");
 
@@ -1313,13 +1265,8 @@
 
     /* Create and write to dataset, then close file.
      */
-<<<<<<< HEAD
-    dset = H5Dcreate2(file, dname, H5T_NATIVE_INT, space, H5P_DEFAULT, H5P_DEFAULT, H5P_DEFAULT);
-    if (H5I_INVALID_HID == dset) {
-=======
     if ((dset = H5Dcreate2(file, dname, H5T_NATIVE_INT, space, H5P_DEFAULT, H5P_DEFAULT, H5P_DEFAULT)) ==
         H5I_INVALID_HID)
->>>>>>> 18bbd3f0
         TEST_ERROR;
 
     for (i = 0; i < FAMILY_NUMBER; i++) {
@@ -1327,18 +1274,6 @@
             buf[i][j] = (int)((i * 10000) + j);
         }
     }
-<<<<<<< HEAD
-    if (H5Dwrite(dset, H5T_NATIVE_INT, H5S_ALL, H5S_ALL, H5P_DEFAULT, buf) == FAIL) {
-        TEST_ERROR;
-    }
-    if (H5Dclose(dset) == FAIL) {
-        TEST_ERROR;
-    }
-    if (H5Sclose(space) == FAIL) {
-        TEST_ERROR;
-    }
-    if (H5Fclose(file) == FAIL) {
-=======
 
     if (H5Dwrite(dset, H5T_NATIVE_INT, H5S_ALL, H5S_ALL, H5P_DEFAULT, buf_data) == FAIL)
         TEST_ERROR;
@@ -1348,7 +1283,6 @@
     if (H5Sclose(space) == FAIL)
         TEST_ERROR;
     if (H5Fclose(file) == FAIL)
->>>>>>> 18bbd3f0
         TEST_ERROR;
 
     /* "Close" member FAPL at top level and re-open file.
@@ -1410,11 +1344,7 @@
  *      'sf_name' in the code below, but early (4.4.7, at least) gcc only
  *      allows diagnostic pragmas to be toggled outside of functions.
  */
-<<<<<<< HEAD
-H5_GCC_DIAG_OFF(format - nonliteral)
-=======
 H5_GCC_DIAG_OFF("format-nonliteral")
->>>>>>> 18bbd3f0
 static herr_t
 test_multi_opens(char *fname)
 {
@@ -1434,11 +1364,7 @@
 
     return (fid >= 0 ? FAIL : SUCCEED);
 } /* end test_multi_opens() */
-<<<<<<< HEAD
-H5_GCC_DIAG_ON(format - nonliteral)
-=======
 H5_GCC_DIAG_ON("format-nonliteral")
->>>>>>> 18bbd3f0
 
 /*-------------------------------------------------------------------------
  * Function:    test_multi
@@ -1473,12 +1399,8 @@
     char          dname[]  = "dataset";
     char          meta[]   = "this is some metadata on this file";
     int           i, j;
-<<<<<<< HEAD
-    int           buf[MULTI_SIZE][MULTI_SIZE];
-=======
     int **        buf      = NULL;
     int *         buf_data = NULL;
->>>>>>> 18bbd3f0
 
     TESTING("MULTI file driver");
 
@@ -1592,11 +1514,7 @@
     for (i = 0; i < MULTI_SIZE; i++)
         for (j = 0; j < MULTI_SIZE; j++)
             buf[i][j] = i * 10000 + j;
-<<<<<<< HEAD
-    if (H5Dwrite(dset, H5T_NATIVE_INT, H5S_ALL, H5S_ALL, H5P_DEFAULT, buf) < 0)
-=======
     if (H5Dwrite(dset, H5T_NATIVE_INT, H5S_ALL, H5S_ALL, H5P_DEFAULT, buf_data) < 0)
->>>>>>> 18bbd3f0
         TEST_ERROR;
 
     if ((fapl2 = H5Pcreate(H5P_FILE_ACCESS)) < 0)
@@ -1692,13 +1610,10 @@
         H5Aclose(attr);
     }
     H5E_END_TRY;
-<<<<<<< HEAD
-=======
 
     HDfree(buf);
     HDfree(buf_data);
 
->>>>>>> 18bbd3f0
     return FAIL;
 } /* end test_multi() */
 
@@ -1833,11 +1748,7 @@
     for (i = 0; i < MULTI_SIZE; i++)
         for (j = 0; j < MULTI_SIZE; j++)
             buf[i][j] = i * 10000 + j;
-<<<<<<< HEAD
-    if (H5Dwrite(dset, H5T_NATIVE_INT, H5S_ALL, H5S_ALL, H5P_DEFAULT, buf) < 0)
-=======
     if (H5Dwrite(dset, H5T_NATIVE_INT, H5S_ALL, H5S_ALL, H5P_DEFAULT, buf_data) < 0)
->>>>>>> 18bbd3f0
         TEST_ERROR;
 
     if (H5Dclose(dset) < 0)
@@ -1891,11 +1802,6 @@
         H5Fclose(file);
     }
     H5E_END_TRY;
-<<<<<<< HEAD
-    return -1;
-}
-
-=======
 
     HDfree(buf);
     HDfree(buf_data);
@@ -1903,7 +1809,6 @@
     return FAIL;
 } /* end test_multi_compat() */
 
->>>>>>> 18bbd3f0
 /*-------------------------------------------------------------------------
  * Function:    test_log
  *
@@ -1930,14 +1835,6 @@
     hsize_t       file_size = 0;
     unsigned int  flags     = H5FD_LOG_ALL;
     size_t        buf_size  = 4 * KB;
-<<<<<<< HEAD
-
-    TESTING("LOG file driver");
-
-    /* Set property list and file name for log driver. */
-    if ((fapl = H5Pcreate(H5P_FILE_ACCESS)) < 0)
-        TEST_ERROR;
-=======
     herr_t        ret       = SUCCEED;
 
     TESTING("LOG file driver");
@@ -1955,7 +1852,6 @@
         TEST_ERROR;
 
     /* Set property list and file name for log driver. */
->>>>>>> 18bbd3f0
     if (H5Pset_fapl_log(fapl, LOG_FILENAME, flags, buf_size) < 0)
         TEST_ERROR;
     h5_fixname(FILENAME[6], fapl, filename, sizeof filename);
@@ -2295,23 +2191,12 @@
 test_ros3(void)
 {
 #ifdef H5_HAVE_ROS3_VFD
-<<<<<<< HEAD
-    hid_t            fid          = -1;     /* file ID                      */
-    hid_t            fapl_id      = -1;     /* file access property list ID */
-    hid_t            fapl_id_out  = -1;     /* from H5Fget_access_plist     */
-    hid_t            driver_id    = -1;     /* ID for this VFD              */
-    unsigned long    driver_flags = 0;      /* VFD feature flags            */
-    char             filename[1024];        /* filename                     */
-    void *           os_file_handle = NULL; /* OS file handle               */
-    hsize_t          file_size;             /* file size                    */
-=======
     hid_t            fid          = -1; /* file ID                      */
     hid_t            fapl_id      = -1; /* file access property list ID */
     hid_t            fapl_id_out  = -1; /* from H5Fget_access_plist     */
     hid_t            driver_id    = -1; /* ID for this VFD              */
     unsigned long    driver_flags = 0;  /* VFD feature flags            */
     char             filename[1024];    /* filename                     */
->>>>>>> 18bbd3f0
     H5FD_ros3_fapl_t test_ros3_fa;
     H5FD_ros3_fapl_t ros3_fa_0 = {
         /* version      = */ H5FD_CURR_ROS3_FAPL_T_VERSION,
@@ -2343,15 +2228,9 @@
     /* need a macro to compare instances of H5FD_ros3_fapl_t */
     if ((test_ros3_fa.version != ros3_fa_0.version) ||
         (test_ros3_fa.authenticate != ros3_fa_0.authenticate) ||
-<<<<<<< HEAD
-        (strcmp(test_ros3_fa.aws_region, ros3_fa_0.aws_region) != 0) ||
-        (strcmp(test_ros3_fa.secret_id, ros3_fa_0.secret_id) != 0) ||
-        (strcmp(test_ros3_fa.secret_key, ros3_fa_0.secret_key) != 0))
-=======
         (HDstrcmp(test_ros3_fa.aws_region, ros3_fa_0.aws_region) != 0) ||
         (HDstrcmp(test_ros3_fa.secret_id, ros3_fa_0.secret_id) != 0) ||
         (HDstrcmp(test_ros3_fa.secret_key, ros3_fa_0.secret_key) != 0))
->>>>>>> 18bbd3f0
         TEST_ERROR;
 
     h5_fixname(FILENAME[10], fapl_id, filename, sizeof(filename));
@@ -2529,38 +2408,15 @@
         SPLITTER_TEST_FAULT("set FAPL not SPLITTER\n");
     }
 
-<<<<<<< HEAD
-    nerrors += test_sec2() < 0 ? 1 : 0;
-    nerrors += test_core() < 0 ? 1 : 0;
-    nerrors += test_direct() < 0 ? 1 : 0;
-    nerrors += test_family() < 0 ? 1 : 0;
-    nerrors += test_family_compat() < 0 ? 1 : 0;
-    nerrors += test_family_member_fapl() < 0 ? 1 : 0;
-    nerrors += test_multi() < 0 ? 1 : 0;
-    nerrors += test_multi_compat() < 0 ? 1 : 0;
-    nerrors += test_log() < 0 ? 1 : 0;
-    nerrors += test_stdio() < 0 ? 1 : 0;
-    nerrors += test_windows() < 0 ? 1 : 0;
-    nerrors += test_ros3() < 0 ? 1 : 0;
-
-    if (nerrors) {
-        HDprintf("***** %d Virtual File Driver TEST%s FAILED! *****\n", nerrors, nerrors > 1 ? "S" : "");
-        return 1;
-    } /* end if */
-=======
     if (compare_splitter_config_info(fapl_id, vfd_config) < 0) {
         SPLITTER_TEST_FAULT("information mismatch\n");
     }
->>>>>>> 18bbd3f0
 
     /*
      * Copy property list, light compare, and close the copy.
      * Helps test driver-implemented FAPL-copying and library ID management.
      */
 
-<<<<<<< HEAD
-    return 0;
-=======
     fapl_id_cpy = H5Pcopy(fapl_id);
     if (H5I_INVALID_HID == fapl_id_cpy) {
         SPLITTER_TEST_FAULT("can't copy FAPL\n");
@@ -3550,5 +3406,4 @@
     HDprintf("All Virtual File Driver tests passed.\n");
 
     return EXIT_SUCCESS;
->>>>>>> 18bbd3f0
 } /* end main() */