--- conflicted
+++ resolved
@@ -168,14 +168,6 @@
         FAIL_STACK_ERROR
 
     if (frspace_stats.tot_space != state->tot_space) {
-<<<<<<< HEAD
-        HDfprintf(stdout, "frspace_stats.tot_space = %Hu, state->tot_space = %Zu\n", frspace_stats.tot_space,
-                  state->tot_space);
-        TEST_ERROR
-    } /* end if */
-    if (frspace_stats.tot_sect_count != state->tot_sect_count) {
-        HDfprintf(stdout, "frspace_stats.tot_sect_count = %Hu, state->tot_sect_count = %Hu\n",
-=======
         HDfprintf(stdout, "frspace_stats.tot_space = %" PRIuHSIZE ", state->tot_space = %" PRIuHSIZE "\n",
                   frspace_stats.tot_space, state->tot_space);
         TEST_ERROR
@@ -183,29 +175,20 @@
     if (frspace_stats.tot_sect_count != state->tot_sect_count) {
         HDfprintf(stdout,
                   "frspace_stats.tot_sect_count = %" PRIuHSIZE ", state->tot_sect_count = %" PRIuHSIZE "\n",
->>>>>>> 18bbd3f0
                   frspace_stats.tot_sect_count, state->tot_sect_count);
         TEST_ERROR
     } /* end if */
     if (frspace_stats.serial_sect_count != state->serial_sect_count) {
-<<<<<<< HEAD
-        HDfprintf(stdout, "frspace_stats.serial_sect_count = %Hu, state->serial_sect_count = %Hu\n",
-=======
         HDfprintf(stdout,
                   "frspace_stats.serial_sect_count = %" PRIuHSIZE ", state->serial_sect_count = %" PRIuHSIZE
                   "\n",
->>>>>>> 18bbd3f0
                   frspace_stats.serial_sect_count, state->serial_sect_count);
         TEST_ERROR
     } /* end if */
     if (frspace_stats.ghost_sect_count != state->ghost_sect_count) {
-<<<<<<< HEAD
-        HDfprintf(stdout, "frspace_stats.ghost_sect_count = %Hu, state->ghost_sect_count = %Hu\n",
-=======
         HDfprintf(stdout,
                   "frspace_stats.ghost_sect_count = %" PRIuHSIZE ", state->ghost_sect_count = %" PRIuHSIZE
                   "\n",
->>>>>>> 18bbd3f0
                   frspace_stats.ghost_sect_count, state->ghost_sect_count);
         TEST_ERROR
     } /* end if */
@@ -247,11 +230,7 @@
     /* Skip test when using VFDs that has different address spaces for each
      *  type of metadata allocation.
      */
-<<<<<<< HEAD
-    contig_addr_vfd = (hbool_t)(HDstrcmp(env_h5_drvr, "split") && HDstrcmp(env_h5_drvr, "multi"));
-=======
     contig_addr_vfd = (hbool_t)(HDstrcmp(env_h5_drvr, "split") != 0 && HDstrcmp(env_h5_drvr, "multi") != 0);
->>>>>>> 18bbd3f0
     if (contig_addr_vfd) {
         /* Set the filename to use for this test */
         h5_fixname(FILENAME[0], fapl, filename, sizeof(filename));
@@ -399,11 +378,7 @@
     /* Skip test when using VFDs that has different address spaces for each
      *  type of metadata allocation.
      */
-<<<<<<< HEAD
-    contig_addr_vfd = (hbool_t)(HDstrcmp(env_h5_drvr, "split") && HDstrcmp(env_h5_drvr, "multi"));
-=======
     contig_addr_vfd = (hbool_t)(HDstrcmp(env_h5_drvr, "split") != 0 && HDstrcmp(env_h5_drvr, "multi") != 0);
->>>>>>> 18bbd3f0
     if (contig_addr_vfd) {
         /* Set the filename to use for this test (dependent on fapl) */
         h5_fixname(FILENAME[0], fapl, filename, sizeof(filename));
@@ -690,11 +665,7 @@
     /* Skip test when using VFDs that has different address spaces for each
      *  type of metadata allocation.
      */
-<<<<<<< HEAD
-    contig_addr_vfd = (hbool_t)(HDstrcmp(env_h5_drvr, "split") && HDstrcmp(env_h5_drvr, "multi"));
-=======
     contig_addr_vfd = (hbool_t)(HDstrcmp(env_h5_drvr, "split") != 0 && HDstrcmp(env_h5_drvr, "multi") != 0);
->>>>>>> 18bbd3f0
     if (contig_addr_vfd) {
         /* Set the filename to use for this test (dependent on fapl) */
         h5_fixname(FILENAME[0], fapl, filename, sizeof(filename));
@@ -901,12 +872,8 @@
         TESTING("'temporary' file space allocation with old library format")
 
     /* Can't run this test with multi-file VFDs */
-<<<<<<< HEAD
-    if (HDstrcmp(env_h5_drvr, "split") && HDstrcmp(env_h5_drvr, "multi") && HDstrcmp(env_h5_drvr, "family")) {
-=======
     if (HDstrcmp(env_h5_drvr, "split") != 0 && HDstrcmp(env_h5_drvr, "multi") != 0 &&
         HDstrcmp(env_h5_drvr, "family") != 0) {
->>>>>>> 18bbd3f0
         char           filename[FILENAME_LEN];   /* Filename to use */
         H5F_t *        f = NULL;                 /* Internal file object pointer */
         h5_stat_size_t file_size, new_file_size; /* file size */
@@ -2050,11 +2017,7 @@
     TESTING("A free-space section absorbs an aggregator: test 1");
 
     /* Skip test when using VFDs that don't use the metadata aggregator */
-<<<<<<< HEAD
-    contig_addr_vfd = (hbool_t)(HDstrcmp(env_h5_drvr, "split") && HDstrcmp(env_h5_drvr, "multi"));
-=======
     contig_addr_vfd = (hbool_t)(HDstrcmp(env_h5_drvr, "split") != 0 && HDstrcmp(env_h5_drvr, "multi") != 0);
->>>>>>> 18bbd3f0
     if (contig_addr_vfd) {
         /* Set the filename to use for this test (dependent on fapl) */
         h5_fixname(FILENAME[0], fapl, filename, sizeof(filename));
@@ -2230,11 +2193,7 @@
     TESTING("H5MF_alloc() of meta/sdata aggregator:test 1");
 
     /* Skip test when using VFDs that don't use the metadata aggregator */
-<<<<<<< HEAD
-    contig_addr_vfd = (hbool_t)(HDstrcmp(env_h5_drvr, "split") && HDstrcmp(env_h5_drvr, "multi"));
-=======
     contig_addr_vfd = (hbool_t)(HDstrcmp(env_h5_drvr, "split") != 0 && HDstrcmp(env_h5_drvr, "multi") != 0);
->>>>>>> 18bbd3f0
     if (contig_addr_vfd) {
         /* Set the filename to use for this test (dependent on fapl) */
         h5_fixname(FILENAME[0], fapl, filename, sizeof(filename));
@@ -2385,11 +2344,7 @@
     TESTING("H5MF_alloc() of meta/sdata aggregator:test 2");
 
     /* Skip test when using VFDs that don't use the metadata aggregator */
-<<<<<<< HEAD
-    contig_addr_vfd = (hbool_t)(HDstrcmp(env_h5_drvr, "split") && HDstrcmp(env_h5_drvr, "multi"));
-=======
     contig_addr_vfd = (hbool_t)(HDstrcmp(env_h5_drvr, "split") != 0 && HDstrcmp(env_h5_drvr, "multi") != 0);
->>>>>>> 18bbd3f0
     if (contig_addr_vfd) {
         /* Set the filename to use for this test (dependent on fapl) */
         h5_fixname(FILENAME[0], fapl, filename, sizeof(filename));
@@ -2547,11 +2502,7 @@
     TESTING("H5MF_alloc() of meta/sdata aggregator: test 3");
 
     /* Skip test when using VFDs that don't use the metadata aggregator */
-<<<<<<< HEAD
-    contig_addr_vfd = (hbool_t)(HDstrcmp(env_h5_drvr, "split") && HDstrcmp(env_h5_drvr, "multi"));
-=======
     contig_addr_vfd = (hbool_t)(HDstrcmp(env_h5_drvr, "split") != 0 && HDstrcmp(env_h5_drvr, "multi") != 0);
->>>>>>> 18bbd3f0
     if (contig_addr_vfd) {
         /* Set the filename to use for this test (dependent on fapl) */
         h5_fixname(FILENAME[0], fapl, filename, sizeof(filename));
@@ -2719,11 +2670,7 @@
     TESTING("H5MF_alloc() of meta/sdata aggregator:test 4");
 
     /* Skip test when using VFDs that don't use the metadata aggregator */
-<<<<<<< HEAD
-    contig_addr_vfd = (hbool_t)(HDstrcmp(env_h5_drvr, "split") && HDstrcmp(env_h5_drvr, "multi"));
-=======
     contig_addr_vfd = (hbool_t)(HDstrcmp(env_h5_drvr, "split") != 0 && HDstrcmp(env_h5_drvr, "multi") != 0);
->>>>>>> 18bbd3f0
     if (contig_addr_vfd) {
         /* Set the filename to use for this test (dependent on fapl) */
         h5_fixname(FILENAME[0], fapl, filename, sizeof(filename));
@@ -2872,11 +2819,7 @@
     TESTING("H5MF_alloc() of meta/sdata aggregator:test 5");
 
     /* Skip test when using VFDs that don't use the metadata aggregator */
-<<<<<<< HEAD
-    contig_addr_vfd = (hbool_t)(HDstrcmp(env_h5_drvr, "split") && HDstrcmp(env_h5_drvr, "multi"));
-=======
     contig_addr_vfd = (hbool_t)(HDstrcmp(env_h5_drvr, "split") != 0 && HDstrcmp(env_h5_drvr, "multi") != 0);
->>>>>>> 18bbd3f0
     if (contig_addr_vfd) {
         /* Set the filename to use for this test (dependent on fapl) */
         h5_fixname(FILENAME[0], fapl, filename, sizeof(filename));
@@ -3014,11 +2957,7 @@
     TESTING("H5MF_alloc() of meta/sdata aggregator:test 6");
 
     /* Skip test when using VFDs that don't use the metadata aggregator */
-<<<<<<< HEAD
-    contig_addr_vfd = (hbool_t)(HDstrcmp(env_h5_drvr, "split") && HDstrcmp(env_h5_drvr, "multi"));
-=======
     contig_addr_vfd = (hbool_t)(HDstrcmp(env_h5_drvr, "split") != 0 && HDstrcmp(env_h5_drvr, "multi") != 0);
->>>>>>> 18bbd3f0
     if (contig_addr_vfd) {
         /* Set the filename to use for this test (dependent on fapl) */
         h5_fixname(FILENAME[0], fapl, filename, sizeof(filename));
@@ -3192,11 +3131,7 @@
     TESTING("H5MF_alloc() of meta/sdata aggregator:test 7");
 
     /* Skip test when using VFDs that don't use the metadata aggregator */
-<<<<<<< HEAD
-    contig_addr_vfd = (hbool_t)(HDstrcmp(env_h5_drvr, "split") && HDstrcmp(env_h5_drvr, "multi"));
-=======
     contig_addr_vfd = (hbool_t)(HDstrcmp(env_h5_drvr, "split") != 0 && HDstrcmp(env_h5_drvr, "multi") != 0);
->>>>>>> 18bbd3f0
     if (contig_addr_vfd) {
         /* Set the filename to use for this test (dependent on fapl) */
         h5_fixname(FILENAME[0], fapl, filename, sizeof(filename));
@@ -3367,11 +3302,7 @@
     TESTING("H5MF_try_extend() of meta/sdata aggregator: test 1");
 
     /* Skip test when using VFDs that don't use the metadata aggregator */
-<<<<<<< HEAD
-    contig_addr_vfd = (hbool_t)(HDstrcmp(env_h5_drvr, "split") && HDstrcmp(env_h5_drvr, "multi"));
-=======
     contig_addr_vfd = (hbool_t)(HDstrcmp(env_h5_drvr, "split") != 0 && HDstrcmp(env_h5_drvr, "multi") != 0);
->>>>>>> 18bbd3f0
     if (contig_addr_vfd) {
         /* Set the filename to use for this test (dependent on fapl) */
         h5_fixname(FILENAME[0], fapl, filename, sizeof(filename));
@@ -3669,11 +3600,7 @@
     TESTING("H5MF_try_shrink() of meta/sdata aggregator: test 1");
 
     /* Skip test when using VFDs that don't use the metadata aggregator */
-<<<<<<< HEAD
-    contig_addr_vfd = (hbool_t)(HDstrcmp(env_h5_drvr, "split") && HDstrcmp(env_h5_drvr, "multi"));
-=======
     contig_addr_vfd = (hbool_t)(HDstrcmp(env_h5_drvr, "split") != 0 && HDstrcmp(env_h5_drvr, "multi") != 0);
->>>>>>> 18bbd3f0
     if (contig_addr_vfd) {
         /* Set the filename to use for this test (dependent on fapl) */
         h5_fixname(FILENAME[0], fapl, filename, sizeof(filename));
@@ -3927,13 +3854,8 @@
     /* Skip test when using VFDs that have their own 'alloc' callback, which
      *  don't push mis-aligned space fragments on the file free space list
      */
-<<<<<<< HEAD
-    have_alloc_vfd = (hbool_t)(HDstrcmp(env_h5_drvr, "stdio") && HDstrcmp(env_h5_drvr, "split") &&
-                               HDstrcmp(env_h5_drvr, "multi"));
-=======
     have_alloc_vfd = (hbool_t)(HDstrcmp(env_h5_drvr, "stdio") != 0 && HDstrcmp(env_h5_drvr, "split") != 0 &&
                                HDstrcmp(env_h5_drvr, "multi") != 0);
->>>>>>> 18bbd3f0
     if (have_alloc_vfd) {
         /* Set the filename to use for this test (dependent on fapl) */
         h5_fixname(FILENAME[0], fapl, filename, sizeof(filename));
@@ -4376,13 +4298,8 @@
     /* Skip test when using VFDs that have their own 'alloc' callback, which
      *  don't push mis-aligned space fragments on the file free space list
      */
-<<<<<<< HEAD
-    have_alloc_vfd = (hbool_t)(HDstrcmp(env_h5_drvr, "stdio") && HDstrcmp(env_h5_drvr, "split") &&
-                               HDstrcmp(env_h5_drvr, "multi"));
-=======
     have_alloc_vfd = (hbool_t)(HDstrcmp(env_h5_drvr, "stdio") != 0 && HDstrcmp(env_h5_drvr, "split") != 0 &&
                                HDstrcmp(env_h5_drvr, "multi") != 0);
->>>>>>> 18bbd3f0
     if (have_alloc_vfd) {
         if ((file_size = h5_get_file_size(filename, new_fapl)) < 0)
             TEST_ERROR
@@ -4587,13 +4504,8 @@
     /* Skip test when using VFDs that have their own 'alloc' callback, which
      *  don't push mis-aligned space fragments on the file free space list
      */
-<<<<<<< HEAD
-    have_alloc_vfd = (hbool_t)(HDstrcmp(env_h5_drvr, "stdio") && HDstrcmp(env_h5_drvr, "split") &&
-                               HDstrcmp(env_h5_drvr, "multi"));
-=======
     have_alloc_vfd = (hbool_t)(HDstrcmp(env_h5_drvr, "stdio") != 0 && HDstrcmp(env_h5_drvr, "split") != 0 &&
                                HDstrcmp(env_h5_drvr, "multi") != 0);
->>>>>>> 18bbd3f0
     if (have_alloc_vfd) {
         /* Set the filename to use for this test (dependent on fapl) */
         h5_fixname(FILENAME[0], fapl, filename, sizeof(filename));
@@ -4854,13 +4766,8 @@
     /* Skip test when using VFDs that have their own 'alloc' callback, which
      *  don't push mis-aligned space fragments on the file free space list
      */
-<<<<<<< HEAD
-    have_alloc_vfd = (hbool_t)(HDstrcmp(env_h5_drvr, "stdio") && HDstrcmp(env_h5_drvr, "split") &&
-                               HDstrcmp(env_h5_drvr, "multi"));
-=======
     have_alloc_vfd = (hbool_t)(HDstrcmp(env_h5_drvr, "stdio") != 0 && HDstrcmp(env_h5_drvr, "split") != 0 &&
                                HDstrcmp(env_h5_drvr, "multi") != 0);
->>>>>>> 18bbd3f0
     if (have_alloc_vfd) {
         /* Set the filename to use for this test (dependent on fapl) */
         h5_fixname(FILENAME[0], fapl, filename, sizeof(filename));
@@ -5204,13 +5111,8 @@
     /* Skip test when using VFDs that have their own 'alloc' callback, which
      *  don't push mis-aligned space fragments on the file free space list
      */
-<<<<<<< HEAD
-    have_alloc_vfd = (hbool_t)(HDstrcmp(env_h5_drvr, "stdio") && HDstrcmp(env_h5_drvr, "split") &&
-                               HDstrcmp(env_h5_drvr, "multi"));
-=======
     have_alloc_vfd = (hbool_t)(HDstrcmp(env_h5_drvr, "stdio") != 0 && HDstrcmp(env_h5_drvr, "split") != 0 &&
                                HDstrcmp(env_h5_drvr, "multi") != 0);
->>>>>>> 18bbd3f0
     if (have_alloc_vfd) {
         /* Set the filename to use for this test (dependent on fapl) */
         h5_fixname(FILENAME[0], fapl, filename, sizeof(filename));
@@ -5522,13 +5424,8 @@
     /* Skip test when using VFDs that have their own 'alloc' callback, which
      *  don't push mis-aligned space fragments on the file free space list
      */
-<<<<<<< HEAD
-    have_alloc_vfd = (hbool_t)(HDstrcmp(env_h5_drvr, "stdio") && HDstrcmp(env_h5_drvr, "split") &&
-                               HDstrcmp(env_h5_drvr, "multi"));
-=======
     have_alloc_vfd = (hbool_t)(HDstrcmp(env_h5_drvr, "stdio") != 0 && HDstrcmp(env_h5_drvr, "split") != 0 &&
                                HDstrcmp(env_h5_drvr, "multi") != 0);
->>>>>>> 18bbd3f0
     if (have_alloc_vfd) {
         /* Set the filename to use for this test (dependent on fapl) */
         h5_fixname(FILENAME[0], fapl, filename, sizeof(filename));
@@ -5745,13 +5642,8 @@
     /* Skip test when using VFDs that have their own 'alloc' callback, which
      *  don't push mis-aligned space fragments on the file free space list
      */
-<<<<<<< HEAD
-    have_alloc_vfd = (hbool_t)(HDstrcmp(env_h5_drvr, "stdio") && HDstrcmp(env_h5_drvr, "split") &&
-                               HDstrcmp(env_h5_drvr, "multi"));
-=======
     have_alloc_vfd = (hbool_t)(HDstrcmp(env_h5_drvr, "stdio") != 0 && HDstrcmp(env_h5_drvr, "split") != 0 &&
                                HDstrcmp(env_h5_drvr, "multi") != 0);
->>>>>>> 18bbd3f0
     if (have_alloc_vfd) {
         /* Set the filename to use for this test (dependent on fapl) */
         h5_fixname(FILENAME[0], fapl, filename, sizeof(filename));
@@ -6020,13 +5912,8 @@
     /* Skip test when using VFDs that have their own 'alloc' callback, which
      *  don't push mis-aligned space fragments on the file free space list
      */
-<<<<<<< HEAD
-    have_alloc_vfd = (hbool_t)(HDstrcmp(env_h5_drvr, "stdio") && HDstrcmp(env_h5_drvr, "split") &&
-                               HDstrcmp(env_h5_drvr, "multi"));
-=======
     have_alloc_vfd = (hbool_t)(HDstrcmp(env_h5_drvr, "stdio") != 0 && HDstrcmp(env_h5_drvr, "split") != 0 &&
                                HDstrcmp(env_h5_drvr, "multi") != 0);
->>>>>>> 18bbd3f0
     if (have_alloc_vfd) {
         /* Set the filename to use for this test (dependent on fapl) */
         h5_fixname(FILENAME[0], fapl, filename, sizeof(filename));
@@ -6295,11 +6182,7 @@
 
             /* Free memb_name */
             for (mt = H5FD_MEM_DEFAULT; mt < H5FD_MEM_NTYPES; mt++)
-<<<<<<< HEAD
-                free(memb_name[mt]);
-=======
                 HDfree(memb_name[mt]);
->>>>>>> 18bbd3f0
         } /* end else */
 
         /* Close memb_fapl */
@@ -7046,11 +6929,7 @@
     else
         TESTING("File's free-space is persistent with old library format")
 
-<<<<<<< HEAD
-    if (HDstrcmp(env_h5_drvr, "split") && HDstrcmp(env_h5_drvr, "multi")) {
-=======
     if (HDstrcmp(env_h5_drvr, "split") != 0 && HDstrcmp(env_h5_drvr, "multi") != 0) {
->>>>>>> 18bbd3f0
 
         /* File creation property list template */
         if ((fcpl = H5Pcreate(H5P_FILE_CREATE)) < 0)
@@ -7181,11 +7060,7 @@
         if (H5Pclose(fapl2) < 0)
             FAIL_STACK_ERROR
 
-<<<<<<< HEAD
-        PASSED()
-=======
         PASSED();
->>>>>>> 18bbd3f0
     }
     else {
         SKIPPED();
@@ -7374,11 +7249,7 @@
         if (H5Pclose(fapl2) < 0)
             FAIL_STACK_ERROR
 
-<<<<<<< HEAD
-        PASSED()
-=======
         PASSED();
->>>>>>> 18bbd3f0
     }
     else {
         SKIPPED();
@@ -7426,11 +7297,7 @@
         TESTING("File space strategy/persisting/threshold with old library format")
 
     /* Current VFD that does not support contigous address space */
-<<<<<<< HEAD
-    contig_addr_vfd = (hbool_t)(HDstrcmp(env_h5_drvr, "split") && HDstrcmp(env_h5_drvr, "multi"));
-=======
     contig_addr_vfd = (hbool_t)(HDstrcmp(env_h5_drvr, "split") != 0 && HDstrcmp(env_h5_drvr, "multi") != 0);
->>>>>>> 18bbd3f0
 
     /* Set the filename to use for this test (dependent on fapl) */
     h5_fixname(FILENAME[0], fapl, filename, sizeof(filename));
@@ -7600,11 +7467,7 @@
         TESTING("File space merge/shrink for section size < threshold with old library format")
 
     /* Current VFD that does not support contigous address space */
-<<<<<<< HEAD
-    contig_addr_vfd = (hbool_t)(HDstrcmp(env_h5_drvr, "split") && HDstrcmp(env_h5_drvr, "multi"));
-=======
     contig_addr_vfd = (hbool_t)(HDstrcmp(env_h5_drvr, "split") != 0 && HDstrcmp(env_h5_drvr, "multi") != 0);
->>>>>>> 18bbd3f0
 
     /* Set the filename to use for this test (dependent on fapl) */
     h5_fixname(FILENAME[0], fapl, filename, sizeof(filename));
@@ -7898,11 +7761,7 @@
 
     /* Free memb_name */
     for (mt = H5FD_MEM_DEFAULT; mt < H5FD_MEM_NTYPES; mt++)
-<<<<<<< HEAD
-        free(memb_name[mt]);
-=======
         HDfree(memb_name[mt]);
->>>>>>> 18bbd3f0
 
     return 0;
 
@@ -8041,11 +7900,8 @@
                 TEST_ERROR
 
             if (fs_persist) {
-<<<<<<< HEAD
-=======
                 haddr_t prv_tag = HADDR_UNDEF;
 
->>>>>>> 18bbd3f0
                 /* Re-open the file */
                 if ((fid = H5Fopen(filename, H5F_ACC_RDWR, fapl_new)) < 0)
                     TEST_ERROR
@@ -8124,11 +7980,7 @@
         if (H5Pclose(fapl_new) < 0)
             TEST_ERROR
 
-<<<<<<< HEAD
-        PASSED()
-=======
         PASSED();
->>>>>>> 18bbd3f0
     }
     else {
         SKIPPED();
@@ -8180,11 +8032,7 @@
     TESTING("Paged aggregation for file space: H5MF_try_shrink()");
 
     /* Current VFD that does not support continuous address space */
-<<<<<<< HEAD
-    contig_addr_vfd = (hbool_t)(HDstrcmp(env_h5_drvr, "split") && HDstrcmp(env_h5_drvr, "multi"));
-=======
     contig_addr_vfd = (hbool_t)(HDstrcmp(env_h5_drvr, "split") != 0 && HDstrcmp(env_h5_drvr, "multi") != 0);
->>>>>>> 18bbd3f0
 
     if (contig_addr_vfd) {
 
@@ -8264,11 +8112,7 @@
         if (H5Pclose(fcpl) < 0)
             FAIL_STACK_ERROR
 
-<<<<<<< HEAD
-        PASSED()
-=======
         PASSED();
->>>>>>> 18bbd3f0
     }
     else {
         SKIPPED();
@@ -8317,13 +8161,8 @@
     TESTING("Paged aggregation for file space: H5MF_try_extend() a small block");
 
     /* Current VFD that does not support continuous address space */
-<<<<<<< HEAD
-    contig_addr_vfd = (hbool_t)(HDstrcmp(env_h5_drvr, "split") && HDstrcmp(env_h5_drvr, "multi") &&
-                                HDstrcmp(env_h5_drvr, "family"));
-=======
     contig_addr_vfd = (hbool_t)(HDstrcmp(env_h5_drvr, "split") != 0 && HDstrcmp(env_h5_drvr, "multi") != 0 &&
                                 HDstrcmp(env_h5_drvr, "family") != 0);
->>>>>>> 18bbd3f0
 
     if (contig_addr_vfd) {
 
@@ -8453,11 +8292,7 @@
         if (H5Pclose(fcpl) < 0)
             FAIL_STACK_ERROR
 
-<<<<<<< HEAD
-        PASSED()
-=======
         PASSED();
->>>>>>> 18bbd3f0
     }
     else {
         SKIPPED();
@@ -8620,11 +8455,7 @@
         if (H5Pclose(fcpl) < 0)
             FAIL_STACK_ERROR
 
-<<<<<<< HEAD
-        PASSED()
-=======
         PASSED();
->>>>>>> 18bbd3f0
     }
     else {
         SKIPPED();
@@ -8780,11 +8611,7 @@
         if (file_size % TBLOCK_SIZE4096)
             TEST_ERROR
 
-<<<<<<< HEAD
-        PASSED()
-=======
         PASSED();
->>>>>>> 18bbd3f0
     }
     else {
         SKIPPED();
@@ -8955,11 +8782,7 @@
         if (H5Pclose(fcpl) < 0)
             FAIL_STACK_ERROR
 
-<<<<<<< HEAD
-        PASSED()
-=======
         PASSED();
->>>>>>> 18bbd3f0
     }
     else {
         SKIPPED();
@@ -9097,11 +8920,7 @@
 
             /* Free memb_name */
             for (mt = H5FD_MEM_DEFAULT; mt < H5FD_MEM_NTYPES; mt++)
-<<<<<<< HEAD
-                free(memb_name[mt]);
-=======
                 HDfree(memb_name[mt]);
->>>>>>> 18bbd3f0
 
             /* Close memb_fapl */
             if (H5Pclose(memb_fapl) < 0)
@@ -9277,11 +9096,7 @@
         if (H5Pclose(fapl_new) < 0)
             TEST_ERROR
 
-<<<<<<< HEAD
-        PASSED()
-=======
         PASSED();
->>>>>>> 18bbd3f0
     }
     else {
         SKIPPED();
