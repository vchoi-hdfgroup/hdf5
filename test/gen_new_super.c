--- conflicted
+++ resolved
@@ -43,18 +43,6 @@
 int
 main(void)
 {
-<<<<<<< HEAD
-    hid_t  file; /* File IDs for old & new files */
-    hid_t  fcpl; /* File creation property list */
-    herr_t ret;  /* Generic return value */
-
-    /* Create a file creation property list */
-    fcpl = H5Pcreate(H5P_FILE_CREATE);
-    assert(fcpl >= 0);
-
-    ret = H5Pset_istore_k(fcpl, ISTORE_IK);
-    assert(ret >= 0);
-=======
     hid_t                        file; /* File IDs for old & new files */
     hid_t                        fcpl; /* File creation property list */
     herr_t H5_ATTR_NDEBUG_UNUSED ret;
@@ -65,7 +53,6 @@
 
     ret = H5Pset_istore_k(fcpl, ISTORE_IK);
     HDassert(ret >= 0);
->>>>>>> 18bbd3f0
 
     /* Creating a file with the non-default file creation property list should
      * create a version 1 superblock
@@ -73,19 +60,6 @@
 
     /* Create file with custom file creation property list */
     file = H5Fcreate(TESTFILE, H5F_ACC_TRUNC, fcpl, H5P_DEFAULT);
-<<<<<<< HEAD
-    assert(file >= 0);
-
-    /* Close FCPL */
-    ret = H5Pclose(fcpl);
-    assert(ret >= 0);
-
-    /* Close file */
-    ret = H5Fclose(file);
-    assert(ret >= 0);
-
-    return 0;
-=======
     HDassert(file >= 0);
 
     /* Close FCPL */
@@ -97,5 +71,4 @@
     HDassert(ret >= 0);
 
     return EXIT_SUCCESS;
->>>>>>> 18bbd3f0
 }