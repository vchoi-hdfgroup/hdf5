/* * * * * * * * * * * * * * * * * * * * * * * * * * * * * * * * * * * * * * *
 * Copyright by The HDF Group.                                               *
 * Copyright by the Board of Trustees of the University of Illinois.         *
 * All rights reserved.                                                      *
 *                                                                           *
 * This file is part of HDF5.  The full HDF5 copyright notice, including     *
 * terms governing use, modification, and redistribution, is contained in    *
 * the COPYING file, which can be found at the root of the source code       *
 * distribution tree, or in https://www.hdfgroup.org/licenses.               *
 * If you do not have access to either file, you may request a copy from     *
 * help@hdfgroup.org.                                                        *
 * * * * * * * * * * * * * * * * * * * * * * * * * * * * * * * * * * * * * * */

/***********************************************************
 *
 * Test program:     trefer
 *
 * Test the Reference functionality
 *
 *************************************************************/

#include "testhdf5.h"

<<<<<<< HEAD
#define FILE_REF_PARAM   "trefer_param.h5"
#define FILE_REF_OBJ     "trefer_obj.h5"
#define FILE_REF_REG     "trefer_reg.h5"
#define FILE_REF_REG_1D  "trefer_reg_1d.h5"
#define FILE_REF_OBJ_DEL "trefer_obj_del.h5"
#define FILE_REF_GRP     "trefer_grp.h5"
#define FILE_REF_ATTR    "trefer_attr.h5"
#define FILE_REF_EXT1    "trefer_ext1.h5"
#define FILE_REF_EXT2    "trefer_ext2.h5"
#define FILE_REF_COMPAT  "trefer_compat.h5"
=======
#define FILE_REF_PARAM     "trefer_param.h5"
#define FILE_REF_OBJ       "trefer_obj.h5"
#define FILE_REF_VL_OBJ    "trefer_vl_obj.h5"
#define FILE_REF_CMPND_OBJ "trefer_cmpnd_obj.h5"
#define FILE_REF_REG       "trefer_reg.h5"
#define FILE_REF_REG_1D    "trefer_reg_1d.h5"
#define FILE_REF_OBJ_DEL   "trefer_obj_del.h5"
#define FILE_REF_GRP       "trefer_grp.h5"
#define FILE_REF_ATTR      "trefer_attr.h5"
#define FILE_REF_EXT1      "trefer_ext1.h5"
#define FILE_REF_EXT2      "trefer_ext2.h5"
#define FILE_REF_COMPAT    "trefer_compat.h5"
>>>>>>> 18bbd3f0

/* 1-D dataset with fixed dimensions */
#define SPACE1_RANK 1
#define SPACE1_DIM1 4

/* 2-D dataset with fixed dimensions */
#define SPACE2_RANK 2
#define SPACE2_DIM1 10
#define SPACE2_DIM2 10

/* Larger 1-D dataset with fixed dimensions */
#define SPACE3_RANK 1
#define SPACE3_DIM1 100

/* Element selection information */
#define POINT1_NPOINTS 10

/* Compound datatype */
typedef struct s1_t {
    unsigned int a;
    unsigned int b;
    float        c;
} s1_t;

<<<<<<< HEAD
=======
/* Compound datatype with reference */
typedef struct s2_t {
    H5R_ref_t    ref0;    /* reference  */
    H5R_ref_t    ref1;    /* reference  */
    H5R_ref_t    ref2;    /* reference  */
    H5R_ref_t    ref3;    /* reference  */
    unsigned int dim_idx; /* dimension index of the dataset */
} s2_t;

>>>>>>> 18bbd3f0
#define GROUPNAME  "/group"
#define GROUPNAME2 "group2"
#define GROUPNAME3 "group3"
#define DSETNAME   "/dset"
#define DSETNAME2  "dset2"
#define NAME_SIZE  16

#define MAX_ITER_CREATE 1000
#define MAX_ITER_WRITE  MAX_ITER_CREATE
#define MAX_ITER_READ   MAX_ITER_CREATE

/****************************************************************
**
**  test_reference_params(): Test basic H5R (reference) parameters
**                           for correct processing
**
****************************************************************/
static void
test_reference_params(void)
{
    hid_t fid1;         /* HDF5 File IDs                    */
    hid_t dataset,      /* Dataset ID                       */
        dset2;          /* Dereferenced dataset ID          */
    hid_t      group;   /* Group ID                         */
    hid_t      attr;    /* Attribute ID                     */
    hid_t      sid1;    /* Dataspace ID                     */
    hid_t      tid1;    /* Datatype ID                      */
    hid_t      aapl_id; /* Attribute access property list   */
    hid_t      dapl_id; /* Dataset access property list     */
    hsize_t    dims1[] = {SPACE1_DIM1};
    H5R_ref_t *wbuf, /* buffer to write to disk          */
        *rbuf,       /* buffer read from disk            */
        *tbuf;       /* temp. buffer read from disk      */
    unsigned *   obuf;
    H5R_type_t   type;                   /* Reference type                   */
    unsigned int i;                      /* Counters                         */
    const char * write_comment = "Foo!"; /* Comments for group   */
    hid_t        ret_id;                 /* Generic hid_t return value       */
    ssize_t      name_size;              /* Size of reference name           */
    herr_t       ret;                    /* Generic return value             */

    /* Output message about test being performed */
    MESSAGE(5, ("Testing Reference Parameters\n"));

    /* Allocate write & read buffers */
    wbuf = (H5R_ref_t *)HDcalloc(sizeof(H5R_ref_t), SPACE1_DIM1);
    rbuf = (H5R_ref_t *)HDcalloc(sizeof(H5R_ref_t), SPACE1_DIM1);
    tbuf = (H5R_ref_t *)HDcalloc(sizeof(H5R_ref_t), SPACE1_DIM1);
    obuf = HDcalloc(sizeof(unsigned), SPACE1_DIM1);

    for (i = 0; i < SPACE1_DIM1; i++)
        obuf[i] = i * 3;

    /* Create file */
    fid1 = H5Fcreate(FILE_REF_PARAM, H5F_ACC_TRUNC, H5P_DEFAULT, H5P_DEFAULT);
    CHECK(fid1, H5I_INVALID_HID, "H5Fcreate");

    /* Create dataspace for datasets */
    sid1 = H5Screate_simple(SPACE1_RANK, dims1, NULL);
    CHECK(sid1, H5I_INVALID_HID, "H5Screate_simple");

    /* Create attribute access property list */
    aapl_id = H5Pcreate(H5P_ATTRIBUTE_ACCESS);
    CHECK(aapl_id, H5I_INVALID_HID, "H5Pcreate");

    /* Create dataset access property list */
    dapl_id = H5Pcreate(H5P_DATASET_ACCESS);
    CHECK(dapl_id, H5I_INVALID_HID, "H5Pcreate");

    /* Create a group */
    group = H5Gcreate2(fid1, "Group1", H5P_DEFAULT, H5P_DEFAULT, H5P_DEFAULT);
    CHECK(group, H5I_INVALID_HID, "H5Gcreate2");

    /* Set group's comment */
    ret = H5Oset_comment(group, write_comment);
    CHECK(ret, FAIL, "H5Oset_comment");

    /* Create a dataset (inside Group1) */
    dataset = H5Dcreate2(group, "Dataset1", H5T_NATIVE_UINT, sid1, H5P_DEFAULT, H5P_DEFAULT, H5P_DEFAULT);
    CHECK(dataset, H5I_INVALID_HID, "H5Dcreate2");

    /* Write selection to disk */
    ret = H5Dwrite(dataset, H5T_NATIVE_UINT, H5S_ALL, H5S_ALL, H5P_DEFAULT, obuf);
    CHECK(ret, FAIL, "H5Dwrite");

    /* Close Dataset */
    ret = H5Dclose(dataset);
    CHECK(ret, FAIL, "H5Dclose");

    /* Create another dataset (inside Group1) */
    dataset = H5Dcreate2(group, "Dataset2", H5T_NATIVE_UCHAR, sid1, H5P_DEFAULT, H5P_DEFAULT, H5P_DEFAULT);
    CHECK(dataset, H5I_INVALID_HID, "H5Dcreate2");

    /* Create an attribute for the dataset */
    attr = H5Acreate2(dataset, "Attr", H5T_NATIVE_UINT, sid1, H5P_DEFAULT, H5P_DEFAULT);
    CHECK(attr, H5I_INVALID_HID, "H5Acreate2");

    /* Write attribute to disk */
    ret = H5Awrite(attr, H5T_NATIVE_UINT, obuf);
    CHECK(ret, FAIL, "H5Awrite");

    /* Close attribute */
    ret = H5Aclose(attr);
    CHECK(ret, FAIL, "H5Aclose");

    /* Close Dataset */
    ret = H5Dclose(dataset);
    CHECK(ret, FAIL, "H5Dclose");

    /* Create a datatype to refer to */
    tid1 = H5Tcreate(H5T_COMPOUND, sizeof(s1_t));
    CHECK(tid1, H5I_INVALID_HID, "H5Tcreate");

    /* Insert fields */
    ret = H5Tinsert(tid1, "a", HOFFSET(s1_t, a), H5T_NATIVE_INT);
    CHECK(ret, FAIL, "H5Tinsert");

    ret = H5Tinsert(tid1, "b", HOFFSET(s1_t, b), H5T_NATIVE_INT);
    CHECK(ret, FAIL, "H5Tinsert");

    ret = H5Tinsert(tid1, "c", HOFFSET(s1_t, c), H5T_NATIVE_FLOAT);
    CHECK(ret, FAIL, "H5Tinsert");

    /* Save datatype for later */
    ret = H5Tcommit2(group, "Datatype1", tid1, H5P_DEFAULT, H5P_DEFAULT, H5P_DEFAULT);
    CHECK(ret, FAIL, "H5Tcommit2");

    /* Close datatype */
    ret = H5Tclose(tid1);
    CHECK(ret, FAIL, "H5Tclose");

    /* Close group */
    ret = H5Gclose(group);
    CHECK(ret, FAIL, "H5Gclose");

    /* Create a dataset */
    dataset = H5Dcreate2(fid1, "Dataset3", H5T_STD_REF, sid1, H5P_DEFAULT, H5P_DEFAULT, H5P_DEFAULT);
    CHECK(ret, H5I_INVALID_HID, "H5Dcreate2");

    /* Test parameters to H5Rcreate_object */
    ret = H5Rcreate_object(fid1, "/Group1/Dataset1", H5P_DEFAULT, NULL);
    VERIFY(ret, FAIL, "H5Rcreate_object ref");
    ret = H5Rcreate_object(H5I_INVALID_HID, "/Group1/Dataset1", H5P_DEFAULT, &wbuf[0]);
    VERIFY(ret, FAIL, "H5Rcreate_object loc_id");
    ret = H5Rcreate_object(fid1, NULL, H5P_DEFAULT, &wbuf[0]);
    VERIFY(ret, FAIL, "H5Rcreate_object name");
    ret = H5Rcreate_object(fid1, "", H5P_DEFAULT, &wbuf[0]);
    VERIFY(ret, FAIL, "H5Rcreate_object null name");

    /* Test parameters to H5Rcreate_region */
    ret = H5Rcreate_region(fid1, "/Group1/Dataset1", sid1, H5P_DEFAULT, NULL);
    VERIFY(ret, FAIL, "H5Rcreate_region ref");
    ret = H5Rcreate_region(H5I_INVALID_HID, "/Group1/Dataset1", sid1, H5P_DEFAULT, &wbuf[0]);
    VERIFY(ret, FAIL, "H5Rcreate_region loc_id");
    ret = H5Rcreate_region(fid1, NULL, sid1, H5P_DEFAULT, &wbuf[0]);
    VERIFY(ret, FAIL, "H5Rcreate_region name");
    ret = H5Rcreate_region(fid1, "/Group1/Dataset1", H5I_INVALID_HID, H5P_DEFAULT, &wbuf[0]);
    VERIFY(ret, FAIL, "H5Rcreate_region dataspace");

    /* Test parameters to H5Rcreate_attr */
    ret = H5Rcreate_attr(fid1, "/Group1/Dataset2", "Attr", H5P_DEFAULT, NULL);
    VERIFY(ret, FAIL, "H5Rcreate_attr ref");
    ret = H5Rcreate_attr(H5I_INVALID_HID, "/Group1/Dataset2", "Attr", H5P_DEFAULT, &wbuf[0]);
    VERIFY(ret, FAIL, "H5Rcreate_attr loc_id");
    ret = H5Rcreate_attr(fid1, NULL, "Attr", H5P_DEFAULT, &wbuf[0]);
    VERIFY(ret, FAIL, "H5Rcreate_attr name");
    ret = H5Rcreate_attr(fid1, "/Group1/Dataset2", NULL, H5P_DEFAULT, &wbuf[0]);
    VERIFY(ret, FAIL, "H5Rcreate_attr attr_name");

    /* Test parameters to H5Rdestroy */
    ret = H5Rdestroy(NULL);
    VERIFY(ret, FAIL, "H5Rdestroy");

    /* Test parameters to H5Rget_type */
    type = H5Rget_type(NULL);
    VERIFY(type, H5R_BADTYPE, "H5Rget_type ref");

    /* Test parameters to H5Requal */
    ret = H5Requal(NULL, &rbuf[0]);
    VERIFY(ret, FAIL, "H5Requal ref1");
    ret = H5Requal(&rbuf[0], NULL);
    VERIFY(ret, FAIL, "H5Requal ref2");

    /* Test parameters to H5Rcopy */
    ret = H5Rcopy(NULL, &wbuf[0]);
    VERIFY(ret, FAIL, "H5Rcopy src_ref");
    ret = H5Rcopy(&rbuf[0], NULL);
    VERIFY(ret, FAIL, "H5Rcopy dest_ref");

    /* Test parameters to H5Ropen_object */
    dset2 = H5Ropen_object(&rbuf[0], H5I_INVALID_HID, H5I_INVALID_HID);
    VERIFY(dset2, H5I_INVALID_HID, "H5Ropen_object oapl_id");
    dset2 = H5Ropen_object(NULL, H5P_DEFAULT, dapl_id);
    VERIFY(dset2, H5I_INVALID_HID, "H5Ropen_object ref");

    /* Test parameters to H5Ropen_region */
    ret_id = H5Ropen_region(NULL, H5I_INVALID_HID, H5I_INVALID_HID);
    VERIFY(ret_id, H5I_INVALID_HID, "H5Ropen_region ref");

    /* Test parameters to H5Ropen_attr */
    ret_id = H5Ropen_attr(NULL, H5P_DEFAULT, aapl_id);
    VERIFY(ret_id, H5I_INVALID_HID, "H5Ropen_attr ref");

    /* Test parameters to H5Rget_obj_type3 */
    ret = H5Rget_obj_type3(NULL, H5P_DEFAULT, NULL);
    VERIFY(ret, FAIL, "H5Rget_obj_type3 ref");

    /* Test parameters to H5Rget_file_name */
    name_size = H5Rget_file_name(NULL, NULL, 0);
    VERIFY(name_size, (-1), "H5Rget_file_name ref");

    /* Test parameters to H5Rget_obj_name */
    name_size = H5Rget_obj_name(NULL, H5P_DEFAULT, NULL, 0);
    VERIFY(name_size, (-1), "H5Rget_obj_name ref");

    /* Test parameters to H5Rget_attr_name */
    name_size = H5Rget_attr_name(NULL, NULL, 0);
    VERIFY(name_size, (-1), "H5Rget_attr_name ref");

    /* Close disk dataspace */
    ret = H5Sclose(sid1);
    CHECK(ret, FAIL, "H5Sclose");

    /* Close dataset access property list */
    ret = H5Pclose(dapl_id);
    CHECK(ret, FAIL, "H5Pclose");

    /* Close attribute access property list */
    ret = H5Pclose(aapl_id);
    CHECK(ret, FAIL, "H5Pclose");

    /* Close Dataset */
    ret = H5Dclose(dataset);
    CHECK(ret, FAIL, "H5Dclose");

    /* Close file */
    ret = H5Fclose(fid1);
    CHECK(ret, FAIL, "H5Fclose");

    /* Free memory buffers */
    HDfree(wbuf);
    HDfree(rbuf);
    HDfree(tbuf);
    HDfree(obuf);
} /* test_reference_params() */

/****************************************************************
**
**  test_reference_obj(): Test basic H5R (reference) object reference code.
**      Tests references to various kinds of objects
**
****************************************************************/
static void
test_reference_obj(void)
{
    hid_t fid1;       /* HDF5 File IDs                    */
    hid_t dataset,    /* Dataset ID                       */
        dset2;        /* Dereferenced dataset ID          */
    hid_t      group; /* Group ID                         */
    hid_t      sid1;  /* Dataspace ID                     */
    hid_t      tid1;  /* Datatype ID                      */
    hsize_t    dims1[] = {SPACE1_DIM1};
    hid_t      dapl_id; /* Dataset access property list     */
    H5R_ref_t *wbuf,    /* buffer to write to disk          */
        *rbuf;          /* buffer read from disk            */
    unsigned * ibuf, *obuf;
    unsigned   i, j;     /* Counters                         */
    H5O_type_t obj_type; /* Object type                      */
    herr_t     ret;      /* Generic return value             */

    /* Output message about test being performed */
    MESSAGE(5, ("Testing Object Reference Functions\n"));

    /* Allocate write & read buffers */
    wbuf = HDcalloc(sizeof(H5R_ref_t), SPACE1_DIM1);
    rbuf = HDcalloc(sizeof(H5R_ref_t), SPACE1_DIM1);
    ibuf = HDcalloc(sizeof(unsigned), SPACE1_DIM1);
    obuf = HDcalloc(sizeof(unsigned), SPACE1_DIM1);

    for (i = 0; i < SPACE1_DIM1; i++)
        obuf[i] = i * 3;

    /* Create file */
    fid1 = H5Fcreate(FILE_REF_OBJ, H5F_ACC_TRUNC, H5P_DEFAULT, H5P_DEFAULT);
    CHECK(fid1, H5I_INVALID_HID, "H5Fcreate");

    /* Create dataspace for datasets */
    sid1 = H5Screate_simple(SPACE1_RANK, dims1, NULL);
    CHECK(sid1, H5I_INVALID_HID, "H5Screate_simple");

    /* Create dataset access property list */
    dapl_id = H5Pcreate(H5P_DATASET_ACCESS);
    CHECK(dapl_id, H5I_INVALID_HID, "H5Pcreate");

    /* Create a group */
    group = H5Gcreate2(fid1, "Group1", H5P_DEFAULT, H5P_DEFAULT, H5P_DEFAULT);
    CHECK(group, H5I_INVALID_HID, "H5Gcreate2");

    /* Create a dataset (inside Group1) */
    dataset = H5Dcreate2(group, "Dataset1", H5T_NATIVE_UINT, sid1, H5P_DEFAULT, H5P_DEFAULT, H5P_DEFAULT);
    CHECK(dataset, H5I_INVALID_HID, "H5Dcreate2");

    /* Write selection to disk */
    ret = H5Dwrite(dataset, H5T_NATIVE_UINT, H5S_ALL, H5S_ALL, H5P_DEFAULT, obuf);
    CHECK(ret, FAIL, "H5Dwrite");

    /* Close Dataset */
    ret = H5Dclose(dataset);
    CHECK(ret, FAIL, "H5Dclose");

    /* Create another dataset (inside Group1) */
    dataset = H5Dcreate2(group, "Dataset2", H5T_NATIVE_UCHAR, sid1, H5P_DEFAULT, H5P_DEFAULT, H5P_DEFAULT);
    CHECK(dataset, FAIL, "H5Dcreate2");

    /* Close Dataset */
    ret = H5Dclose(dataset);
    CHECK(ret, FAIL, "H5Dclose");

    /* Create a datatype to refer to */
    tid1 = H5Tcreate(H5T_COMPOUND, sizeof(s1_t));
    CHECK(tid1, H5I_INVALID_HID, "H5Tcreate");

    /* Insert fields */
    ret = H5Tinsert(tid1, "a", HOFFSET(s1_t, a), H5T_NATIVE_INT);
    CHECK(ret, FAIL, "H5Tinsert");

    ret = H5Tinsert(tid1, "b", HOFFSET(s1_t, b), H5T_NATIVE_INT);
    CHECK(ret, FAIL, "H5Tinsert");

    ret = H5Tinsert(tid1, "c", HOFFSET(s1_t, c), H5T_NATIVE_FLOAT);
    CHECK(ret, FAIL, "H5Tinsert");

    /* Save datatype for later */
    ret = H5Tcommit2(group, "Datatype1", tid1, H5P_DEFAULT, H5P_DEFAULT, H5P_DEFAULT);
    CHECK(ret, FAIL, "H5Tcommit2");

    /* Close datatype */
    ret = H5Tclose(tid1);
    CHECK(ret, FAIL, "H5Tclose");

    /* Close group */
    ret = H5Gclose(group);
    CHECK(ret, FAIL, "H5Gclose");

    /* Create a dataset */
    dataset = H5Dcreate2(fid1, "Dataset3", H5T_STD_REF, sid1, H5P_DEFAULT, H5P_DEFAULT, H5P_DEFAULT);
    CHECK(dataset, H5I_INVALID_HID, "H5Dcreate2");

    /* Create reference to dataset */
    ret = H5Rcreate_object(fid1, "/Group1/Dataset1", H5P_DEFAULT, &wbuf[0]);
    CHECK(ret, FAIL, "H5Rcreate_object");
    ret = H5Rget_obj_type3(&wbuf[0], H5P_DEFAULT, &obj_type);
    CHECK(ret, FAIL, "H5Rget_obj_type3");
    VERIFY(obj_type, H5O_TYPE_DATASET, "H5Rget_obj_type3");

    /* Create reference to dataset */
    ret = H5Rcreate_object(fid1, "/Group1/Dataset2", H5P_DEFAULT, &wbuf[1]);
    CHECK(ret, FAIL, "H5Rcreate_object");
    ret = H5Rget_obj_type3(&wbuf[1], H5P_DEFAULT, &obj_type);
    CHECK(ret, FAIL, "H5Rget_obj_type3");
    VERIFY(obj_type, H5O_TYPE_DATASET, "H5Rget_obj_type3");

    /* Create reference to group */
    ret = H5Rcreate_object(fid1, "/Group1", H5P_DEFAULT, &wbuf[2]);
    CHECK(ret, FAIL, "H5Rcreate_object");
    ret = H5Rget_obj_type3(&wbuf[2], H5P_DEFAULT, &obj_type);
    CHECK(ret, FAIL, "H5Rget_obj_type3");
    VERIFY(obj_type, H5O_TYPE_GROUP, "H5Rget_obj_type3");

    /* Create reference to named datatype */
    ret = H5Rcreate_object(fid1, "/Group1/Datatype1", H5P_DEFAULT, &wbuf[3]);
    CHECK(ret, FAIL, "H5Rcreate_object");
    ret = H5Rget_obj_type3(&wbuf[3], H5P_DEFAULT, &obj_type);
    CHECK(ret, FAIL, "H5Rget_obj_type3");
    VERIFY(obj_type, H5O_TYPE_NAMED_DATATYPE, "H5Rget_obj_type3");

    /* Write selection to disk */
    ret = H5Dwrite(dataset, H5T_STD_REF, H5S_ALL, H5S_ALL, H5P_DEFAULT, wbuf);
    CHECK(ret, FAIL, "H5Dwrite");

    /* Close disk dataspace */
    ret = H5Sclose(sid1);
    CHECK(ret, FAIL, "H5Sclose");

    /* Close Dataset */
    ret = H5Dclose(dataset);
    CHECK(ret, FAIL, "H5Dclose");

    /* Close file */
    ret = H5Fclose(fid1);
    CHECK(ret, FAIL, "H5Fclose");

    /* Re-open the file */
    fid1 = H5Fopen(FILE_REF_OBJ, H5F_ACC_RDWR, H5P_DEFAULT);
    CHECK(fid1, H5I_INVALID_HID, "H5Fopen");

    /* Open the dataset */
    dataset = H5Dopen2(fid1, "/Dataset3", H5P_DEFAULT);
    CHECK(dataset, H5I_INVALID_HID, "H5Dopen2");

    /* Read selection from disk */
    ret = H5Dread(dataset, H5T_STD_REF, H5S_ALL, H5S_ALL, H5P_DEFAULT, rbuf);
    CHECK(ret, FAIL, "H5Dread");

    /* Open dataset object */
    dset2 = H5Ropen_object(&rbuf[0], H5P_DEFAULT, dapl_id);
    CHECK(dset2, H5I_INVALID_HID, "H5Ropen_object");

    /* Check information in referenced dataset */
    sid1 = H5Dget_space(dset2);
    CHECK(sid1, H5I_INVALID_HID, "H5Dget_space");

    ret = (int)H5Sget_simple_extent_npoints(sid1);
    VERIFY(ret, SPACE1_DIM1, "H5Sget_simple_extent_npoints");

    /* Read from disk */
    ret = H5Dread(dset2, H5T_NATIVE_UINT, H5S_ALL, H5S_ALL, H5P_DEFAULT, ibuf);
    CHECK(ret, FAIL, "H5Dread");

    for (i = 0; i < SPACE1_DIM1; i++)
<<<<<<< HEAD
=======
        VERIFY(ibuf[i], i * 3, "Data");

    /* Close dereferenced Dataset */
    ret = H5Dclose(dset2);
    CHECK(ret, FAIL, "H5Dclose");

    /* Open group object.  GAPL isn't supported yet.  But it's harmless to pass in */
    group = H5Ropen_object(&rbuf[2], H5P_DEFAULT, H5P_DEFAULT);
    CHECK(group, H5I_INVALID_HID, "H5Ropen_object");

    /* Close group */
    ret = H5Gclose(group);
    CHECK(ret, FAIL, "H5Gclose");

    /* Open datatype object. TAPL isn't supported yet.  But it's harmless to pass in */
    tid1 = H5Ropen_object(&rbuf[3], H5P_DEFAULT, H5P_DEFAULT);
    CHECK(tid1, H5I_INVALID_HID, "H5Ropen_object");

    /* Verify correct datatype */
    {
        H5T_class_t tclass;

        tclass = H5Tget_class(tid1);
        VERIFY(tclass, H5T_COMPOUND, "H5Tget_class");

        ret = H5Tget_nmembers(tid1);
        VERIFY(ret, 3, "H5Tget_nmembers");
    }

    /* Close datatype */
    ret = H5Tclose(tid1);
    CHECK(ret, FAIL, "H5Tclose");

    /* Close Dataset */
    ret = H5Dclose(dataset);
    CHECK(ret, FAIL, "H5Dclose");

    /* Close dataset access property list */
    ret = H5Pclose(dapl_id);
    CHECK(ret, FAIL, "H5Pclose");

    /* Close file */
    ret = H5Fclose(fid1);
    CHECK(ret, FAIL, "H5Fclose");

    /* Destroy references */
    for (j = 0; j < SPACE1_DIM1; j++) {
        ret = H5Rdestroy(&wbuf[j]);
        CHECK(ret, FAIL, "H5Rdestroy");
        ret = H5Rdestroy(&rbuf[j]);
        CHECK(ret, FAIL, "H5Rdestroy");
    }

    /* Free memory buffers */
    HDfree(wbuf);
    HDfree(rbuf);
    HDfree(ibuf);
    HDfree(obuf);
} /* test_reference_obj() */

/****************************************************************
**
**  test_reference_vlen_obj(): Test basic H5R (reference) object reference
**      within a vlen type.
**      Tests references to various kinds of objects
**
****************************************************************/
static void
test_reference_vlen_obj(void)
{
    hid_t fid1;       /* HDF5 File IDs                    */
    hid_t dataset,    /* Dataset ID                       */
        dset2;        /* Dereferenced dataset ID          */
    hid_t      group; /* Group ID                         */
    hid_t      sid1;  /* Dataspace ID                     */
    hid_t      tid1;  /* Datatype ID                      */
    hsize_t    dims1[]   = {SPACE1_DIM1};
    hsize_t    vl_dims[] = {1};
    hid_t      dapl_id; /* Dataset access property list     */
    H5R_ref_t *wbuf,    /* buffer to write to disk          */
        *rbuf = NULL;   /* buffer read from disk            */
    unsigned * ibuf, *obuf;
    unsigned   i, j;     /* Counters                         */
    H5O_type_t obj_type; /* Object type                      */
    herr_t     ret;      /* Generic return value             */
    hvl_t      vl_wbuf = {0, NULL}, vl_rbuf = {0, NULL};

    /* Output message about test being performed */
    MESSAGE(5, ("Testing Object Reference Functions within VLEN type\n"));

    /* Allocate write & read buffers */
    wbuf = HDcalloc(sizeof(H5R_ref_t), SPACE1_DIM1);
    ibuf = HDcalloc(sizeof(unsigned), SPACE1_DIM1);
    obuf = HDcalloc(sizeof(unsigned), SPACE1_DIM1);

    for (i = 0; i < SPACE1_DIM1; i++)
        obuf[i] = i * 3;

    /* Create file */
    fid1 = H5Fcreate(FILE_REF_VL_OBJ, H5F_ACC_TRUNC, H5P_DEFAULT, H5P_DEFAULT);
    CHECK(fid1, H5I_INVALID_HID, "H5Fcreate");

    /* Create dataspace for datasets */
    sid1 = H5Screate_simple(SPACE1_RANK, dims1, NULL);
    CHECK(sid1, H5I_INVALID_HID, "H5Screate_simple");

    /* Create dataset access property list */
    dapl_id = H5Pcreate(H5P_DATASET_ACCESS);
    CHECK(dapl_id, H5I_INVALID_HID, "H5Pcreate");

    /* Create a group */
    group = H5Gcreate2(fid1, "Group1", H5P_DEFAULT, H5P_DEFAULT, H5P_DEFAULT);
    CHECK(group, H5I_INVALID_HID, "H5Gcreate2");

    /* Create a dataset (inside Group1) */
    dataset = H5Dcreate2(group, "Dataset1", H5T_NATIVE_UINT, sid1, H5P_DEFAULT, H5P_DEFAULT, H5P_DEFAULT);
    CHECK(dataset, H5I_INVALID_HID, "H5Dcreate2");

    /* Write selection to disk */
    ret = H5Dwrite(dataset, H5T_NATIVE_UINT, H5S_ALL, H5S_ALL, H5P_DEFAULT, obuf);
    CHECK(ret, FAIL, "H5Dwrite");

    /* Close Dataset */
    ret = H5Dclose(dataset);
    CHECK(ret, FAIL, "H5Dclose");

    /* Create another dataset (inside Group1) */
    dataset = H5Dcreate2(group, "Dataset2", H5T_NATIVE_UCHAR, sid1, H5P_DEFAULT, H5P_DEFAULT, H5P_DEFAULT);
    CHECK(dataset, FAIL, "H5Dcreate2");

    /* Close Dataset */
    ret = H5Dclose(dataset);
    CHECK(ret, FAIL, "H5Dclose");

    /* Close disk dataspace */
    ret = H5Sclose(sid1);
    CHECK(ret, FAIL, "H5Sclose");

    /* Create a datatype to refer to */
    tid1 = H5Tcreate(H5T_COMPOUND, sizeof(s1_t));
    CHECK(tid1, H5I_INVALID_HID, "H5Tcreate");

    /* Insert fields */
    ret = H5Tinsert(tid1, "a", HOFFSET(s1_t, a), H5T_NATIVE_INT);
    CHECK(ret, FAIL, "H5Tinsert");

    ret = H5Tinsert(tid1, "b", HOFFSET(s1_t, b), H5T_NATIVE_INT);
    CHECK(ret, FAIL, "H5Tinsert");

    ret = H5Tinsert(tid1, "c", HOFFSET(s1_t, c), H5T_NATIVE_FLOAT);
    CHECK(ret, FAIL, "H5Tinsert");

    /* Save datatype for later */
    ret = H5Tcommit2(group, "Datatype1", tid1, H5P_DEFAULT, H5P_DEFAULT, H5P_DEFAULT);
    CHECK(ret, FAIL, "H5Tcommit2");

    /* Close datatype */
    ret = H5Tclose(tid1);
    CHECK(ret, FAIL, "H5Tclose");

    /* Close group */
    ret = H5Gclose(group);
    CHECK(ret, FAIL, "H5Gclose");

    /* Create vlen type */
    tid1 = H5Tvlen_create(H5T_STD_REF);
    CHECK(tid1, H5I_INVALID_HID, "H5Tvlen_create");

    /* Create dataspace for datasets */
    sid1 = H5Screate_simple(SPACE1_RANK, vl_dims, NULL);
    CHECK(sid1, H5I_INVALID_HID, "H5Screate_simple");

    /* Create a dataset */
    dataset = H5Dcreate2(fid1, "Dataset3", tid1, sid1, H5P_DEFAULT, H5P_DEFAULT, H5P_DEFAULT);
    CHECK(dataset, H5I_INVALID_HID, "H5Dcreate2");

    /* Create reference to dataset */
    ret = H5Rcreate_object(fid1, "/Group1/Dataset1", H5P_DEFAULT, &wbuf[0]);
    CHECK(ret, FAIL, "H5Rcreate_object");
    ret = H5Rget_obj_type3(&wbuf[0], H5P_DEFAULT, &obj_type);
    CHECK(ret, FAIL, "H5Rget_obj_type3");
    VERIFY(obj_type, H5O_TYPE_DATASET, "H5Rget_obj_type3");

    /* Create reference to dataset */
    ret = H5Rcreate_object(fid1, "/Group1/Dataset2", H5P_DEFAULT, &wbuf[1]);
    CHECK(ret, FAIL, "H5Rcreate_object");
    ret = H5Rget_obj_type3(&wbuf[1], H5P_DEFAULT, &obj_type);
    CHECK(ret, FAIL, "H5Rget_obj_type3");
    VERIFY(obj_type, H5O_TYPE_DATASET, "H5Rget_obj_type3");

    /* Create reference to group */
    ret = H5Rcreate_object(fid1, "/Group1", H5P_DEFAULT, &wbuf[2]);
    CHECK(ret, FAIL, "H5Rcreate_object");
    ret = H5Rget_obj_type3(&wbuf[2], H5P_DEFAULT, &obj_type);
    CHECK(ret, FAIL, "H5Rget_obj_type3");
    VERIFY(obj_type, H5O_TYPE_GROUP, "H5Rget_obj_type3");

    /* Create reference to named datatype */
    ret = H5Rcreate_object(fid1, "/Group1/Datatype1", H5P_DEFAULT, &wbuf[3]);
    CHECK(ret, FAIL, "H5Rcreate_object");
    ret = H5Rget_obj_type3(&wbuf[3], H5P_DEFAULT, &obj_type);
    CHECK(ret, FAIL, "H5Rget_obj_type3");
    VERIFY(obj_type, H5O_TYPE_NAMED_DATATYPE, "H5Rget_obj_type3");

    /* Store references into vlen */
    vl_wbuf.len = SPACE1_DIM1;
    vl_wbuf.p   = wbuf;

    /* Write selection to disk */
    ret = H5Dwrite(dataset, tid1, H5S_ALL, H5S_ALL, H5P_DEFAULT, &vl_wbuf);
    CHECK(ret, FAIL, "H5Dwrite");

    /* Close disk dataspace */
    ret = H5Sclose(sid1);
    CHECK(ret, FAIL, "H5Sclose");

    /* Close Dataset */
    ret = H5Dclose(dataset);
    CHECK(ret, FAIL, "H5Dclose");

    /* Close datatype */
    ret = H5Tclose(tid1);
    CHECK(ret, FAIL, "H5Tclose");

    /* Close file */
    ret = H5Fclose(fid1);
    CHECK(ret, FAIL, "H5Fclose");

    /* Re-open the file */
    fid1 = H5Fopen(FILE_REF_VL_OBJ, H5F_ACC_RDWR, H5P_DEFAULT);
    CHECK(fid1, H5I_INVALID_HID, "H5Fopen");

    /* Open the dataset */
    dataset = H5Dopen2(fid1, "/Dataset3", H5P_DEFAULT);
    CHECK(dataset, H5I_INVALID_HID, "H5Dopen2");

    tid1 = H5Dget_type(dataset);
    CHECK(tid1, H5I_INVALID_HID, "H5Dget_type");

    /* Read selection from disk */
    ret = H5Dread(dataset, tid1, H5S_ALL, H5S_ALL, H5P_DEFAULT, &vl_rbuf);
    CHECK(ret, FAIL, "H5Dread");

    VERIFY(vl_rbuf.len, SPACE1_DIM1, "H5Dread");
    rbuf = vl_rbuf.p;

    /* Close datatype */
    ret = H5Tclose(tid1);
    CHECK(ret, FAIL, "H5Tclose");

    /* Open dataset object */
    dset2 = H5Ropen_object(&rbuf[0], H5P_DEFAULT, dapl_id);
    CHECK(dset2, H5I_INVALID_HID, "H5Ropen_object");

    /* Check information in referenced dataset */
    sid1 = H5Dget_space(dset2);
    CHECK(sid1, H5I_INVALID_HID, "H5Dget_space");

    ret = (int)H5Sget_simple_extent_npoints(sid1);
    VERIFY(ret, SPACE1_DIM1, "H5Sget_simple_extent_npoints");

    /* Read from disk */
    ret = H5Dread(dset2, H5T_NATIVE_UINT, H5S_ALL, H5S_ALL, H5P_DEFAULT, ibuf);
    CHECK(ret, FAIL, "H5Dread");

    for (i = 0; i < SPACE1_DIM1; i++)
>>>>>>> 18bbd3f0
        VERIFY(ibuf[i], i * 3, "Data");

    /* Close dereferenced Dataset */
    ret = H5Dclose(dset2);
    CHECK(ret, FAIL, "H5Dclose");

    /* Open group object.  GAPL isn't supported yet.  But it's harmless to pass in */
    group = H5Ropen_object(&rbuf[2], H5P_DEFAULT, H5P_DEFAULT);
    CHECK(group, H5I_INVALID_HID, "H5Ropen_object");

    /* Close group */
    ret = H5Gclose(group);
    CHECK(ret, FAIL, "H5Gclose");

    /* Open datatype object. TAPL isn't supported yet.  But it's harmless to pass in */
    tid1 = H5Ropen_object(&rbuf[3], H5P_DEFAULT, H5P_DEFAULT);
    CHECK(tid1, H5I_INVALID_HID, "H5Ropen_object");

    /* Verify correct datatype */
    {
        H5T_class_t tclass;

        tclass = H5Tget_class(tid1);
        VERIFY(tclass, H5T_COMPOUND, "H5Tget_class");

        ret = H5Tget_nmembers(tid1);
        VERIFY(ret, 3, "H5Tget_nmembers");
    }

    /* Close datatype */
    ret = H5Tclose(tid1);
    CHECK(ret, FAIL, "H5Tclose");

    /* Close Dataset */
    ret = H5Dclose(dataset);
    CHECK(ret, FAIL, "H5Dclose");

    /* Close dataset access property list */
    ret = H5Pclose(dapl_id);
    CHECK(ret, FAIL, "H5Pclose");

    /* Close file */
    ret = H5Fclose(fid1);
    CHECK(ret, FAIL, "H5Fclose");

    /* Destroy references */
    for (j = 0; j < SPACE1_DIM1; j++) {
        ret = H5Rdestroy(&wbuf[j]);
        CHECK(ret, FAIL, "H5Rdestroy");
        ret = H5Rdestroy(&rbuf[j]);
        CHECK(ret, FAIL, "H5Rdestroy");
    }

    /* Free memory buffers */
    HDfree(wbuf);
    HDfree(rbuf);
    HDfree(ibuf);
    HDfree(obuf);
<<<<<<< HEAD
} /* test_reference_obj() */
=======
} /* test_reference_vlen_obj() */

/****************************************************************
**
**  test_reference_cmpnd_obj(): Test basic H5R (reference) object reference
**      within a compound type.
**      Tests references to various kinds of objects
**
****************************************************************/
static void
test_reference_cmpnd_obj(void)
{
    hid_t fid1;       /* HDF5 File IDs                    */
    hid_t dataset,    /* Dataset ID                       */
        dset2;        /* Dereferenced dataset ID          */
    hid_t      group; /* Group ID                         */
    hid_t      sid1;  /* Dataspace ID                     */
    hid_t      tid1;  /* Datatype ID                      */
    hsize_t    dims1[]      = {SPACE1_DIM1};
    hsize_t    cmpnd_dims[] = {1};
    hid_t      dapl_id; /* Dataset access property list     */
    unsigned * ibuf, *obuf;
    unsigned   i;        /* Counter                          */
    H5O_type_t obj_type; /* Object type                      */
    herr_t     ret;      /* Generic return value             */
    s2_t       cmpnd_wbuf, cmpnd_rbuf;

    /* Output message about test being performed */
    MESSAGE(5, ("Testing Object Reference Functions within compound type\n"));

    /* Allocate write & read buffers */
    ibuf = HDcalloc(sizeof(unsigned), SPACE1_DIM1);
    obuf = HDcalloc(sizeof(unsigned), SPACE1_DIM1);

    for (i = 0; i < SPACE1_DIM1; i++)
        obuf[i] = i * 3;

    /* Create file */
    fid1 = H5Fcreate(FILE_REF_CMPND_OBJ, H5F_ACC_TRUNC, H5P_DEFAULT, H5P_DEFAULT);
    CHECK(fid1, H5I_INVALID_HID, "H5Fcreate");

    /* Create dataspace for datasets */
    sid1 = H5Screate_simple(SPACE1_RANK, dims1, NULL);
    CHECK(sid1, H5I_INVALID_HID, "H5Screate_simple");

    /* Create dataset access property list */
    dapl_id = H5Pcreate(H5P_DATASET_ACCESS);
    CHECK(dapl_id, H5I_INVALID_HID, "H5Pcreate");

    /* Create a group */
    group = H5Gcreate2(fid1, "Group1", H5P_DEFAULT, H5P_DEFAULT, H5P_DEFAULT);
    CHECK(group, H5I_INVALID_HID, "H5Gcreate2");

    /* Create a dataset (inside Group1) */
    dataset = H5Dcreate2(group, "Dataset1", H5T_NATIVE_UINT, sid1, H5P_DEFAULT, H5P_DEFAULT, H5P_DEFAULT);
    CHECK(dataset, H5I_INVALID_HID, "H5Dcreate2");

    /* Write selection to disk */
    ret = H5Dwrite(dataset, H5T_NATIVE_UINT, H5S_ALL, H5S_ALL, H5P_DEFAULT, obuf);
    CHECK(ret, FAIL, "H5Dwrite");

    /* Close Dataset */
    ret = H5Dclose(dataset);
    CHECK(ret, FAIL, "H5Dclose");

    /* Create another dataset (inside Group1) */
    dataset = H5Dcreate2(group, "Dataset2", H5T_NATIVE_UCHAR, sid1, H5P_DEFAULT, H5P_DEFAULT, H5P_DEFAULT);
    CHECK(dataset, FAIL, "H5Dcreate2");

    /* Close Dataset */
    ret = H5Dclose(dataset);
    CHECK(ret, FAIL, "H5Dclose");

    /* Close disk dataspace */
    ret = H5Sclose(sid1);
    CHECK(ret, FAIL, "H5Sclose");

    /* Create a datatype to refer to */
    tid1 = H5Tcreate(H5T_COMPOUND, sizeof(s1_t));
    CHECK(tid1, H5I_INVALID_HID, "H5Tcreate");

    /* Insert fields */
    ret = H5Tinsert(tid1, "a", HOFFSET(s1_t, a), H5T_NATIVE_INT);
    CHECK(ret, FAIL, "H5Tinsert");

    ret = H5Tinsert(tid1, "b", HOFFSET(s1_t, b), H5T_NATIVE_INT);
    CHECK(ret, FAIL, "H5Tinsert");

    ret = H5Tinsert(tid1, "c", HOFFSET(s1_t, c), H5T_NATIVE_FLOAT);
    CHECK(ret, FAIL, "H5Tinsert");

    /* Save datatype for later */
    ret = H5Tcommit2(group, "Datatype1", tid1, H5P_DEFAULT, H5P_DEFAULT, H5P_DEFAULT);
    CHECK(ret, FAIL, "H5Tcommit2");

    /* Close datatype */
    ret = H5Tclose(tid1);
    CHECK(ret, FAIL, "H5Tclose");

    /* Close group */
    ret = H5Gclose(group);
    CHECK(ret, FAIL, "H5Gclose");

    /* Create compound type */
    tid1 = H5Tcreate(H5T_COMPOUND, sizeof(s2_t));
    CHECK(tid1, H5I_INVALID_HID, "H5Tcreate");

    /* Insert fields */
    ret = H5Tinsert(tid1, "ref0", HOFFSET(s2_t, ref0), H5T_STD_REF);
    CHECK(ret, FAIL, "H5Tinsert");

    ret = H5Tinsert(tid1, "ref1", HOFFSET(s2_t, ref1), H5T_STD_REF);
    CHECK(ret, FAIL, "H5Tinsert");

    ret = H5Tinsert(tid1, "ref2", HOFFSET(s2_t, ref2), H5T_STD_REF);
    CHECK(ret, FAIL, "H5Tinsert");

    ret = H5Tinsert(tid1, "ref3", HOFFSET(s2_t, ref3), H5T_STD_REF);
    CHECK(ret, FAIL, "H5Tinsert");

    ret = H5Tinsert(tid1, "dim_idx", HOFFSET(s2_t, dim_idx), H5T_NATIVE_INT);
    CHECK(ret, FAIL, "H5Tinsert");

    /* Create dataspace for datasets */
    sid1 = H5Screate_simple(SPACE1_RANK, cmpnd_dims, NULL);
    CHECK(sid1, H5I_INVALID_HID, "H5Screate_simple");

    /* Create a dataset */
    dataset = H5Dcreate2(fid1, "Dataset3", tid1, sid1, H5P_DEFAULT, H5P_DEFAULT, H5P_DEFAULT);
    CHECK(dataset, H5I_INVALID_HID, "H5Dcreate2");

    /* Reset buffer for writing */
    HDmemset(&cmpnd_wbuf, 0, sizeof(cmpnd_wbuf));

    /* Create reference to dataset */
    ret = H5Rcreate_object(fid1, "/Group1/Dataset1", H5P_DEFAULT, &cmpnd_wbuf.ref0);
    CHECK(ret, FAIL, "H5Rcreate_object");
    ret = H5Rget_obj_type3(&cmpnd_wbuf.ref0, H5P_DEFAULT, &obj_type);
    CHECK(ret, FAIL, "H5Rget_obj_type3");
    VERIFY(obj_type, H5O_TYPE_DATASET, "H5Rget_obj_type3");

    /* Create reference to dataset */
    ret = H5Rcreate_object(fid1, "/Group1/Dataset2", H5P_DEFAULT, &cmpnd_wbuf.ref1);
    CHECK(ret, FAIL, "H5Rcreate_object");
    ret = H5Rget_obj_type3(&cmpnd_wbuf.ref1, H5P_DEFAULT, &obj_type);
    CHECK(ret, FAIL, "H5Rget_obj_type3");
    VERIFY(obj_type, H5O_TYPE_DATASET, "H5Rget_obj_type3");

    /* Create reference to group */
    ret = H5Rcreate_object(fid1, "/Group1", H5P_DEFAULT, &cmpnd_wbuf.ref2);
    CHECK(ret, FAIL, "H5Rcreate_object");
    ret = H5Rget_obj_type3(&cmpnd_wbuf.ref2, H5P_DEFAULT, &obj_type);
    CHECK(ret, FAIL, "H5Rget_obj_type3");
    VERIFY(obj_type, H5O_TYPE_GROUP, "H5Rget_obj_type3");

    /* Create reference to named datatype */
    ret = H5Rcreate_object(fid1, "/Group1/Datatype1", H5P_DEFAULT, &cmpnd_wbuf.ref3);
    CHECK(ret, FAIL, "H5Rcreate_object");
    ret = H5Rget_obj_type3(&cmpnd_wbuf.ref3, H5P_DEFAULT, &obj_type);
    CHECK(ret, FAIL, "H5Rget_obj_type3");
    VERIFY(obj_type, H5O_TYPE_NAMED_DATATYPE, "H5Rget_obj_type3");

    /* Store dimensions */
    cmpnd_wbuf.dim_idx = SPACE1_DIM1;

    /* Write selection to disk */
    ret = H5Dwrite(dataset, tid1, H5S_ALL, H5S_ALL, H5P_DEFAULT, &cmpnd_wbuf);
    CHECK(ret, FAIL, "H5Dwrite");

    /* Close disk dataspace */
    ret = H5Sclose(sid1);
    CHECK(ret, FAIL, "H5Sclose");

    /* Close Dataset */
    ret = H5Dclose(dataset);
    CHECK(ret, FAIL, "H5Dclose");

    /* Close datatype */
    ret = H5Tclose(tid1);
    CHECK(ret, FAIL, "H5Tclose");

    /* Close file */
    ret = H5Fclose(fid1);
    CHECK(ret, FAIL, "H5Fclose");

    /* Re-open the file */
    fid1 = H5Fopen(FILE_REF_CMPND_OBJ, H5F_ACC_RDWR, H5P_DEFAULT);
    CHECK(fid1, H5I_INVALID_HID, "H5Fopen");

    /* Open the dataset */
    dataset = H5Dopen2(fid1, "/Dataset3", H5P_DEFAULT);
    CHECK(dataset, H5I_INVALID_HID, "H5Dopen2");

    tid1 = H5Dget_type(dataset);
    CHECK(tid1, H5I_INVALID_HID, "H5Dget_type");

    /* Read selection from disk */
    ret = H5Dread(dataset, tid1, H5S_ALL, H5S_ALL, H5P_DEFAULT, &cmpnd_rbuf);
    CHECK(ret, FAIL, "H5Dread");

    VERIFY(cmpnd_rbuf.dim_idx, SPACE1_DIM1, "H5Dread");

    /* Close datatype */
    ret = H5Tclose(tid1);
    CHECK(ret, FAIL, "H5Tclose");

    /* Open dataset object */
    dset2 = H5Ropen_object(&cmpnd_rbuf.ref0, H5P_DEFAULT, dapl_id);
    CHECK(dset2, H5I_INVALID_HID, "H5Ropen_object");

    /* Check information in referenced dataset */
    sid1 = H5Dget_space(dset2);
    CHECK(sid1, H5I_INVALID_HID, "H5Dget_space");

    ret = (int)H5Sget_simple_extent_npoints(sid1);
    VERIFY(ret, SPACE1_DIM1, "H5Sget_simple_extent_npoints");

    /* Read from disk */
    ret = H5Dread(dset2, H5T_NATIVE_UINT, H5S_ALL, H5S_ALL, H5P_DEFAULT, ibuf);
    CHECK(ret, FAIL, "H5Dread");

    for (i = 0; i < SPACE1_DIM1; i++)
        VERIFY(ibuf[i], i * 3, "Data");

    /* Close dereferenced Dataset */
    ret = H5Dclose(dset2);
    CHECK(ret, FAIL, "H5Dclose");

    /* Open group object.  GAPL isn't supported yet.  But it's harmless to pass in */
    group = H5Ropen_object(&cmpnd_rbuf.ref2, H5P_DEFAULT, H5P_DEFAULT);
    CHECK(group, H5I_INVALID_HID, "H5Ropen_object");

    /* Close group */
    ret = H5Gclose(group);
    CHECK(ret, FAIL, "H5Gclose");

    /* Open datatype object. TAPL isn't supported yet.  But it's harmless to pass in */
    tid1 = H5Ropen_object(&cmpnd_rbuf.ref3, H5P_DEFAULT, H5P_DEFAULT);
    CHECK(tid1, H5I_INVALID_HID, "H5Ropen_object");

    /* Verify correct datatype */
    {
        H5T_class_t tclass;

        tclass = H5Tget_class(tid1);
        VERIFY(tclass, H5T_COMPOUND, "H5Tget_class");

        ret = H5Tget_nmembers(tid1);
        VERIFY(ret, 3, "H5Tget_nmembers");
    }

    /* Close datatype */
    ret = H5Tclose(tid1);
    CHECK(ret, FAIL, "H5Tclose");

    /* Close Dataset */
    ret = H5Dclose(dataset);
    CHECK(ret, FAIL, "H5Dclose");

    /* Close dataset access property list */
    ret = H5Pclose(dapl_id);
    CHECK(ret, FAIL, "H5Pclose");

    /* Close file */
    ret = H5Fclose(fid1);
    CHECK(ret, FAIL, "H5Fclose");

    /* Destroy references */
    ret = H5Rdestroy(&cmpnd_wbuf.ref0);
    CHECK(ret, FAIL, "H5Rdestroy");
    ret = H5Rdestroy(&cmpnd_wbuf.ref1);
    CHECK(ret, FAIL, "H5Rdestroy");
    ret = H5Rdestroy(&cmpnd_wbuf.ref2);
    CHECK(ret, FAIL, "H5Rdestroy");
    ret = H5Rdestroy(&cmpnd_wbuf.ref3);
    CHECK(ret, FAIL, "H5Rdestroy");

    ret = H5Rdestroy(&cmpnd_rbuf.ref0);
    CHECK(ret, FAIL, "H5Rdestroy");
    ret = H5Rdestroy(&cmpnd_rbuf.ref1);
    CHECK(ret, FAIL, "H5Rdestroy");
    ret = H5Rdestroy(&cmpnd_rbuf.ref2);
    CHECK(ret, FAIL, "H5Rdestroy");
    ret = H5Rdestroy(&cmpnd_rbuf.ref3);
    CHECK(ret, FAIL, "H5Rdestroy");

    /* Free memory buffers */
    HDfree(ibuf);
    HDfree(obuf);
} /* test_reference_cmpnd_obj() */
>>>>>>> 18bbd3f0

/****************************************************************
**
**  test_reference_region(): Test basic H5R (reference) object reference code.
**      Tests references to various kinds of objects
**
**  Note: The libver_low/libver_high parameters are added to create the file
**        with the low and high bounds setting in fapl.
**        Please see the RFC for "H5Sencode/H5Sdecode Format Change".
**
****************************************************************/
static void
test_reference_region(H5F_libver_t libver_low, H5F_libver_t libver_high)
{
    hid_t fid1;         /* HDF5 File IDs */
    hid_t fapl;         /* File access property list */
    hid_t dset1,        /* Dataset ID */
        dset2;          /* Dereferenced dataset ID */
    hid_t sid1,         /* Dataspace ID #1 */
        sid2;           /* Dataspace ID #2 */
    hid_t      dapl_id; /* Dataset access property list */
    hsize_t    dims1[] = {SPACE1_DIM1}, dims2[] = {SPACE2_DIM1, SPACE2_DIM2};
    hsize_t    start[SPACE2_RANK];                         /* Starting location of hyperslab */
    hsize_t    stride[SPACE2_RANK];                        /* Stride of hyperslab */
    hsize_t    count[SPACE2_RANK];                         /* Element count of hyperslab */
    hsize_t    block[SPACE2_RANK];                         /* Block size of hyperslab */
    hsize_t    coord1[POINT1_NPOINTS][SPACE2_RANK];        /* Coordinates for point selection */
    hsize_t *  coords;                                     /* Coordinate buffer */
    hsize_t    low[SPACE2_RANK];                           /* Selection bounds */
    hsize_t    high[SPACE2_RANK];                          /* Selection bounds */
<<<<<<< HEAD
    H5R_ref_t *wbuf,                                       /* buffer to write to disk */
        *rbuf;                                             /* buffer read from disk */
    H5R_ref_t nvrbuf[3] = {{{{0}}}, {{{101}}}, {{{255}}}}; /* buffer with non-valid refs */
    uint8_t * dwbuf,                                       /* Buffer for writing numeric data to disk */
        *drbuf;                                            /* Buffer for reading numeric data from disk */
=======
    H5R_ref_t *wbuf     = NULL,                            /* buffer to write to disk */
        *rbuf           = NULL;                            /* buffer read from disk */
    H5R_ref_t nvrbuf[3] = {{{{0}}}, {{{101}}}, {{{255}}}}; /* buffer with non-valid refs */
    uint8_t * dwbuf     = NULL,                            /* Buffer for writing numeric data to disk */
        *drbuf          = NULL;                            /* Buffer for reading numeric data from disk */
>>>>>>> 18bbd3f0
    uint8_t *  tu8;                                        /* Temporary pointer to uint8 data */
    H5O_type_t obj_type;                                   /* Type of object */
    int        i, j;                                       /* Counters */
    hssize_t   hssize_ret;                                 /* hssize_t return value */
    htri_t     tri_ret;                                    /* htri_t return value */
    herr_t     ret;                                        /* Generic return value     */
    hid_t      dset_NA;                                    /* Dataset id for undefined reference */
    hid_t      space_NA;                                   /* Dataspace id for undefined reference */
    hsize_t    dims_NA[1] = {1};                           /* Dims array for undefined reference */
    H5R_ref_t  rdata_NA[1];                                /* Read buffer */

    /* Output message about test being performed */
    MESSAGE(5, ("Testing Dataset Region Reference Functions\n"));

    /* Allocate write & read buffers */
    wbuf  = HDcalloc(sizeof(H5R_ref_t), SPACE1_DIM1);
    rbuf  = HDcalloc(sizeof(H5R_ref_t), SPACE1_DIM1);
    dwbuf = (uint8_t *)HDcalloc(sizeof(uint8_t), (size_t)(SPACE2_DIM1 * SPACE2_DIM2));
    drbuf = (uint8_t *)HDcalloc(sizeof(uint8_t), (size_t)(SPACE2_DIM1 * SPACE2_DIM2));

    for (tu8 = dwbuf, i = 0; i < (SPACE2_DIM1 * SPACE2_DIM2); i++)
        *tu8++ = (uint8_t)(i * 3);

    /* Create file access property list */
    fapl = H5Pcreate(H5P_FILE_ACCESS);
    CHECK(fapl, H5I_INVALID_HID, "H5Pcreate");

    /* Set the low/high version bounds in fapl */
    ret = H5Pset_libver_bounds(fapl, libver_low, libver_high);
    CHECK(ret, FAIL, "H5Pset_libver_bounds");

    /* Create file with the fapl */
    fid1 = H5Fcreate(FILE_REF_REG, H5F_ACC_TRUNC, H5P_DEFAULT, fapl);
    CHECK(fid1, H5I_INVALID_HID, "H5Fcreate");

    /* Create dataspace for datasets */
    sid2 = H5Screate_simple(SPACE2_RANK, dims2, NULL);
    CHECK(sid2, H5I_INVALID_HID, "H5Screate_simple");

    /* Create dataset access property list */
    dapl_id = H5Pcreate(H5P_DATASET_ACCESS);
    CHECK(dapl_id, H5I_INVALID_HID, "H5Pcreate");

    /* Create a dataset */
    dset2 = H5Dcreate2(fid1, "Dataset2", H5T_STD_U8LE, sid2, H5P_DEFAULT, H5P_DEFAULT, H5P_DEFAULT);
    CHECK(dset2, H5I_INVALID_HID, "H5Dcreate2");

    /* Write selection to disk */
    ret = H5Dwrite(dset2, H5T_STD_U8LE, H5S_ALL, H5S_ALL, H5P_DEFAULT, dwbuf);
    CHECK(ret, FAIL, "H5Dwrite");

    /* Close Dataset */
    ret = H5Dclose(dset2);
    CHECK(ret, FAIL, "H5Dclose");

    /* Create dataspace for the reference dataset */
    sid1 = H5Screate_simple(SPACE1_RANK, dims1, NULL);
    CHECK(sid1, H5I_INVALID_HID, "H5Screate_simple");

    /* Create a dataset */
    H5E_BEGIN_TRY
    {
        dset1 = H5Dcreate2(fid1, "Dataset1", H5T_STD_REF, sid1, H5P_DEFAULT, H5P_DEFAULT, H5P_DEFAULT);
    }
    H5E_END_TRY;

    if (dset1 < 0) {
        VERIFY(libver_high <= H5F_LIBVER_V110, TRUE, "H5Dcreate2");

        ret = H5Sclose(sid1);
        CHECK(ret, FAIL, "H5Sclose");

        ret = H5Sclose(sid2);
        CHECK(ret, FAIL, "H5Sclose");

        ret = H5Pclose(fapl);
        CHECK(ret, FAIL, "H5Pclose");

        ret = H5Fclose(fid1);
        CHECK(ret, FAIL, "H5Fclose");
    }
    else {

        CHECK(dset1, H5I_INVALID_HID, "H5Dcreate2");

<<<<<<< HEAD
    /* Select 6x6 hyperslab for first reference */
    start[0]  = 2;
    start[1]  = 2;
    stride[0] = 1;
    stride[1] = 1;
    count[0]  = 1;
    count[1]  = 1;
    block[0]  = 6;
    block[1]  = 6;
    ret       = H5Sselect_hyperslab(sid2, H5S_SELECT_SET, start, stride, count, block);
    CHECK(ret, FAIL, "H5Sselect_hyperslab");
=======
        /* Create references */
>>>>>>> 18bbd3f0

        /* Select 6x6 hyperslab for first reference */
        start[0]  = 2;
        start[1]  = 2;
        stride[0] = 1;
        stride[1] = 1;
        count[0]  = 1;
        count[1]  = 1;
        block[0]  = 6;
        block[1]  = 6;
        ret       = H5Sselect_hyperslab(sid2, H5S_SELECT_SET, start, stride, count, block);
        CHECK(ret, FAIL, "H5Sselect_hyperslab");

        ret = (int)H5Sget_select_npoints(sid2);
        VERIFY(ret, 36, "H5Sget_select_npoints");

<<<<<<< HEAD
    /* Select sequence of ten points for second reference */
    coord1[0][0] = 6;
    coord1[0][1] = 9;
    coord1[1][0] = 2;
    coord1[1][1] = 2;
    coord1[2][0] = 8;
    coord1[2][1] = 4;
    coord1[3][0] = 1;
    coord1[3][1] = 6;
    coord1[4][0] = 2;
    coord1[4][1] = 8;
    coord1[5][0] = 3;
    coord1[5][1] = 2;
    coord1[6][0] = 0;
    coord1[6][1] = 4;
    coord1[7][0] = 9;
    coord1[7][1] = 0;
    coord1[8][0] = 7;
    coord1[8][1] = 1;
    coord1[9][0] = 3;
    coord1[9][1] = 3;
    ret          = H5Sselect_elements(sid2, H5S_SELECT_SET, (size_t)POINT1_NPOINTS, (const hsize_t *)coord1);
    CHECK(ret, FAIL, "H5Sselect_elements");
=======
        /* Store first dataset region */
        ret = H5Rcreate_region(fid1, "/Dataset2", sid2, H5P_DEFAULT, &wbuf[0]);
        CHECK(ret, FAIL, "H5Rcreate_region");
        ret = H5Rget_obj_type3(&wbuf[0], H5P_DEFAULT, &obj_type);
        CHECK(ret, FAIL, "H5Rget_obj_type3");
        VERIFY(obj_type, H5O_TYPE_DATASET, "H5Rget_obj_type3");
>>>>>>> 18bbd3f0

        /* Select sequence of ten points for second reference */
        coord1[0][0] = 6;
        coord1[0][1] = 9;
        coord1[1][0] = 2;
        coord1[1][1] = 2;
        coord1[2][0] = 8;
        coord1[2][1] = 4;
        coord1[3][0] = 1;
        coord1[3][1] = 6;
        coord1[4][0] = 2;
        coord1[4][1] = 8;
        coord1[5][0] = 3;
        coord1[5][1] = 2;
        coord1[6][0] = 0;
        coord1[6][1] = 4;
        coord1[7][0] = 9;
        coord1[7][1] = 0;
        coord1[8][0] = 7;
        coord1[8][1] = 1;
        coord1[9][0] = 3;
        coord1[9][1] = 3;
        ret = H5Sselect_elements(sid2, H5S_SELECT_SET, (size_t)POINT1_NPOINTS, (const hsize_t *)coord1);
        CHECK(ret, FAIL, "H5Sselect_elements");

        ret = (int)H5Sget_select_npoints(sid2);
        VERIFY(ret, SPACE2_DIM2, "H5Sget_select_npoints");

<<<<<<< HEAD
    /* Select unlimited hyperslab for third reference */
    start[0]  = 1;
    start[1]  = 8;
    stride[0] = 4;
    stride[1] = 1;
    count[0]  = H5S_UNLIMITED;
    count[1]  = 1;
    block[0]  = 2;
    block[1]  = 2;
    ret       = H5Sselect_hyperslab(sid2, H5S_SELECT_SET, start, stride, count, block);
    CHECK(ret, FAIL, "H5Sselect_hyperslab");
=======
        /* Store second dataset region */
        ret = H5Rcreate_region(fid1, "/Dataset2", sid2, H5P_DEFAULT, &wbuf[1]);
        CHECK(ret, FAIL, "H5Rcreate_region");
>>>>>>> 18bbd3f0

        /* Select unlimited hyperslab for third reference */
        start[0]  = 1;
        start[1]  = 8;
        stride[0] = 4;
        stride[1] = 1;
        count[0]  = H5S_UNLIMITED;
        count[1]  = 1;
        block[0]  = 2;
        block[1]  = 2;
        ret       = H5Sselect_hyperslab(sid2, H5S_SELECT_SET, start, stride, count, block);
        CHECK(ret, FAIL, "H5Sselect_hyperslab");

        hssize_ret = H5Sget_select_npoints(sid2);
        VERIFY(hssize_ret, (hssize_t)H5S_UNLIMITED, "H5Sget_select_npoints");

        /* Store third dataset region */
        ret = H5Rcreate_region(fid1, "/Dataset2", sid2, H5P_DEFAULT, &wbuf[2]);
        CHECK(ret, FAIL, "H5Rcreate_region");

        ret = H5Rget_obj_type3(&wbuf[2], H5P_DEFAULT, &obj_type);
        CHECK(ret, FAIL, "H5Rget_obj_type3");
        VERIFY(obj_type, H5O_TYPE_DATASET, "H5Rget_obj_type3");

<<<<<<< HEAD
    /* Write selection to disk */
    H5E_BEGIN_TRY
    {
        ret = H5Dwrite(dset1, H5T_STD_REF, H5S_ALL, H5S_ALL, H5P_DEFAULT, wbuf);
    }
    H5E_END_TRY;

    if (libver_high < H5F_LIBVER_V110)
        VERIFY(ret, FAIL, "H5Dwrite");
    else
        CHECK(ret, FAIL, "H5Dwrite");
=======
        /* Store fourth dataset region */
        ret = H5Rcreate_region(fid1, "/Dataset2", sid2, H5P_DEFAULT, &wbuf[3]);
        CHECK(ret, FAIL, "H5Rcreate_region");

        /* Write selection to disk */
        ret = H5Dwrite(dset1, H5T_STD_REF, H5S_ALL, H5S_ALL, H5P_DEFAULT, wbuf);
>>>>>>> 18bbd3f0

        /*
         * Store a dataset region reference which will not get written to disk
         */

        /* Create the dataspace of the region references */
        space_NA = H5Screate_simple(1, dims_NA, NULL);
        CHECK(space_NA, H5I_INVALID_HID, "H5Screate_simple");

<<<<<<< HEAD
    /* Create the dataset and write the region references to it */
    dset_NA = H5Dcreate2(fid1, "DS_NA", H5T_STD_REF, space_NA, H5P_DEFAULT, H5P_DEFAULT, H5P_DEFAULT);
    CHECK(dset_NA, H5I_INVALID_HID, "H5Dcreate");
=======
        /* Create the dataset and write the region references to it */
        dset_NA = H5Dcreate2(fid1, "DS_NA", H5T_STD_REF, space_NA, H5P_DEFAULT, H5P_DEFAULT, H5P_DEFAULT);
        CHECK(dset_NA, H5I_INVALID_HID, "H5Dcreate");
>>>>>>> 18bbd3f0

        /* Close and release resources for undefined region reference tests */
        ret = H5Dclose(dset_NA);
        CHECK(ret, FAIL, "H5Dclose");
        ret = H5Sclose(space_NA);
        CHECK(ret, FAIL, "H5Sclose");

        /* Close disk dataspace */
        ret = H5Sclose(sid1);
        CHECK(ret, FAIL, "H5Sclose");

        /* Close Dataset */
        ret = H5Dclose(dset1);
        CHECK(ret, FAIL, "H5Dclose");

        /* Close uint8 dataset dataspace */
        ret = H5Sclose(sid2);
        CHECK(ret, FAIL, "H5Sclose");

        /* Close file */
        ret = H5Fclose(fid1);
        CHECK(ret, FAIL, "H5Fclose");

        /* Re-open the file */
        fid1 = H5Fopen(FILE_REF_REG, H5F_ACC_RDWR, fapl);
        CHECK(fid1, H5I_INVALID_HID, "H5Fopen");

        /*
         * Start the test of an undefined reference
         */

        /* Open the dataset of the undefined references */
        dset_NA = H5Dopen2(fid1, "DS_NA", H5P_DEFAULT);
        CHECK(dset_NA, H5I_INVALID_HID, "H5Dopen2");

        /* Read the data */
        ret = H5Dread(dset_NA, H5T_STD_REF, H5S_ALL, H5S_ALL, H5P_DEFAULT, rdata_NA);
        CHECK(ret, FAIL, "H5Dread");

<<<<<<< HEAD
    /*
     * Dereference an undefined reference (should fail)
     */
    H5E_BEGIN_TRY
    {
        dset2 = H5Ropen_object(&rdata_NA[0], H5P_DEFAULT, H5P_DEFAULT);
    }
    H5E_END_TRY;
    VERIFY(dset2, H5I_INVALID_HID, "H5Ropen_object");
=======
        /*
         * Dereference an undefined reference (should fail)
         */
        H5E_BEGIN_TRY
        {
            dset2 = H5Ropen_object(&rdata_NA[0], H5P_DEFAULT, H5P_DEFAULT);
        }
        H5E_END_TRY;
        VERIFY(dset2, H5I_INVALID_HID, "H5Ropen_object");
>>>>>>> 18bbd3f0

        /* Close and release resources. */
        ret = H5Dclose(dset_NA);
        CHECK(ret, FAIL, "H5Dclose");

<<<<<<< HEAD
    /* This close should fail since H5Ropen_object never created
     * the id of the referenced object. */
    H5E_BEGIN_TRY
    {
        ret = H5Dclose(dset2);
    }
    H5E_END_TRY;
    VERIFY(ret, FAIL, "H5Dclose");
=======
        /* This close should fail since H5Ropen_object never created
         * the id of the referenced object. */
        H5E_BEGIN_TRY
        {
            ret = H5Dclose(dset2);
        }
        H5E_END_TRY;
        VERIFY(ret, FAIL, "H5Dclose");
>>>>>>> 18bbd3f0

        /*
         * End the test of an undefined reference
         */

        /* Open the dataset */
        dset1 = H5Dopen2(fid1, "/Dataset1", H5P_DEFAULT);
        CHECK(dset1, H5I_INVALID_HID, "H5Dopen2");

<<<<<<< HEAD
    /* Read selection from disk */
    H5E_BEGIN_TRY
    {
        ret = H5Dread(dset1, H5T_STD_REF, H5S_ALL, H5S_ALL, H5P_DEFAULT, rbuf);
    }
    H5E_END_TRY;

    if (libver_high < H5F_LIBVER_V110)
        CHECK(ret, FAIL, "H5Dread");
    else {
=======
        /* Read selection from disk */
        ret = H5Dread(dset1, H5T_STD_REF, H5S_ALL, H5S_ALL, H5P_DEFAULT, rbuf);
>>>>>>> 18bbd3f0
        CHECK(ret, FAIL, "H5Dread");

        /* Try to open objects */
        dset2 = H5Ropen_object(&rbuf[0], H5P_DEFAULT, dapl_id);
        CHECK(dset2, H5I_INVALID_HID, "H5Ropen_object");

        /* Check what H5Rget_obj_type3 function returns */
        ret = H5Rget_obj_type3(&rbuf[0], H5P_DEFAULT, &obj_type);
        CHECK(ret, FAIL, "H5Rget_obj_type3");
        VERIFY(obj_type, H5O_TYPE_DATASET, "H5Rget_obj_type3");

        /* Check information in referenced dataset */
        sid1 = H5Dget_space(dset2);
        CHECK(sid1, H5I_INVALID_HID, "H5Dget_space");

        ret = (int)H5Sget_simple_extent_npoints(sid1);
        VERIFY(ret, (SPACE2_DIM1 * SPACE2_DIM2), "H5Sget_simple_extent_npoints");

        /* Read from disk */
        ret = H5Dread(dset2, H5T_STD_U8LE, H5S_ALL, H5S_ALL, H5P_DEFAULT, drbuf);
        CHECK(ret, FAIL, "H5Dread");

        for (tu8 = (uint8_t *)drbuf, i = 0; i < (SPACE2_DIM1 * SPACE2_DIM2); i++, tu8++)
            VERIFY(*tu8, (uint8_t)(i * 3), "Data");

        /* Get the hyperslab selection */
        sid2 = H5Ropen_region(&rbuf[0], H5P_DEFAULT, H5P_DEFAULT);
        CHECK(sid2, H5I_INVALID_HID, "H5Ropen_region");

        /* Verify correct hyperslab selected */
        ret = (int)H5Sget_select_npoints(sid2);
        VERIFY(ret, 36, "H5Sget_select_npoints");
        ret = (int)H5Sget_select_hyper_nblocks(sid2);
        VERIFY(ret, 1, "H5Sget_select_hyper_nblocks");
<<<<<<< HEAD
        coords = (hsize_t *)HDmalloc((size_t)ret * SPACE2_RANK * sizeof(hsize_t) *
                                     2); /* allocate space for the hyperslab blocks */
        ret    = H5Sget_select_hyper_blocklist(sid2, (hsize_t)0, (hsize_t)ret, coords);
=======

        /* allocate space for the hyperslab blocks */
        coords = (hsize_t *)HDmalloc((size_t)ret * SPACE2_RANK * sizeof(hsize_t) * 2);

        ret = H5Sget_select_hyper_blocklist(sid2, (hsize_t)0, (hsize_t)ret, coords);
>>>>>>> 18bbd3f0
        CHECK(ret, FAIL, "H5Sget_select_hyper_blocklist");
        VERIFY(coords[0], 2, "Hyperslab Coordinates");
        VERIFY(coords[1], 2, "Hyperslab Coordinates");
        VERIFY(coords[2], 7, "Hyperslab Coordinates");
        VERIFY(coords[3], 7, "Hyperslab Coordinates");
        HDfree(coords);
        ret = H5Sget_select_bounds(sid2, low, high);
        CHECK(ret, FAIL, "H5Sget_select_bounds");
        VERIFY(low[0], 2, "Selection Bounds");
        VERIFY(low[1], 2, "Selection Bounds");
        VERIFY(high[0], 7, "Selection Bounds");
        VERIFY(high[1], 7, "Selection Bounds");

        /* Close region space */
        ret = H5Sclose(sid2);
        CHECK(ret, FAIL, "H5Sclose");

        /* Get the element selection */
        sid2 = H5Ropen_region(&rbuf[1], H5P_DEFAULT, H5P_DEFAULT);
        CHECK(sid2, H5I_INVALID_HID, "H5Ropen_region");

        /* Verify correct elements selected */
        ret = (int)H5Sget_select_npoints(sid2);
        VERIFY(ret, SPACE2_DIM2, "H5Sget_select_npoints");
        ret = (int)H5Sget_select_elem_npoints(sid2);
        VERIFY(ret, SPACE2_DIM2, "H5Sget_select_elem_npoints");
<<<<<<< HEAD
        coords = (hsize_t *)HDmalloc((size_t)ret * SPACE2_RANK *
                                     sizeof(hsize_t)); /* allocate space for the element points */
        ret    = H5Sget_select_elem_pointlist(sid2, (hsize_t)0, (hsize_t)ret, coords);
=======

        /* allocate space for the element points */
        coords = (hsize_t *)HDmalloc((size_t)ret * SPACE2_RANK * sizeof(hsize_t));

        ret = H5Sget_select_elem_pointlist(sid2, (hsize_t)0, (hsize_t)ret, coords);
>>>>>>> 18bbd3f0
        CHECK(ret, FAIL, "H5Sget_select_elem_pointlist");
        VERIFY(coords[0], coord1[0][0], "Element Coordinates");
        VERIFY(coords[1], coord1[0][1], "Element Coordinates");
        VERIFY(coords[2], coord1[1][0], "Element Coordinates");
        VERIFY(coords[3], coord1[1][1], "Element Coordinates");
        VERIFY(coords[4], coord1[2][0], "Element Coordinates");
        VERIFY(coords[5], coord1[2][1], "Element Coordinates");
        VERIFY(coords[6], coord1[3][0], "Element Coordinates");
        VERIFY(coords[7], coord1[3][1], "Element Coordinates");
        VERIFY(coords[8], coord1[4][0], "Element Coordinates");
        VERIFY(coords[9], coord1[4][1], "Element Coordinates");
        VERIFY(coords[10], coord1[5][0], "Element Coordinates");
        VERIFY(coords[11], coord1[5][1], "Element Coordinates");
        VERIFY(coords[12], coord1[6][0], "Element Coordinates");
        VERIFY(coords[13], coord1[6][1], "Element Coordinates");
        VERIFY(coords[14], coord1[7][0], "Element Coordinates");
        VERIFY(coords[15], coord1[7][1], "Element Coordinates");
        VERIFY(coords[16], coord1[8][0], "Element Coordinates");
        VERIFY(coords[17], coord1[8][1], "Element Coordinates");
        VERIFY(coords[18], coord1[9][0], "Element Coordinates");
        VERIFY(coords[19], coord1[9][1], "Element Coordinates");
        HDfree(coords);
        ret = H5Sget_select_bounds(sid2, low, high);
        CHECK(ret, FAIL, "H5Sget_select_bounds");
        VERIFY(low[0], 0, "Selection Bounds");
        VERIFY(low[1], 0, "Selection Bounds");
        VERIFY(high[0], 9, "Selection Bounds");
        VERIFY(high[1], 9, "Selection Bounds");

        /* Close region space */
        ret = H5Sclose(sid2);
        CHECK(ret, FAIL, "H5Sclose");

        /* Get the unlimited selection */
        sid2 = H5Ropen_region(&rbuf[2], H5P_DEFAULT, H5P_DEFAULT);
        CHECK(sid2, H5I_INVALID_HID, "H5Ropen_region");

        /* Verify correct hyperslab selected */
        hssize_ret = H5Sget_select_npoints(sid2);
        VERIFY(hssize_ret, (hssize_t)H5S_UNLIMITED, "H5Sget_select_npoints");
        tri_ret = H5Sis_regular_hyperslab(sid2);
        CHECK(tri_ret, FAIL, "H5Sis_regular_hyperslab");
        VERIFY(tri_ret, TRUE, "H5Sis_regular_hyperslab Result");
        ret = H5Sget_regular_hyperslab(sid2, start, stride, count, block);
        CHECK(ret, FAIL, "H5Sget_regular_hyperslab");
        VERIFY(start[0], (hsize_t)1, "Hyperslab Coordinates");
        VERIFY(start[1], (hsize_t)8, "Hyperslab Coordinates");
        VERIFY(stride[0], (hsize_t)4, "Hyperslab Coordinates");
        VERIFY(stride[1], (hsize_t)1, "Hyperslab Coordinates");
        VERIFY(count[0], H5S_UNLIMITED, "Hyperslab Coordinates");
        VERIFY(count[1], (hsize_t)1, "Hyperslab Coordinates");
        VERIFY(block[0], (hsize_t)2, "Hyperslab Coordinates");
        VERIFY(block[1], (hsize_t)2, "Hyperslab Coordinates");

        /* Close region space */
        ret = H5Sclose(sid2);
        CHECK(ret, FAIL, "H5Sclose");

        /* Close first space */
        ret = H5Sclose(sid1);
        CHECK(ret, FAIL, "H5Sclose");

        /* Close dereferenced Dataset */
        ret = H5Dclose(dset2);
        CHECK(ret, FAIL, "H5Dclose");

        /* Attempting to retrieve type of object using non-valid refs */
        for (j = 0; j < 3; j++) {
            H5E_BEGIN_TRY
            {
                ret = H5Rget_obj_type3(&nvrbuf[j], H5P_DEFAULT, &obj_type);
            }
            H5E_END_TRY;
            VERIFY(ret, FAIL, "H5Rget_obj_type3");
        } /* end for */

        /* Close Dataset */
        ret = H5Dclose(dset1);
        CHECK(ret, FAIL, "H5Dclose");

        /* Close dataset access property list */
        ret = H5Pclose(dapl_id);
        CHECK(ret, FAIL, "H5Pclose");

        /* Close file */
        ret = H5Fclose(fid1);
        CHECK(ret, FAIL, "H5Fclose");

<<<<<<< HEAD
    /* Destroy references */
    for (j = 0; j < SPACE1_DIM1; j++) {
        ret = H5Rdestroy(&wbuf[j]);
        CHECK(ret, FAIL, "H5Rdestroy");
        if (libver_high >= H5F_LIBVER_V110) {
=======
        /* Destroy references */
        for (j = 0; j < SPACE1_DIM1; j++) {
            ret = H5Rdestroy(&wbuf[j]);
            CHECK(ret, FAIL, "H5Rdestroy");
>>>>>>> 18bbd3f0
            ret = H5Rdestroy(&rbuf[j]);
            CHECK(ret, FAIL, "H5Rdestroy");
        }
    }

    /* Free memory buffers */
    HDfree(wbuf);
    HDfree(rbuf);
    HDfree(dwbuf);
    HDfree(drbuf);
<<<<<<< HEAD
=======

>>>>>>> 18bbd3f0
} /* test_reference_region() */

/****************************************************************
**
**  test_reference_region_1D(): Test H5R (reference) object reference code.
**      Tests 1-D references to various kinds of objects
**
**  Note: The libver_low/libver_high parameters are added to create the file
**        with the low and high bounds setting in fapl.
**        Please see the RFC for "H5Sencode/H5Sdecode Format Change".
**
****************************************************************/
static void
test_reference_region_1D(H5F_libver_t libver_low, H5F_libver_t libver_high)
{
    hid_t fid1;            /* HDF5 File IDs        */
    hid_t fapl;            /* File access property list */
    hid_t dset1,           /* Dataset ID            */
        dset3;             /* Dereferenced dataset ID */
    hid_t sid1,            /* Dataspace ID    #1        */
        sid3;              /* Dataspace ID    #3        */
    hid_t   dapl_id;       /* Dataset access property list */
    hsize_t dims1[] = {2}, /* Must be 2 */
        dims3[]     = {SPACE3_DIM1};
    hsize_t    start[SPACE3_RANK];                  /* Starting location of hyperslab */
    hsize_t    stride[SPACE3_RANK];                 /* Stride of hyperslab */
    hsize_t    count[SPACE3_RANK];                  /* Element count of hyperslab */
    hsize_t    block[SPACE3_RANK];                  /* Block size of hyperslab */
    hsize_t    coord1[POINT1_NPOINTS][SPACE3_RANK]; /* Coordinates for point selection */
    hsize_t *  coords;                              /* Coordinate buffer */
    hsize_t    low[SPACE3_RANK];                    /* Selection bounds */
    hsize_t    high[SPACE3_RANK];                   /* Selection bounds */
<<<<<<< HEAD
    H5R_ref_t *wbuf,                                /* buffer to write to disk */
        *rbuf;                                      /* buffer read from disk */
    uint8_t *dwbuf,                                 /* Buffer for writing numeric data to disk */
        *drbuf;                                     /* Buffer for reading numeric data from disk */
=======
    H5R_ref_t *wbuf = NULL,                         /* buffer to write to disk */
        *rbuf       = NULL;                         /* buffer read from disk */
    uint8_t *dwbuf  = NULL,                         /* Buffer for writing numeric data to disk */
        *drbuf      = NULL;                         /* Buffer for reading numeric data from disk */
>>>>>>> 18bbd3f0
    uint8_t *  tu8;                                 /* Temporary pointer to uint8 data */
    H5O_type_t obj_type;                            /* Object type */
    int        i;                                   /* Counter */
    herr_t     ret;                                 /* Generic return value */

    /* Output message about test being performed */
    MESSAGE(5, ("Testing 1-D Dataset Region Reference Functions\n"));

    /* Allocate write & read buffers */
    wbuf  = HDcalloc(sizeof(H5R_ref_t), (size_t)SPACE1_DIM1);
    rbuf  = HDcalloc(sizeof(H5R_ref_t), (size_t)SPACE1_DIM1);
    dwbuf = (uint8_t *)HDcalloc(sizeof(uint8_t), (size_t)SPACE3_DIM1);
    drbuf = (uint8_t *)HDcalloc(sizeof(uint8_t), (size_t)SPACE3_DIM1);

    for (tu8 = dwbuf, i = 0; i < SPACE3_DIM1; i++)
        *tu8++ = (uint8_t)(i * 3);

    /* Create the file access property list */
    fapl = H5Pcreate(H5P_FILE_ACCESS);
    CHECK(fapl, H5I_INVALID_HID, "H5Pcreate");

    /* Set the low/high version bounds in fapl */
    ret = H5Pset_libver_bounds(fapl, libver_low, libver_high);
    CHECK(ret, FAIL, "H5Pset_libver_bounds");

    /* Create file with the fapl */
    fid1 = H5Fcreate(FILE_REF_REG_1D, H5F_ACC_TRUNC, H5P_DEFAULT, fapl);
    CHECK(fid1, H5I_INVALID_HID, "H5Fcreate");

    /* Create dataspace for datasets */
    sid3 = H5Screate_simple(SPACE3_RANK, dims3, NULL);
    CHECK(sid3, H5I_INVALID_HID, "H5Screate_simple");

    /* Create dataset access property list */
    dapl_id = H5Pcreate(H5P_DATASET_ACCESS);
    CHECK(dapl_id, H5I_INVALID_HID, "H5Pcreate");

    /* Create a dataset */
    dset3 = H5Dcreate2(fid1, "Dataset2", H5T_STD_U8LE, sid3, H5P_DEFAULT, H5P_DEFAULT, H5P_DEFAULT);
    CHECK(dset3, H5I_INVALID_HID, "H5Dcreate2");

    /* Write selection to disk */
    ret = H5Dwrite(dset3, H5T_STD_U8LE, H5S_ALL, H5S_ALL, H5P_DEFAULT, dwbuf);
    CHECK(ret, FAIL, "H5Dwrite");

    /* Close Dataset */
    ret = H5Dclose(dset3);
    CHECK(ret, FAIL, "H5Dclose");

    /* Create dataspace for the reference dataset */
    sid1 = H5Screate_simple(SPACE1_RANK, dims1, NULL);
    CHECK(sid1, H5I_INVALID_HID, "H5Screate_simple");

    /* Create a dataset */
    H5E_BEGIN_TRY
    {
        dset1 = H5Dcreate2(fid1, "Dataset1", H5T_STD_REF, sid1, H5P_DEFAULT, H5P_DEFAULT, H5P_DEFAULT);
    }
    H5E_END_TRY;

    if (dset1 < 0) {

<<<<<<< HEAD
    /* Select 15 2x1 hyperslabs for first reference */
    start[0]  = 2;
    stride[0] = 5;
    count[0]  = 15;
    block[0]  = 2;
    ret       = H5Sselect_hyperslab(sid3, H5S_SELECT_SET, start, stride, count, block);
    CHECK(ret, FAIL, "H5Sselect_hyperslab");
=======
        VERIFY(libver_high <= H5F_LIBVER_V110, TRUE, "H5Dcreate2");
>>>>>>> 18bbd3f0

        ret = H5Sclose(sid1);
        CHECK(ret, FAIL, "H5Sclose");

        ret = H5Sclose(sid3);
        CHECK(ret, FAIL, "H5Sclose");

<<<<<<< HEAD
    /* Select sequence of ten points for second reference */
    coord1[0][0] = 16;
    coord1[1][0] = 22;
    coord1[2][0] = 38;
    coord1[3][0] = 41;
    coord1[4][0] = 52;
    coord1[5][0] = 63;
    coord1[6][0] = 70;
    coord1[7][0] = 89;
    coord1[8][0] = 97;
    coord1[9][0] = 03;
    ret          = H5Sselect_elements(sid3, H5S_SELECT_SET, (size_t)POINT1_NPOINTS, (const hsize_t *)coord1);
    CHECK(ret, FAIL, "H5Sselect_elements");
=======
        ret = H5Pclose(fapl);
        CHECK(ret, FAIL, "H5Pclose");
>>>>>>> 18bbd3f0

        ret = H5Fclose(fid1);
        CHECK(ret, FAIL, "H5Fclose");
    }
    else {

        CHECK(ret, FAIL, "H5Dcreate2");

        /* Create references */

        /* Select 15 2x1 hyperslabs for first reference */
        start[0]  = 2;
        stride[0] = 5;
        count[0]  = 15;
        block[0]  = 2;
        ret       = H5Sselect_hyperslab(sid3, H5S_SELECT_SET, start, stride, count, block);
        CHECK(ret, FAIL, "H5Sselect_hyperslab");

        ret = (int)H5Sget_select_npoints(sid3);
        VERIFY(ret, (block[0] * count[0]), "H5Sget_select_npoints");

        /* Store first dataset region */
        ret = H5Rcreate_region(fid1, "/Dataset2", sid3, H5P_DEFAULT, &wbuf[0]);
        CHECK(ret, FAIL, "H5Rcreate_region");
        ret = H5Rget_obj_type3(&wbuf[0], H5P_DEFAULT, &obj_type);
        CHECK(ret, FAIL, "H5Rget_obj_type3");
        VERIFY(obj_type, H5O_TYPE_DATASET, "H5Rget_obj_type3");

        /* Select sequence of ten points for second reference */
        coord1[0][0] = 16;
        coord1[1][0] = 22;
        coord1[2][0] = 38;
        coord1[3][0] = 41;
        coord1[4][0] = 52;
        coord1[5][0] = 63;
        coord1[6][0] = 70;
        coord1[7][0] = 89;
        coord1[8][0] = 97;
        coord1[9][0] = 03;
        ret = H5Sselect_elements(sid3, H5S_SELECT_SET, (size_t)POINT1_NPOINTS, (const hsize_t *)coord1);
        CHECK(ret, FAIL, "H5Sselect_elements");

        ret = (int)H5Sget_select_npoints(sid3);
        VERIFY(ret, POINT1_NPOINTS, "H5Sget_select_npoints");

        /* Store second dataset region */
        ret = H5Rcreate_region(fid1, "/Dataset2", sid3, H5P_DEFAULT, &wbuf[1]);
        CHECK(ret, FAIL, "H5Rcreate_region");

        /* Write selection to disk */
        ret = H5Dwrite(dset1, H5T_STD_REF, H5S_ALL, H5S_ALL, H5P_DEFAULT, wbuf);
        CHECK(ret, FAIL, "H5Dwrite");

        /* Close disk dataspace */
        ret = H5Sclose(sid1);
        CHECK(ret, FAIL, "H5Sclose");

        /* Close Dataset */
        ret = H5Dclose(dset1);
        CHECK(ret, FAIL, "H5Dclose");

        /* Close uint8 dataset dataspace */
        ret = H5Sclose(sid3);
        CHECK(ret, FAIL, "H5Sclose");

        /* Close file */
        ret = H5Fclose(fid1);
        CHECK(ret, FAIL, "H5Fclose");

        /* Re-open the file */
        fid1 = H5Fopen(FILE_REF_REG_1D, H5F_ACC_RDWR, fapl);
        CHECK(fid1, H5I_INVALID_HID, "H5Fopen");

        /* Open the dataset */
        dset1 = H5Dopen2(fid1, "/Dataset1", H5P_DEFAULT);
        CHECK(dset1, H5I_INVALID_HID, "H5Dopen2");

        /* Read selection from disk */
        ret = H5Dread(dset1, H5T_STD_REF, H5S_ALL, H5S_ALL, H5P_DEFAULT, rbuf);
        CHECK(ret, FAIL, "H5Dread");

<<<<<<< HEAD
    for (tu8 = (uint8_t *)drbuf, i = 0; i < SPACE3_DIM1; i++, tu8++)
        VERIFY(*tu8, (uint8_t)(i * 3), "Data");

    /* Get the hyperslab selection */
    sid3 = H5Ropen_region(&rbuf[0], H5P_DEFAULT, H5P_DEFAULT);
    CHECK(sid3, H5I_INVALID_HID, "H5Ropen_region");

    /* Verify correct hyperslab selected */
    ret = (int)H5Sget_select_npoints(sid3);
    VERIFY(ret, 30, "H5Sget_select_npoints");
    ret = (int)H5Sget_select_hyper_nblocks(sid3);
    VERIFY(ret, 15, "H5Sget_select_hyper_nblocks");
    coords = (hsize_t *)HDmalloc((size_t)ret * SPACE3_RANK * sizeof(hsize_t) *
                                 2); /* allocate space for the hyperslab blocks */
    ret    = H5Sget_select_hyper_blocklist(sid3, (hsize_t)0, (hsize_t)ret, coords);
    CHECK(ret, FAIL, "H5Sget_select_hyper_blocklist");
    VERIFY(coords[0], 2, "Hyperslab Coordinates");
    VERIFY(coords[1], 3, "Hyperslab Coordinates");
    VERIFY(coords[2], 7, "Hyperslab Coordinates");
    VERIFY(coords[3], 8, "Hyperslab Coordinates");
    VERIFY(coords[4], 12, "Hyperslab Coordinates");
    VERIFY(coords[5], 13, "Hyperslab Coordinates");
    VERIFY(coords[6], 17, "Hyperslab Coordinates");
    VERIFY(coords[7], 18, "Hyperslab Coordinates");
    VERIFY(coords[8], 22, "Hyperslab Coordinates");
    VERIFY(coords[9], 23, "Hyperslab Coordinates");
    VERIFY(coords[10], 27, "Hyperslab Coordinates");
    VERIFY(coords[11], 28, "Hyperslab Coordinates");
    VERIFY(coords[12], 32, "Hyperslab Coordinates");
    VERIFY(coords[13], 33, "Hyperslab Coordinates");
    VERIFY(coords[14], 37, "Hyperslab Coordinates");
    VERIFY(coords[15], 38, "Hyperslab Coordinates");
    VERIFY(coords[16], 42, "Hyperslab Coordinates");
    VERIFY(coords[17], 43, "Hyperslab Coordinates");
    VERIFY(coords[18], 47, "Hyperslab Coordinates");
    VERIFY(coords[19], 48, "Hyperslab Coordinates");
    VERIFY(coords[20], 52, "Hyperslab Coordinates");
    VERIFY(coords[21], 53, "Hyperslab Coordinates");
    VERIFY(coords[22], 57, "Hyperslab Coordinates");
    VERIFY(coords[23], 58, "Hyperslab Coordinates");
    VERIFY(coords[24], 62, "Hyperslab Coordinates");
    VERIFY(coords[25], 63, "Hyperslab Coordinates");
    VERIFY(coords[26], 67, "Hyperslab Coordinates");
    VERIFY(coords[27], 68, "Hyperslab Coordinates");
    VERIFY(coords[28], 72, "Hyperslab Coordinates");
    VERIFY(coords[29], 73, "Hyperslab Coordinates");
    HDfree(coords);
    ret = H5Sget_select_bounds(sid3, low, high);
    CHECK(ret, FAIL, "H5Sget_select_bounds");
    VERIFY(low[0], 2, "Selection Bounds");
    VERIFY(high[0], 73, "Selection Bounds");

    /* Close region space */
    ret = H5Sclose(sid3);
    CHECK(ret, FAIL, "H5Sclose");

    /* Get the element selection */
    sid3 = H5Ropen_region(&rbuf[1], H5P_DEFAULT, H5P_DEFAULT);
    CHECK(sid3, H5I_INVALID_HID, "H5Ropen_region");

    /* Verify correct elements selected */
    ret = (int)H5Sget_select_npoints(sid3);
    VERIFY(ret, 10, "H5Sget_select_npoints");
    ret = (int)H5Sget_select_elem_npoints(sid3);
    VERIFY(ret, 10, "H5Sget_select_elem_npoints");
    coords = (hsize_t *)HDmalloc((size_t)ret * SPACE3_RANK *
                                 sizeof(hsize_t)); /* allocate space for the element points */
    ret    = H5Sget_select_elem_pointlist(sid3, (hsize_t)0, (hsize_t)ret, coords);
    CHECK(ret, FAIL, "H5Sget_select_elem_pointlist");
    VERIFY(coords[0], coord1[0][0], "Element Coordinates");
    VERIFY(coords[1], coord1[1][0], "Element Coordinates");
    VERIFY(coords[2], coord1[2][0], "Element Coordinates");
    VERIFY(coords[3], coord1[3][0], "Element Coordinates");
    VERIFY(coords[4], coord1[4][0], "Element Coordinates");
    VERIFY(coords[5], coord1[5][0], "Element Coordinates");
    VERIFY(coords[6], coord1[6][0], "Element Coordinates");
    VERIFY(coords[7], coord1[7][0], "Element Coordinates");
    VERIFY(coords[8], coord1[8][0], "Element Coordinates");
    VERIFY(coords[9], coord1[9][0], "Element Coordinates");
    HDfree(coords);
    ret = H5Sget_select_bounds(sid3, low, high);
    CHECK(ret, FAIL, "H5Sget_select_bounds");
    VERIFY(low[0], 3, "Selection Bounds");
    VERIFY(high[0], 97, "Selection Bounds");

    /* Close region space */
    ret = H5Sclose(sid3);
    CHECK(ret, FAIL, "H5Sclose");
=======
        /* Try to open objects */
        dset3 = H5Ropen_object(&rbuf[0], H5P_DEFAULT, dapl_id);
        CHECK(dset3, H5I_INVALID_HID, "H5Ropen_object");

        /* Check what H5Rget_obj_type3 function returns */
        ret = H5Rget_obj_type3(&rbuf[0], H5P_DEFAULT, &obj_type);
        CHECK(ret, FAIL, "H5Rget_obj_type3");
        VERIFY(obj_type, H5O_TYPE_DATASET, "H5Rget_obj_type3");
>>>>>>> 18bbd3f0

        /* Check information in referenced dataset */
        sid1 = H5Dget_space(dset3);
        CHECK(sid1, H5I_INVALID_HID, "H5Dget_space");

        ret = (int)H5Sget_simple_extent_npoints(sid1);
        VERIFY(ret, SPACE3_DIM1, "H5Sget_simple_extent_npoints");

        /* Read from disk */
        ret = H5Dread(dset3, H5T_STD_U8LE, H5S_ALL, H5S_ALL, H5P_DEFAULT, drbuf);
        CHECK(ret, FAIL, "H5Dread");

        for (tu8 = (uint8_t *)drbuf, i = 0; i < SPACE3_DIM1; i++, tu8++)
            VERIFY(*tu8, (uint8_t)(i * 3), "Data");

        /* Get the hyperslab selection */
        sid3 = H5Ropen_region(&rbuf[0], H5P_DEFAULT, H5P_DEFAULT);
        CHECK(sid3, H5I_INVALID_HID, "H5Ropen_region");

        /* Verify correct hyperslab selected */
        ret = (int)H5Sget_select_npoints(sid3);
        VERIFY(ret, 30, "H5Sget_select_npoints");
        ret = (int)H5Sget_select_hyper_nblocks(sid3);
        VERIFY(ret, 15, "H5Sget_select_hyper_nblocks");

<<<<<<< HEAD
    /* Destroy references */
    for (i = 0; i < 2; i++) {
        ret = H5Rdestroy(&wbuf[i]);
        CHECK(ret, FAIL, "H5Rdestroy");
        ret = H5Rdestroy(&rbuf[i]);
        CHECK(ret, FAIL, "H5Rdestroy");
=======
        /* allocate space for the hyperslab blocks */
        coords = (hsize_t *)HDmalloc((size_t)ret * SPACE3_RANK * sizeof(hsize_t) * 2);

        ret = H5Sget_select_hyper_blocklist(sid3, (hsize_t)0, (hsize_t)ret, coords);
        CHECK(ret, FAIL, "H5Sget_select_hyper_blocklist");
        VERIFY(coords[0], 2, "Hyperslab Coordinates");
        VERIFY(coords[1], 3, "Hyperslab Coordinates");
        VERIFY(coords[2], 7, "Hyperslab Coordinates");
        VERIFY(coords[3], 8, "Hyperslab Coordinates");
        VERIFY(coords[4], 12, "Hyperslab Coordinates");
        VERIFY(coords[5], 13, "Hyperslab Coordinates");
        VERIFY(coords[6], 17, "Hyperslab Coordinates");
        VERIFY(coords[7], 18, "Hyperslab Coordinates");
        VERIFY(coords[8], 22, "Hyperslab Coordinates");
        VERIFY(coords[9], 23, "Hyperslab Coordinates");
        VERIFY(coords[10], 27, "Hyperslab Coordinates");
        VERIFY(coords[11], 28, "Hyperslab Coordinates");
        VERIFY(coords[12], 32, "Hyperslab Coordinates");
        VERIFY(coords[13], 33, "Hyperslab Coordinates");
        VERIFY(coords[14], 37, "Hyperslab Coordinates");
        VERIFY(coords[15], 38, "Hyperslab Coordinates");
        VERIFY(coords[16], 42, "Hyperslab Coordinates");
        VERIFY(coords[17], 43, "Hyperslab Coordinates");
        VERIFY(coords[18], 47, "Hyperslab Coordinates");
        VERIFY(coords[19], 48, "Hyperslab Coordinates");
        VERIFY(coords[20], 52, "Hyperslab Coordinates");
        VERIFY(coords[21], 53, "Hyperslab Coordinates");
        VERIFY(coords[22], 57, "Hyperslab Coordinates");
        VERIFY(coords[23], 58, "Hyperslab Coordinates");
        VERIFY(coords[24], 62, "Hyperslab Coordinates");
        VERIFY(coords[25], 63, "Hyperslab Coordinates");
        VERIFY(coords[26], 67, "Hyperslab Coordinates");
        VERIFY(coords[27], 68, "Hyperslab Coordinates");
        VERIFY(coords[28], 72, "Hyperslab Coordinates");
        VERIFY(coords[29], 73, "Hyperslab Coordinates");
        HDfree(coords);
        ret = H5Sget_select_bounds(sid3, low, high);
        CHECK(ret, FAIL, "H5Sget_select_bounds");
        VERIFY(low[0], 2, "Selection Bounds");
        VERIFY(high[0], 73, "Selection Bounds");

        /* Close region space */
        ret = H5Sclose(sid3);
        CHECK(ret, FAIL, "H5Sclose");

        /* Get the element selection */
        sid3 = H5Ropen_region(&rbuf[1], H5P_DEFAULT, H5P_DEFAULT);
        CHECK(sid3, H5I_INVALID_HID, "H5Ropen_region");

        /* Verify correct elements selected */
        ret = (int)H5Sget_select_npoints(sid3);
        VERIFY(ret, 10, "H5Sget_select_npoints");
        ret = (int)H5Sget_select_elem_npoints(sid3);
        VERIFY(ret, 10, "H5Sget_select_elem_npoints");

        /* allocate space for the element points */
        coords = (hsize_t *)HDmalloc((size_t)ret * SPACE3_RANK * sizeof(hsize_t));

        ret = H5Sget_select_elem_pointlist(sid3, (hsize_t)0, (hsize_t)ret, coords);
        CHECK(ret, FAIL, "H5Sget_select_elem_pointlist");
        VERIFY(coords[0], coord1[0][0], "Element Coordinates");
        VERIFY(coords[1], coord1[1][0], "Element Coordinates");
        VERIFY(coords[2], coord1[2][0], "Element Coordinates");
        VERIFY(coords[3], coord1[3][0], "Element Coordinates");
        VERIFY(coords[4], coord1[4][0], "Element Coordinates");
        VERIFY(coords[5], coord1[5][0], "Element Coordinates");
        VERIFY(coords[6], coord1[6][0], "Element Coordinates");
        VERIFY(coords[7], coord1[7][0], "Element Coordinates");
        VERIFY(coords[8], coord1[8][0], "Element Coordinates");
        VERIFY(coords[9], coord1[9][0], "Element Coordinates");
        HDfree(coords);
        ret = H5Sget_select_bounds(sid3, low, high);
        CHECK(ret, FAIL, "H5Sget_select_bounds");
        VERIFY(low[0], 3, "Selection Bounds");
        VERIFY(high[0], 97, "Selection Bounds");

        /* Close region space */
        ret = H5Sclose(sid3);
        CHECK(ret, FAIL, "H5Sclose");

        /* Close first space */
        ret = H5Sclose(sid1);
        CHECK(ret, FAIL, "H5Sclose");

        /* Close dereferenced Dataset */
        ret = H5Dclose(dset3);
        CHECK(ret, FAIL, "H5Dclose");

        /* Close Dataset */
        ret = H5Dclose(dset1);
        CHECK(ret, FAIL, "H5Dclose");

        /* Close dataset access property list */
        ret = H5Pclose(dapl_id);
        CHECK(ret, FAIL, "H5Pclose");

        /* Close file access property list */
        ret = H5Pclose(fapl);
        CHECK(ret, FAIL, "H5Pclose");

        /* Close file */
        ret = H5Fclose(fid1);
        CHECK(ret, FAIL, "H5Fclose");

        /* Destroy references */
        for (i = 0; i < 2; i++) {
            ret = H5Rdestroy(&wbuf[i]);
            CHECK(ret, FAIL, "H5Rdestroy");
            ret = H5Rdestroy(&rbuf[i]);
            CHECK(ret, FAIL, "H5Rdestroy");
        }
>>>>>>> 18bbd3f0
    }

    /* Free memory buffers */
    HDfree(wbuf);
    HDfree(rbuf);
    HDfree(dwbuf);
    HDfree(drbuf);
<<<<<<< HEAD
=======

>>>>>>> 18bbd3f0
} /* test_reference_region_1D() */

/****************************************************************
**
**  test_reference_obj_deleted(): Test H5R (reference) object reference code.
**      Tests for correct failures for deleted and non-existent objects
**
****************************************************************/
static void
test_reference_obj_deleted(void)
{
    hid_t fid1;          /* HDF5 File IDs            */
    hid_t dataset,       /* Dataset ID               */
        dset2;           /* Dereferenced dataset ID  */
    hid_t      sid1;     /* Dataspace ID             */
    H5R_ref_t  oref;     /* Object Reference to test */
    H5O_type_t obj_type; /* Object type              */
    herr_t     ret;      /* Generic return value     */

    /* Create file */
    fid1 = H5Fcreate(FILE_REF_OBJ_DEL, H5F_ACC_TRUNC, H5P_DEFAULT, H5P_DEFAULT);
    CHECK(fid1, H5I_INVALID_HID, "H5Fcreate");

    /* Create scalar dataspace for datasets */
    sid1 = H5Screate_simple(0, NULL, NULL);
    CHECK(sid1, H5I_INVALID_HID, "H5Screate_simple");

    /* Create a dataset to reference (deleted later) */
    dataset = H5Dcreate2(fid1, "Dataset1", H5T_NATIVE_INT, sid1, H5P_DEFAULT, H5P_DEFAULT, H5P_DEFAULT);
    CHECK(dataset, H5I_INVALID_HID, "H5Dcreate2");

    /* Close Dataset */
    ret = H5Dclose(dataset);
    CHECK(ret, FAIL, "H5Dclose");

    /* Create a dataset */
    dataset = H5Dcreate2(fid1, "Dataset2", H5T_STD_REF, sid1, H5P_DEFAULT, H5P_DEFAULT, H5P_DEFAULT);
    CHECK(dataset, H5I_INVALID_HID, "H5Dcreate2");

    /* Create reference to dataset */
    ret = H5Rcreate_object(fid1, "/Dataset1", H5P_DEFAULT, &oref);
    CHECK(ret, FAIL, "H5Rcreate_object");
    ret = H5Rget_obj_type3(&oref, H5P_DEFAULT, &obj_type);
    CHECK(ret, FAIL, "H5Rget_obj_type3");
    VERIFY(obj_type, H5O_TYPE_DATASET, "H5Rget_obj_type3");

    /* Write selection to disk */
    ret = H5Dwrite(dataset, H5T_STD_REF, H5S_ALL, H5S_ALL, H5P_DEFAULT, &oref);
    CHECK(ret, FAIL, "H5Dwrite");

    /* Close Dataset */
    ret = H5Dclose(dataset);
    CHECK(ret, FAIL, "H5Dclose");

    /* Delete referenced dataset */
    ret = H5Ldelete(fid1, "/Dataset1", H5P_DEFAULT);
    CHECK(ret, FAIL, "H5Ldelete");

    /* Close disk dataspace */
    ret = H5Sclose(sid1);
    CHECK(ret, FAIL, "H5Sclose");

    /* Close file */
    ret = H5Fclose(fid1);
    CHECK(ret, FAIL, "H5Fclose");

    /* Destroy reference */
    ret = H5Rdestroy(&oref);
    CHECK(ret, FAIL, "H5Rdestroy");

    /* Re-open the file */
    fid1 = H5Fopen(FILE_REF_OBJ_DEL, H5F_ACC_RDWR, H5P_DEFAULT);
    CHECK(fid1, H5I_INVALID_HID, "H5Fopen");

    /* Open the dataset */
    dataset = H5Dopen2(fid1, "/Dataset2", H5P_DEFAULT);
    CHECK(ret, H5I_INVALID_HID, "H5Dopen2");

    /* Read selection from disk */
    ret = H5Dread(dataset, H5T_STD_REF, H5S_ALL, H5S_ALL, H5P_DEFAULT, &oref);
    CHECK(ret, FAIL, "H5Dread");

    /* Open deleted dataset object */
    dset2 = H5Ropen_object(&oref, H5P_DEFAULT, H5P_DEFAULT);
    VERIFY(dset2, H5I_INVALID_HID, "H5Ropen_object");

    /* Close Dataset */
    ret = H5Dclose(dataset);
    CHECK(ret, FAIL, "H5Dclose");

    /* Close file */
    ret = H5Fclose(fid1);
    CHECK(ret, FAIL, "H5Fclose");

    /* Destroy reference */
    ret = H5Rdestroy(&oref);
    CHECK(ret, FAIL, "H5Rdestroy");
} /* test_reference_obj_deleted() */

/****************************************************************
**
**  test_deref_iter_op(): Iterator callback for test_reference_group_iterate()
**      test.
**
****************************************************************/
static herr_t
test_deref_iter_op(hid_t H5_ATTR_UNUSED group, const char *name, const H5L_info2_t H5_ATTR_UNUSED *info,
                   void *op_data)
{
    int *  count = (int *)op_data; /* Pointer to name counter */
    herr_t ret_value;

    /* Simple check for correct names */
    if (*count == 0) {
        if (HDstrcmp(name, DSETNAME2) == 0)
            ret_value = 0;
        else
            ret_value = -1;
    } /* end if */
    else if (*count == 1) {
        if (HDstrcmp(name, GROUPNAME2) == 0)
            ret_value = 0;
        else
            ret_value = -1;
    } /* end if */
    else if (*count == 2) {
        if (HDstrcmp(name, GROUPNAME3) == 0)
            ret_value = 0;
        else
            ret_value = -1;
    } /* end if */
    else
        ret_value = -1;

    (*count)++;

    return (ret_value);
} /* end test_deref_iter_op() */

/****************************************************************
**
**  test_reference_group(): Test H5R (reference) object reference code.
**      Tests for correct behavior of various routines on dereferenced group
**
****************************************************************/
static void
test_reference_group(void)
{
    hid_t       fid = -1;            /* File ID */
    hid_t       gid = -1, gid2 = -1; /* Group IDs */
    hid_t       did;                 /* Dataset ID */
    hid_t       sid;                 /* Dataspace ID */
    H5R_ref_t   wref;                /* Reference to write */
    H5R_ref_t   rref;                /* Reference to read */
    H5G_info_t  ginfo;               /* Group info struct */
    char        objname[NAME_SIZE];  /* Buffer to store name */
    H5O_info2_t oinfo;               /* Object info struct */
    int         count = 0;           /* Count within iterated group */
    ssize_t     size;                /* Name length */
    herr_t      ret;

    /* Create file with a group and a dataset containing an object reference to the group */
    fid = H5Fcreate(FILE_REF_GRP, H5F_ACC_TRUNC, H5P_DEFAULT, H5P_DEFAULT);
    CHECK(fid, H5I_INVALID_HID, "H5Fcreate");

    /* Create dataspace to use for dataset */
    sid = H5Screate(H5S_SCALAR);
    CHECK(sid, H5I_INVALID_HID, "H5Screate");

    /* Create group to refer to */
    gid = H5Gcreate2(fid, GROUPNAME, H5P_DEFAULT, H5P_DEFAULT, H5P_DEFAULT);
    CHECK(gid, H5I_INVALID_HID, "H5Gcreate2");

    /* Create nested groups */
    gid2 = H5Gcreate2(gid, GROUPNAME2, H5P_DEFAULT, H5P_DEFAULT, H5P_DEFAULT);
    CHECK(gid2, H5I_INVALID_HID, "H5Gcreate2");
    ret = H5Gclose(gid2);
    CHECK(ret, FAIL, "H5Gclose");

    gid2 = H5Gcreate2(gid, GROUPNAME3, H5P_DEFAULT, H5P_DEFAULT, H5P_DEFAULT);
    CHECK(gid2, H5I_INVALID_HID, "H5Gcreate2");
    ret = H5Gclose(gid2);
    CHECK(ret, FAIL, "H5Gclose");

    /* Create bottom dataset */
    did = H5Dcreate2(gid, DSETNAME2, H5T_NATIVE_INT, sid, H5P_DEFAULT, H5P_DEFAULT, H5P_DEFAULT);
    CHECK(did, H5I_INVALID_HID, "H5Dcreate2");
    ret = H5Dclose(did);
    CHECK(ret, FAIL, "H5Dclose");

    ret = H5Gclose(gid);
    CHECK(ret, FAIL, "H5Gclose");

    /* Create dataset */
    did = H5Dcreate2(fid, DSETNAME, H5T_STD_REF, sid, H5P_DEFAULT, H5P_DEFAULT, H5P_DEFAULT);
    CHECK(did, H5I_INVALID_HID, "H5Dcreate2");

    /* Create reference to group */
    ret = H5Rcreate_object(fid, GROUPNAME, H5P_DEFAULT, &wref);
    CHECK(ret, FAIL, "H5Rcreate_object");

    /* Write reference to disk */
    ret = H5Dwrite(did, H5T_STD_REF, H5S_ALL, H5S_ALL, H5P_DEFAULT, &wref);
    CHECK(ret, FAIL, "H5Dwrite");

    /* Close objects */
    ret = H5Dclose(did);
    CHECK(ret, FAIL, "H5Dclose");
    ret = H5Sclose(sid);
    CHECK(ret, FAIL, "H5Sclose");
    ret = H5Fclose(fid);
    CHECK(ret, FAIL, "H5Fclose");

    /* Destroy reference */
    ret = H5Rdestroy(&wref);
    CHECK(ret, FAIL, "H5Rdestroy");

    /* Re-open file */
    fid = H5Fopen(FILE_REF_GRP, H5F_ACC_RDWR, H5P_DEFAULT);
    CHECK(fid, H5I_INVALID_HID, "H5Fopen");

    /* Re-open dataset */
    did = H5Dopen2(fid, DSETNAME, H5P_DEFAULT);
    CHECK(did, H5I_INVALID_HID, "H5Dopen2");

    /* Read in the reference */
    ret = H5Dread(did, H5T_STD_REF, H5S_ALL, H5S_ALL, H5P_DEFAULT, &rref);
    CHECK(ret, FAIL, "H5Dread");

    /* Dereference to get the group */
    gid = H5Ropen_object(&rref, H5P_DEFAULT, H5P_DEFAULT);
    CHECK(gid, H5I_INVALID_HID, "H5Ropen_object");

    /* Iterate through objects in dereferenced group */
    ret = H5Literate2(gid, H5_INDEX_NAME, H5_ITER_INC, NULL, test_deref_iter_op, &count);
    CHECK(ret, FAIL, "H5Literate");

    /* Various queries on the group opened */
    ret = H5Gget_info(gid, &ginfo);
    CHECK(ret, FAIL, "H5Gget_info");
    VERIFY(ginfo.nlinks, 3, "H5Gget_info");

    size = H5Lget_name_by_idx(gid, ".", H5_INDEX_NAME, H5_ITER_INC, (hsize_t)0, objname, (size_t)NAME_SIZE,
                              H5P_DEFAULT);
    CHECK(size, (-1), "H5Lget_name_by_idx");
    VERIFY_STR(objname, DSETNAME2, "H5Lget_name_by_idx");

    ret = H5Oget_info_by_idx3(gid, ".", H5_INDEX_NAME, H5_ITER_INC, (hsize_t)0, &oinfo, H5O_INFO_BASIC,
                              H5P_DEFAULT);
    CHECK(ret, FAIL, "H5Oget_info_by_idx3");
    VERIFY(oinfo.type, H5O_TYPE_DATASET, "H5Oget_info_by_idx3");

    /* Unlink one of the objects in the dereferenced group */
    ret = H5Ldelete(gid, GROUPNAME2, H5P_DEFAULT);
    CHECK(ret, FAIL, "H5Ldelete");

    /* Delete dataset object in dereferenced group (with other dataset still open) */
    ret = H5Ldelete(gid, DSETNAME2, H5P_DEFAULT);
    CHECK(ret, FAIL, "H5Ldelete");

    /* Close objects */
    ret = H5Dclose(did);
    CHECK(ret, FAIL, "H5Dclose");
    ret = H5Gclose(gid);
    CHECK(ret, FAIL, "H5Gclose");
    ret = H5Fclose(fid);
    CHECK(ret, FAIL, "H5Fclose");

    /* Destroy reference */
    ret = H5Rdestroy(&rref);
    CHECK(ret, FAIL, "H5Rdestroy");
} /* test_reference_group() */

/****************************************************************
**
**  test_reference_attr(): Test basic H5R (reference) attribute reference code.
**      Tests references to attributes on various kinds of objects
**
****************************************************************/
static void
test_reference_attr(void)
{
    hid_t     fid;     /* HDF5 File ID */
    hid_t     dataset; /* Dataset ID */
    hid_t     group;   /* Group ID */
    hid_t     attr;    /* Attribute ID */
    hid_t     sid;     /* Dataspace ID */
    hid_t     tid;     /* Datatype ID */
    hsize_t   dims[] = {SPACE1_DIM1};
    hid_t     dapl_id;               /* Dataset access property list */
    H5R_ref_t ref_wbuf[SPACE1_DIM1], /* Buffer to write to disk */
        ref_rbuf[SPACE1_DIM1];       /* Buffer read from disk */
    unsigned   wbuf[SPACE1_DIM1], rbuf[SPACE1_DIM1];
    unsigned   i;        /* Local index variables */
    H5O_type_t obj_type; /* Object type */
    herr_t     ret;      /* Generic return value */

    /* Output message about test being performed */
    MESSAGE(5, ("Testing Attribute Reference Functions\n"));

    /* Create file */
    fid = H5Fcreate(FILE_REF_ATTR, H5F_ACC_TRUNC, H5P_DEFAULT, H5P_DEFAULT);
    CHECK(fid, H5I_INVALID_HID, "H5Fcreate");

    /* Create dataspace for datasets */
    sid = H5Screate_simple(SPACE1_RANK, dims, NULL);
    CHECK(sid, H5I_INVALID_HID, "H5Screate_simple");

    /* Create dataset access property list */
    dapl_id = H5Pcreate(H5P_DATASET_ACCESS);
    CHECK(dapl_id, H5I_INVALID_HID, "H5Pcreate");

    /* Create a group */
    group = H5Gcreate2(fid, "Group1", H5P_DEFAULT, H5P_DEFAULT, H5P_DEFAULT);
    CHECK(group, H5I_INVALID_HID, "H5Gcreate2");

    /* Create an attribute for the dataset */
    attr = H5Acreate2(group, "Attr2", H5T_NATIVE_UINT, sid, H5P_DEFAULT, H5P_DEFAULT);
    CHECK(attr, H5I_INVALID_HID, "H5Acreate2");

    for (i = 0; i < SPACE1_DIM1; i++)
        wbuf[i] = (i * 3) + 1;

    /* Write attribute to disk */
    ret = H5Awrite(attr, H5T_NATIVE_UINT, wbuf);
    CHECK(ret, FAIL, "H5Awrite");

    /* Close attribute */
    ret = H5Aclose(attr);
    CHECK(ret, FAIL, "H5Aclose");

    /* Create a dataset (inside Group1) */
    dataset = H5Dcreate2(group, "Dataset1", H5T_NATIVE_UINT, sid, H5P_DEFAULT, H5P_DEFAULT, H5P_DEFAULT);
    CHECK(dataset, H5I_INVALID_HID, "H5Dcreate2");

    /* Create an attribute for the dataset */
    attr = H5Acreate2(dataset, "Attr1", H5T_NATIVE_UINT, sid, H5P_DEFAULT, H5P_DEFAULT);
    CHECK(attr, H5I_INVALID_HID, "H5Acreate2");

    for (i = 0; i < SPACE1_DIM1; i++)
        wbuf[i] = i * 3;

    /* Write attribute to disk */
    ret = H5Awrite(attr, H5T_NATIVE_UINT, wbuf);
    CHECK(ret, FAIL, "H5Awrite");

    /* Close attribute */
    ret = H5Aclose(attr);
    CHECK(ret, FAIL, "H5Aclose");

    /* Close Dataset */
    ret = H5Dclose(dataset);
    CHECK(ret, FAIL, "H5Dclose");

    /* Create another dataset (inside Group1) */
    dataset = H5Dcreate2(group, "Dataset2", H5T_NATIVE_UCHAR, sid, H5P_DEFAULT, H5P_DEFAULT, H5P_DEFAULT);
    CHECK(dataset, H5I_INVALID_HID, "H5Dcreate2");

    /* Close Dataset */
    ret = H5Dclose(dataset);
    CHECK(ret, FAIL, "H5Dclose");

    /* Create a datatype to refer to */
    tid = H5Tcreate(H5T_COMPOUND, sizeof(s1_t));
    CHECK(tid, H5I_INVALID_HID, "H5Tcreate");

    /* Insert fields */
    ret = H5Tinsert(tid, "a", HOFFSET(s1_t, a), H5T_NATIVE_INT);
    CHECK(ret, FAIL, "H5Tinsert");

    ret = H5Tinsert(tid, "b", HOFFSET(s1_t, b), H5T_NATIVE_INT);
    CHECK(ret, FAIL, "H5Tinsert");

    ret = H5Tinsert(tid, "c", HOFFSET(s1_t, c), H5T_NATIVE_FLOAT);
    CHECK(ret, FAIL, "H5Tinsert");

    /* Save datatype for later */
    ret = H5Tcommit2(group, "Datatype1", tid, H5P_DEFAULT, H5P_DEFAULT, H5P_DEFAULT);
    CHECK(ret, FAIL, "H5Tcommit2");

    /* Create an attribute for the datatype */
    attr = H5Acreate2(tid, "Attr3", H5T_NATIVE_UINT, sid, H5P_DEFAULT, H5P_DEFAULT);
    CHECK(attr, H5I_INVALID_HID, "H5Acreate2");

    for (i = 0; i < SPACE1_DIM1; i++)
        wbuf[i] = (i * 3) + 2;

    /* Write attribute to disk */
    ret = H5Awrite(attr, H5T_NATIVE_UINT, wbuf);
    CHECK(ret, FAIL, "H5Awrite");

    /* Close attribute */
    ret = H5Aclose(attr);
    CHECK(ret, FAIL, "H5Aclose");

    /* Close datatype */
    ret = H5Tclose(tid);
    CHECK(ret, FAIL, "H5Tclose");

    /* Close group */
    ret = H5Gclose(group);
    CHECK(ret, FAIL, "H5Gclose");

    /* Create a dataset */
    dataset = H5Dcreate2(fid, "Dataset3", H5T_STD_REF, sid, H5P_DEFAULT, H5P_DEFAULT, H5P_DEFAULT);
    CHECK(dataset, H5I_INVALID_HID, "H5Dcreate2");

    /* Create reference to dataset1 attribute */
    ret = H5Rcreate_attr(fid, "/Group1/Dataset1", "Attr1", H5P_DEFAULT, &ref_wbuf[0]);
    CHECK(ret, FAIL, "H5Rcreate_attr");
    ret = H5Rget_obj_type3(&ref_wbuf[0], H5P_DEFAULT, &obj_type);
    CHECK(ret, FAIL, "H5Rget_obj_type3");
    VERIFY(obj_type, H5O_TYPE_DATASET, "H5Rget_obj_type3");

    /* Create reference to dataset2 attribute */
    ret = H5Rcreate_attr(fid, "/Group1/Dataset2", "Attr1", H5P_DEFAULT, &ref_wbuf[1]);
    CHECK(ret, FAIL, "H5Rcreate_attr");
    ret = H5Rget_obj_type3(&ref_wbuf[1], H5P_DEFAULT, &obj_type);
    CHECK(ret, FAIL, "H5Rget_obj_type3");
    VERIFY(obj_type, H5O_TYPE_DATASET, "H5Rget_obj_type3");

    /* Create reference to group attribute */
    ret = H5Rcreate_attr(fid, "/Group1", "Attr2", H5P_DEFAULT, &ref_wbuf[2]);
    CHECK(ret, FAIL, "H5Rcreate_attr");
    ret = H5Rget_obj_type3(&ref_wbuf[2], H5P_DEFAULT, &obj_type);
    CHECK(ret, FAIL, "H5Rget_obj_type3");
    VERIFY(obj_type, H5O_TYPE_GROUP, "H5Rget_obj_type3");

    /* Create reference to named datatype attribute */
    ret = H5Rcreate_attr(fid, "/Group1/Datatype1", "Attr3", H5P_DEFAULT, &ref_wbuf[3]);
    CHECK(ret, FAIL, "H5Rcreate_attr");
    ret = H5Rget_obj_type3(&ref_wbuf[3], H5P_DEFAULT, &obj_type);
    CHECK(ret, FAIL, "H5Rget_obj_type3");
    VERIFY(obj_type, H5O_TYPE_NAMED_DATATYPE, "H5Rget_obj_type3");

    /* Write selection to disk */
    ret = H5Dwrite(dataset, H5T_STD_REF, H5S_ALL, H5S_ALL, H5P_DEFAULT, ref_wbuf);
    CHECK(ret, FAIL, "H5Dwrite");

    /* Close disk dataspace */
    ret = H5Sclose(sid);
    CHECK(ret, FAIL, "H5Sclose");

    /* Close Dataset */
    ret = H5Dclose(dataset);
    CHECK(ret, FAIL, "H5Dclose");

    /* Close file */
    ret = H5Fclose(fid);
    CHECK(ret, FAIL, "H5Fclose");

    /* Re-open the file */
    fid = H5Fopen(FILE_REF_ATTR, H5F_ACC_RDWR, H5P_DEFAULT);
    CHECK(fid, FAIL, "H5Fopen");

    /* Open the dataset */
    dataset = H5Dopen2(fid, "/Dataset3", H5P_DEFAULT);
    CHECK(ret, H5I_INVALID_HID, "H5Dopen2");

    /* Read selection from disk */
    ret = H5Dread(dataset, H5T_STD_REF, H5S_ALL, H5S_ALL, H5P_DEFAULT, ref_rbuf);
    CHECK(ret, FAIL, "H5Dread");

    /* Open attribute on dataset object */
    attr = H5Ropen_attr(&ref_rbuf[0], H5P_DEFAULT, H5P_DEFAULT);
    CHECK(attr, H5I_INVALID_HID, "H5Ropen_attr");

    /* Check information in referenced dataset */
    sid = H5Aget_space(attr);
    CHECK(sid, H5I_INVALID_HID, "H5Aget_space");

    ret = (int)H5Sget_simple_extent_npoints(sid);
    VERIFY(ret, SPACE1_DIM1, "H5Sget_simple_extent_npoints");

    /* Read from disk */
    ret = H5Aread(attr, H5T_NATIVE_UINT, rbuf);
    CHECK(ret, FAIL, "H5Aread");

    for (i = 0; i < SPACE1_DIM1; i++)
        VERIFY(rbuf[i], i * 3, "Data");

    /* Close dereferenced Dataset */
    ret = H5Aclose(attr);
    CHECK(ret, FAIL, "H5Aclose");

    /* Open attribute on group object */
    attr = H5Ropen_attr(&ref_rbuf[2], H5P_DEFAULT, H5P_DEFAULT);
    CHECK(attr, H5I_INVALID_HID, "H5Ropen_attr");

    /* Read from disk */
    ret = H5Aread(attr, H5T_NATIVE_UINT, rbuf);
    CHECK(ret, FAIL, "H5Aread");

    for (i = 0; i < SPACE1_DIM1; i++)
        VERIFY(rbuf[i], (i * 3) + 1, "Data");

    /* Close attribute  */
    ret = H5Aclose(attr);
    CHECK(ret, FAIL, "H5Aclose");

    /* Open attribute on named datatype object */
    attr = H5Ropen_attr(&ref_rbuf[3], H5P_DEFAULT, H5P_DEFAULT);
    CHECK(attr, H5I_INVALID_HID, "H5Ropen_attr");

    /* Read from disk */
    ret = H5Aread(attr, H5T_NATIVE_UINT, rbuf);
    CHECK(ret, FAIL, "H5Aread");

    for (i = 0; i < SPACE1_DIM1; i++)
        VERIFY(rbuf[i], (i * 3) + 2, "Data");

    /* Close attribute  */
    ret = H5Aclose(attr);
    CHECK(ret, FAIL, "H5Aclose");

    /* Close dataset */
    ret = H5Dclose(dataset);
    CHECK(ret, FAIL, "H5Dclose");

    /* Close dataset access property list */
    ret = H5Pclose(dapl_id);
    CHECK(ret, FAIL, "H5Pclose");

    /* Close file */
    ret = H5Fclose(fid);
    CHECK(ret, FAIL, "H5Fclose");

    /* Free memory buffers */
    for (i = 0; i < SPACE1_DIM1; i++) {
        ret = H5Rdestroy(&ref_wbuf[i]);
        CHECK(ret, FAIL, "H5Rdestroy");
        ret = H5Rdestroy(&ref_rbuf[i]);
        CHECK(ret, FAIL, "H5Rdestroy");
    }
} /* test_reference_attr() */

/****************************************************************
**
**  test_reference_external():
**      Tests external references on various kinds of objects
**
****************************************************************/
static void
test_reference_external(void)
{
    hid_t     fid1, fid2; /* HDF5 File ID */
    hid_t     dataset;    /* Dataset ID */
    hid_t     group;      /* Group ID */
    hid_t     attr;       /* Attribute ID */
    hid_t     sid;        /* Dataspace ID */
    hid_t     tid;        /* Datatype ID */
    hsize_t   dims[] = {SPACE1_DIM1};
    hid_t     dapl_id;               /* Dataset access property list */
    H5R_ref_t ref_wbuf[SPACE1_DIM1], /* Buffer to write to disk */
        ref_rbuf[SPACE1_DIM1];       /* Buffer read from disk */
    unsigned   wbuf[SPACE1_DIM1], rbuf[SPACE1_DIM1];
    unsigned   i;        /* Local index variables */
    H5O_type_t obj_type; /* Object type */
    herr_t     ret;      /* Generic return value */

    /* Output message about test being performed */
    MESSAGE(5, ("Testing External References Functions\n"));

    /* Create file */
    fid1 = H5Fcreate(FILE_REF_EXT1, H5F_ACC_TRUNC, H5P_DEFAULT, H5P_DEFAULT);
    CHECK(fid1, H5I_INVALID_HID, "H5Fcreate");

    /* Create dataspace for datasets */
    sid = H5Screate_simple(SPACE1_RANK, dims, NULL);
    CHECK(sid, H5I_INVALID_HID, "H5Screate_simple");

    /* Create dataset access property list */
    dapl_id = H5Pcreate(H5P_DATASET_ACCESS);
    CHECK(dapl_id, H5I_INVALID_HID, "H5Pcreate");

    /* Create a group */
    group = H5Gcreate2(fid1, "Group1", H5P_DEFAULT, H5P_DEFAULT, H5P_DEFAULT);
    CHECK(group, H5I_INVALID_HID, "H5Gcreate2");

    /* Create an attribute for the dataset */
    attr = H5Acreate2(group, "Attr2", H5T_NATIVE_UINT, sid, H5P_DEFAULT, H5P_DEFAULT);
    CHECK(attr, H5I_INVALID_HID, "H5Acreate2");

    for (i = 0; i < SPACE1_DIM1; i++)
        wbuf[i] = (i * 3) + 1;

    /* Write attribute to disk */
    ret = H5Awrite(attr, H5T_NATIVE_UINT, wbuf);
    CHECK(ret, FAIL, "H5Awrite");

    /* Close attribute */
    ret = H5Aclose(attr);
    CHECK(ret, FAIL, "H5Aclose");

    /* Create a dataset (inside Group1) */
    dataset = H5Dcreate2(group, "Dataset1", H5T_NATIVE_UINT, sid, H5P_DEFAULT, H5P_DEFAULT, H5P_DEFAULT);
    CHECK(dataset, H5I_INVALID_HID, "H5Dcreate2");

    /* Create an attribute for the dataset */
    attr = H5Acreate2(dataset, "Attr1", H5T_NATIVE_UINT, sid, H5P_DEFAULT, H5P_DEFAULT);
    CHECK(attr, H5I_INVALID_HID, "H5Acreate2");

    for (i = 0; i < SPACE1_DIM1; i++)
        wbuf[i] = i * 3;

    /* Write attribute to disk */
    ret = H5Awrite(attr, H5T_NATIVE_UINT, wbuf);
    CHECK(ret, FAIL, "H5Awrite");

    /* Close attribute */
    ret = H5Aclose(attr);
    CHECK(ret, FAIL, "H5Aclose");

    /* Close Dataset */
    ret = H5Dclose(dataset);
    CHECK(ret, FAIL, "H5Dclose");

    /* Create another dataset (inside Group1) */
    dataset = H5Dcreate2(group, "Dataset2", H5T_NATIVE_UCHAR, sid, H5P_DEFAULT, H5P_DEFAULT, H5P_DEFAULT);
    CHECK(dataset, H5I_INVALID_HID, "H5Dcreate2");

    /* Close Dataset */
    ret = H5Dclose(dataset);
    CHECK(ret, FAIL, "H5Dclose");

    /* Create a datatype to refer to */
    tid = H5Tcreate(H5T_COMPOUND, sizeof(s1_t));
    CHECK(tid, H5I_INVALID_HID, "H5Tcreate");

    /* Insert fields */
    ret = H5Tinsert(tid, "a", HOFFSET(s1_t, a), H5T_NATIVE_INT);
    CHECK(ret, FAIL, "H5Tinsert");

    ret = H5Tinsert(tid, "b", HOFFSET(s1_t, b), H5T_NATIVE_INT);
    CHECK(ret, FAIL, "H5Tinsert");

    ret = H5Tinsert(tid, "c", HOFFSET(s1_t, c), H5T_NATIVE_FLOAT);
    CHECK(ret, FAIL, "H5Tinsert");

    /* Save datatype for later */
    ret = H5Tcommit2(group, "Datatype1", tid, H5P_DEFAULT, H5P_DEFAULT, H5P_DEFAULT);
    CHECK(ret, FAIL, "H5Tcommit2");

    /* Create an attribute for the datatype */
    attr = H5Acreate2(tid, "Attr3", H5T_NATIVE_UINT, sid, H5P_DEFAULT, H5P_DEFAULT);
    CHECK(attr, H5I_INVALID_HID, "H5Acreate2");

    for (i = 0; i < SPACE1_DIM1; i++)
        wbuf[i] = (i * 3) + 2;

    /* Write attribute to disk */
    ret = H5Awrite(attr, H5T_NATIVE_UINT, wbuf);
    CHECK(ret, FAIL, "H5Awrite");

    /* Close attribute */
    ret = H5Aclose(attr);
    CHECK(ret, FAIL, "H5Aclose");

    /* Close datatype */
    ret = H5Tclose(tid);
    CHECK(ret, FAIL, "H5Tclose");

    /* Close group */
    ret = H5Gclose(group);
    CHECK(ret, FAIL, "H5Gclose");

    /* Create reference to dataset1 attribute */
    ret = H5Rcreate_attr(fid1, "/Group1/Dataset1", "Attr1", H5P_DEFAULT, &ref_wbuf[0]);
    CHECK(ret, FAIL, "H5Rcreate_attr");
    ret = H5Rget_obj_type3(&ref_wbuf[0], H5P_DEFAULT, &obj_type);
    CHECK(ret, FAIL, "H5Rget_obj_type3");
    VERIFY(obj_type, H5O_TYPE_DATASET, "H5Rget_obj_type3");

    /* Create reference to dataset2 attribute */
    ret = H5Rcreate_attr(fid1, "/Group1/Dataset2", "Attr1", H5P_DEFAULT, &ref_wbuf[1]);
    CHECK(ret, FAIL, "H5Rcreate_attr");
    ret = H5Rget_obj_type3(&ref_wbuf[1], H5P_DEFAULT, &obj_type);
    CHECK(ret, FAIL, "H5Rget_obj_type3");
    VERIFY(obj_type, H5O_TYPE_DATASET, "H5Rget_obj_type3");

    /* Create reference to group attribute */
    ret = H5Rcreate_attr(fid1, "/Group1", "Attr2", H5P_DEFAULT, &ref_wbuf[2]);
    CHECK(ret, FAIL, "H5Rcreate_attr");
    ret = H5Rget_obj_type3(&ref_wbuf[2], H5P_DEFAULT, &obj_type);
    CHECK(ret, FAIL, "H5Rget_obj_type3");
    VERIFY(obj_type, H5O_TYPE_GROUP, "H5Rget_obj_type3");

    /* Create reference to named datatype attribute */
    ret = H5Rcreate_attr(fid1, "/Group1/Datatype1", "Attr3", H5P_DEFAULT, &ref_wbuf[3]);
    CHECK(ret, FAIL, "H5Rcreate_attr");
    ret = H5Rget_obj_type3(&ref_wbuf[3], H5P_DEFAULT, &obj_type);
    CHECK(ret, FAIL, "H5Rget_obj_type3");
    VERIFY(obj_type, H5O_TYPE_NAMED_DATATYPE, "H5Rget_obj_type3");

    /* Close disk dataspace */
    ret = H5Sclose(sid);
    CHECK(ret, FAIL, "H5Sclose");

    /* Close file */
    ret = H5Fclose(fid1);
    CHECK(ret, FAIL, "H5Fclose");

    /* Create file */
    fid2 = H5Fcreate(FILE_REF_EXT2, H5F_ACC_TRUNC, H5P_DEFAULT, H5P_DEFAULT);
    CHECK(fid2, H5I_INVALID_HID, "H5Fcreate");

    /* Create dataspace for datasets */
    sid = H5Screate_simple(SPACE1_RANK, dims, NULL);
    CHECK(sid, H5I_INVALID_HID, "H5Screate_simple");

    /* Create a dataset */
    dataset = H5Dcreate2(fid2, "Dataset3", H5T_STD_REF, sid, H5P_DEFAULT, H5P_DEFAULT, H5P_DEFAULT);
    CHECK(dataset, H5I_INVALID_HID, "H5Dcreate2");

    /* Write selection to disk */
    ret = H5Dwrite(dataset, H5T_STD_REF, H5S_ALL, H5S_ALL, H5P_DEFAULT, ref_wbuf);
    CHECK(ret, FAIL, "H5Dwrite");

    /* Close disk dataspace */
    ret = H5Sclose(sid);
    CHECK(ret, FAIL, "H5Sclose");

    /* Close Dataset */
    ret = H5Dclose(dataset);
    CHECK(ret, FAIL, "H5Dclose");

    /* Close file */
    ret = H5Fclose(fid2);
    CHECK(ret, FAIL, "H5Fclose");

    /* Re-open the file */
    fid2 = H5Fopen(FILE_REF_EXT2, H5F_ACC_RDWR, H5P_DEFAULT);
    CHECK(fid2, FAIL, "H5Fopen");

    /* Open the dataset */
    dataset = H5Dopen2(fid2, "/Dataset3", H5P_DEFAULT);
    CHECK(ret, H5I_INVALID_HID, "H5Dopen2");

    /* Read selection from disk */
    ret = H5Dread(dataset, H5T_STD_REF, H5S_ALL, H5S_ALL, H5P_DEFAULT, ref_rbuf);
    CHECK(ret, FAIL, "H5Dread");

    /* Open attribute on dataset object */
    attr = H5Ropen_attr(&ref_rbuf[0], H5P_DEFAULT, H5P_DEFAULT);
    CHECK(attr, H5I_INVALID_HID, "H5Ropen_attr");

    /* Check information in referenced dataset */
    sid = H5Aget_space(attr);
    CHECK(sid, H5I_INVALID_HID, "H5Aget_space");

    ret = (int)H5Sget_simple_extent_npoints(sid);
    VERIFY(ret, SPACE1_DIM1, "H5Sget_simple_extent_npoints");

    /* Read from disk */
    ret = H5Aread(attr, H5T_NATIVE_UINT, rbuf);
    CHECK(ret, FAIL, "H5Aread");

    for (i = 0; i < SPACE1_DIM1; i++)
        VERIFY(rbuf[i], i * 3, "Data");

    /* Close dereferenced Dataset */
    ret = H5Aclose(attr);
    CHECK(ret, FAIL, "H5Aclose");

    /* Open attribute on group object */
    attr = H5Ropen_attr(&ref_rbuf[2], H5P_DEFAULT, H5P_DEFAULT);
    CHECK(attr, H5I_INVALID_HID, "H5Ropen_attr");

    /* Read from disk */
    ret = H5Aread(attr, H5T_NATIVE_UINT, rbuf);
    CHECK(ret, FAIL, "H5Aread");

    for (i = 0; i < SPACE1_DIM1; i++)
        VERIFY(rbuf[i], (i * 3) + 1, "Data");

    /* Close attribute  */
    ret = H5Aclose(attr);
    CHECK(ret, FAIL, "H5Aclose");

    /* Open attribute on named datatype object */
    attr = H5Ropen_attr(&ref_rbuf[3], H5P_DEFAULT, H5P_DEFAULT);
    CHECK(attr, H5I_INVALID_HID, "H5Ropen_attr");

    /* Read from disk */
    ret = H5Aread(attr, H5T_NATIVE_UINT, rbuf);
    CHECK(ret, FAIL, "H5Aread");

    for (i = 0; i < SPACE1_DIM1; i++)
        VERIFY(rbuf[i], (i * 3) + 2, "Data");

    /* Close attribute  */
    ret = H5Aclose(attr);
    CHECK(ret, FAIL, "H5Aclose");

    /* Close dataset */
    ret = H5Dclose(dataset);
    CHECK(ret, FAIL, "H5Dclose");

    /* Close dataset access property list */
    ret = H5Pclose(dapl_id);
    CHECK(ret, FAIL, "H5Pclose");

    /* Close file */
    ret = H5Fclose(fid2);
    CHECK(ret, FAIL, "H5Fclose");

    /* Free memory buffers */
    for (i = 0; i < SPACE1_DIM1; i++) {
        ret = H5Rdestroy(&ref_wbuf[i]);
        CHECK(ret, FAIL, "H5Rdestroy");
        ret = H5Rdestroy(&ref_rbuf[i]);
        CHECK(ret, FAIL, "H5Rdestroy");
    }
} /* test_reference_external() */

/****************************************************************
**
**  test_reference_compat_conv(): Test basic H5R (reference) object reference code.
**      Tests deprecated API routines and type conversion.
**
****************************************************************/
static void
test_reference_compat_conv(void)
{
    hid_t   fid1;             /* HDF5 File IDs            */
    hid_t   dataset, dset2;   /* Dataset ID               */
    hid_t   group, group2;    /* Group ID                 */
    hid_t   sid1, sid2, sid3; /* Dataspace IDs            */
    hid_t   tid1, tid2;       /* Datatype ID              */
    hsize_t dims1[] = {SPACE1_DIM1}, dims2[] = {SPACE2_DIM1, SPACE2_DIM2},
            dims3[] = {SPACE1_DIM1};      /* Purposedly set dimension larger to test NULL references */
    hsize_t          start[SPACE2_RANK];  /* Starting location of hyperslab */
    hsize_t          stride[SPACE2_RANK]; /* Stride of hyperslab      */
    hsize_t          count[SPACE2_RANK];  /* Element count of hyperslab */
    hsize_t          block[SPACE2_RANK];  /* Block size of hyperslab  */
    hsize_t          coord1[POINT1_NPOINTS][SPACE2_RANK]; /* Coordinates for point selection */
<<<<<<< HEAD
    hobj_ref_t *     wbuf_obj;                            /* Buffer to write to disk  */
    H5R_ref_t *      rbuf_obj;                            /* Buffer read from disk    */
    hdset_reg_ref_t *wbuf_reg;                            /* Buffer to write to disk  */
    H5R_ref_t *      rbuf_reg;                            /* Buffer read from disk    */
=======
    hobj_ref_t *     wbuf_obj = NULL;                     /* Buffer to write to disk  */
    H5R_ref_t *      rbuf_obj = NULL;                     /* Buffer read from disk    */
    hdset_reg_ref_t *wbuf_reg = NULL;                     /* Buffer to write to disk  */
    H5R_ref_t *      rbuf_reg = NULL;                     /* Buffer read from disk    */
>>>>>>> 18bbd3f0
    H5O_type_t       obj_type;                            /* Object type              */
    herr_t           ret;                                 /* Generic return value     */
    unsigned int     i;                                   /* Counter                  */

    /* Output message about test being performed */
    MESSAGE(5, ("Testing Deprecated Object Reference Functions\n"));

    /* Allocate write & read buffers */
    wbuf_obj = (hobj_ref_t *)HDcalloc(sizeof(hobj_ref_t), SPACE1_DIM1);
    rbuf_obj = HDcalloc(sizeof(H5R_ref_t), SPACE1_DIM1);
    wbuf_reg = HDcalloc(sizeof(hdset_reg_ref_t), SPACE1_DIM1);
    rbuf_reg = HDcalloc(sizeof(H5R_ref_t), SPACE1_DIM1);

    /* Create file */
    fid1 = H5Fcreate(FILE_REF_COMPAT, H5F_ACC_TRUNC, H5P_DEFAULT, H5P_DEFAULT);
    CHECK(fid1, H5I_INVALID_HID, "H5Fcreate");

    /* Create dataspace for datasets */
    sid1 = H5Screate_simple(SPACE1_RANK, dims1, NULL);
    CHECK(sid1, H5I_INVALID_HID, "H5Screate_simple");

    /* Create another dataspace for datasets */
    sid2 = H5Screate_simple(SPACE2_RANK, dims2, NULL);
    CHECK(sid2, H5I_INVALID_HID, "H5Screate_simple");

    /* Create another dataspace for datasets */
    sid3 = H5Screate_simple(SPACE1_RANK, dims3, NULL);
    CHECK(sid3, H5I_INVALID_HID, "H5Screate_simple");

    /* Create a group */
    group = H5Gcreate2(fid1, "Group1", H5P_DEFAULT, H5P_DEFAULT, H5P_DEFAULT);
    CHECK(group, H5I_INVALID_HID, "H5Gcreate2");

    /* Create a dataset (inside Group1) */
    dataset = H5Dcreate2(group, "Dataset1", H5T_NATIVE_UINT, sid2, H5P_DEFAULT, H5P_DEFAULT, H5P_DEFAULT);
    CHECK(dataset, H5I_INVALID_HID, "H5Dcreate2");

    /* Close Dataset */
    ret = H5Dclose(dataset);
    CHECK(ret, FAIL, "H5Dclose");

    /* Create another dataset (inside Group1) */
    dataset = H5Dcreate2(group, "Dataset2", H5T_NATIVE_UCHAR, sid2, H5P_DEFAULT, H5P_DEFAULT, H5P_DEFAULT);
    CHECK(dataset, H5I_INVALID_HID, "H5Dcreate2");

    /* Close Dataset */
    ret = H5Dclose(dataset);
    CHECK(ret, FAIL, "H5Dclose");

    /* Create a datatype to refer to */
    tid1 = H5Tcreate(H5T_COMPOUND, sizeof(s1_t));
    CHECK(tid1, H5I_INVALID_HID, "H5Tcreate");

    /* Insert fields */
    ret = H5Tinsert(tid1, "a", HOFFSET(s1_t, a), H5T_NATIVE_INT);
    CHECK(ret, FAIL, "H5Tinsert");

    ret = H5Tinsert(tid1, "b", HOFFSET(s1_t, b), H5T_NATIVE_INT);
    CHECK(ret, FAIL, "H5Tinsert");

    ret = H5Tinsert(tid1, "c", HOFFSET(s1_t, c), H5T_NATIVE_FLOAT);
    CHECK(ret, FAIL, "H5Tinsert");

    /* Save datatype for later */
    ret = H5Tcommit2(group, "Datatype1", tid1, H5P_DEFAULT, H5P_DEFAULT, H5P_DEFAULT);
    CHECK(ret, FAIL, "H5Tcommit2");

    /* Close datatype */
    ret = H5Tclose(tid1);
    CHECK(ret, FAIL, "H5Tclose");

    /* Close group */
    ret = H5Gclose(group);
    CHECK(ret, FAIL, "H5Gclose");

    /* Create a dataset with object reference datatype */
    dataset = H5Dcreate2(fid1, "Dataset3", H5T_STD_REF_OBJ, sid1, H5P_DEFAULT, H5P_DEFAULT, H5P_DEFAULT);
    CHECK(dataset, H5I_INVALID_HID, "H5Dcreate2");

    /* Create reference to dataset */
    ret = H5Rcreate(&wbuf_obj[0], fid1, "/Group1/Dataset1", H5R_OBJECT, H5I_INVALID_HID);
    CHECK(ret, FAIL, "H5Rcreate");

    /* Create reference to dataset */
    ret = H5Rcreate(&wbuf_obj[1], fid1, "/Group1/Dataset2", H5R_OBJECT, H5I_INVALID_HID);
    CHECK(ret, FAIL, "H5Rcreate");

    /* Create reference to group */
    ret = H5Rcreate(&wbuf_obj[2], fid1, "/Group1", H5R_OBJECT, H5I_INVALID_HID);
    CHECK(ret, FAIL, "H5Rcreate");

    /* Create reference to named datatype */
    ret = H5Rcreate(&wbuf_obj[3], fid1, "/Group1/Datatype1", H5R_OBJECT, H5I_INVALID_HID);
    CHECK(ret, FAIL, "H5Rcreate");

    /* Write references to disk */
    ret = H5Dwrite(dataset, H5T_STD_REF_OBJ, H5S_ALL, H5S_ALL, H5P_DEFAULT, wbuf_obj);
    CHECK(ret, FAIL, "H5Dwrite");

    /* Close Dataset */
    ret = H5Dclose(dataset);
    CHECK(ret, FAIL, "H5Dclose");

    /* Create a dataset with region reference datatype */
    dataset = H5Dcreate2(fid1, "Dataset4", H5T_STD_REF_DSETREG, sid3, H5P_DEFAULT, H5P_DEFAULT, H5P_DEFAULT);
    CHECK(dataset, H5I_INVALID_HID, "H5Dcreate2");

    /* Select 6x6 hyperslab for first reference */
    start[0]  = 2;
    start[1]  = 2;
    stride[0] = 1;
    stride[1] = 1;
    count[0]  = 1;
    count[1]  = 1;
    block[0]  = 6;
    block[1]  = 6;
    ret       = H5Sselect_hyperslab(sid2, H5S_SELECT_SET, start, stride, count, block);
    CHECK(ret, FAIL, "H5Sselect_hyperslab");

    /* Create first dataset region */
    ret = H5Rcreate(&wbuf_reg[0], fid1, "/Group1/Dataset1", H5R_DATASET_REGION, sid2);
    CHECK(ret, FAIL, "H5Rcreate");

    /* Select sequence of ten points for second reference */
    coord1[0][0] = 6;
    coord1[0][1] = 9;
    coord1[1][0] = 2;
    coord1[1][1] = 2;
    coord1[2][0] = 8;
    coord1[2][1] = 4;
    coord1[3][0] = 1;
    coord1[3][1] = 6;
    coord1[4][0] = 2;
    coord1[4][1] = 8;
    coord1[5][0] = 3;
    coord1[5][1] = 2;
    coord1[6][0] = 0;
    coord1[6][1] = 4;
    coord1[7][0] = 9;
    coord1[7][1] = 0;
    coord1[8][0] = 7;
    coord1[8][1] = 1;
    coord1[9][0] = 3;
    coord1[9][1] = 3;
    ret          = H5Sselect_elements(sid2, H5S_SELECT_SET, (size_t)POINT1_NPOINTS, (const hsize_t *)coord1);
    CHECK(ret, FAIL, "H5Sselect_elements");

    /* Create second dataset region */
    ret = H5Rcreate(&wbuf_reg[1], fid1, "/Group1/Dataset2", H5R_DATASET_REGION, sid2);
    CHECK(ret, FAIL, "H5Rcreate");

    /* Write selection to disk */
    ret = H5Dwrite(dataset, H5T_STD_REF_DSETREG, H5S_ALL, H5S_ALL, H5P_DEFAULT, wbuf_reg);
    CHECK(ret, FAIL, "H5Dwrite");

    /* Close Dataset */
    ret = H5Dclose(dataset);
    CHECK(ret, FAIL, "H5Dclose");

    /* Close disk dataspaces */
    ret = H5Sclose(sid1);
    CHECK(ret, FAIL, "H5Sclose");
    ret = H5Sclose(sid2);
    CHECK(ret, FAIL, "H5Sclose");
    ret = H5Sclose(sid3);
    CHECK(ret, FAIL, "H5Sclose");

    /* Close file */
    ret = H5Fclose(fid1);
    CHECK(ret, FAIL, "H5Fclose");

    /* Re-open the file */
    fid1 = H5Fopen(FILE_REF_COMPAT, H5F_ACC_RDWR, H5P_DEFAULT);
    CHECK(fid1, H5I_INVALID_HID, "H5Fopen");

    /* Open the object reference dataset */
    dataset = H5Dopen2(fid1, "/Dataset3", H5P_DEFAULT);
    CHECK(dataset, H5I_INVALID_HID, "H5Dopen2");

    /* Read selection from disk */
    ret = H5Dread(dataset, H5T_STD_REF, H5S_ALL, H5S_ALL, H5P_DEFAULT, rbuf_obj);
    CHECK(ret, FAIL, "H5Dread");

    /* Verify type of objects pointed at */
    ret = H5Rget_obj_type3(&rbuf_obj[0], H5P_DEFAULT, &obj_type);
    CHECK(ret, FAIL, "H5Rget_obj_type3");
    VERIFY(obj_type, H5O_TYPE_DATASET, "H5Rget_obj_type3");

    ret = H5Rget_obj_type3(&rbuf_obj[1], H5P_DEFAULT, &obj_type);
    CHECK(ret, FAIL, "H5Rget_obj_type3");
    VERIFY(obj_type, H5O_TYPE_DATASET, "H5Rget_obj_type3");

    ret = H5Rget_obj_type3(&rbuf_obj[2], H5P_DEFAULT, &obj_type);
    CHECK(ret, FAIL, "H5Rget_obj_type3");
    VERIFY(obj_type, H5O_TYPE_GROUP, "H5Rget_obj_type3");

    ret = H5Rget_obj_type3(&rbuf_obj[3], H5P_DEFAULT, &obj_type);
    CHECK(ret, FAIL, "H5Rget_obj_type3");
    VERIFY(obj_type, H5O_TYPE_NAMED_DATATYPE, "H5Rget_obj_type3");

    /* Make sure the referenced objects can be opened */
    dset2 = H5Ropen_object(&rbuf_obj[0], H5P_DEFAULT, H5P_DEFAULT);
    CHECK(dset2, H5I_INVALID_HID, "H5Ropen_object");

    ret = H5Dclose(dset2);
    CHECK(ret, FAIL, "H5Dclose");

    dset2 = H5Ropen_object(&rbuf_obj[1], H5P_DEFAULT, H5P_DEFAULT);
    CHECK(dset2, H5I_INVALID_HID, "H5Ropen_object");

    ret = H5Dclose(dset2);
    CHECK(ret, FAIL, "H5Dclose");

    group2 = H5Ropen_object(&rbuf_obj[2], H5P_DEFAULT, H5P_DEFAULT);
    CHECK(group2, H5I_INVALID_HID, "H5Ropen_object");

    ret = H5Gclose(group2);
    CHECK(ret, FAIL, "H5Gclose");

    tid2 = H5Ropen_object(&rbuf_obj[3], H5P_DEFAULT, H5P_DEFAULT);
    CHECK(tid2, H5I_INVALID_HID, "H5Ropen_object");

    ret = H5Tclose(tid2);
    CHECK(ret, FAIL, "H5Tclose");

    /* Close Dataset */
    ret = H5Dclose(dataset);
    CHECK(ret, FAIL, "H5Dclose");

    /* Open the dataset region reference dataset */
    dataset = H5Dopen2(fid1, "/Dataset4", H5P_DEFAULT);
    CHECK(dataset, H5I_INVALID_HID, "H5Dopen2");

    /* Read selection from disk */
    ret = H5Dread(dataset, H5T_STD_REF, H5S_ALL, H5S_ALL, H5P_DEFAULT, rbuf_reg);
    CHECK(ret, FAIL, "H5Dread");

    /* Verify type of objects pointed at */
    ret = H5Rget_obj_type3(&rbuf_reg[0], H5P_DEFAULT, &obj_type);
    CHECK(ret, FAIL, "H5Rget_obj_type3");
    VERIFY(obj_type, H5O_TYPE_DATASET, "H5Rget_obj_type3");

    ret = H5Rget_obj_type3(&rbuf_reg[1], H5P_DEFAULT, &obj_type);
    CHECK(ret, FAIL, "H5Rget_obj_type3");
    VERIFY(obj_type, H5O_TYPE_DATASET, "H5Rget_obj_type3");

    /* Make sure the referenced objects can be opened */
    dset2 = H5Ropen_object(&rbuf_reg[0], H5P_DEFAULT, H5P_DEFAULT);
    CHECK(dset2, H5I_INVALID_HID, "H5Ropen_object");

    ret = H5Dclose(dset2);
    CHECK(ret, FAIL, "H5Dclose");

    dset2 = H5Ropen_object(&rbuf_reg[1], H5P_DEFAULT, H5P_DEFAULT);
    CHECK(dset2, H5I_INVALID_HID, "H5Ropen_object");

    ret = H5Dclose(dset2);
    CHECK(ret, FAIL, "H5Dclose");

    /* Close Dataset */
    ret = H5Dclose(dataset);
    CHECK(ret, FAIL, "H5Dclose");

    /* Close file */
    ret = H5Fclose(fid1);
    CHECK(ret, FAIL, "H5Fclose");

    /* Destroy references */
    for (i = 0; i < dims1[0]; i++) {
        ret = H5Rdestroy(&rbuf_obj[i]);
        CHECK(ret, FAIL, "H5Rdestroy");
    }
    for (i = 0; i < dims3[0]; i++) {
        ret = H5Rdestroy(&rbuf_reg[i]);
        CHECK(ret, FAIL, "H5Rdestroy");
    }

    /* Free memory buffers */
    HDfree(wbuf_obj);
    HDfree(rbuf_obj);
    HDfree(wbuf_reg);
    HDfree(rbuf_reg);
} /* test_reference_compat() */

/****************************************************************
**
**  test_reference_perf(): Test basic H5R (reference) object reference
**  performance.
**
****************************************************************/
static void
test_reference_perf(void)
{
    hid_t fid1;       /* HDF5 File IDs                    */
    hid_t dataset,    /* Dataset ID                       */
        dset2;        /* Dereferenced dataset ID          */
    hid_t      group; /* Group ID                         */
    hid_t      sid1;  /* Dataspace ID                     */
    hid_t      tid1;  /* Datatype ID                      */
    hsize_t    dims1[] = {1};
    hid_t      dapl_id;               /* Dataset access property list     */
    H5R_ref_t *wbuf,                  /* buffer to write to disk          */
        *rbuf,                        /* buffer read from disk            */
        *tbuf;                        /* temp. buffer read from disk      */
    H5R_ref_t *wbuf_reg,              /* buffer to write to disk          */
        *rbuf_reg;                    /* buffer read from disk            */
    hobj_ref_t *wbuf_deprec,          /* deprecated references            */
        *rbuf_deprec;                 /* deprecated references            */
    hdset_reg_ref_t *wbuf_reg_deprec, /* deprecated references*/
        *rbuf_reg_deprec;             /* deprecated references*/
    unsigned * ibuf, *obuf;
    unsigned   i, j;      /* Counters                         */
    H5O_type_t obj_type;  /* Object type                      */
    herr_t     ret;       /* Generic return value             */
    double     t1, t2, t; /* Timers                           */

    /* Output message about test being performed */
    MESSAGE(5, ("Testing Object Reference Performance\n"));

    /* Allocate write & read buffers */
    wbuf            = HDcalloc(sizeof(H5R_ref_t), SPACE1_DIM1);
    obuf            = HDcalloc(sizeof(unsigned), SPACE1_DIM1);
    ibuf            = HDcalloc(sizeof(unsigned), SPACE1_DIM1);
    wbuf_deprec     = (hobj_ref_t *)HDcalloc(sizeof(hobj_ref_t), SPACE1_DIM1);
    rbuf            = (H5R_ref_t *)HDcalloc(sizeof(H5R_ref_t), SPACE1_DIM1);
    rbuf_deprec     = (hobj_ref_t *)HDcalloc(sizeof(hobj_ref_t), SPACE1_DIM1);
    tbuf            = (H5R_ref_t *)HDcalloc(sizeof(H5R_ref_t), SPACE1_DIM1);
    wbuf_reg        = (H5R_ref_t *)HDcalloc(sizeof(H5R_ref_t), SPACE1_DIM1);
    rbuf_reg        = (H5R_ref_t *)HDcalloc(sizeof(H5R_ref_t), SPACE1_DIM1);
    wbuf_reg_deprec = (hdset_reg_ref_t *)HDcalloc(sizeof(hdset_reg_ref_t), SPACE1_DIM1);
    rbuf_reg_deprec = (hdset_reg_ref_t *)HDcalloc(sizeof(hdset_reg_ref_t), SPACE1_DIM1);

    for (i = 0; i < SPACE1_DIM1; i++)
        obuf[i] = i * 3;

    /* Create file */
    fid1 = H5Fcreate(FILE_REF_OBJ, H5F_ACC_TRUNC, H5P_DEFAULT, H5P_DEFAULT);
    CHECK(fid1, H5I_INVALID_HID, "H5Fcreate");

    /* Create dataspace for datasets */
    sid1 = H5Screate_simple(SPACE1_RANK, dims1, NULL);
    CHECK(sid1, H5I_INVALID_HID, "H5Screate_simple");

    /* Create dataset access property list */
    dapl_id = H5Pcreate(H5P_DATASET_ACCESS);
    CHECK(dapl_id, H5I_INVALID_HID, "H5Pcreate");

    /* Create a group */
    group = H5Gcreate2(fid1, "Group1", H5P_DEFAULT, H5P_DEFAULT, H5P_DEFAULT);
    CHECK(group, H5I_INVALID_HID, "H5Gcreate2");

    /* Create a dataset (inside Group1) */
    dataset = H5Dcreate2(group, "Dataset1", H5T_NATIVE_UINT, sid1, H5P_DEFAULT, H5P_DEFAULT, H5P_DEFAULT);
    CHECK(dataset, H5I_INVALID_HID, "H5Dcreate2");

    /* Write selection to disk */
    ret = H5Dwrite(dataset, H5T_NATIVE_UINT, H5S_ALL, H5S_ALL, H5P_DEFAULT, obuf);
    CHECK(ret, FAIL, "H5Dwrite");

    /* Close Dataset */
    ret = H5Dclose(dataset);
    CHECK(ret, FAIL, "H5Dclose");

    /* Create another dataset (inside Group1) */
    dataset = H5Dcreate2(group, "Dataset2", H5T_NATIVE_UCHAR, sid1, H5P_DEFAULT, H5P_DEFAULT, H5P_DEFAULT);
    CHECK(dataset, FAIL, "H5Dcreate2");

    /* Close Dataset */
    ret = H5Dclose(dataset);
    CHECK(ret, FAIL, "H5Dclose");

    /* Create a datatype to refer to */
    tid1 = H5Tcreate(H5T_COMPOUND, sizeof(s1_t));
    CHECK(tid1, H5I_INVALID_HID, "H5Tcreate");

    /* Insert fields */
    ret = H5Tinsert(tid1, "a", HOFFSET(s1_t, a), H5T_NATIVE_INT);
    CHECK(ret, FAIL, "H5Tinsert");

    ret = H5Tinsert(tid1, "b", HOFFSET(s1_t, b), H5T_NATIVE_INT);
    CHECK(ret, FAIL, "H5Tinsert");

    ret = H5Tinsert(tid1, "c", HOFFSET(s1_t, c), H5T_NATIVE_FLOAT);
    CHECK(ret, FAIL, "H5Tinsert");

    /* Save datatype for later */
    ret = H5Tcommit2(group, "Datatype1", tid1, H5P_DEFAULT, H5P_DEFAULT, H5P_DEFAULT);
    CHECK(ret, FAIL, "H5Tcommit2");

    /* Close datatype */
    ret = H5Tclose(tid1);
    CHECK(ret, FAIL, "H5Tclose");

    /* Close group */
    ret = H5Gclose(group);
    CHECK(ret, FAIL, "H5Gclose");

    /* Create a dataset */
    dataset = H5Dcreate2(fid1, "Dataset3", H5T_STD_REF, sid1, H5P_DEFAULT, H5P_DEFAULT, H5P_DEFAULT);
    CHECK(dataset, H5I_INVALID_HID, "H5Dcreate2");

    t = 0;
    for (i = 0; i < MAX_ITER_CREATE; i++) {
        t1  = H5_get_time();
        ret = H5Rcreate_object(fid1, "/Group1/Dataset1", H5P_DEFAULT, &wbuf[0]);
        CHECK(ret, FAIL, "H5Rcreate_object");
        t2 = H5_get_time();
        t += t2 - t1;
        ret = H5Rdestroy(&wbuf[0]);
        CHECK(ret, FAIL, "H5Rdestroy");
    }
    if (VERBOSE_MED)
        HDprintf("--- Object reference create time: %lfs\n", t / MAX_ITER_CREATE);

    /* Create reference to dataset */
    ret = H5Rcreate_object(fid1, "/Group1/Dataset1", H5P_DEFAULT, &wbuf[0]);
    CHECK(ret, FAIL, "H5Rcreate_object");
    ret = H5Rget_obj_type3(&wbuf[0], H5P_DEFAULT, &obj_type);
    CHECK(ret, FAIL, "H5Rget_obj_type3");
    VERIFY(obj_type, H5O_TYPE_DATASET, "H5Rget_obj_type3");

    t = 0;
    for (i = 0; i < MAX_ITER_WRITE; i++) {
        t1 = H5_get_time();
        /* Write selection to disk */
        ret = H5Dwrite(dataset, H5T_STD_REF, H5S_ALL, H5S_ALL, H5P_DEFAULT, wbuf);
        CHECK(ret, FAIL, "H5Dwrite");
        t2 = H5_get_time();
        t += t2 - t1;
    }
    if (VERBOSE_MED)
        HDprintf("--- Object reference  write time: %lfs\n", t / MAX_ITER_WRITE);

    /* Close Dataset */
    ret = H5Dclose(dataset);
    CHECK(ret, FAIL, "H5Dclose");

    /* Create a dataset */
    dataset = H5Dcreate2(fid1, "Dataset4", H5T_STD_REF_OBJ, sid1, H5P_DEFAULT, H5P_DEFAULT, H5P_DEFAULT);
    CHECK(dataset, H5I_INVALID_HID, "H5Dcreate2");

    t = 0;
    for (i = 0; i < MAX_ITER_CREATE; i++) {
        t1  = H5_get_time();
        ret = H5Rcreate(&wbuf_deprec[0], fid1, "/Group1/Dataset1", H5R_OBJECT1, H5I_INVALID_HID);
        CHECK(ret, FAIL, "H5Rcreate");
        t2 = H5_get_time();
        t += t2 - t1;
    }
    if (VERBOSE_MED)
        HDprintf("--- Deprecated object reference create time: %lfs\n", t / MAX_ITER_CREATE);

    /* Create reference to dataset */
    ret = H5Rcreate(&wbuf_deprec[0], fid1, "/Group1/Dataset1", H5R_OBJECT1, H5I_INVALID_HID);
    CHECK(ret, FAIL, "H5Rcreate");

    t = 0;
    for (i = 0; i < MAX_ITER_WRITE; i++) {
        t1 = H5_get_time();
        /* Write selection to disk */
        ret = H5Dwrite(dataset, H5T_STD_REF_OBJ, H5S_ALL, H5S_ALL, H5P_DEFAULT, wbuf_deprec);
        CHECK(ret, FAIL, "H5Dwrite");
        t2 = H5_get_time();
        t += t2 - t1;
    }
    if (VERBOSE_MED)
        HDprintf("--- Deprecated object reference  write time: %lfs\n", t / MAX_ITER_WRITE);

    /* Close Dataset */
    ret = H5Dclose(dataset);
    CHECK(ret, FAIL, "H5Dclose");

    /* Create a dataset */
    dataset = H5Dcreate2(fid1, "Dataset5", H5T_STD_REF, sid1, H5P_DEFAULT, H5P_DEFAULT, H5P_DEFAULT);
    CHECK(dataset, H5I_INVALID_HID, "H5Dcreate2");

    t = 0;
    for (i = 0; i < MAX_ITER_CREATE; i++) {
        t1 = H5_get_time();
        /* Store first dataset region */
        ret = H5Rcreate_region(fid1, "/Group1/Dataset1", sid1, H5P_DEFAULT, &wbuf_reg[0]);
        CHECK(ret, FAIL, "H5Rcreate_region");
        t2 = H5_get_time();
        t += t2 - t1;
        ret = H5Rdestroy(&wbuf_reg[0]);
        CHECK(ret, FAIL, "H5Rdestroy");
    }
    if (VERBOSE_MED)
        HDprintf("--- Region reference create time: %lfs\n", t / MAX_ITER_CREATE);

    /* Store first dataset region */
    ret = H5Rcreate_region(fid1, "/Group1/Dataset1", sid1, H5P_DEFAULT, &wbuf_reg[0]);
    CHECK(ret, FAIL, "H5Rcreate_region");

    t = 0;
    for (i = 0; i < MAX_ITER_WRITE; i++) {
        t1 = H5_get_time();
        /* Write selection to disk */
        ret = H5Dwrite(dataset, H5T_STD_REF, H5S_ALL, H5S_ALL, H5P_DEFAULT, wbuf_reg);
        CHECK(ret, FAIL, "H5Dwrite");
        t2 = H5_get_time();
        t += t2 - t1;
    }
    if (VERBOSE_MED)
        HDprintf("--- Region reference  write time: %lfs\n", t / MAX_ITER_WRITE);

    /* Close Dataset */
    ret = H5Dclose(dataset);
    CHECK(ret, FAIL, "H5Dclose");

    /* Create a dataset */
    dataset = H5Dcreate2(fid1, "Dataset6", H5T_STD_REF_DSETREG, sid1, H5P_DEFAULT, H5P_DEFAULT, H5P_DEFAULT);
    CHECK(dataset, H5I_INVALID_HID, "H5Dcreate2");

    t = 0;
    for (i = 0; i < MAX_ITER_CREATE; i++) {
        t1 = H5_get_time();
        /* Store first dataset region */
        ret = H5Rcreate(&wbuf_reg_deprec[0], fid1, "/Group1/Dataset1", H5R_DATASET_REGION1, sid1);
        CHECK(ret, FAIL, "H5Rcreate");
        t2 = H5_get_time();
        t += t2 - t1;
    }
    if (VERBOSE_MED)
        HDprintf("--- Deprecated region reference create time: %lfs\n", t / MAX_ITER_CREATE);

    t = 0;
    for (i = 0; i < MAX_ITER_WRITE; i++) {
        t1 = H5_get_time();
        /* Write selection to disk */
        ret = H5Dwrite(dataset, H5T_STD_REF_DSETREG, H5S_ALL, H5S_ALL, H5P_DEFAULT, wbuf_reg_deprec);
        CHECK(ret, FAIL, "H5Dwrite");
        t2 = H5_get_time();
        t += t2 - t1;
    }
    if (VERBOSE_MED)
        HDprintf("--- Deprecated region reference  write time: %lfs\n", t / MAX_ITER_WRITE);

    /* Close Dataset */
    ret = H5Dclose(dataset);
    CHECK(ret, FAIL, "H5Dclose");

    /* Close disk dataspace */
    ret = H5Sclose(sid1);
    CHECK(ret, FAIL, "H5Sclose");

    /* Close file */
    ret = H5Fclose(fid1);
    CHECK(ret, FAIL, "H5Fclose");

    /* Re-open the file */
    fid1 = H5Fopen(FILE_REF_OBJ, H5F_ACC_RDWR, H5P_DEFAULT);
    CHECK(fid1, H5I_INVALID_HID, "H5Fopen");

    /* Open the dataset */
    dataset = H5Dopen2(fid1, "/Dataset3", H5P_DEFAULT);
    CHECK(dataset, H5I_INVALID_HID, "H5Dopen2");

    t = 0;
    for (i = 0; i < MAX_ITER_READ; i++) {
        t1 = H5_get_time();
        /* Read selection from disk */
        ret = H5Dread(dataset, H5T_STD_REF, H5S_ALL, H5S_ALL, H5P_DEFAULT, rbuf);
        CHECK(ret, FAIL, "H5Dread");
        t2 = H5_get_time();
        t += t2 - t1;
        ret = H5Rdestroy(&rbuf[0]);
        CHECK(ret, FAIL, "H5Rdestroy");
    }
    if (VERBOSE_MED)
        HDprintf("--- Object reference read time: %lfs\n", t / MAX_ITER_READ);

    /* Read selection from disk */
    ret = H5Dread(dataset, H5T_STD_REF, H5S_ALL, H5S_ALL, H5P_DEFAULT, rbuf);
    CHECK(ret, FAIL, "H5Dread");

    /* Open dataset object */
    dset2 = H5Ropen_object(&rbuf[0], H5P_DEFAULT, dapl_id);
    CHECK(dset2, H5I_INVALID_HID, "H5Ropen_object");

    /* Check information in referenced dataset */
    sid1 = H5Dget_space(dset2);
    CHECK(sid1, H5I_INVALID_HID, "H5Dget_space");

    ret = (int)H5Sget_simple_extent_npoints(sid1);
    VERIFY(ret, dims1[0], "H5Sget_simple_extent_npoints");

    /* Read from disk */
    ret = H5Dread(dset2, H5T_NATIVE_UINT, H5S_ALL, H5S_ALL, H5P_DEFAULT, ibuf);
    CHECK(ret, FAIL, "H5Dread");

    for (i = 0; i < dims1[0]; i++)
        VERIFY(ibuf[i], i * 3, "Data");

    /* Close dereferenced Dataset */
    ret = H5Dclose(dset2);
    CHECK(ret, FAIL, "H5Dclose");

    /* Close Dataset */
    ret = H5Dclose(dataset);
    CHECK(ret, FAIL, "H5Dclose");

    /* Open the dataset */
    dataset = H5Dopen2(fid1, "/Dataset4", H5P_DEFAULT);
    CHECK(dataset, H5I_INVALID_HID, "H5Dopen2");

    t = 0;
    for (i = 0; i < MAX_ITER_READ; i++) {
        t1 = H5_get_time();
        /* Read selection from disk */
        ret = H5Dread(dataset, H5T_STD_REF_OBJ, H5S_ALL, H5S_ALL, H5P_DEFAULT, rbuf_deprec);
        CHECK(ret, FAIL, "H5Dread");
        t2 = H5_get_time();
        t += t2 - t1;
    }
    if (VERBOSE_MED)
        HDprintf("--- Deprecated object reference read time: %lfs\n", t / MAX_ITER_READ);

    /* Close Dataset */
    ret = H5Dclose(dataset);
    CHECK(ret, FAIL, "H5Dclose");

    /* Open the dataset */
    dataset = H5Dopen2(fid1, "/Dataset5", H5P_DEFAULT);
    CHECK(dataset, H5I_INVALID_HID, "H5Dopen2");

    t = 0;
    for (i = 0; i < MAX_ITER_READ; i++) {
        t1 = H5_get_time();
        /* Read selection from disk */
        ret = H5Dread(dataset, H5T_STD_REF, H5S_ALL, H5S_ALL, H5P_DEFAULT, rbuf_reg);
        CHECK(ret, FAIL, "H5Dread");
        t2 = H5_get_time();
        t += t2 - t1;
        ret = H5Rdestroy(&rbuf_reg[0]);
        CHECK(ret, FAIL, "H5Rdestroy");
    }
    if (VERBOSE_MED)
        HDprintf("--- Region reference read time: %lfs\n", t / MAX_ITER_READ);

    /* Read selection from disk */
    ret = H5Dread(dataset, H5T_STD_REF, H5S_ALL, H5S_ALL, H5P_DEFAULT, rbuf_reg);
    CHECK(ret, FAIL, "H5Dread");

    /* Close Dataset */
    ret = H5Dclose(dataset);
    CHECK(ret, FAIL, "H5Dclose");

    /* Open the dataset */
    dataset = H5Dopen2(fid1, "/Dataset6", H5P_DEFAULT);
    CHECK(dataset, H5I_INVALID_HID, "H5Dopen2");

    t = 0;
    for (i = 0; i < MAX_ITER_READ; i++) {
        t1 = H5_get_time();
        /* Read selection from disk */
        ret = H5Dread(dataset, H5T_STD_REF_DSETREG, H5S_ALL, H5S_ALL, H5P_DEFAULT, rbuf_reg_deprec);
        CHECK(ret, FAIL, "H5Dread");
        t2 = H5_get_time();
        t += t2 - t1;
    }
    if (VERBOSE_MED)
        HDprintf("--- Deprecated region reference read time: %lfs\n", t / MAX_ITER_READ);

    /* Close Dataset */
    ret = H5Dclose(dataset);
    CHECK(ret, FAIL, "H5Dclose");

    /* Close dataset access property list */
    ret = H5Pclose(dapl_id);
    CHECK(ret, FAIL, "H5Pclose");

    /* Close file */
    ret = H5Fclose(fid1);
    CHECK(ret, FAIL, "H5Fclose");

    /* Destroy references */
    for (j = 0; j < dims1[0]; j++) {
        ret = H5Rdestroy(&wbuf[j]);
        CHECK(ret, FAIL, "H5Rdestroy");
        ret = H5Rdestroy(&wbuf_reg[j]);
        CHECK(ret, FAIL, "H5Rdestroy");
        ret = H5Rdestroy(&rbuf[j]);
        CHECK(ret, FAIL, "H5Rdestroy");
        ret = H5Rdestroy(&rbuf_reg[j]);
        CHECK(ret, FAIL, "H5Rdestroy");
    }

    /* Free memory buffers */
    HDfree(wbuf);
    HDfree(rbuf);
    HDfree(wbuf_reg);
    HDfree(rbuf_reg);
    HDfree(wbuf_deprec);
    HDfree(rbuf_deprec);
    HDfree(wbuf_reg_deprec);
    HDfree(rbuf_reg_deprec);
    HDfree(tbuf);
    HDfree(ibuf);
    HDfree(obuf);
} /* test_reference_perf() */

/****************************************************************
**
**  test_reference(): Main H5R reference testing routine.
**
****************************************************************/
void
test_reference(void)
{
    H5F_libver_t low, high; /* Low and high bounds */

    /* Output message about test being performed */
    MESSAGE(5, ("Testing References\n"));

<<<<<<< HEAD
    test_reference_params(); /* Test for correct parameter checking */
    test_reference_obj();    /* Test basic H5R object reference code */
=======
    test_reference_params();    /* Test for correct parameter checking */
    test_reference_obj();       /* Test basic H5R object reference code */
    test_reference_vlen_obj();  /* Test reference within vlen */
    test_reference_cmpnd_obj(); /* Test reference within compound type */
>>>>>>> 18bbd3f0

    /* Loop through all the combinations of low/high version bounds */
    for (low = H5F_LIBVER_EARLIEST; low < H5F_LIBVER_NBOUNDS; low++) {
        for (high = H5F_LIBVER_EARLIEST; high < H5F_LIBVER_NBOUNDS; high++) {

            /* Invalid combinations, just continue */
<<<<<<< HEAD
            if (high <= H5F_LIBVER_V110 || high < low)
=======
            if (high == H5F_LIBVER_EARLIEST || high < low)
>>>>>>> 18bbd3f0
                continue;

            test_reference_region(low, high);    /* Test basic H5R dataset region reference code */
            test_reference_region_1D(low, high); /* Test H5R dataset region reference code for 1-D datasets */

        } /* end high bound */
    }     /* end low bound */

    test_reference_obj_deleted(); /* Test H5R object reference code for deleted objects */
    test_reference_group();       /* Test operations on dereferenced groups */
    test_reference_attr();        /* Test attribute references */
    test_reference_external();    /* Test external references */
    test_reference_compat_conv(); /* Test operations with old types */

    test_reference_perf();

} /* test_reference() */

/*-------------------------------------------------------------------------
 * Function:    cleanup_reference
 *
 * Purpose:    Cleanup temporary test files
 *
 * Return:    none
 *
 * Programmer:    Quincey Koziol
 *              September 8, 1998
 *
 * Modifications:
 *
 *-------------------------------------------------------------------------
 */
void
cleanup_reference(void)
{
    HDremove(FILE_REF_PARAM);
    HDremove(FILE_REF_OBJ);
    HDremove(FILE_REF_VL_OBJ);
    HDremove(FILE_REF_CMPND_OBJ);
    HDremove(FILE_REF_REG);
    HDremove(FILE_REF_REG_1D);
    HDremove(FILE_REF_OBJ_DEL);
    HDremove(FILE_REF_GRP);
    HDremove(FILE_REF_ATTR);
    HDremove(FILE_REF_EXT1);
    HDremove(FILE_REF_EXT2);
    HDremove(FILE_REF_COMPAT);
}<|MERGE_RESOLUTION|>--- conflicted
+++ resolved
@@ -21,18 +21,6 @@
 
 #include "testhdf5.h"
 
-<<<<<<< HEAD
-#define FILE_REF_PARAM   "trefer_param.h5"
-#define FILE_REF_OBJ     "trefer_obj.h5"
-#define FILE_REF_REG     "trefer_reg.h5"
-#define FILE_REF_REG_1D  "trefer_reg_1d.h5"
-#define FILE_REF_OBJ_DEL "trefer_obj_del.h5"
-#define FILE_REF_GRP     "trefer_grp.h5"
-#define FILE_REF_ATTR    "trefer_attr.h5"
-#define FILE_REF_EXT1    "trefer_ext1.h5"
-#define FILE_REF_EXT2    "trefer_ext2.h5"
-#define FILE_REF_COMPAT  "trefer_compat.h5"
-=======
 #define FILE_REF_PARAM     "trefer_param.h5"
 #define FILE_REF_OBJ       "trefer_obj.h5"
 #define FILE_REF_VL_OBJ    "trefer_vl_obj.h5"
@@ -45,7 +33,6 @@
 #define FILE_REF_EXT1      "trefer_ext1.h5"
 #define FILE_REF_EXT2      "trefer_ext2.h5"
 #define FILE_REF_COMPAT    "trefer_compat.h5"
->>>>>>> 18bbd3f0
 
 /* 1-D dataset with fixed dimensions */
 #define SPACE1_RANK 1
@@ -70,8 +57,6 @@
     float        c;
 } s1_t;
 
-<<<<<<< HEAD
-=======
 /* Compound datatype with reference */
 typedef struct s2_t {
     H5R_ref_t    ref0;    /* reference  */
@@ -81,7 +66,6 @@
     unsigned int dim_idx; /* dimension index of the dataset */
 } s2_t;
 
->>>>>>> 18bbd3f0
 #define GROUPNAME  "/group"
 #define GROUPNAME2 "group2"
 #define GROUPNAME3 "group3"
@@ -502,8 +486,6 @@
     CHECK(ret, FAIL, "H5Dread");
 
     for (i = 0; i < SPACE1_DIM1; i++)
-<<<<<<< HEAD
-=======
         VERIFY(ibuf[i], i * 3, "Data");
 
     /* Close dereferenced Dataset */
@@ -770,7 +752,6 @@
     CHECK(ret, FAIL, "H5Dread");
 
     for (i = 0; i < SPACE1_DIM1; i++)
->>>>>>> 18bbd3f0
         VERIFY(ibuf[i], i * 3, "Data");
 
     /* Close dereferenced Dataset */
@@ -829,9 +810,6 @@
     HDfree(rbuf);
     HDfree(ibuf);
     HDfree(obuf);
-<<<<<<< HEAD
-} /* test_reference_obj() */
-=======
 } /* test_reference_vlen_obj() */
 
 /****************************************************************
@@ -1122,7 +1100,6 @@
     HDfree(ibuf);
     HDfree(obuf);
 } /* test_reference_cmpnd_obj() */
->>>>>>> 18bbd3f0
 
 /****************************************************************
 **
@@ -1153,19 +1130,11 @@
     hsize_t *  coords;                                     /* Coordinate buffer */
     hsize_t    low[SPACE2_RANK];                           /* Selection bounds */
     hsize_t    high[SPACE2_RANK];                          /* Selection bounds */
-<<<<<<< HEAD
-    H5R_ref_t *wbuf,                                       /* buffer to write to disk */
-        *rbuf;                                             /* buffer read from disk */
-    H5R_ref_t nvrbuf[3] = {{{{0}}}, {{{101}}}, {{{255}}}}; /* buffer with non-valid refs */
-    uint8_t * dwbuf,                                       /* Buffer for writing numeric data to disk */
-        *drbuf;                                            /* Buffer for reading numeric data from disk */
-=======
     H5R_ref_t *wbuf     = NULL,                            /* buffer to write to disk */
         *rbuf           = NULL;                            /* buffer read from disk */
     H5R_ref_t nvrbuf[3] = {{{{0}}}, {{{101}}}, {{{255}}}}; /* buffer with non-valid refs */
     uint8_t * dwbuf     = NULL,                            /* Buffer for writing numeric data to disk */
         *drbuf          = NULL;                            /* Buffer for reading numeric data from disk */
->>>>>>> 18bbd3f0
     uint8_t *  tu8;                                        /* Temporary pointer to uint8 data */
     H5O_type_t obj_type;                                   /* Type of object */
     int        i, j;                                       /* Counters */
@@ -1251,21 +1220,7 @@
 
         CHECK(dset1, H5I_INVALID_HID, "H5Dcreate2");
 
-<<<<<<< HEAD
-    /* Select 6x6 hyperslab for first reference */
-    start[0]  = 2;
-    start[1]  = 2;
-    stride[0] = 1;
-    stride[1] = 1;
-    count[0]  = 1;
-    count[1]  = 1;
-    block[0]  = 6;
-    block[1]  = 6;
-    ret       = H5Sselect_hyperslab(sid2, H5S_SELECT_SET, start, stride, count, block);
-    CHECK(ret, FAIL, "H5Sselect_hyperslab");
-=======
         /* Create references */
->>>>>>> 18bbd3f0
 
         /* Select 6x6 hyperslab for first reference */
         start[0]  = 2;
@@ -1282,38 +1237,12 @@
         ret = (int)H5Sget_select_npoints(sid2);
         VERIFY(ret, 36, "H5Sget_select_npoints");
 
-<<<<<<< HEAD
-    /* Select sequence of ten points for second reference */
-    coord1[0][0] = 6;
-    coord1[0][1] = 9;
-    coord1[1][0] = 2;
-    coord1[1][1] = 2;
-    coord1[2][0] = 8;
-    coord1[2][1] = 4;
-    coord1[3][0] = 1;
-    coord1[3][1] = 6;
-    coord1[4][0] = 2;
-    coord1[4][1] = 8;
-    coord1[5][0] = 3;
-    coord1[5][1] = 2;
-    coord1[6][0] = 0;
-    coord1[6][1] = 4;
-    coord1[7][0] = 9;
-    coord1[7][1] = 0;
-    coord1[8][0] = 7;
-    coord1[8][1] = 1;
-    coord1[9][0] = 3;
-    coord1[9][1] = 3;
-    ret          = H5Sselect_elements(sid2, H5S_SELECT_SET, (size_t)POINT1_NPOINTS, (const hsize_t *)coord1);
-    CHECK(ret, FAIL, "H5Sselect_elements");
-=======
         /* Store first dataset region */
         ret = H5Rcreate_region(fid1, "/Dataset2", sid2, H5P_DEFAULT, &wbuf[0]);
         CHECK(ret, FAIL, "H5Rcreate_region");
         ret = H5Rget_obj_type3(&wbuf[0], H5P_DEFAULT, &obj_type);
         CHECK(ret, FAIL, "H5Rget_obj_type3");
         VERIFY(obj_type, H5O_TYPE_DATASET, "H5Rget_obj_type3");
->>>>>>> 18bbd3f0
 
         /* Select sequence of ten points for second reference */
         coord1[0][0] = 6;
@@ -1342,23 +1271,9 @@
         ret = (int)H5Sget_select_npoints(sid2);
         VERIFY(ret, SPACE2_DIM2, "H5Sget_select_npoints");
 
-<<<<<<< HEAD
-    /* Select unlimited hyperslab for third reference */
-    start[0]  = 1;
-    start[1]  = 8;
-    stride[0] = 4;
-    stride[1] = 1;
-    count[0]  = H5S_UNLIMITED;
-    count[1]  = 1;
-    block[0]  = 2;
-    block[1]  = 2;
-    ret       = H5Sselect_hyperslab(sid2, H5S_SELECT_SET, start, stride, count, block);
-    CHECK(ret, FAIL, "H5Sselect_hyperslab");
-=======
         /* Store second dataset region */
         ret = H5Rcreate_region(fid1, "/Dataset2", sid2, H5P_DEFAULT, &wbuf[1]);
         CHECK(ret, FAIL, "H5Rcreate_region");
->>>>>>> 18bbd3f0
 
         /* Select unlimited hyperslab for third reference */
         start[0]  = 1;
@@ -1383,26 +1298,12 @@
         CHECK(ret, FAIL, "H5Rget_obj_type3");
         VERIFY(obj_type, H5O_TYPE_DATASET, "H5Rget_obj_type3");
 
-<<<<<<< HEAD
-    /* Write selection to disk */
-    H5E_BEGIN_TRY
-    {
-        ret = H5Dwrite(dset1, H5T_STD_REF, H5S_ALL, H5S_ALL, H5P_DEFAULT, wbuf);
-    }
-    H5E_END_TRY;
-
-    if (libver_high < H5F_LIBVER_V110)
-        VERIFY(ret, FAIL, "H5Dwrite");
-    else
-        CHECK(ret, FAIL, "H5Dwrite");
-=======
         /* Store fourth dataset region */
         ret = H5Rcreate_region(fid1, "/Dataset2", sid2, H5P_DEFAULT, &wbuf[3]);
         CHECK(ret, FAIL, "H5Rcreate_region");
 
         /* Write selection to disk */
         ret = H5Dwrite(dset1, H5T_STD_REF, H5S_ALL, H5S_ALL, H5P_DEFAULT, wbuf);
->>>>>>> 18bbd3f0
 
         /*
          * Store a dataset region reference which will not get written to disk
@@ -1412,15 +1313,9 @@
         space_NA = H5Screate_simple(1, dims_NA, NULL);
         CHECK(space_NA, H5I_INVALID_HID, "H5Screate_simple");
 
-<<<<<<< HEAD
-    /* Create the dataset and write the region references to it */
-    dset_NA = H5Dcreate2(fid1, "DS_NA", H5T_STD_REF, space_NA, H5P_DEFAULT, H5P_DEFAULT, H5P_DEFAULT);
-    CHECK(dset_NA, H5I_INVALID_HID, "H5Dcreate");
-=======
         /* Create the dataset and write the region references to it */
         dset_NA = H5Dcreate2(fid1, "DS_NA", H5T_STD_REF, space_NA, H5P_DEFAULT, H5P_DEFAULT, H5P_DEFAULT);
         CHECK(dset_NA, H5I_INVALID_HID, "H5Dcreate");
->>>>>>> 18bbd3f0
 
         /* Close and release resources for undefined region reference tests */
         ret = H5Dclose(dset_NA);
@@ -1460,17 +1355,6 @@
         ret = H5Dread(dset_NA, H5T_STD_REF, H5S_ALL, H5S_ALL, H5P_DEFAULT, rdata_NA);
         CHECK(ret, FAIL, "H5Dread");
 
-<<<<<<< HEAD
-    /*
-     * Dereference an undefined reference (should fail)
-     */
-    H5E_BEGIN_TRY
-    {
-        dset2 = H5Ropen_object(&rdata_NA[0], H5P_DEFAULT, H5P_DEFAULT);
-    }
-    H5E_END_TRY;
-    VERIFY(dset2, H5I_INVALID_HID, "H5Ropen_object");
-=======
         /*
          * Dereference an undefined reference (should fail)
          */
@@ -1480,22 +1364,11 @@
         }
         H5E_END_TRY;
         VERIFY(dset2, H5I_INVALID_HID, "H5Ropen_object");
->>>>>>> 18bbd3f0
 
         /* Close and release resources. */
         ret = H5Dclose(dset_NA);
         CHECK(ret, FAIL, "H5Dclose");
 
-<<<<<<< HEAD
-    /* This close should fail since H5Ropen_object never created
-     * the id of the referenced object. */
-    H5E_BEGIN_TRY
-    {
-        ret = H5Dclose(dset2);
-    }
-    H5E_END_TRY;
-    VERIFY(ret, FAIL, "H5Dclose");
-=======
         /* This close should fail since H5Ropen_object never created
          * the id of the referenced object. */
         H5E_BEGIN_TRY
@@ -1504,7 +1377,6 @@
         }
         H5E_END_TRY;
         VERIFY(ret, FAIL, "H5Dclose");
->>>>>>> 18bbd3f0
 
         /*
          * End the test of an undefined reference
@@ -1514,21 +1386,8 @@
         dset1 = H5Dopen2(fid1, "/Dataset1", H5P_DEFAULT);
         CHECK(dset1, H5I_INVALID_HID, "H5Dopen2");
 
-<<<<<<< HEAD
-    /* Read selection from disk */
-    H5E_BEGIN_TRY
-    {
-        ret = H5Dread(dset1, H5T_STD_REF, H5S_ALL, H5S_ALL, H5P_DEFAULT, rbuf);
-    }
-    H5E_END_TRY;
-
-    if (libver_high < H5F_LIBVER_V110)
-        CHECK(ret, FAIL, "H5Dread");
-    else {
-=======
         /* Read selection from disk */
         ret = H5Dread(dset1, H5T_STD_REF, H5S_ALL, H5S_ALL, H5P_DEFAULT, rbuf);
->>>>>>> 18bbd3f0
         CHECK(ret, FAIL, "H5Dread");
 
         /* Try to open objects */
@@ -1563,17 +1422,11 @@
         VERIFY(ret, 36, "H5Sget_select_npoints");
         ret = (int)H5Sget_select_hyper_nblocks(sid2);
         VERIFY(ret, 1, "H5Sget_select_hyper_nblocks");
-<<<<<<< HEAD
-        coords = (hsize_t *)HDmalloc((size_t)ret * SPACE2_RANK * sizeof(hsize_t) *
-                                     2); /* allocate space for the hyperslab blocks */
-        ret    = H5Sget_select_hyper_blocklist(sid2, (hsize_t)0, (hsize_t)ret, coords);
-=======
 
         /* allocate space for the hyperslab blocks */
         coords = (hsize_t *)HDmalloc((size_t)ret * SPACE2_RANK * sizeof(hsize_t) * 2);
 
         ret = H5Sget_select_hyper_blocklist(sid2, (hsize_t)0, (hsize_t)ret, coords);
->>>>>>> 18bbd3f0
         CHECK(ret, FAIL, "H5Sget_select_hyper_blocklist");
         VERIFY(coords[0], 2, "Hyperslab Coordinates");
         VERIFY(coords[1], 2, "Hyperslab Coordinates");
@@ -1600,17 +1453,11 @@
         VERIFY(ret, SPACE2_DIM2, "H5Sget_select_npoints");
         ret = (int)H5Sget_select_elem_npoints(sid2);
         VERIFY(ret, SPACE2_DIM2, "H5Sget_select_elem_npoints");
-<<<<<<< HEAD
-        coords = (hsize_t *)HDmalloc((size_t)ret * SPACE2_RANK *
-                                     sizeof(hsize_t)); /* allocate space for the element points */
-        ret    = H5Sget_select_elem_pointlist(sid2, (hsize_t)0, (hsize_t)ret, coords);
-=======
 
         /* allocate space for the element points */
         coords = (hsize_t *)HDmalloc((size_t)ret * SPACE2_RANK * sizeof(hsize_t));
 
         ret = H5Sget_select_elem_pointlist(sid2, (hsize_t)0, (hsize_t)ret, coords);
->>>>>>> 18bbd3f0
         CHECK(ret, FAIL, "H5Sget_select_elem_pointlist");
         VERIFY(coords[0], coord1[0][0], "Element Coordinates");
         VERIFY(coords[1], coord1[0][1], "Element Coordinates");
@@ -1699,18 +1546,10 @@
         ret = H5Fclose(fid1);
         CHECK(ret, FAIL, "H5Fclose");
 
-<<<<<<< HEAD
-    /* Destroy references */
-    for (j = 0; j < SPACE1_DIM1; j++) {
-        ret = H5Rdestroy(&wbuf[j]);
-        CHECK(ret, FAIL, "H5Rdestroy");
-        if (libver_high >= H5F_LIBVER_V110) {
-=======
         /* Destroy references */
         for (j = 0; j < SPACE1_DIM1; j++) {
             ret = H5Rdestroy(&wbuf[j]);
             CHECK(ret, FAIL, "H5Rdestroy");
->>>>>>> 18bbd3f0
             ret = H5Rdestroy(&rbuf[j]);
             CHECK(ret, FAIL, "H5Rdestroy");
         }
@@ -1721,10 +1560,7 @@
     HDfree(rbuf);
     HDfree(dwbuf);
     HDfree(drbuf);
-<<<<<<< HEAD
-=======
-
->>>>>>> 18bbd3f0
+
 } /* test_reference_region() */
 
 /****************************************************************
@@ -1757,17 +1593,10 @@
     hsize_t *  coords;                              /* Coordinate buffer */
     hsize_t    low[SPACE3_RANK];                    /* Selection bounds */
     hsize_t    high[SPACE3_RANK];                   /* Selection bounds */
-<<<<<<< HEAD
-    H5R_ref_t *wbuf,                                /* buffer to write to disk */
-        *rbuf;                                      /* buffer read from disk */
-    uint8_t *dwbuf,                                 /* Buffer for writing numeric data to disk */
-        *drbuf;                                     /* Buffer for reading numeric data from disk */
-=======
     H5R_ref_t *wbuf = NULL,                         /* buffer to write to disk */
         *rbuf       = NULL;                         /* buffer read from disk */
     uint8_t *dwbuf  = NULL,                         /* Buffer for writing numeric data to disk */
         *drbuf      = NULL;                         /* Buffer for reading numeric data from disk */
->>>>>>> 18bbd3f0
     uint8_t *  tu8;                                 /* Temporary pointer to uint8 data */
     H5O_type_t obj_type;                            /* Object type */
     int        i;                                   /* Counter */
@@ -1830,17 +1659,7 @@
 
     if (dset1 < 0) {
 
-<<<<<<< HEAD
-    /* Select 15 2x1 hyperslabs for first reference */
-    start[0]  = 2;
-    stride[0] = 5;
-    count[0]  = 15;
-    block[0]  = 2;
-    ret       = H5Sselect_hyperslab(sid3, H5S_SELECT_SET, start, stride, count, block);
-    CHECK(ret, FAIL, "H5Sselect_hyperslab");
-=======
         VERIFY(libver_high <= H5F_LIBVER_V110, TRUE, "H5Dcreate2");
->>>>>>> 18bbd3f0
 
         ret = H5Sclose(sid1);
         CHECK(ret, FAIL, "H5Sclose");
@@ -1848,24 +1667,8 @@
         ret = H5Sclose(sid3);
         CHECK(ret, FAIL, "H5Sclose");
 
-<<<<<<< HEAD
-    /* Select sequence of ten points for second reference */
-    coord1[0][0] = 16;
-    coord1[1][0] = 22;
-    coord1[2][0] = 38;
-    coord1[3][0] = 41;
-    coord1[4][0] = 52;
-    coord1[5][0] = 63;
-    coord1[6][0] = 70;
-    coord1[7][0] = 89;
-    coord1[8][0] = 97;
-    coord1[9][0] = 03;
-    ret          = H5Sselect_elements(sid3, H5S_SELECT_SET, (size_t)POINT1_NPOINTS, (const hsize_t *)coord1);
-    CHECK(ret, FAIL, "H5Sselect_elements");
-=======
         ret = H5Pclose(fapl);
         CHECK(ret, FAIL, "H5Pclose");
->>>>>>> 18bbd3f0
 
         ret = H5Fclose(fid1);
         CHECK(ret, FAIL, "H5Fclose");
@@ -1947,96 +1750,6 @@
         ret = H5Dread(dset1, H5T_STD_REF, H5S_ALL, H5S_ALL, H5P_DEFAULT, rbuf);
         CHECK(ret, FAIL, "H5Dread");
 
-<<<<<<< HEAD
-    for (tu8 = (uint8_t *)drbuf, i = 0; i < SPACE3_DIM1; i++, tu8++)
-        VERIFY(*tu8, (uint8_t)(i * 3), "Data");
-
-    /* Get the hyperslab selection */
-    sid3 = H5Ropen_region(&rbuf[0], H5P_DEFAULT, H5P_DEFAULT);
-    CHECK(sid3, H5I_INVALID_HID, "H5Ropen_region");
-
-    /* Verify correct hyperslab selected */
-    ret = (int)H5Sget_select_npoints(sid3);
-    VERIFY(ret, 30, "H5Sget_select_npoints");
-    ret = (int)H5Sget_select_hyper_nblocks(sid3);
-    VERIFY(ret, 15, "H5Sget_select_hyper_nblocks");
-    coords = (hsize_t *)HDmalloc((size_t)ret * SPACE3_RANK * sizeof(hsize_t) *
-                                 2); /* allocate space for the hyperslab blocks */
-    ret    = H5Sget_select_hyper_blocklist(sid3, (hsize_t)0, (hsize_t)ret, coords);
-    CHECK(ret, FAIL, "H5Sget_select_hyper_blocklist");
-    VERIFY(coords[0], 2, "Hyperslab Coordinates");
-    VERIFY(coords[1], 3, "Hyperslab Coordinates");
-    VERIFY(coords[2], 7, "Hyperslab Coordinates");
-    VERIFY(coords[3], 8, "Hyperslab Coordinates");
-    VERIFY(coords[4], 12, "Hyperslab Coordinates");
-    VERIFY(coords[5], 13, "Hyperslab Coordinates");
-    VERIFY(coords[6], 17, "Hyperslab Coordinates");
-    VERIFY(coords[7], 18, "Hyperslab Coordinates");
-    VERIFY(coords[8], 22, "Hyperslab Coordinates");
-    VERIFY(coords[9], 23, "Hyperslab Coordinates");
-    VERIFY(coords[10], 27, "Hyperslab Coordinates");
-    VERIFY(coords[11], 28, "Hyperslab Coordinates");
-    VERIFY(coords[12], 32, "Hyperslab Coordinates");
-    VERIFY(coords[13], 33, "Hyperslab Coordinates");
-    VERIFY(coords[14], 37, "Hyperslab Coordinates");
-    VERIFY(coords[15], 38, "Hyperslab Coordinates");
-    VERIFY(coords[16], 42, "Hyperslab Coordinates");
-    VERIFY(coords[17], 43, "Hyperslab Coordinates");
-    VERIFY(coords[18], 47, "Hyperslab Coordinates");
-    VERIFY(coords[19], 48, "Hyperslab Coordinates");
-    VERIFY(coords[20], 52, "Hyperslab Coordinates");
-    VERIFY(coords[21], 53, "Hyperslab Coordinates");
-    VERIFY(coords[22], 57, "Hyperslab Coordinates");
-    VERIFY(coords[23], 58, "Hyperslab Coordinates");
-    VERIFY(coords[24], 62, "Hyperslab Coordinates");
-    VERIFY(coords[25], 63, "Hyperslab Coordinates");
-    VERIFY(coords[26], 67, "Hyperslab Coordinates");
-    VERIFY(coords[27], 68, "Hyperslab Coordinates");
-    VERIFY(coords[28], 72, "Hyperslab Coordinates");
-    VERIFY(coords[29], 73, "Hyperslab Coordinates");
-    HDfree(coords);
-    ret = H5Sget_select_bounds(sid3, low, high);
-    CHECK(ret, FAIL, "H5Sget_select_bounds");
-    VERIFY(low[0], 2, "Selection Bounds");
-    VERIFY(high[0], 73, "Selection Bounds");
-
-    /* Close region space */
-    ret = H5Sclose(sid3);
-    CHECK(ret, FAIL, "H5Sclose");
-
-    /* Get the element selection */
-    sid3 = H5Ropen_region(&rbuf[1], H5P_DEFAULT, H5P_DEFAULT);
-    CHECK(sid3, H5I_INVALID_HID, "H5Ropen_region");
-
-    /* Verify correct elements selected */
-    ret = (int)H5Sget_select_npoints(sid3);
-    VERIFY(ret, 10, "H5Sget_select_npoints");
-    ret = (int)H5Sget_select_elem_npoints(sid3);
-    VERIFY(ret, 10, "H5Sget_select_elem_npoints");
-    coords = (hsize_t *)HDmalloc((size_t)ret * SPACE3_RANK *
-                                 sizeof(hsize_t)); /* allocate space for the element points */
-    ret    = H5Sget_select_elem_pointlist(sid3, (hsize_t)0, (hsize_t)ret, coords);
-    CHECK(ret, FAIL, "H5Sget_select_elem_pointlist");
-    VERIFY(coords[0], coord1[0][0], "Element Coordinates");
-    VERIFY(coords[1], coord1[1][0], "Element Coordinates");
-    VERIFY(coords[2], coord1[2][0], "Element Coordinates");
-    VERIFY(coords[3], coord1[3][0], "Element Coordinates");
-    VERIFY(coords[4], coord1[4][0], "Element Coordinates");
-    VERIFY(coords[5], coord1[5][0], "Element Coordinates");
-    VERIFY(coords[6], coord1[6][0], "Element Coordinates");
-    VERIFY(coords[7], coord1[7][0], "Element Coordinates");
-    VERIFY(coords[8], coord1[8][0], "Element Coordinates");
-    VERIFY(coords[9], coord1[9][0], "Element Coordinates");
-    HDfree(coords);
-    ret = H5Sget_select_bounds(sid3, low, high);
-    CHECK(ret, FAIL, "H5Sget_select_bounds");
-    VERIFY(low[0], 3, "Selection Bounds");
-    VERIFY(high[0], 97, "Selection Bounds");
-
-    /* Close region space */
-    ret = H5Sclose(sid3);
-    CHECK(ret, FAIL, "H5Sclose");
-=======
         /* Try to open objects */
         dset3 = H5Ropen_object(&rbuf[0], H5P_DEFAULT, dapl_id);
         CHECK(dset3, H5I_INVALID_HID, "H5Ropen_object");
@@ -2045,7 +1758,6 @@
         ret = H5Rget_obj_type3(&rbuf[0], H5P_DEFAULT, &obj_type);
         CHECK(ret, FAIL, "H5Rget_obj_type3");
         VERIFY(obj_type, H5O_TYPE_DATASET, "H5Rget_obj_type3");
->>>>>>> 18bbd3f0
 
         /* Check information in referenced dataset */
         sid1 = H5Dget_space(dset3);
@@ -2071,14 +1783,6 @@
         ret = (int)H5Sget_select_hyper_nblocks(sid3);
         VERIFY(ret, 15, "H5Sget_select_hyper_nblocks");
 
-<<<<<<< HEAD
-    /* Destroy references */
-    for (i = 0; i < 2; i++) {
-        ret = H5Rdestroy(&wbuf[i]);
-        CHECK(ret, FAIL, "H5Rdestroy");
-        ret = H5Rdestroy(&rbuf[i]);
-        CHECK(ret, FAIL, "H5Rdestroy");
-=======
         /* allocate space for the hyperslab blocks */
         coords = (hsize_t *)HDmalloc((size_t)ret * SPACE3_RANK * sizeof(hsize_t) * 2);
 
@@ -2190,7 +1894,6 @@
             ret = H5Rdestroy(&rbuf[i]);
             CHECK(ret, FAIL, "H5Rdestroy");
         }
->>>>>>> 18bbd3f0
     }
 
     /* Free memory buffers */
@@ -2198,10 +1901,7 @@
     HDfree(rbuf);
     HDfree(dwbuf);
     HDfree(drbuf);
-<<<<<<< HEAD
-=======
-
->>>>>>> 18bbd3f0
+
 } /* test_reference_region_1D() */
 
 /****************************************************************
@@ -3038,17 +2738,10 @@
     hsize_t          count[SPACE2_RANK];  /* Element count of hyperslab */
     hsize_t          block[SPACE2_RANK];  /* Block size of hyperslab  */
     hsize_t          coord1[POINT1_NPOINTS][SPACE2_RANK]; /* Coordinates for point selection */
-<<<<<<< HEAD
-    hobj_ref_t *     wbuf_obj;                            /* Buffer to write to disk  */
-    H5R_ref_t *      rbuf_obj;                            /* Buffer read from disk    */
-    hdset_reg_ref_t *wbuf_reg;                            /* Buffer to write to disk  */
-    H5R_ref_t *      rbuf_reg;                            /* Buffer read from disk    */
-=======
     hobj_ref_t *     wbuf_obj = NULL;                     /* Buffer to write to disk  */
     H5R_ref_t *      rbuf_obj = NULL;                     /* Buffer read from disk    */
     hdset_reg_ref_t *wbuf_reg = NULL;                     /* Buffer to write to disk  */
     H5R_ref_t *      rbuf_reg = NULL;                     /* Buffer read from disk    */
->>>>>>> 18bbd3f0
     H5O_type_t       obj_type;                            /* Object type              */
     herr_t           ret;                                 /* Generic return value     */
     unsigned int     i;                                   /* Counter                  */
@@ -3764,26 +3457,17 @@
     /* Output message about test being performed */
     MESSAGE(5, ("Testing References\n"));
 
-<<<<<<< HEAD
-    test_reference_params(); /* Test for correct parameter checking */
-    test_reference_obj();    /* Test basic H5R object reference code */
-=======
     test_reference_params();    /* Test for correct parameter checking */
     test_reference_obj();       /* Test basic H5R object reference code */
     test_reference_vlen_obj();  /* Test reference within vlen */
     test_reference_cmpnd_obj(); /* Test reference within compound type */
->>>>>>> 18bbd3f0
 
     /* Loop through all the combinations of low/high version bounds */
     for (low = H5F_LIBVER_EARLIEST; low < H5F_LIBVER_NBOUNDS; low++) {
         for (high = H5F_LIBVER_EARLIEST; high < H5F_LIBVER_NBOUNDS; high++) {
 
             /* Invalid combinations, just continue */
-<<<<<<< HEAD
-            if (high <= H5F_LIBVER_V110 || high < low)
-=======
             if (high == H5F_LIBVER_EARLIEST || high < low)
->>>>>>> 18bbd3f0
                 continue;
 
             test_reference_region(low, high);    /* Test basic H5R dataset region reference code */
