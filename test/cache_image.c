--- conflicted
+++ resolved
@@ -457,11 +457,6 @@
 
     if (show_progress)
         HDfprintf(stdout, "%s: cp = %d.\n", fcn_name, cp++);
-<<<<<<< HEAD
-
-    return;
-=======
->>>>>>> 18bbd3f0
 
 } /* delete_datasets() */
 
@@ -961,11 +956,6 @@
 
     if (show_progress)
         HDfprintf(stdout, "%s: cp = %d.\n", fcn_name, cp++);
-<<<<<<< HEAD
-
-    return;
-=======
->>>>>>> 18bbd3f0
 
 } /* attempt_swmr_open_hdf5_file() */
 
@@ -4733,7 +4723,6 @@
         if (show_progress)
             HDfprintf(stdout, "%s:L2 cp = %d, max_group = %d, pass = %d.\n", fcn_name, cp + 1, max_group,
                       pass);
-<<<<<<< HEAD
 
         /* 7) Create a process specific group for this file open */
         if (pass) {
@@ -4745,19 +4734,6 @@
 
             if (proc_gid < 0) {
 
-=======
-
-        /* 7) Create a process specific group for this file open */
-        if (pass) {
-
-            max_group++;
-            HDsprintf(process_group_name, "/process_%d", max_group);
-
-            proc_gid = H5Gcreate2(file_id, process_group_name, H5P_DEFAULT, H5P_DEFAULT, H5P_DEFAULT);
-
-            if (proc_gid < 0) {
-
->>>>>>> 18bbd3f0
                 pass         = FALSE;
                 failure_mssg = "H5Gcreate2() failed (2).\n";
             }
@@ -5222,17 +5198,10 @@
 
         if (show_progress)
             HDfprintf(stdout, "%s:L2 cp = %d, max_dset = %d, pass = %d.\n", fcn_name, cp + 1, max_dset, pass);
-<<<<<<< HEAD
 
         /* 6) Verify and delete the old dataset. */
         if (pass) {
 
-=======
-
-        /* 6) Verify and delete the old dataset. */
-        if (pass) {
-
->>>>>>> 18bbd3f0
             delete_datasets(file_id, min_dset - 2, max_dset - 2);
         }
 
@@ -7884,13 +7853,8 @@
     HDprintf("=========================================\n");
 
     /* Check for VFD which stores data in multiple files */
-<<<<<<< HEAD
-    single_file_vfd = (hbool_t)(HDstrcmp(env_h5_drvr, "split") && HDstrcmp(env_h5_drvr, "multi") &&
-                                HDstrcmp(env_h5_drvr, "family"));
-=======
     single_file_vfd = (hbool_t)(HDstrcmp(env_h5_drvr, "split") != 0 && HDstrcmp(env_h5_drvr, "multi") != 0 &&
                                 HDstrcmp(env_h5_drvr, "family") != 0);
->>>>>>> 18bbd3f0
 
     nerrs += check_cache_image_ctl_flow_1(single_file_vfd);
     nerrs += check_cache_image_ctl_flow_2(single_file_vfd);
