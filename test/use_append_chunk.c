/* * * * * * * * * * * * * * * * * * * * * * * * * * * * * * * * * * * * * * *
 * Copyright by The HDF Group.                                               *
 * All rights reserved.                                                      *
 *                                                                           *
 * This file is part of HDF5.  The full HDF5 copyright notice, including     *
 * terms governing use, modification, and redistribution, is contained in    *
 * the COPYING file, which can be found at the root of the source code       *
 * distribution tree, or in https://www.hdfgroup.org/licenses.               *
 * If you do not have access to either file, you may request a copy from     *
 * help@hdfgroup.org.                                                        *
 * * * * * * * * * * * * * * * * * * * * * * * * * * * * * * * * * * * * * * */

/* * * * * * * * * * * * * * * * * * * * * * * * * * * * * * * * * * * * * * *
 * Use Case 1.7 Appending a single chunk
 * Description:
 *     Appending a single chunk of raw data to a dataset along an unlimited
 *     dimension within a pre-created file and reading the new data back.
 * Goal:
 *     Read data appended by the Writer to a pre-existing dataset in a
 *     file. The dataset has one or more unlimited dimensions. The data is
 *     appended by a hyperslab that is contained in one chunk (for example,
 *     appending 2-dim planes along the slowest changing dimension in the
 *     3-dim dataset).
 * Level:
 *     User Level
 * Guarantees:
<<<<<<< HEAD
 *     o	Readers will see the modified dimension sizes after the Writer
 * 	finishes HDF5 metadata updates and issues H5Fflush or H5Oflush calls.
 *     o	Readers will see newly appended data after the Writer finishes
 * 	the flush operation.
 *
 * Preconditions:
 *     o	Readers are not allowed to modify the file.  o	 All datasets
 * 	that are modified by the Writer exist when the Writer opens the file.
 *     o	All datasets that are modified by the Writer exist when a Reader
 * 	opens the file.  o	 Data is written by a hyperslab contained in
 * 	one chunk.
 *
 * Main Success Scenario:
 *     1.	An application creates a file with required objects (groups,
 * 	datasets, and attributes).
 *     2.	The Writer application opens the file and datasets in the file
 * 	and starts adding data along the unlimited dimension using a hyperslab
 * 	selection that corresponds to an HDF5 chunk.
 *     3.	A Reader opens the file and a dataset in a file, and queries
 * 	the sizes of the dataset; if the extent of the dataset has changed,
 * 	reads the appended data back.
=======
 *     o Readers will see the modified dimension sizes after the Writer
 *       finishes HDF5 metadata updates and issues H5Fflush or H5Oflush calls.
 *     o Readers will see newly appended data after the Writer finishes
 *       the flush operation.
 *
 * Preconditions:
 *     o Readers are not allowed to modify the file.
 *     o All datasets that are modified by the Writer exist when the Writer
 *       opens the file.
 *     o All datasets that are modified by the Writer exist when a Reader
 *       opens the file.
 *     o Data is written by a hyperslab contained in one chunk.
 *
 * Main Success Scenario:
 *     1. An application creates a file with required objects (groups,
 *        datasets, and attributes).
 *     2. The Writer application opens the file and datasets in the file
 *        and starts adding data along the unlimited dimension using a hyperslab
 *        selection that corresponds to an HDF5 chunk.
 *     3. A Reader opens the file and a dataset in a file, and queries
 *        the sizes of the dataset; if the extent of the dataset has changed,
 *        reads the appended data back.
>>>>>>> 18bbd3f0
 *
 * Discussion points:
 *     1. Since the new data is written to the file, and metadata update
 *        operation of adding pointer to the newly written chunk is atomic and
 *        happens after the chunk is on the disk, only two things may happen
 *        to the Reader:
 *         o The Reader will not see new data.
 *         o The Reader will see all new data written by Writer.
 * * * * * * * * * * * * * * * * * * * * * * * * * * * * * * * * * * * * * * */

/* Created: Albert Cheng, 2013/5/28 */

#include "h5test.h"

/* This test uses many POSIX things that are not available on
 * Windows.
 */
#ifdef H5_HAVE_UNISTD_H

#include "use.h"

<<<<<<< HEAD
/* Global Variable definitions */
options_t   UC_opts;                         /* Use Case Options */
const char *progname_g = "use_append_chunk"; /* program name */
=======
#define USE_APPEND_CHUNK_PROGNAME "use_append_chunk"

static options_t UC_opts; /* Use Case Options */
>>>>>>> 18bbd3f0

/* Setup parameters for the use case.
 * Return: 0 succeed; -1 fail.
 */
int
<<<<<<< HEAD
setup_parameters(int argc, char *const argv[])
{
    /* use case defaults */
    HDmemset(&UC_opts, 0, sizeof(options_t));
    UC_opts.chunksize   = Chunksize_DFT;
    UC_opts.use_swmr    = TRUE; /* use swmr open */
    UC_opts.iterations  = 1;
    UC_opts.chunkplanes = 1;

    /* parse options */
    if (parse_option(argc, argv) < 0)
        return (-1);

    /* set chunk dims */
    UC_opts.chunkdims[0] = UC_opts.chunkplanes;
    UC_opts.chunkdims[1] = UC_opts.chunkdims[2] = UC_opts.chunksize;

    /* set dataset initial and max dims */
    UC_opts.dims[0]     = 0;
    UC_opts.max_dims[0] = H5S_UNLIMITED;
    UC_opts.dims[1] = UC_opts.dims[2] = UC_opts.max_dims[1] = UC_opts.max_dims[2] = UC_opts.chunksize;

    /* set nplanes */
    if (UC_opts.nplanes == 0)
        UC_opts.nplanes = (hsize_t)UC_opts.chunksize;

    /* show parameters and return */
    show_parameters();
    return (0);
}

=======
setup_parameters(int argc, char *const argv[], options_t *opts)
{
    /* use case defaults */
    HDmemset(opts, 0, sizeof(options_t));
    opts->chunksize   = Chunksize_DFT;
    opts->use_swmr    = TRUE; /* use swmr open */
    opts->iterations  = 1;
    opts->chunkplanes = 1;
    opts->progname    = USE_APPEND_CHUNK_PROGNAME;

    if (parse_option(argc, argv, opts) < 0)
        return (-1);

    opts->chunkdims[0] = opts->chunkplanes;
    opts->chunkdims[1] = opts->chunkdims[2] = opts->chunksize;

    opts->dims[0]     = 0;
    opts->max_dims[0] = H5S_UNLIMITED;
    opts->dims[1] = opts->dims[2] = opts->max_dims[1] = opts->max_dims[2] = opts->chunksize;

    if (opts->nplanes == 0)
        opts->nplanes = (hsize_t)opts->chunksize;

    show_parameters(opts);
    return (0);
} /* setup_parameters() */

>>>>>>> 18bbd3f0
/* Overall Algorithm:
 * Parse options from user;
 * Generate/pre-created test files needed and close it;
 * fork: child process becomes the reader process;
 *       while parent process continues as the writer process;
 * both run till ending conditions are met.
 */
int
main(int argc, char *argv[])
{
    pid_t   childpid = 0;
    pid_t   mypid, tmppid;
    int     child_status;
    int     child_wait_option = 0;
    int     ret_value         = 0;
    int     child_ret_value;
    hbool_t send_wait = FALSE;
    hid_t   fapl      = -1; /* File access property list */
    hid_t   fid       = -1; /* File ID */
<<<<<<< HEAD
    char *  name;           /* Test file name */

    /* initialization */
    if (setup_parameters(argc, argv) < 0) {
=======

    if (setup_parameters(argc, argv, &UC_opts) < 0) {
>>>>>>> 18bbd3f0
        Hgoto_error(1);
    }

    /* Determine the need to send/wait message file*/
    if (UC_opts.launch == UC_READWRITE) {
        HDunlink(WRITER_MESSAGE);
        send_wait = TRUE;
    }

    /* ==============================================================*/
    /* UC_READWRITE: create datafile, launch both reader and writer. */
    /* UC_WRITER:    create datafile, skip reader, launch writer.    */
    /* UC_READER:    skip create, launch reader, exit.               */
    /* ==============================================================*/
    /* =========== */
    /* Create file */
<<<<<<< HEAD
    /* ============*/
    if (UC_opts.launch != UC_READER) {
        HDprintf("Creating skeleton data file for test...\n");
        if (create_uc_file() < 0) {
            HDfprintf(stderr, "***encounter error\n");
            Hgoto_error(1);
        }
        else
=======
    /* =========== */
    if (UC_opts.launch != UC_READER) {
        HDprintf("Creating skeleton data file for test...\n");
        if ((UC_opts.fapl_id = h5_fileaccess()) < 0) {
            HDfprintf(stderr, "can't create creation FAPL\n");
            Hgoto_error(1);
        }
        if (H5Pset_libver_bounds(UC_opts.fapl_id, H5F_LIBVER_LATEST, H5F_LIBVER_LATEST) < 0) {
            HDfprintf(stderr, "can't set creation FAPL libver bounds\n");
            Hgoto_error(1);
        }
        if (create_uc_file(&UC_opts) < 0) {
            HDfprintf(stderr, "***encounter error\n");
            Hgoto_error(1);
        }
        else {
>>>>>>> 18bbd3f0
            HDprintf("File created.\n");
        }
        /* Close FAPL to prevent issues with forking later */
        if (H5Pclose(UC_opts.fapl_id) < 0) {
            HDfprintf(stderr, "can't close creation FAPL\n");
            Hgoto_error(1);
        }
        UC_opts.fapl_id = H5I_INVALID_HID;
    }

<<<<<<< HEAD
    if (UC_opts.launch == UC_READWRITE) {
        /* fork process */
=======
    /* ============ */
    /* Fork process */
    /* ============ */
    if (UC_opts.launch == UC_READWRITE) {
>>>>>>> 18bbd3f0
        if ((childpid = HDfork()) < 0) {
            HDperror("fork");
            Hgoto_error(1);
        }
    }
    mypid = HDgetpid();

    /* ============= */
    /* launch reader */
    /* ============= */
    if (UC_opts.launch != UC_WRITER) {
        /* child process launch the reader */
        if (0 == childpid) {
            HDprintf("%d: launch reader process\n", mypid);
<<<<<<< HEAD
            if (read_uc_file(send_wait) < 0) {
=======
            if ((UC_opts.fapl_id = h5_fileaccess()) < 0) {
                HDfprintf(stderr, "can't create read FAPL\n");
                HDexit(EXIT_FAILURE);
            }
            if (read_uc_file(send_wait, &UC_opts) < 0) {
>>>>>>> 18bbd3f0
                HDfprintf(stderr, "read_uc_file encountered error\n");
                HDexit(EXIT_FAILURE);
            }
            if (H5Pclose(UC_opts.fapl_id) < 0) {
                HDfprintf(stderr, "can't close read FAPL\n");
                HDexit(EXIT_FAILURE);
            }
            HDexit(EXIT_SUCCESS);
        }
    }

    /* ============= */
    /* launch writer */
    /* ============= */
    /* this process continues to launch the writer */
    HDprintf("%d: continue as the writer process\n", mypid);

<<<<<<< HEAD
    name = UC_opts.filename;

    /* Set file access proeprty list */
    if ((fapl = h5_fileaccess()) < 0)
=======
    if ((fapl = h5_fileaccess()) < 0) {
        HDfprintf(stderr, "can't create write FAPL\n");
>>>>>>> 18bbd3f0
        Hgoto_error(1);
    }

<<<<<<< HEAD
    if (UC_opts.use_swmr)
        if (H5Pset_libver_bounds(fapl, H5F_LIBVER_LATEST, H5F_LIBVER_LATEST) < 0)
=======
    if (UC_opts.use_swmr) {
        if (H5Pset_libver_bounds(fapl, H5F_LIBVER_LATEST, H5F_LIBVER_LATEST) < 0) {
            HDfprintf(stderr, "can't set write FAPL libver bounds\n");
>>>>>>> 18bbd3f0
            Hgoto_error(1);
        }
    }

<<<<<<< HEAD
    /* Open the file */
    if ((fid = H5Fopen(name, H5F_ACC_RDWR | (UC_opts.use_swmr ? H5F_ACC_SWMR_WRITE : 0), fapl)) < 0) {
=======
    if ((fid = H5Fopen(UC_opts.filename, H5F_ACC_RDWR | (UC_opts.use_swmr ? H5F_ACC_SWMR_WRITE : 0), fapl)) <
        0) {
>>>>>>> 18bbd3f0
        HDfprintf(stderr, "H5Fopen failed\n");
        Hgoto_error(1);
    }

<<<<<<< HEAD
    if (write_uc_file(send_wait, fid) < 0) {
=======
    if (write_uc_file(send_wait, fid, &UC_opts) < 0) {
>>>>>>> 18bbd3f0
        HDfprintf(stderr, "write_uc_file encountered error\n");
        Hgoto_error(1);
    }

    if (H5Fclose(fid) < 0) {
        HDfprintf(stderr, "Failed to close write\n");
        Hgoto_error(1);
    }

    if (H5Pclose(fapl) < 0) {
        HDfprintf(stderr, "can't close write FAPL\n");
        Hgoto_error(1);
    }

    /* ================================================ */
    /* If readwrite, collect exit code of child process */
    /* ================================================ */
    if (UC_opts.launch == UC_READWRITE) {
        if ((tmppid = HDwaitpid(childpid, &child_status, child_wait_option)) < 0) {
            HDperror("waitpid");
            Hgoto_error(1);
        }

<<<<<<< HEAD
        /* Close the file */
        if (H5Fclose(fid) < 0) {
            HDfprintf(stderr, "Failed to close file id\n");
            Hgoto_error(1);
        }

        /* Close the property list */
        if (H5Pclose(fapl) < 0) {
            HDfprintf(stderr, "Failed to close the property list\n");
            Hgoto_error(1);
        }

=======
>>>>>>> 18bbd3f0
        if (WIFEXITED(child_status)) {
            if ((child_ret_value = WEXITSTATUS(child_status)) != 0) {
                HDprintf("%d: child process exited with non-zero code (%d)\n", mypid, child_ret_value);
                Hgoto_error(2);
            }
        }
        else {
            HDprintf("%d: child process terminated abnormally\n", mypid);
            Hgoto_error(2);
        }
    }

done:
<<<<<<< HEAD
    /* Print result and exit */
=======
>>>>>>> 18bbd3f0
    if (ret_value != 0) {
        HDprintf("Error(s) encountered\n");
    }
    else {
        HDprintf("All passed\n");
    }

    return (ret_value);
}

#else /* H5_HAVE_UNISTD_H */

int
main(void)
{
    HDfprintf(stderr, "Non-POSIX platform. Skipping.\n");
    return EXIT_SUCCESS;
} /* end main() */

<<<<<<< HEAD
#endif /* H5_HAVE_FORK */
=======
#endif /* H5_HAVE_UNISTD_H */
>>>>>>> 18bbd3f0
<|MERGE_RESOLUTION|>--- conflicted
+++ resolved
@@ -24,29 +24,6 @@
  * Level:
  *     User Level
  * Guarantees:
-<<<<<<< HEAD
- *     o	Readers will see the modified dimension sizes after the Writer
- * 	finishes HDF5 metadata updates and issues H5Fflush or H5Oflush calls.
- *     o	Readers will see newly appended data after the Writer finishes
- * 	the flush operation.
- *
- * Preconditions:
- *     o	Readers are not allowed to modify the file.  o	 All datasets
- * 	that are modified by the Writer exist when the Writer opens the file.
- *     o	All datasets that are modified by the Writer exist when a Reader
- * 	opens the file.  o	 Data is written by a hyperslab contained in
- * 	one chunk.
- *
- * Main Success Scenario:
- *     1.	An application creates a file with required objects (groups,
- * 	datasets, and attributes).
- *     2.	The Writer application opens the file and datasets in the file
- * 	and starts adding data along the unlimited dimension using a hyperslab
- * 	selection that corresponds to an HDF5 chunk.
- *     3.	A Reader opens the file and a dataset in a file, and queries
- * 	the sizes of the dataset; if the extent of the dataset has changed,
- * 	reads the appended data back.
-=======
  *     o Readers will see the modified dimension sizes after the Writer
  *       finishes HDF5 metadata updates and issues H5Fflush or H5Oflush calls.
  *     o Readers will see newly appended data after the Writer finishes
@@ -69,7 +46,6 @@
  *     3. A Reader opens the file and a dataset in a file, and queries
  *        the sizes of the dataset; if the extent of the dataset has changed,
  *        reads the appended data back.
->>>>>>> 18bbd3f0
  *
  * Discussion points:
  *     1. Since the new data is written to the file, and metadata update
@@ -91,53 +67,14 @@
 
 #include "use.h"
 
-<<<<<<< HEAD
-/* Global Variable definitions */
-options_t   UC_opts;                         /* Use Case Options */
-const char *progname_g = "use_append_chunk"; /* program name */
-=======
 #define USE_APPEND_CHUNK_PROGNAME "use_append_chunk"
 
 static options_t UC_opts; /* Use Case Options */
->>>>>>> 18bbd3f0
 
 /* Setup parameters for the use case.
  * Return: 0 succeed; -1 fail.
  */
 int
-<<<<<<< HEAD
-setup_parameters(int argc, char *const argv[])
-{
-    /* use case defaults */
-    HDmemset(&UC_opts, 0, sizeof(options_t));
-    UC_opts.chunksize   = Chunksize_DFT;
-    UC_opts.use_swmr    = TRUE; /* use swmr open */
-    UC_opts.iterations  = 1;
-    UC_opts.chunkplanes = 1;
-
-    /* parse options */
-    if (parse_option(argc, argv) < 0)
-        return (-1);
-
-    /* set chunk dims */
-    UC_opts.chunkdims[0] = UC_opts.chunkplanes;
-    UC_opts.chunkdims[1] = UC_opts.chunkdims[2] = UC_opts.chunksize;
-
-    /* set dataset initial and max dims */
-    UC_opts.dims[0]     = 0;
-    UC_opts.max_dims[0] = H5S_UNLIMITED;
-    UC_opts.dims[1] = UC_opts.dims[2] = UC_opts.max_dims[1] = UC_opts.max_dims[2] = UC_opts.chunksize;
-
-    /* set nplanes */
-    if (UC_opts.nplanes == 0)
-        UC_opts.nplanes = (hsize_t)UC_opts.chunksize;
-
-    /* show parameters and return */
-    show_parameters();
-    return (0);
-}
-
-=======
 setup_parameters(int argc, char *const argv[], options_t *opts)
 {
     /* use case defaults */
@@ -165,7 +102,6 @@
     return (0);
 } /* setup_parameters() */
 
->>>>>>> 18bbd3f0
 /* Overall Algorithm:
  * Parse options from user;
  * Generate/pre-created test files needed and close it;
@@ -185,15 +121,8 @@
     hbool_t send_wait = FALSE;
     hid_t   fapl      = -1; /* File access property list */
     hid_t   fid       = -1; /* File ID */
-<<<<<<< HEAD
-    char *  name;           /* Test file name */
-
-    /* initialization */
-    if (setup_parameters(argc, argv) < 0) {
-=======
 
     if (setup_parameters(argc, argv, &UC_opts) < 0) {
->>>>>>> 18bbd3f0
         Hgoto_error(1);
     }
 
@@ -210,16 +139,6 @@
     /* ==============================================================*/
     /* =========== */
     /* Create file */
-<<<<<<< HEAD
-    /* ============*/
-    if (UC_opts.launch != UC_READER) {
-        HDprintf("Creating skeleton data file for test...\n");
-        if (create_uc_file() < 0) {
-            HDfprintf(stderr, "***encounter error\n");
-            Hgoto_error(1);
-        }
-        else
-=======
     /* =========== */
     if (UC_opts.launch != UC_READER) {
         HDprintf("Creating skeleton data file for test...\n");
@@ -236,7 +155,6 @@
             Hgoto_error(1);
         }
         else {
->>>>>>> 18bbd3f0
             HDprintf("File created.\n");
         }
         /* Close FAPL to prevent issues with forking later */
@@ -247,15 +165,10 @@
         UC_opts.fapl_id = H5I_INVALID_HID;
     }
 
-<<<<<<< HEAD
-    if (UC_opts.launch == UC_READWRITE) {
-        /* fork process */
-=======
     /* ============ */
     /* Fork process */
     /* ============ */
     if (UC_opts.launch == UC_READWRITE) {
->>>>>>> 18bbd3f0
         if ((childpid = HDfork()) < 0) {
             HDperror("fork");
             Hgoto_error(1);
@@ -270,15 +183,11 @@
         /* child process launch the reader */
         if (0 == childpid) {
             HDprintf("%d: launch reader process\n", mypid);
-<<<<<<< HEAD
-            if (read_uc_file(send_wait) < 0) {
-=======
             if ((UC_opts.fapl_id = h5_fileaccess()) < 0) {
                 HDfprintf(stderr, "can't create read FAPL\n");
                 HDexit(EXIT_FAILURE);
             }
             if (read_uc_file(send_wait, &UC_opts) < 0) {
->>>>>>> 18bbd3f0
                 HDfprintf(stderr, "read_uc_file encountered error\n");
                 HDexit(EXIT_FAILURE);
             }
@@ -296,46 +205,25 @@
     /* this process continues to launch the writer */
     HDprintf("%d: continue as the writer process\n", mypid);
 
-<<<<<<< HEAD
-    name = UC_opts.filename;
-
-    /* Set file access proeprty list */
-    if ((fapl = h5_fileaccess()) < 0)
-=======
     if ((fapl = h5_fileaccess()) < 0) {
         HDfprintf(stderr, "can't create write FAPL\n");
->>>>>>> 18bbd3f0
-        Hgoto_error(1);
-    }
-
-<<<<<<< HEAD
-    if (UC_opts.use_swmr)
-        if (H5Pset_libver_bounds(fapl, H5F_LIBVER_LATEST, H5F_LIBVER_LATEST) < 0)
-=======
+        Hgoto_error(1);
+    }
+
     if (UC_opts.use_swmr) {
         if (H5Pset_libver_bounds(fapl, H5F_LIBVER_LATEST, H5F_LIBVER_LATEST) < 0) {
             HDfprintf(stderr, "can't set write FAPL libver bounds\n");
->>>>>>> 18bbd3f0
-            Hgoto_error(1);
-        }
-    }
-
-<<<<<<< HEAD
-    /* Open the file */
-    if ((fid = H5Fopen(name, H5F_ACC_RDWR | (UC_opts.use_swmr ? H5F_ACC_SWMR_WRITE : 0), fapl)) < 0) {
-=======
+            Hgoto_error(1);
+        }
+    }
+
     if ((fid = H5Fopen(UC_opts.filename, H5F_ACC_RDWR | (UC_opts.use_swmr ? H5F_ACC_SWMR_WRITE : 0), fapl)) <
         0) {
->>>>>>> 18bbd3f0
         HDfprintf(stderr, "H5Fopen failed\n");
         Hgoto_error(1);
     }
 
-<<<<<<< HEAD
-    if (write_uc_file(send_wait, fid) < 0) {
-=======
     if (write_uc_file(send_wait, fid, &UC_opts) < 0) {
->>>>>>> 18bbd3f0
         HDfprintf(stderr, "write_uc_file encountered error\n");
         Hgoto_error(1);
     }
@@ -359,21 +247,6 @@
             Hgoto_error(1);
         }
 
-<<<<<<< HEAD
-        /* Close the file */
-        if (H5Fclose(fid) < 0) {
-            HDfprintf(stderr, "Failed to close file id\n");
-            Hgoto_error(1);
-        }
-
-        /* Close the property list */
-        if (H5Pclose(fapl) < 0) {
-            HDfprintf(stderr, "Failed to close the property list\n");
-            Hgoto_error(1);
-        }
-
-=======
->>>>>>> 18bbd3f0
         if (WIFEXITED(child_status)) {
             if ((child_ret_value = WEXITSTATUS(child_status)) != 0) {
                 HDprintf("%d: child process exited with non-zero code (%d)\n", mypid, child_ret_value);
@@ -387,10 +260,6 @@
     }
 
 done:
-<<<<<<< HEAD
-    /* Print result and exit */
-=======
->>>>>>> 18bbd3f0
     if (ret_value != 0) {
         HDprintf("Error(s) encountered\n");
     }
@@ -410,8 +279,4 @@
     return EXIT_SUCCESS;
 } /* end main() */
 
-<<<<<<< HEAD
-#endif /* H5_HAVE_FORK */
-=======
-#endif /* H5_HAVE_UNISTD_H */
->>>>>>> 18bbd3f0
+#endif /* H5_HAVE_UNISTD_H */