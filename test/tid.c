/* * * * * * * * * * * * * * * * * * * * * * * * * * * * * * * * * * * * * * *
 * Copyright by The HDF Group.                                               *
 * Copyright by the Board of Trustees of the University of Illinois.         *
 * All rights reserved.                                                      *
 *                                                                           *
 * This file is part of HDF5.  The full HDF5 copyright notice, including     *
 * terms governing use, modification, and redistribution, is contained in    *
 * the COPYING file, which can be found at the root of the source code       *
 * distribution tree, or in https://www.hdfgroup.org/licenses.               *
 * If you do not have access to either file, you may request a copy from     *
 * help@hdfgroup.org.                                                        *
 * * * * * * * * * * * * * * * * * * * * * * * * * * * * * * * * * * * * * * */

/* Test user-created identifiers (hid_t's) and identifier types. */

#include "testhdf5.h"

/* Include H5Ipkg.h to calculate max number of groups */
#define H5I_FRIEND /*suppress error about including H5Ipkg      */
#include "H5Ipkg.h"

<<<<<<< HEAD
/* Test basic functionality of registering and deleting types and IDs */
static int
basic_id_test(void)
{
=======
static herr_t
free_wrapper(void *p)
{
    HDfree(p);
    return SUCCEED;
}

/* Test basic functionality of registering and deleting types and IDs */
static int
basic_id_test(void)
{
>>>>>>> 18bbd3f0
    H5I_type_t myType  = H5I_BADID;
    hid_t      arrayID = H5I_INVALID_HID;
    void *     testObj = NULL;
    void *     testPtr = NULL;
    char       nameString[10];
    hid_t      testID;
    ssize_t    testSize = -1;
    herr_t     err;
    int        num_ref;
    hsize_t    num_members;

    /* Try to register an ID with ficticious types */
    H5E_BEGIN_TRY
    arrayID = H5Iregister((H5I_type_t)420, testObj);
    H5E_END_TRY

    VERIFY(arrayID, H5I_INVALID_HID, "H5Iregister");
    if (arrayID != H5I_INVALID_HID)
        goto out;

    H5E_BEGIN_TRY
    arrayID = H5Iregister((H5I_type_t)-1, testObj);
    H5E_END_TRY

    VERIFY(arrayID, H5I_INVALID_HID, "H5Iregister");
    if (arrayID != H5I_INVALID_HID)
        goto out;

    /* Try to access IDs with ficticious types */
    H5E_BEGIN_TRY
    testPtr = H5Iobject_verify((hid_t)100, (H5I_type_t)0);
    H5E_END_TRY

    CHECK_PTR_NULL(testPtr, "H5Iobject_verify");
    if (testPtr != NULL)
        goto out;

    H5E_BEGIN_TRY
    testPtr = H5Iobject_verify((hid_t)700, (H5I_type_t)700);
    H5E_END_TRY

    CHECK_PTR_NULL(testPtr, "H5Iobject_verify");
    if (testPtr != NULL)
        goto out;

    /* Register a type */
<<<<<<< HEAD
    myType = H5Iregister_type((size_t)64, 0, (H5I_free_t)free);
=======
    myType = H5Iregister_type((size_t)64, 0, free_wrapper);
>>>>>>> 18bbd3f0

    CHECK(myType, H5I_BADID, "H5Iregister_type");
    if (myType == H5I_BADID)
        goto out;

    /* Register an ID and retrieve the object it points to.
     * Once the ID has been registered, testObj will be freed when
     * its ID type is destroyed.
     */
    testObj = HDmalloc(7 * sizeof(int));
    arrayID = H5Iregister(myType, testObj);

    CHECK(arrayID, H5I_INVALID_HID, "H5Iregister");
    if (arrayID == H5I_INVALID_HID) {
        HDfree(testObj);
        goto out;
    }

    testPtr = (int *)H5Iobject_verify(arrayID, myType);

    CHECK_PTR_EQ(testPtr, testObj, "H5Iobject_verify");
    if (testPtr != testObj)
        goto out;

    /* Ensure that H5Iget_file_id and H5Iget_name() fail, since this
     * is an hid_t for the wrong kind of object
     */
    H5E_BEGIN_TRY
    testID = H5Iget_file_id(arrayID);
    H5E_END_TRY

    VERIFY(testID, H5I_INVALID_HID, "H5Iget_file_id");
    if (testID != H5I_INVALID_HID)
        goto out;

    H5E_BEGIN_TRY
    testSize = H5Iget_name(arrayID, nameString, (size_t)9);
    H5E_END_TRY

    VERIFY(testSize, -1, "H5Iget_name");
    if (testSize != -1)
        goto out;

    /* Make sure H5Iremove_verify catches objects of the wrong type */
    H5E_BEGIN_TRY
    testPtr = (int *)H5Iremove_verify(arrayID, (H5I_type_t)0);
    H5E_END_TRY

    CHECK_PTR_NULL(testPtr, "H5Iremove_verify");
    if (testPtr != NULL)
        goto out;

    H5E_BEGIN_TRY
    testPtr = (int *)H5Iremove_verify(arrayID, (H5I_type_t)((int)myType - 1));
    H5E_END_TRY

    CHECK_PTR_NULL(testPtr, "H5Iremove_verify");
    if (testPtr != NULL)
        goto out;

    /* Remove an ID and make sure we can't access it */
    testPtr = (int *)H5Iremove_verify(arrayID, myType);

    CHECK_PTR(testPtr, "H5Iremove_verify");
    if (testPtr == NULL)
        goto out;

    H5E_BEGIN_TRY
    testPtr = (int *)H5Iobject_verify(arrayID, myType);
    H5E_END_TRY

    CHECK_PTR_NULL(testPtr, "H5Iobject_verify");
    if (testPtr != NULL)
        goto out;

    /* Delete the type and make sure we can't access objects within it */
    arrayID = H5Iregister(myType, testObj);

    err = H5Idestroy_type(myType);
    VERIFY(err, 0, "H5Idestroy_type");
    if (err != 0)
        goto out;
    VERIFY(H5Itype_exists(myType), 0, "H5Itype_exists");
    if (H5Itype_exists(myType) != 0)
        goto out;

    H5E_BEGIN_TRY
    VERIFY(H5Inmembers(myType, NULL), -1, "H5Inmembers");
    if (H5Inmembers(myType, NULL) != -1)
        goto out;
    H5E_END_TRY

    /* Register another type and another object in that type */
<<<<<<< HEAD
    myType = H5Iregister_type((size_t)64, 0, (H5I_free_t)free);
=======
    myType = H5Iregister_type((size_t)64, 0, free_wrapper);
>>>>>>> 18bbd3f0

    CHECK(myType, H5I_BADID, "H5Iregister_type");
    if (myType == H5I_BADID)
        goto out;

    /* The memory that testObj pointed to should already have been
     * freed when the previous type was destroyed.  Allocate new
     * memory for it.
     */
    testObj = HDmalloc(7 * sizeof(int));
    arrayID = H5Iregister(myType, testObj);

    CHECK(arrayID, H5I_INVALID_HID, "H5Iregister");
    if (arrayID == H5I_INVALID_HID) {
        HDfree(testObj);
        goto out;
    }

    err = H5Inmembers(myType, &num_members);
    CHECK(err, -1, "H5Inmembers");
    if (err < 0)
        goto out;
    VERIFY(num_members, 1, "H5Inmembers");
    if (num_members != 1)
        goto out;

    /* Increment references to type and ensure that dec_type_ref
     * doesn't destroy the type
     */
    num_ref = H5Iinc_type_ref(myType);
    VERIFY(num_ref, 2, "H5Iinc_type_ref");
    if (num_ref != 2)
        goto out;
    num_ref = H5Idec_type_ref(myType);
    VERIFY(num_ref, 1, "H5Idec_type_ref");
    if (num_ref != 1)
        goto out;
    err = H5Inmembers(myType, &num_members);
    CHECK(err, -1, "H5Inmembers");
    if (err < 0)
        goto out;
    VERIFY(num_members, 1, "H5Inmembers");
    if (num_members != 1)
        goto out;

    /* This call to dec_type_ref should destroy the type */
    num_ref = H5Idec_type_ref(myType);
    VERIFY(num_ref, 0, "H5Idec_type_ref");
    if (num_ref != 0)
        goto out;
    VERIFY(H5Itype_exists(myType), 0, "H5Itype_exists");
    if (H5Itype_exists(myType) != 0)
        goto out;

    H5E_BEGIN_TRY
    err = H5Inmembers(myType, &num_members);
    if (err >= 0)
        goto out;
    H5E_END_TRY

    return 0;

out:
    /* Clean up type if it has been allocated and free memory used
     * by testObj
     */
    if (myType >= 0)
        H5Idestroy_type(myType);

    return -1;
}

/* A dummy search function for the next test */
static int
<<<<<<< HEAD
test_search_func(void H5_ATTR_UNUSED *ptr1, void H5_ATTR_UNUSED *ptr2)
=======
test_search_func(void H5_ATTR_UNUSED *ptr1, hid_t H5_ATTR_UNUSED id, void H5_ATTR_UNUSED *ptr2)
>>>>>>> 18bbd3f0
{
    return 0;
}

/* Ensure that public functions cannot access "predefined" ID types */
static int
id_predefined_test(void)
{
    void * testObj;
    hid_t  testID;
    hid_t  typeID = H5I_INVALID_HID;
    void * testPtr;
    herr_t testErr;

    testObj = HDmalloc(sizeof(int));

    /*
     * Attempt to perform public functions on various library types
     */

    H5E_BEGIN_TRY
    testID = H5Iregister(H5I_FILE, testObj);
    H5E_END_TRY

    VERIFY(testID, H5I_INVALID_HID, "H5Iregister");
    if (testID != H5I_INVALID_HID)
        goto out;

    H5E_BEGIN_TRY
<<<<<<< HEAD
    testPtr = H5Isearch(H5I_GENPROP_LST, (H5I_search_func_t)test_search_func, testObj);
=======
    testPtr = H5Isearch(H5I_GENPROP_LST, test_search_func, testObj);
>>>>>>> 18bbd3f0
    H5E_END_TRY

    CHECK_PTR_NULL(testPtr, "H5Isearch");
    if (testPtr != NULL)
        goto out;

    H5E_BEGIN_TRY
    testErr = H5Inmembers(H5I_ERROR_STACK, NULL);
    H5E_END_TRY

    VERIFY(testErr, -1, "H5Inmembers");
    if (testErr != -1)
        goto out;

    H5E_BEGIN_TRY
    testErr = H5Iclear_type(H5I_FILE, 0);
    H5E_END_TRY

    VERIFY((testErr >= 0), 0, "H5Iclear_type");
    if (testErr >= 0)
        goto out;

    H5E_BEGIN_TRY
    testErr = H5Idestroy_type(H5I_DATASET);
    H5E_END_TRY

    VERIFY((testErr >= 0), 0, "H5Idestroy_type");
    if (testErr >= 0)
        goto out;

    H5E_BEGIN_TRY
    testErr = H5Itype_exists(H5I_GROUP);
    H5E_END_TRY

    VERIFY(testErr, -1, "H5Itype_exists");
    if (testErr != -1)
        goto out;

    H5E_BEGIN_TRY
    testErr = H5Itype_exists(H5I_ATTR);
    H5E_END_TRY

    VERIFY(testErr, -1, "H5Itype_exists");
    if (testErr != -1)
        goto out;

    /*
     * Create a datatype ID and try to perform illegal functions on it
     */

    typeID = H5Tcreate(H5T_OPAQUE, (size_t)42);
    CHECK(typeID, H5I_INVALID_HID, "H5Tcreate");
    if (typeID == H5I_INVALID_HID)
        goto out;

    H5E_BEGIN_TRY
    testPtr = H5Iremove_verify(typeID, H5I_DATATYPE);
    H5E_END_TRY

    CHECK_PTR_NULL(testPtr, "H5Iremove_verify");
    if (testPtr != NULL)
        goto out;

    H5E_BEGIN_TRY
    testPtr = H5Iobject_verify(typeID, H5I_DATATYPE);
    H5E_END_TRY

    CHECK_PTR_NULL(testPtr, "H5Iobject_verify");
    if (testPtr != NULL)
        goto out;

    H5Tclose(typeID);

    /* testObj was never registered as an atom, so it will not be
     * automatically freed. */
    HDfree(testObj);
    return 0;

out:
    if (typeID != H5I_INVALID_HID)
        H5Tclose(typeID);
    if (testObj != NULL)
        HDfree(testObj);

    return -1;
}

/* Test the H5Iis_valid function */
static int
test_is_valid(void)
{
    hid_t   dtype;   /* datatype id */
    int64_t nmembs1; /* number of type memnbers */
    int64_t nmembs2;
    htri_t  tri_ret; /* htri_t return value */
    herr_t  ret;     /* return value */

    /* Create a datatype id */
    dtype = H5Tcopy(H5T_NATIVE_INT);
    CHECK(dtype, FAIL, "H5Tcopy");
    if (dtype < 0)
        goto out;

    /* Check that the ID is valid */
    tri_ret = H5Iis_valid(dtype);
    VERIFY(tri_ret, TRUE, "H5Iis_valid");
    if (tri_ret != TRUE)
        goto out;

    /* Artificially manipulate the reference counts so app_count is 0, and dtype
     * appears to be an internal id.  This takes advantage of the fact that
     * H5Ipkg is included.
     */
    ret = H5I_inc_ref(dtype, FALSE);
    CHECK(ret, FAIL, "H5I_inc_ref");
    if (ret < 0)
        goto out;
    ret = H5I_dec_app_ref(dtype);
    CHECK(ret, FAIL, "H5I_dec_ref");
    if (ret < 0)
        goto out;

    /* Check that dtype is invalid */
    tri_ret = H5Iis_valid(dtype);
    VERIFY(tri_ret, FALSE, "H5Iis_valid");
    if (tri_ret != FALSE)
        goto out;

    /* Close dtype and verify that it has been closed */
    nmembs1 = H5I_nmembers(H5I_DATATYPE);
    CHECK(nmembs1, FAIL, "H5I_nmembers");
    if (nmembs1 < 0)
        goto out;
    ret = H5I_dec_ref(dtype);
    CHECK(ret, FAIL, "H5I_dec_ref");
    if (ret < 0)
        goto out;
    nmembs2 = H5I_nmembers(H5I_DATATYPE);
    VERIFY(nmembs2, nmembs1 - 1, "H5I_nmembers");
    if (nmembs2 != nmembs1 - 1)
        goto out;

    /* Check that dtype is invalid */
    tri_ret = H5Iis_valid(dtype);
    VERIFY(tri_ret, FALSE, "H5Iis_valid");
    if (tri_ret != FALSE)
        goto out;

    /* Check that an id of -1 is invalid */
    tri_ret = H5Iis_valid((hid_t)-1);
    VERIFY(tri_ret, FALSE, "H4Iis_valid");
    if (tri_ret != FALSE)
        goto out;

    return 0;

out:
    /* Don't attempt to close dtype as we don't know the exact state of the
     * reference counts.  Every state in this function will be automatically
     * closed at library exit anyways, as internal count is never > 1.
     */
    return -1;
}

/* Test the H5Iget_type function */
static int
test_get_type(void)
{
    hid_t      dtype;    /* datatype id */
    H5I_type_t type_ret; /* return value */

    /* Create a datatype id */
    dtype = H5Tcopy(H5T_NATIVE_INT);
    CHECK(dtype, FAIL, "H5Tcopy");
    if (dtype < 0)
        goto out;

    /* Check that the ID is correct */
    type_ret = H5Iget_type(dtype);
    VERIFY(type_ret, H5I_DATATYPE, "H5Iget_type");
    if (type_ret == H5I_BADID)
        goto out;

    /* Check that the ID is correct */
    type_ret = H5Iget_type((hid_t)H5T_STRING);
    VERIFY(type_ret, H5I_BADID, "H5Iget_type");
    if (type_ret != H5I_BADID)
        goto out;

    /* Check that the ID is correct */
    type_ret = H5Iget_type((hid_t)-1);
    VERIFY(type_ret, H5I_BADID, "H5Iget_type");
    if (type_ret != H5I_BADID)
        goto out;

    H5Tclose(dtype);

    return 0;

out:
    if (dtype != H5I_INVALID_HID)
        H5Tclose(dtype);

    return -1;
}

/* Test boundary cases with lots of types */

/* Type IDs range from H5I_NTYPES to H5I_MAX_NUM_TYPES.  The system will assign */
/* IDs in sequential order until H5I_MAX_NUM_TYPES IDs have been given out, at which */
/* point it will search for type IDs that were allocated but have since been */
/* deleted. */
/* This test will allocate IDs up to H5I_MAX_NUM_TYPES, ensure that IDs wrap around */
/* to low values successfully, ensure that an error is thrown when all possible */
/* type IDs are taken, then ensure that deleting types frees up their IDs. */
/* Note that this test depends on the implementation of IDs, so may break */
/*        if the implementation changes. */
/* Also note that if someone else registered a user-defined type and forgot to */
/* destroy it, this test will mysteriously fail (because it will expect there to */
/* be one more "free" type ID than there is). */
/* H5I_NTYPES is defined in h5public.h, H5I_MAX_NUM_TYPES is defined in h5pkg.h */
static int
test_id_type_list(void)
{
    H5I_type_t startType; /* The first type ID we were assigned in this test */
    H5I_type_t currentType;
    H5I_type_t testType;
    int        i; /* Just a counter variable */

<<<<<<< HEAD
    startType = H5Iregister_type((size_t)8, 0, (H5I_free_t)free);
=======
    startType = H5Iregister_type((size_t)8, 0, free_wrapper);
>>>>>>> 18bbd3f0
    CHECK(startType, H5I_BADID, "H5Iregister_type");
    if (startType == H5I_BADID)
        goto out;

    /* Sanity check */
    if ((int)startType >= H5I_MAX_NUM_TYPES || startType < H5I_NTYPES) {
        /* Error condition, throw an error */
        ERROR("H5Iregister_type");
        goto out;
    }
    /* Create types up to H5I_MAX_NUM_TYPES */
    for (i = startType + 1; i < H5I_MAX_NUM_TYPES; i++) {
<<<<<<< HEAD
        currentType = H5Iregister_type((size_t)8, 0, (H5I_free_t)free);
=======
        currentType = H5Iregister_type((size_t)8, 0, free_wrapper);
>>>>>>> 18bbd3f0
        CHECK(currentType, H5I_BADID, "H5Iregister_type");
        if (currentType == H5I_BADID)
            goto out;
    }

    /* Wrap around to low type ID numbers */
    for (i = H5I_NTYPES; i < startType; i++) {
<<<<<<< HEAD
        currentType = H5Iregister_type((size_t)8, 0, (H5I_free_t)free);
=======
        currentType = H5Iregister_type((size_t)8, 0, free_wrapper);
>>>>>>> 18bbd3f0
        CHECK(currentType, H5I_BADID, "H5Iregister_type");
        if (currentType == H5I_BADID)
            goto out;
    }

    /* There should be no room at the inn for a new ID type*/
    H5E_BEGIN_TRY
<<<<<<< HEAD
    testType = H5Iregister_type((size_t)8, 0, (H5I_free_t)free);
=======
    testType = H5Iregister_type((size_t)8, 0, free_wrapper);
>>>>>>> 18bbd3f0
    H5E_END_TRY

    VERIFY(testType, H5I_BADID, "H5Iregister_type");
    if (testType != H5I_BADID)
        goto out;

    /* Now delete a type and try to insert again */
    H5Idestroy_type(H5I_NTYPES);
<<<<<<< HEAD
    testType = H5Iregister_type((size_t)8, 0, (H5I_free_t)free);
=======
    testType = H5Iregister_type((size_t)8, 0, free_wrapper);
>>>>>>> 18bbd3f0

    VERIFY(testType, H5I_NTYPES, "H5Iregister_type");
    if (testType != H5I_NTYPES)
        goto out;

    /* Cleanup.  Destroy all types. */
    for (i = H5I_NTYPES; i < H5I_MAX_NUM_TYPES; i++)
        H5Idestroy_type((H5I_type_t)i);

    return 0;

out:
    /* Cleanup.  For simplicity, just destroy all types and ignore errors. */
    H5E_BEGIN_TRY
    for (i = H5I_NTYPES; i < H5I_MAX_NUM_TYPES; i++)
        H5Idestroy_type((H5I_type_t)i);
    H5E_END_TRY
    return -1;
}

/* Test removing ids in callback for H5Iclear_type */

/* There was a rare bug where, if an id free callback being called by
 * H5I_clear_type() removed another id in that type, a segfault could occur.
 * This test tests for that error (and freeing ids "out of order" within
 * H5Iclear_type() in general).
 *
 * NB: RCT = "remove clear type"
 */

/* Macro definitions */
<<<<<<< HEAD
#define TEST_RCT_MAX_NOBJS 25
#define TEST_RCT_MIN_NOBJS 5
#define TEST_RCT_NITER     50

/* Structure to hold the list of objects */
typedef struct {
    struct test_rct_obj_t *list;      /* List of objects */
    long                   nobjs;     /* Number of objects in list */
    long                   nobjs_rem; /* Number of objects in list that have not been freed */
} test_rct_list_t;

/* Structure for an object */
typedef struct test_rct_obj_t {
    hid_t   id;      /* ID for this object */
    int     nfrees;  /* Number of times this object has been freed */
    hbool_t freeing; /* Whether we are currently freeing this object directly (through H5Idec_ref()) */
    test_rct_list_t *obj_list; /* List of all objects */
} test_rct_obj_t;

/* Free callback */
static herr_t
test_rct_free(void *_obj)
{
    test_rct_obj_t *obj = (test_rct_obj_t *)_obj;
    long            rem_idx, i;
    herr_t          ret; /* return value */

    /* Mark this object as freed */
    obj->nfrees++;
    obj->obj_list->nobjs_rem--;

    /* Check freeing and nobjs_rem */
    if (!obj->freeing && (obj->obj_list->nobjs_rem > 0)) {
        /* Remove a random object from the list */
        rem_idx = HDrandom() % obj->obj_list->nobjs_rem;

        /* Scan the list, finding the rem_idx'th object that has not been
         * freed */
        for (i = 0; i < obj->obj_list->nobjs; i++)
            if (obj->obj_list->list[i].nfrees == 0) {
                if (rem_idx == 0)
                    break;
                else
                    rem_idx--;
            } /* end if */
        if (i == obj->obj_list->nobjs) {
            ERROR("invalid obj_list");
            goto out;
        } /* end if */
        else {
            /* Remove the object.  Mark as "freeing" so its own callback does
             * not free another object. */
            obj->obj_list->list[i].freeing = TRUE;
            ret                            = H5Idec_ref(obj->obj_list->list[i].id);
            CHECK(ret, FAIL, "H5Idec_ref");
            if (ret == FAIL)
                goto out;
            obj->obj_list->list[i].freeing = FALSE;
        } /* end else */
    }     /* end if */

    /* Verify nobjs_rem is non-negative */
    if (obj->obj_list->nobjs_rem < 0) {
        ERROR("invalid nobjs_rem");
        goto out;
    } /* end if */
=======
#define RCT_MAX_NOBJS 25 /* Maximum number of objects in the list */
#define RCT_MIN_NOBJS 5
#define RCT_NITER     50 /* Number of times we cycle through object creation and deletion */

/* Structure to hold the master list of objects */
typedef struct rct_obj_list_t {

    /* Pointer to the objects */
    struct rct_obj_t *objects;

    /* The number of objects in the list */
    long count;

    /* The number of objects in the list that have not been freed */
    long remaining;
} rct_obj_list_t;

/* Structure for an object */
typedef struct rct_obj_t {
    /* The ID for this object */
    hid_t id;

    /* The number of times this object has been freed */
    int nfrees;

    /* Whether we are currently freeing this object directly
     * through H5Idec_ref().
     */
    hbool_t freeing;

    /* Pointer to the master list of all objects */
    rct_obj_list_t *list;
} rct_obj_t;

/* Free callback passed to H5Iclear_type()
 *
 * When invoked on a closing object, frees a random unfreed ID in the
 * master list of objects.
 */
static herr_t
rct_free_cb(void *_obj)
{
    rct_obj_t *obj = (rct_obj_t *)_obj;
    long       remove_nth;
    long       i;
    herr_t     ret;

    /* Mark this object as freed */
    obj->nfrees++;

    /* Decrement the number of objects in the list that have not been freed */
    obj->list->remaining--;

    /* If this object isn't already being freed by a callback free call and
     * the master object list still contains objects to free, pick another
     * object and free it.
     */
    if (!obj->freeing && (obj->list->remaining > 0)) {

        /* Pick a random object from the list. This is done by picking a
         * random number between 0 and the # of remaining unfreed objects
         * and then scanning through the list to find that nth unfreed
         * object.
         */
        remove_nth = HDrandom() % obj->list->remaining;
        for (i = 0; i < obj->list->count; i++)
            if (obj->list->objects[i].nfrees == 0) {
                if (remove_nth == 0)
                    break;
                else
                    remove_nth--;
            }

        /* Badness if we scanned through the list and didn't manage to
         * select one to delete (the list stats were probably updated
         * incorrectly).
         */
        if (i == obj->list->count) {
            ERROR("invalid obj_list");
            goto error;
        }

        /* Mark the object we're about to free so its own callback does
         * not free another object. We don't want to recursively free the
         * entire list when we free the first ID.
         */
        obj->list->objects[i].freeing = TRUE;

        /* Decrement the reference count on the object */
        ret = H5Idec_ref(obj->list->objects[i].id);
        CHECK(ret, FAIL, "H5Idec_ref");
        if (ret == FAIL)
            goto error;

        /* Unset the "freeing" flag */
        obj->list->objects[i].freeing = FALSE;
    }

    /* Verify the number of objects remaining in the master list is non-negative */
    if (obj->list->remaining < 0) {
        ERROR("invalid number of objects remaining");
        goto error;
    }
>>>>>>> 18bbd3f0

    return 0;

error:
    return -1;
} /* end rct_free_cb() */

/* Test function */
static int
test_remove_clear_type(void)
{
<<<<<<< HEAD
    H5I_type_t      obj_type;
    test_rct_list_t obj_list;
    test_rct_obj_t  list[TEST_RCT_MAX_NOBJS];
    long            i, j;
    long            nobjs_found;
    hsize_t         nmembers;
    herr_t          ret; /* return value */

    /* Register type */
    obj_type = H5Iregister_type((size_t)8, 0, test_rct_free);
    CHECK(obj_type, H5I_BADID, "H5Iregister_type");
    if (obj_type == H5I_BADID)
        goto out;

    /* Init obj_list.list */
    obj_list.list = list;

    for (i = 0; i < TEST_RCT_NITER; i++) {
        /* Build object list */
        obj_list.nobjs = obj_list.nobjs_rem =
            TEST_RCT_MIN_NOBJS + (HDrandom() % (long)(TEST_RCT_MAX_NOBJS - TEST_RCT_MIN_NOBJS + 1));
        for (j = 0; j < obj_list.nobjs; j++) {
            list[j].nfrees   = 0;
            list[j].freeing  = FALSE;
            list[j].obj_list = &obj_list;
            list[j].id       = H5Iregister(obj_type, &list[j]);
            CHECK(list[j].id, FAIL, "H5Iregister");
            if (list[j].id == FAIL)
                goto out;
            if (HDrandom() % 2) {
                ret = H5Iinc_ref(list[j].id);
                CHECK(ret, FAIL, "H5Iinc_ref");
                if (ret == FAIL)
                    goto out;
            } /* end if */
        }     /* end for */
=======
    H5I_type_t     obj_type;
    rct_obj_list_t obj_list;
    rct_obj_t *    objects = NULL; /* Convenience pointer to objects stored in master list */
    size_t         list_size;
    long           i, j;
    herr_t         ret; /* return value */

    /* Register a user-defined type with our custom ID-deleting callback */
    obj_type = H5Iregister_type((size_t)8, 0, rct_free_cb);
    CHECK(obj_type, H5I_BADID, "H5Iregister_type");
    if (obj_type == H5I_BADID)
        goto error;

    /* Create an array to hold the objects in the master list */
    list_size        = RCT_MAX_NOBJS * sizeof(rct_obj_t);
    obj_list.objects = HDmalloc(list_size);
    CHECK_PTR(obj_list.objects, "HDcalloc");
    if (NULL == obj_list.objects)
        goto error;

    /* Set a convenience pointer to the object array */
    objects = obj_list.objects;

    for (i = 0; i < RCT_NITER; i++) {

        /* The number of members in the type, according to the HDF5 library */
        hsize_t nmembers = 1234567; /* (init to fake number) */

        /* The number of objects found while scanning through the object list */
        int found;

        /*********************
         * Build object list *
         *********************/

        HDmemset(obj_list.objects, 0, list_size);

        /* The number of objects used is a random number between the min and max */
        obj_list.count = obj_list.remaining =
            RCT_MIN_NOBJS + (HDrandom() % (long)(RCT_MAX_NOBJS - RCT_MIN_NOBJS + 1));
>>>>>>> 18bbd3f0

        /* Create the actual objects */
        for (j = 0; j < obj_list.count; j++) {

            /* Object setup */
            objects[j].nfrees  = 0;
            objects[j].freeing = FALSE;
            objects[j].list    = &obj_list;

            /* Register an ID for it */
            objects[j].id = H5Iregister(obj_type, &objects[j]);
            CHECK(objects[j].id, FAIL, "H5Iregister");
            if (objects[j].id == FAIL)
                goto error;

            /* Bump the reference count by 1 (to 2) 50% of the time */
            if (HDrandom() % 2) {
                ret = H5Iinc_ref(objects[j].id);
                CHECK(ret, FAIL, "H5Iinc_ref");
                if (ret == FAIL)
                    goto error;
            }
        }

        /******************************************
         * Clear the type with force set to FALSE *
         ******************************************/

        /* Clear the type. Since force is FALSE, only
         * IDs with a reference count of 1 will be cleared.
         */
        ret = H5Iclear_type(obj_type, FALSE);
        CHECK(ret, FAIL, "H5Iclear_type");
        if (ret == FAIL)
<<<<<<< HEAD
            goto out;

        /* Verify list */
        nobjs_found = 0;
        for (j = 0; j < obj_list.nobjs; j++) {
            if (list[j].nfrees == 0)
                nobjs_found++;
            else {
                VERIFY(list[j].nfrees, (long)1, "list[j].nfrees");
                if (list[j].nfrees != (long)1)
                    goto out;
            } /* end else */
            VERIFY(list[j].freeing, FALSE, "list[j].freeing");
            if (list[j].freeing != FALSE)
                goto out;
        } /* end for */

        /* Verify number of objects */
        VERIFY(obj_list.nobjs_rem, nobjs_found, "obj_list.nobjs_rem");
        if (obj_list.nobjs_rem != nobjs_found)
            goto out;
        ret = H5Inmembers(obj_type, &nmembers);
        CHECK(ret, FAIL, "H5Inmembers");
        if (ret == FAIL)
            goto out;
        VERIFY(nmembers, (size_t)nobjs_found, "H5Inmembers");
        if (nmembers != (size_t)nobjs_found)
            goto out;
=======
            goto error;

        /* Verify that the object struct fields are sane and count the
         * number of unfreed objects
         */
        found = 0;
        for (j = 0; j < obj_list.count; j++) {

            if (objects[j].nfrees == 0) {
                /* Count unfreed objects */
                found++;
            }
            else {
                /* Every freed object should have been freed exactly once */
                VERIFY(objects[j].nfrees, 1, "object freed more than once");
                if (objects[j].nfrees != 1)
                    goto error;
            }

            /* No object should still be marked as "freeing" */
            VERIFY(objects[j].freeing, FALSE, "object marked as freeing");
            if (objects[j].freeing != FALSE)
                goto error;
        }

        /* Verify the number of unfreed objects we found during our scan
         * matches the number stored in the list
         */
        VERIFY(obj_list.remaining, found, "incorrect number of objects remaining");
        if (obj_list.remaining != found)
            goto error;

        /* Make sure the HDF5 library confirms our count */
        ret = H5Inmembers(obj_type, &nmembers);
        CHECK(ret, FAIL, "H5Inmembers");
        if (ret == FAIL)
            goto error;
        VERIFY(nmembers, found, "The number of members remaining in the type did not match our count");
        if (nmembers != (hsize_t)found)
            goto error;
>>>>>>> 18bbd3f0

        /*****************************************
         * Clear the type with force set to TRUE *
         *****************************************/

        /* Clear the type. Since force is TRUE, all IDs will be cleared. */
        ret = H5Iclear_type(obj_type, TRUE);
        CHECK(ret, FAIL, "H5Iclear_type");
        if (ret == FAIL)
<<<<<<< HEAD
            goto out;

        /* Verify list */
        for (j = 0; j < obj_list.nobjs; j++) {
            VERIFY(list[j].nfrees, (long)1, "list[j].nfrees");
            if (list[j].nfrees != (long)1)
                goto out;
            VERIFY(list[j].freeing, FALSE, "list[j].freeing");
            if (list[j].freeing != FALSE)
                goto out;
        } /* end for */

        /* Verify number of objects is 0 */
        VERIFY(obj_list.nobjs_rem, (long)0, "obj_list.nobjs_rem");
        if (obj_list.nobjs_rem != (long)0)
            goto out;
        ret = H5Inmembers(obj_type, &nmembers);
        CHECK(ret, FAIL, "H5Inmembers");
        if (ret == FAIL)
            goto out;
        VERIFY(nmembers, (size_t)0, "H5Inmembers");
        if (nmembers != (size_t)0)
            goto out;
    } /* end for */
=======
            goto error;

        /* Verify that the object struct fields are sane */
        for (j = 0; j < obj_list.count; j++) {

            /* Every object should have been freed exactly once */
            VERIFY(objects[j].nfrees, 1, "object freed more than once");
            if (objects[j].nfrees != 1)
                goto error;

            /* No object should still be marked as "freeing" */
            VERIFY(objects[j].freeing, FALSE, "object marked as freeing");
            if (objects[j].freeing != FALSE)
                goto error;
        }

        /* Verify the number of objects is 0 */
        VERIFY(obj_list.remaining, 0, "objects remaining was not zero");
        if (obj_list.remaining != 0)
            goto error;

        /* Make sure the HDF5 library confirms zero members in the type */
        ret = H5Inmembers(obj_type, &nmembers);
        CHECK(ret, FAIL, "H5Inmembers");
        if (ret == FAIL)
            goto error;
        VERIFY(nmembers, 0, "The number of members remaining in the type was not zero");
        if (nmembers != 0)
            goto error;
    }
>>>>>>> 18bbd3f0

    /* Destroy the type */
    ret = H5Idestroy_type(obj_type);
    CHECK(ret, FAIL, "H5Idestroy_type");
    if (ret == FAIL)
<<<<<<< HEAD
        goto out;
=======
        goto error;

    /* Free the object array */
    HDfree(obj_list.objects);
>>>>>>> 18bbd3f0

    return 0;

error:
    /* Cleanup.  For simplicity, just destroy the types and ignore errors. */
    H5E_BEGIN_TRY
<<<<<<< HEAD
    H5Idestroy_type(obj_type);
=======
    {
        H5Idestroy_type(obj_type);
    }
>>>>>>> 18bbd3f0
    H5E_END_TRY

    HDfree(obj_list.objects);

    return -1;
} /* end test_remove_clear_type() */

void
test_ids(void)
{
    /* Set the random # seed */
    HDsrandom((unsigned)HDtime(NULL));

    if (basic_id_test() < 0)
        TestErrPrintf("Basic ID test failed\n");
    if (id_predefined_test() < 0)
        TestErrPrintf("Predefined ID type test failed\n");
    if (test_is_valid() < 0)
        TestErrPrintf("H5Iis_valid test failed\n");
    if (test_get_type() < 0)
        TestErrPrintf("H5Iget_type test failed\n");
    if (test_id_type_list() < 0)
        TestErrPrintf("ID type list test failed\n");
    if (test_remove_clear_type() < 0)
        TestErrPrintf("ID remove during H5Iclear_type test failed\n");
}<|MERGE_RESOLUTION|>--- conflicted
+++ resolved
@@ -19,24 +19,17 @@
 #define H5I_FRIEND /*suppress error about including H5Ipkg      */
 #include "H5Ipkg.h"
 
-<<<<<<< HEAD
+static herr_t
+free_wrapper(void *p)
+{
+    HDfree(p);
+    return SUCCEED;
+}
+
 /* Test basic functionality of registering and deleting types and IDs */
 static int
 basic_id_test(void)
 {
-=======
-static herr_t
-free_wrapper(void *p)
-{
-    HDfree(p);
-    return SUCCEED;
-}
-
-/* Test basic functionality of registering and deleting types and IDs */
-static int
-basic_id_test(void)
-{
->>>>>>> 18bbd3f0
     H5I_type_t myType  = H5I_BADID;
     hid_t      arrayID = H5I_INVALID_HID;
     void *     testObj = NULL;
@@ -83,11 +76,7 @@
         goto out;
 
     /* Register a type */
-<<<<<<< HEAD
-    myType = H5Iregister_type((size_t)64, 0, (H5I_free_t)free);
-=======
     myType = H5Iregister_type((size_t)64, 0, free_wrapper);
->>>>>>> 18bbd3f0
 
     CHECK(myType, H5I_BADID, "H5Iregister_type");
     if (myType == H5I_BADID)
@@ -181,11 +170,7 @@
     H5E_END_TRY
 
     /* Register another type and another object in that type */
-<<<<<<< HEAD
-    myType = H5Iregister_type((size_t)64, 0, (H5I_free_t)free);
-=======
     myType = H5Iregister_type((size_t)64, 0, free_wrapper);
->>>>>>> 18bbd3f0
 
     CHECK(myType, H5I_BADID, "H5Iregister_type");
     if (myType == H5I_BADID)
@@ -260,11 +245,7 @@
 
 /* A dummy search function for the next test */
 static int
-<<<<<<< HEAD
-test_search_func(void H5_ATTR_UNUSED *ptr1, void H5_ATTR_UNUSED *ptr2)
-=======
 test_search_func(void H5_ATTR_UNUSED *ptr1, hid_t H5_ATTR_UNUSED id, void H5_ATTR_UNUSED *ptr2)
->>>>>>> 18bbd3f0
 {
     return 0;
 }
@@ -294,11 +275,7 @@
         goto out;
 
     H5E_BEGIN_TRY
-<<<<<<< HEAD
-    testPtr = H5Isearch(H5I_GENPROP_LST, (H5I_search_func_t)test_search_func, testObj);
-=======
     testPtr = H5Isearch(H5I_GENPROP_LST, test_search_func, testObj);
->>>>>>> 18bbd3f0
     H5E_END_TRY
 
     CHECK_PTR_NULL(testPtr, "H5Isearch");
@@ -528,11 +505,7 @@
     H5I_type_t testType;
     int        i; /* Just a counter variable */
 
-<<<<<<< HEAD
-    startType = H5Iregister_type((size_t)8, 0, (H5I_free_t)free);
-=======
     startType = H5Iregister_type((size_t)8, 0, free_wrapper);
->>>>>>> 18bbd3f0
     CHECK(startType, H5I_BADID, "H5Iregister_type");
     if (startType == H5I_BADID)
         goto out;
@@ -545,11 +518,7 @@
     }
     /* Create types up to H5I_MAX_NUM_TYPES */
     for (i = startType + 1; i < H5I_MAX_NUM_TYPES; i++) {
-<<<<<<< HEAD
-        currentType = H5Iregister_type((size_t)8, 0, (H5I_free_t)free);
-=======
         currentType = H5Iregister_type((size_t)8, 0, free_wrapper);
->>>>>>> 18bbd3f0
         CHECK(currentType, H5I_BADID, "H5Iregister_type");
         if (currentType == H5I_BADID)
             goto out;
@@ -557,11 +526,7 @@
 
     /* Wrap around to low type ID numbers */
     for (i = H5I_NTYPES; i < startType; i++) {
-<<<<<<< HEAD
-        currentType = H5Iregister_type((size_t)8, 0, (H5I_free_t)free);
-=======
         currentType = H5Iregister_type((size_t)8, 0, free_wrapper);
->>>>>>> 18bbd3f0
         CHECK(currentType, H5I_BADID, "H5Iregister_type");
         if (currentType == H5I_BADID)
             goto out;
@@ -569,11 +534,7 @@
 
     /* There should be no room at the inn for a new ID type*/
     H5E_BEGIN_TRY
-<<<<<<< HEAD
-    testType = H5Iregister_type((size_t)8, 0, (H5I_free_t)free);
-=======
     testType = H5Iregister_type((size_t)8, 0, free_wrapper);
->>>>>>> 18bbd3f0
     H5E_END_TRY
 
     VERIFY(testType, H5I_BADID, "H5Iregister_type");
@@ -582,11 +543,7 @@
 
     /* Now delete a type and try to insert again */
     H5Idestroy_type(H5I_NTYPES);
-<<<<<<< HEAD
-    testType = H5Iregister_type((size_t)8, 0, (H5I_free_t)free);
-=======
     testType = H5Iregister_type((size_t)8, 0, free_wrapper);
->>>>>>> 18bbd3f0
 
     VERIFY(testType, H5I_NTYPES, "H5Iregister_type");
     if (testType != H5I_NTYPES)
@@ -618,74 +575,6 @@
  */
 
 /* Macro definitions */
-<<<<<<< HEAD
-#define TEST_RCT_MAX_NOBJS 25
-#define TEST_RCT_MIN_NOBJS 5
-#define TEST_RCT_NITER     50
-
-/* Structure to hold the list of objects */
-typedef struct {
-    struct test_rct_obj_t *list;      /* List of objects */
-    long                   nobjs;     /* Number of objects in list */
-    long                   nobjs_rem; /* Number of objects in list that have not been freed */
-} test_rct_list_t;
-
-/* Structure for an object */
-typedef struct test_rct_obj_t {
-    hid_t   id;      /* ID for this object */
-    int     nfrees;  /* Number of times this object has been freed */
-    hbool_t freeing; /* Whether we are currently freeing this object directly (through H5Idec_ref()) */
-    test_rct_list_t *obj_list; /* List of all objects */
-} test_rct_obj_t;
-
-/* Free callback */
-static herr_t
-test_rct_free(void *_obj)
-{
-    test_rct_obj_t *obj = (test_rct_obj_t *)_obj;
-    long            rem_idx, i;
-    herr_t          ret; /* return value */
-
-    /* Mark this object as freed */
-    obj->nfrees++;
-    obj->obj_list->nobjs_rem--;
-
-    /* Check freeing and nobjs_rem */
-    if (!obj->freeing && (obj->obj_list->nobjs_rem > 0)) {
-        /* Remove a random object from the list */
-        rem_idx = HDrandom() % obj->obj_list->nobjs_rem;
-
-        /* Scan the list, finding the rem_idx'th object that has not been
-         * freed */
-        for (i = 0; i < obj->obj_list->nobjs; i++)
-            if (obj->obj_list->list[i].nfrees == 0) {
-                if (rem_idx == 0)
-                    break;
-                else
-                    rem_idx--;
-            } /* end if */
-        if (i == obj->obj_list->nobjs) {
-            ERROR("invalid obj_list");
-            goto out;
-        } /* end if */
-        else {
-            /* Remove the object.  Mark as "freeing" so its own callback does
-             * not free another object. */
-            obj->obj_list->list[i].freeing = TRUE;
-            ret                            = H5Idec_ref(obj->obj_list->list[i].id);
-            CHECK(ret, FAIL, "H5Idec_ref");
-            if (ret == FAIL)
-                goto out;
-            obj->obj_list->list[i].freeing = FALSE;
-        } /* end else */
-    }     /* end if */
-
-    /* Verify nobjs_rem is non-negative */
-    if (obj->obj_list->nobjs_rem < 0) {
-        ERROR("invalid nobjs_rem");
-        goto out;
-    } /* end if */
-=======
 #define RCT_MAX_NOBJS 25 /* Maximum number of objects in the list */
 #define RCT_MIN_NOBJS 5
 #define RCT_NITER     50 /* Number of times we cycle through object creation and deletion */
@@ -789,7 +678,6 @@
         ERROR("invalid number of objects remaining");
         goto error;
     }
->>>>>>> 18bbd3f0
 
     return 0;
 
@@ -801,44 +689,6 @@
 static int
 test_remove_clear_type(void)
 {
-<<<<<<< HEAD
-    H5I_type_t      obj_type;
-    test_rct_list_t obj_list;
-    test_rct_obj_t  list[TEST_RCT_MAX_NOBJS];
-    long            i, j;
-    long            nobjs_found;
-    hsize_t         nmembers;
-    herr_t          ret; /* return value */
-
-    /* Register type */
-    obj_type = H5Iregister_type((size_t)8, 0, test_rct_free);
-    CHECK(obj_type, H5I_BADID, "H5Iregister_type");
-    if (obj_type == H5I_BADID)
-        goto out;
-
-    /* Init obj_list.list */
-    obj_list.list = list;
-
-    for (i = 0; i < TEST_RCT_NITER; i++) {
-        /* Build object list */
-        obj_list.nobjs = obj_list.nobjs_rem =
-            TEST_RCT_MIN_NOBJS + (HDrandom() % (long)(TEST_RCT_MAX_NOBJS - TEST_RCT_MIN_NOBJS + 1));
-        for (j = 0; j < obj_list.nobjs; j++) {
-            list[j].nfrees   = 0;
-            list[j].freeing  = FALSE;
-            list[j].obj_list = &obj_list;
-            list[j].id       = H5Iregister(obj_type, &list[j]);
-            CHECK(list[j].id, FAIL, "H5Iregister");
-            if (list[j].id == FAIL)
-                goto out;
-            if (HDrandom() % 2) {
-                ret = H5Iinc_ref(list[j].id);
-                CHECK(ret, FAIL, "H5Iinc_ref");
-                if (ret == FAIL)
-                    goto out;
-            } /* end if */
-        }     /* end for */
-=======
     H5I_type_t     obj_type;
     rct_obj_list_t obj_list;
     rct_obj_t *    objects = NULL; /* Convenience pointer to objects stored in master list */
@@ -879,7 +729,6 @@
         /* The number of objects used is a random number between the min and max */
         obj_list.count = obj_list.remaining =
             RCT_MIN_NOBJS + (HDrandom() % (long)(RCT_MAX_NOBJS - RCT_MIN_NOBJS + 1));
->>>>>>> 18bbd3f0
 
         /* Create the actual objects */
         for (j = 0; j < obj_list.count; j++) {
@@ -914,36 +763,6 @@
         ret = H5Iclear_type(obj_type, FALSE);
         CHECK(ret, FAIL, "H5Iclear_type");
         if (ret == FAIL)
-<<<<<<< HEAD
-            goto out;
-
-        /* Verify list */
-        nobjs_found = 0;
-        for (j = 0; j < obj_list.nobjs; j++) {
-            if (list[j].nfrees == 0)
-                nobjs_found++;
-            else {
-                VERIFY(list[j].nfrees, (long)1, "list[j].nfrees");
-                if (list[j].nfrees != (long)1)
-                    goto out;
-            } /* end else */
-            VERIFY(list[j].freeing, FALSE, "list[j].freeing");
-            if (list[j].freeing != FALSE)
-                goto out;
-        } /* end for */
-
-        /* Verify number of objects */
-        VERIFY(obj_list.nobjs_rem, nobjs_found, "obj_list.nobjs_rem");
-        if (obj_list.nobjs_rem != nobjs_found)
-            goto out;
-        ret = H5Inmembers(obj_type, &nmembers);
-        CHECK(ret, FAIL, "H5Inmembers");
-        if (ret == FAIL)
-            goto out;
-        VERIFY(nmembers, (size_t)nobjs_found, "H5Inmembers");
-        if (nmembers != (size_t)nobjs_found)
-            goto out;
-=======
             goto error;
 
         /* Verify that the object struct fields are sane and count the
@@ -984,7 +803,6 @@
         VERIFY(nmembers, found, "The number of members remaining in the type did not match our count");
         if (nmembers != (hsize_t)found)
             goto error;
->>>>>>> 18bbd3f0
 
         /*****************************************
          * Clear the type with force set to TRUE *
@@ -994,32 +812,6 @@
         ret = H5Iclear_type(obj_type, TRUE);
         CHECK(ret, FAIL, "H5Iclear_type");
         if (ret == FAIL)
-<<<<<<< HEAD
-            goto out;
-
-        /* Verify list */
-        for (j = 0; j < obj_list.nobjs; j++) {
-            VERIFY(list[j].nfrees, (long)1, "list[j].nfrees");
-            if (list[j].nfrees != (long)1)
-                goto out;
-            VERIFY(list[j].freeing, FALSE, "list[j].freeing");
-            if (list[j].freeing != FALSE)
-                goto out;
-        } /* end for */
-
-        /* Verify number of objects is 0 */
-        VERIFY(obj_list.nobjs_rem, (long)0, "obj_list.nobjs_rem");
-        if (obj_list.nobjs_rem != (long)0)
-            goto out;
-        ret = H5Inmembers(obj_type, &nmembers);
-        CHECK(ret, FAIL, "H5Inmembers");
-        if (ret == FAIL)
-            goto out;
-        VERIFY(nmembers, (size_t)0, "H5Inmembers");
-        if (nmembers != (size_t)0)
-            goto out;
-    } /* end for */
-=======
             goto error;
 
         /* Verify that the object struct fields are sane */
@@ -1050,33 +842,24 @@
         if (nmembers != 0)
             goto error;
     }
->>>>>>> 18bbd3f0
 
     /* Destroy the type */
     ret = H5Idestroy_type(obj_type);
     CHECK(ret, FAIL, "H5Idestroy_type");
     if (ret == FAIL)
-<<<<<<< HEAD
-        goto out;
-=======
         goto error;
 
     /* Free the object array */
     HDfree(obj_list.objects);
->>>>>>> 18bbd3f0
 
     return 0;
 
 error:
     /* Cleanup.  For simplicity, just destroy the types and ignore errors. */
     H5E_BEGIN_TRY
-<<<<<<< HEAD
-    H5Idestroy_type(obj_type);
-=======
     {
         H5Idestroy_type(obj_type);
     }
->>>>>>> 18bbd3f0
     H5E_END_TRY
 
     HDfree(obj_list.objects);
