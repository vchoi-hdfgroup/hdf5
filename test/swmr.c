--- conflicted
+++ resolved
@@ -48,21 +48,12 @@
 #define H5O_FRIEND /*suppress error about including H5Opkg      */
 #define H5O_TESTING
 #include "H5Opkg.h" /* Object headers            */
-<<<<<<< HEAD
 
 const char *FILENAME[] = {"swmr0", /* 0 */
                           "swmr1", /* 1 */
                           "swmr2", /* 2 */
                           NULL};
 
-=======
-
-const char *FILENAME[] = {"swmr0", /* 0 */
-                          "swmr1", /* 1 */
-                          "swmr2", /* 2 */
-                          NULL};
-
->>>>>>> 18bbd3f0
 #define NAME_BUF_SIZE 1024 /* Length of file name */
 
 /* Tests for H5Pget/set_metadata_read_attempts(), H5Fget_metadata_read_retry_info */
@@ -856,16 +847,6 @@
 static int
 test_metadata_read_retry_info(hid_t in_fapl)
 {
-<<<<<<< HEAD
-    hid_t            fapl, new_fapl;                             /* File access property list */
-    hid_t            fid, fid1;                                  /* File IDs */
-    H5F_retry_info_t info, info1;                                /* The collection of metadata retries */
-    H5F_t *          f = NULL, *f1 = NULL;                       /* Internal file object pointers */
-    unsigned         i, j, n;                                    /* Local index variables */
-    hid_t            did1, did2;                                 /* Dataset IDs */
-    hid_t            sid;                                        /* Dataspace ID */
-    hid_t            dcpl;                                       /* Dataset creation property list */
-=======
     hid_t            fapl     = H5I_INVALID_HID;                 /* File access property list */
     hid_t            new_fapl = H5I_INVALID_HID;                 /* File access property list */
     hid_t            fid      = H5I_INVALID_HID;                 /* File ID */
@@ -877,7 +858,6 @@
     hid_t            did2    = H5I_INVALID_HID;                  /* Dataset ID */
     hid_t            sid     = H5I_INVALID_HID;                  /* Dataspace ID */
     hid_t            dcpl    = H5I_INVALID_HID;                  /* Dataset creation property list */
->>>>>>> 18bbd3f0
     hsize_t          dims[2] = {6, 10};                          /* Dataset dimensions */
     char             filename[NAME_BUF_SIZE];                    /* File name */
     int              buf[6][10], chkbuf1[6][10], chkbuf2[6][10]; /* Buffers for data */
@@ -1646,11 +1626,7 @@
         FAIL_STACK_ERROR
 
     /* Should be 100 */
-<<<<<<< HEAD
-    if (attempts != (new_format ? H5F_METADATA_READ_ATTEMPTS : H5F_SWMR_METADATA_READ_ATTEMPTS))
-=======
     if (attempts != (unsigned int)(new_format ? H5F_METADATA_READ_ATTEMPTS : H5F_SWMR_METADATA_READ_ATTEMPTS))
->>>>>>> 18bbd3f0
         TEST_ERROR;
 
     /* Close the property list */
@@ -2436,11 +2412,7 @@
     return 0;
 } /* test_start_swmr_write_concur() */
 
-<<<<<<< HEAD
-#else  /* defined(H5_HAVE_FORK && defined(H5_HAVE_WAITPID) */
-=======
 #else  /* H5_HAVE_UNISTD_H */
->>>>>>> 18bbd3f0
 
 static int
 test_start_swmr_write_concur(hid_t in_fapl, hbool_t new_format)
@@ -4370,14 +4342,10 @@
     /* Output message about test being performed */
     TESTING("File open with different combinations of flags--single process access");
 
-<<<<<<< HEAD
-    if ((fapl = H5Pcopy(in_fapl)) < 0)
-=======
     /* Set locking in the fapl */
     if ((fapl = H5Pcopy(in_fapl)) < 0)
         FAIL_STACK_ERROR
     if (H5Pset_file_locking(fapl, TRUE, TRUE) < 0)
->>>>>>> 18bbd3f0
         FAIL_STACK_ERROR
 
     /* Set the filename to use for this test (dependent on fapl) */
@@ -4534,24 +4502,15 @@
 static int
 test_file_lock_swmr_same(hid_t in_fapl)
 {
-<<<<<<< HEAD
-    hid_t fid, fid2;               /* File IDs */
-    hid_t fapl;                    /* File access property list */
-=======
     hid_t fid  = H5I_INVALID_HID; /* File IDs */
     hid_t fid2 = H5I_INVALID_HID;
     hid_t fapl = H5I_INVALID_HID;  /* File access property list */
->>>>>>> 18bbd3f0
     char  filename[NAME_BUF_SIZE]; /* file name */
 
     /* Output message about test being performed */
     TESTING("File open with different combinations of flags + SWMR flags--single process access");
 
-<<<<<<< HEAD
-    /* Get a copy of the parameter in_fapl */
-=======
     /* Set locking in the fapl */
->>>>>>> 18bbd3f0
     if ((fapl = H5Pcopy(in_fapl)) < 0)
         FAIL_STACK_ERROR
 
@@ -4880,14 +4839,10 @@
     /* Output message about test being performed */
     TESTING("File open with different combinations of flags--concurrent access");
 
-<<<<<<< HEAD
-    if ((fapl = H5Pcopy(in_fapl)) < 0)
-=======
     /* Set locking in the fapl */
     if ((fapl = H5Pcopy(in_fapl)) < 0)
         FAIL_STACK_ERROR
     if (H5Pset_file_locking(fapl, TRUE, TRUE) < 0)
->>>>>>> 18bbd3f0
         FAIL_STACK_ERROR
 
     /* Set the filename to use for this test (dependent on fapl) */
@@ -5277,14 +5232,10 @@
     /* Output message about test being performed */
     TESTING("File open with different combintations of flags + SWMR flags--concurrent access");
 
-<<<<<<< HEAD
-    if ((fapl = H5Pcopy(in_fapl)) < 0)
-=======
     /* Set locking in the fapl */
     if ((fapl = H5Pcopy(in_fapl)) < 0)
         FAIL_STACK_ERROR
     if (H5Pset_file_locking(fapl, TRUE, TRUE) < 0)
->>>>>>> 18bbd3f0
         FAIL_STACK_ERROR
 
     /* Set the filename to use for this test (dependent on fapl) */
@@ -5799,11 +5750,7 @@
         /* Open the test file */
         H5E_BEGIN_TRY
         {
-<<<<<<< HEAD
-            child_fid = H5Fopen(filename, H5F_ACC_RDWR, H5P_DEFAULT);
-=======
             child_fid = H5Fopen(filename, H5F_ACC_RDWR, fapl);
->>>>>>> 18bbd3f0
         }
         H5E_END_TRY;
 
@@ -6138,11 +6085,7 @@
         FAIL_STACK_ERROR
 
     /* Open the test file */
-<<<<<<< HEAD
-    if ((fid = H5Fopen(filename, H5F_ACC_RDONLY, H5P_DEFAULT)) < 0)
-=======
     if ((fid = H5Fopen(filename, H5F_ACC_RDONLY, fapl)) < 0)
->>>>>>> 18bbd3f0
         FAIL_STACK_ERROR
 
     /* Notify child process */
@@ -6272,11 +6215,7 @@
 
 } /* end test_file_lock_swmr_concur() */
 
-<<<<<<< HEAD
-#endif /* !(defined(H5_HAVE_FORK && defined(H5_HAVE_WAITPID)) */
-=======
 #endif /* H5_HAVE_UNISTD_H */
->>>>>>> 18bbd3f0
 
 /****************************************************************
 **
@@ -6300,25 +6239,6 @@
     SKIPPED();
     HDputs("    Test skipped due to a lack of unistd.h functionality.");
     return 0;
-<<<<<<< HEAD
-#else
-    hid_t fid  = -1;               /* File ID */
-    hid_t fapl = -1;               /* File access property list */
-    char  filename[NAME_BUF_SIZE]; /* file name */
-    pid_t childpid = 0;            /* Child process ID */
-    int   child_status;            /* Status passed to waitpid */
-    int   child_wait_option = 0;   /* Options passed to waitpid */
-    int   out_pdf[2];
-    int   notify = 0;
-
-    TESTING("File locking environment variable");
-
-    /* Set the environment variable */
-    if (HDsetenv("HDF5_USE_FILE_LOCKING", "FALSE", TRUE) < 0)
-        TEST_ERROR
-
-    if ((fapl = H5Pcopy(in_fapl)) < 0)
-=======
 #else /* H5_HAVE_UNISTD_H */
     hid_t  fid  = -1;               /* File ID */
     hid_t  fapl = -1;               /* File access property list */
@@ -6346,7 +6266,6 @@
 
     /* Set locking in the fapl */
     if (H5Pset_file_locking(fapl, turn_locking_on ? TRUE : FALSE, TRUE) < 0)
->>>>>>> 18bbd3f0
         TEST_ERROR
 
     /* If requested, set the environment variable */
@@ -6390,11 +6309,7 @@
 
         /* Child process */
 
-<<<<<<< HEAD
-        hid_t child_fid; /* File ID */
-=======
         hid_t child_fid    = H5I_INVALID_HID; /* File ID */
->>>>>>> 18bbd3f0
         int   child_notify = 0;
 
         /* Close unused write end for out_pdf */
@@ -6407,11 +6322,6 @@
                 HDexit(EXIT_FAILURE);
         }
 
-<<<<<<< HEAD
-        /* Open the test file */
-        if ((child_fid = H5Fopen(filename, H5F_ACC_RDWR, fapl)) < 0)
-            TEST_ERROR
-=======
         /* Open and close the test file */
         H5E_BEGIN_TRY
         {
@@ -6419,7 +6329,6 @@
             ret       = H5Fclose(child_fid);
         }
         H5E_END_TRY;
->>>>>>> 18bbd3f0
 
         /* Close the pipe */
         if (HDclose(out_pdf[0]) < 0)
@@ -6452,18 +6361,9 @@
     if (HDwaitpid(childpid, &child_status, child_wait_option) < 0)
         TEST_ERROR
 
-<<<<<<< HEAD
-    /* Check if child terminated normally */
-    if (WIFEXITED(child_status)) {
-        /* Check exit status of the child */
-        if (WEXITSTATUS(child_status) != 0)
-            TEST_ERROR
-    } /* end if */
-=======
     /* Check exit status of the child */
     if (WIFEXITED(child_status))
         exit_status = WEXITSTATUS(child_status);
->>>>>>> 18bbd3f0
     else
         TEST_ERROR
 
@@ -6505,9 +6405,6 @@
 
     return -1;
 
-<<<<<<< HEAD
-#endif /* !(defined(H5_HAVE_FORK && defined(H5_HAVE_WAITPID)) */
-=======
 #endif /* H5_HAVE_UNISTD_H */
 
 } /* end test_file_locking() */
@@ -6533,14 +6430,11 @@
     /* Copy the incoming fapl */
     if ((fapl_id = H5Pcopy(in_fapl)) < 0)
         TEST_ERROR
->>>>>>> 18bbd3f0
 
     /* Set locking in the fapl */
     if (H5Pset_file_locking(fapl_id, TRUE, TRUE) < 0)
         TEST_ERROR
 
-<<<<<<< HEAD
-=======
     /* Set the filename to use for this test (dependent on fapl) */
     h5_fixname(FILENAME[1], fapl_id, filename, sizeof(filename));
 
@@ -6592,7 +6486,6 @@
     return -1;
 } /* end test_different_lock_flags() */
 
->>>>>>> 18bbd3f0
 static int
 test_swmr_vfd_flag(void)
 {
@@ -6667,12 +6560,6 @@
 static int
 test_bug_refresh(hid_t in_fapl)
 {
-<<<<<<< HEAD
-    hid_t  fid = -1; /* File ID */
-    hid_t  fapl;
-    H5F_t *f;
-    hid_t  gid1, gid2, gid3, gid4, gid5, gid6, gid7, gid8, gid9;
-=======
     hid_t  fid  = H5I_INVALID_HID;
     hid_t  fapl = H5I_INVALID_HID;
     H5F_t *f;
@@ -6685,7 +6572,6 @@
     hid_t  gid7 = H5I_INVALID_HID;
     hid_t  gid8 = H5I_INVALID_HID;
     hid_t  gid9 = H5I_INVALID_HID;
->>>>>>> 18bbd3f0
     char   filename[NAME_BUF_SIZE]; /* File name */
 
     /* Create a copy of the input parameter in_fapl */
@@ -6830,11 +6716,7 @@
     return 0;
 } /* test_refresh_concur() */
 
-<<<<<<< HEAD
-#else  /* defined(H5_HAVE_FORK && defined(H5_HAVE_WAITPID) */
-=======
 #else  /* H5_HAVE_UNISTD_H */
->>>>>>> 18bbd3f0
 
 static int
 test_refresh_concur(hid_t in_fapl, hbool_t new_format)
@@ -7475,20 +7357,12 @@
 int
 main(void)
 {
-<<<<<<< HEAD
-    int     nerrors      = 0;    /* The # of errors */
-    hid_t   fapl         = -1;   /* File access property list ID */
-    char *  driver       = NULL; /* VFD string (from env variable) */
-    char *  lock_env_var = NULL; /* file locking env var pointer */
-    hbool_t use_file_locking;    /* read from env var */
-=======
     int     nerrors      = 0;             /* The # of errors */
     hid_t   fapl         = -1;            /* File access property list ID */
     char *  driver       = NULL;          /* VFD string (from env variable) */
     char *  lock_env_var = NULL;          /* file locking env var pointer */
     hbool_t use_file_locking;             /* read from env var */
     hbool_t file_locking_enabled = FALSE; /* Checks if the file system supports locks */
->>>>>>> 18bbd3f0
 
     /* Skip this test if SWMR I/O is not supported for the VFD specified
      * by the environment variable.
@@ -7557,11 +7431,7 @@
     nerrors += test_append_flush_dataset_fixed(fapl);
     nerrors += test_append_flush_dataset_multiple(fapl);
 
-<<<<<<< HEAD
-    if (use_file_locking) {
-=======
     if (use_file_locking && file_locking_enabled) {
->>>>>>> 18bbd3f0
         /*
          * Tests for:
          *   file open flags--single process access
