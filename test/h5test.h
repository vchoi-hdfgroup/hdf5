/* * * * * * * * * * * * * * * * * * * * * * * * * * * * * * * * * * * * * * *
 * Copyright by The HDF Group.                                               *
 * Copyright by the Board of Trustees of the University of Illinois.         *
 * All rights reserved.                                                      *
 *                                                                           *
 * This file is part of HDF5.  The full HDF5 copyright notice, including     *
 * terms governing use, modification, and redistribution, is contained in    *
 * the COPYING file, which can be found at the root of the source code       *
 * distribution tree, or in https://www.hdfgroup.org/licenses.               *
 * If you do not have access to either file, you may request a copy from     *
 * help@hdfgroup.org.                                                        *
 * * * * * * * * * * * * * * * * * * * * * * * * * * * * * * * * * * * * * * */

/*
 * Programmer:  Robb Matzke
 *              Friday, November 20, 1998
 *
 * Purpose:     Test support stuff.
 */
#ifndef H5TEST_H
#define H5TEST_H

/*
 * Include required headers.  This file tests internal library functions,
 * so we include the private headers here.
 */
#include "hdf5.h"
#include "H5private.h"
#include "H5Eprivate.h"

/*
 * Predefined test verbosity levels.
 *
 * Convention:
 *
 * The higher the verbosity value, the more information printed.
 * So, output for higher verbosity also include output of all lower
 * verbosity.
 *
 *  Value     Description
 *  0         None:   No informational message.
 *  1                 "All tests passed"
 *  2                 Header of overall test
 *  3         Default: header and results of individual test
 *  4
 *  5         Low:    Major category of tests.
 *  6
 *  7         Medium: Minor category of tests such as functions called.
 *  8
 *  9         High:   Highest level.  All information.
 */
#define VERBO_NONE 0 /* None    */
#define VERBO_DEF  3 /* Default */
#define VERBO_LO   5 /* Low     */
#define VERBO_MED  7 /* Medium  */
#define VERBO_HI   9 /* High    */

/*
 * Verbose queries
 * Only None needs an exact match.  The rest are at least as much.
 */

/* A macro version of HDGetTestVerbosity(). */
/* Should be used internally by the libtest.a only. */
#define HDGetTestVerbosity() (TestVerbosity)

#define VERBOSE_NONE (HDGetTestVerbosity() == VERBO_NONE)
#define VERBOSE_DEF  (HDGetTestVerbosity() >= VERBO_DEF)
#define VERBOSE_LO   (HDGetTestVerbosity() >= VERBO_LO)
#define VERBOSE_MED  (HDGetTestVerbosity() >= VERBO_MED)
#define VERBOSE_HI   (HDGetTestVerbosity() >= VERBO_HI)

/*
 * Test controls definitions.
 */
#define SKIPTEST  1 /* Skip this test */
#define ONLYTEST  2 /* Do only this test */
#define BEGINTEST 3 /* Skip all tests before this test */

/*
 * This contains the filename prefix specified as command line option for
 * the parallel test files.
 */
H5TEST_DLLVAR char *paraprefix;
#ifdef H5_HAVE_PARALLEL
H5TEST_DLLVAR MPI_Info h5_io_info_g; /* MPI INFO object for IO */
#endif

/*
 * Print the current location on the standard output stream.
 */
#define AT() HDprintf("   at %s:%d in %s()...\n", __FILE__, __LINE__, FUNC);

/*
 * The name of the test is printed by saying TESTING("something") which will
 * result in the string `Testing something' being flushed to standard output.
 * If a test passes, fails, or is skipped then the PASSED(), H5_FAILED(), or
 * SKIPPED() macro should be called.  After H5_FAILED() or SKIPPED() the caller
 * should print additional information to stdout indented by at least four
 * spaces.  If the h5_errors() is used for automatic error handling then
 * the H5_FAILED() macro is invoked automatically when an API function fails.
 */
#define TESTING(WHAT)                                                                                        \
    {                                                                                                        \
        HDprintf("Testing %-62s", WHAT);                                                                     \
        HDfflush(stdout);                                                                                    \
    }
#define TESTING_2(WHAT)                                                                                      \
    {                                                                                                        \
        HDprintf("  Testing %-60s", WHAT);                                                                   \
        HDfflush(stdout);                                                                                    \
    }
#define PASSED()                                                                                             \
<<<<<<< HEAD
    {                                                                                                        \
        HDputs(" PASSED");                                                                                   \
        HDfflush(stdout);                                                                                    \
    }
=======
    do {                                                                                                     \
        HDputs(" PASSED");                                                                                   \
        HDfflush(stdout);                                                                                    \
    } while (0)
>>>>>>> 18bbd3f0
#define H5_FAILED()                                                                                          \
    {                                                                                                        \
        HDputs("*FAILED*");                                                                                  \
        HDfflush(stdout);                                                                                    \
    }
#define H5_WARNING()                                                                                         \
    {                                                                                                        \
        HDputs("*WARNING*");                                                                                 \
        HDfflush(stdout);                                                                                    \
    }
#define SKIPPED()                                                                                            \
    {                                                                                                        \
        HDputs(" -SKIP-");                                                                                   \
        HDfflush(stdout);                                                                                    \
    }
#define PUTS_ERROR(s)                                                                                        \
    {                                                                                                        \
        HDputs(s);                                                                                           \
        AT();                                                                                                \
        goto error;                                                                                          \
    }
#define TEST_ERROR                                                                                           \
    {                                                                                                        \
        H5_FAILED();                                                                                         \
        AT();                                                                                                \
        goto error;                                                                                          \
    }
#define STACK_ERROR                                                                                          \
    {                                                                                                        \
        H5Eprint2(H5E_DEFAULT, stdout);                                                                      \
        goto error;                                                                                          \
    }
#define FAIL_STACK_ERROR                                                                                     \
    {                                                                                                        \
        H5_FAILED();                                                                                         \
        AT();                                                                                                \
        H5Eprint2(H5E_DEFAULT, stdout);                                                                      \
        goto error;                                                                                          \
    }
#define FAIL_PUTS_ERROR(s)                                                                                   \
    {                                                                                                        \
        H5_FAILED();                                                                                         \
        AT();                                                                                                \
        HDputs(s);                                                                                           \
        goto error;                                                                                          \
    }

/*
 * Alarm definitions to wait up (terminate) a test that runs too long.
 */
#define H5_ALARM_SEC 1200 /* default is 20 minutes */
#define ALARM_ON     TestAlarmOn()
#define ALARM_OFF    HDalarm(0)

/* Flags for h5_fileaccess_flags() */
#define H5_FILEACCESS_VFD    0x01
#define H5_FILEACCESS_LIBVER 0x02
<<<<<<< HEAD
=======

/* Macros to create and fill 2D arrays with a single heap allocation.
 * These can be used to replace large stack and global arrays which raise
 * warnings.
 *
 * The macros make a single heap allocation large enough to hold all the
 * pointers and the data elements. The first part of the allocation holds
 * the pointers, and the second part holds the data as a contiguous block
 * in row-major order.
 *
 * To pass the data block to calls like H5Dread(), pass a pointer to the
 * first array element as the data pointer (e.g., array[0] in a 2D array).
 *
 * The fill macro just fills the array with an increasing count value.
 *
 * Usage:
 *
 * int **array;
 *
 * H5TEST_ALLOCATE_2D_ARRAY(array, int, 5, 10);
 *
 * H5TEST_FILL_2D_ARRAY(array, int, 5, 10);
 *
 * (do stuff)
 *
 * HDfree(array);
 */
#define H5TEST_ALLOCATE_2D_ARRAY(ARR, TYPE, DIMS_I, DIMS_J)                                                  \
    do {                                                                                                     \
        /* Prefix with h5taa to avoid shadow warnings */                                                     \
        size_t h5taa_pointers_size = 0;                                                                      \
        size_t h5taa_data_size     = 0;                                                                      \
        int    h5taa_i;                                                                                      \
                                                                                                             \
        h5taa_pointers_size = (DIMS_I) * sizeof(TYPE *);                                                     \
        h5taa_data_size     = (DIMS_I) * (DIMS_J) * sizeof(TYPE);                                            \
                                                                                                             \
        ARR = (TYPE **)HDmalloc(h5taa_pointers_size + h5taa_data_size);                                      \
                                                                                                             \
        ARR[0] = (TYPE *)(ARR + (DIMS_I));                                                                   \
                                                                                                             \
        for (h5taa_i = 1; h5taa_i < (DIMS_I); h5taa_i++)                                                     \
            ARR[h5taa_i] = ARR[h5taa_i - 1] + (DIMS_J);                                                      \
    } while (0)

#define H5TEST_FILL_2D_ARRAY(ARR, TYPE, DIMS_I, DIMS_J)                                                      \
    do {                                                                                                     \
        /* Prefix with h5tfa to avoid shadow warnings */                                                     \
        int  h5tfa_i     = 0;                                                                                \
        int  h5tfa_j     = 0;                                                                                \
        TYPE h5tfa_count = 0;                                                                                \
                                                                                                             \
        for (h5tfa_i = 0; h5tfa_i < (DIMS_I); h5tfa_i++)                                                     \
            for (h5tfa_j = 0; h5tfa_j < (DIMS_J); h5tfa_j++) {                                               \
                ARR[h5tfa_i][h5tfa_j] = h5tfa_count;                                                         \
                h5tfa_count++;                                                                               \
            }                                                                                                \
    } while (0)
>>>>>>> 18bbd3f0

#ifdef __cplusplus
extern "C" {
#endif

/* Generally useful testing routines */
H5TEST_DLL void        h5_clean_files(const char *base_name[], hid_t fapl);
H5TEST_DLL int         h5_cleanup(const char *base_name[], hid_t fapl);
H5TEST_DLL char *      h5_fixname(const char *base_name, hid_t fapl, char *fullname, size_t size);
H5TEST_DLL char *      h5_fixname_superblock(const char *base_name, hid_t fapl, char *fullname, size_t size);
H5TEST_DLL char *      h5_fixname_no_suffix(const char *base_name, hid_t fapl, char *fullname, size_t size);
H5TEST_DLL char *      h5_fixname_printf(const char *base_name, hid_t fapl, char *fullname, size_t size);
H5TEST_DLL hid_t       h5_fileaccess(void);
H5TEST_DLL hid_t       h5_fileaccess_flags(unsigned flags);
H5TEST_DLL void        h5_no_hwconv(void);
H5TEST_DLL const char *h5_rmprefix(const char *filename);
H5TEST_DLL void        h5_reset(void);
H5TEST_DLL void        h5_restore_err(void);
H5TEST_DLL void        h5_show_hostname(void);
H5TEST_DLL h5_stat_size_t h5_get_file_size(const char *filename, hid_t fapl);
H5TEST_DLL int            print_func(const char *format, ...);
H5TEST_DLL int            h5_make_local_copy(const char *origfilename, const char *local_copy_name);
H5TEST_DLL herr_t         h5_verify_cached_stabs(const char *base_name[], hid_t fapl);
H5TEST_DLL H5FD_class_t *h5_get_dummy_vfd_class(void);
H5TEST_DLL H5VL_class_t *h5_get_dummy_vol_class(void);
H5TEST_DLL const char *  h5_get_version_string(H5F_libver_t libver);
<<<<<<< HEAD
=======
H5TEST_DLL int           h5_compare_file_bytes(char *fname1, char *fname2);
H5TEST_DLL int           h5_duplicate_file_by_bytes(const char *orig, const char *dest);
H5TEST_DLL herr_t        h5_check_if_file_locking_enabled(hbool_t *are_enabled);
>>>>>>> 18bbd3f0

/* Functions that will replace components of a FAPL */
H5TEST_DLL herr_t h5_get_vfd_fapl(hid_t fapl_id);
H5TEST_DLL herr_t h5_get_libver_fapl(hid_t fapl_id);

/* h5_clean_files() replacements */
H5TEST_DLL void h5_delete_test_file(const char *base_name, hid_t fapl);
H5TEST_DLL void h5_delete_all_test_files(const char *base_name[], hid_t fapl);

/* h5_reset() replacement */
H5TEST_DLL void h5_test_init(void);

/* h5_cleanup() replacement */
H5TEST_DLL void h5_test_shutdown(void);

/* Routines for operating on the list of tests (for the "all in one" tests) */
H5TEST_DLL void        TestUsage(void);
H5TEST_DLL void        AddTest(const char *TheName, void (*TheCall)(void), void (*Cleanup)(void),
                               const char *TheDescr, const void *Parameters);
H5TEST_DLL void        TestInfo(const char *ProgName);
H5TEST_DLL void        TestParseCmdLine(int argc, char *argv[]);
H5TEST_DLL void        PerformTests(void);
H5TEST_DLL void        TestSummary(void);
H5TEST_DLL void        TestCleanup(void);
H5TEST_DLL void        TestShutdown(void);
H5TEST_DLL void        TestInit(const char *ProgName, void (*private_usage)(void),
                                int (*private_parser)(int ac, char *av[]));
H5TEST_DLL int         GetTestVerbosity(void);
H5TEST_DLL int         SetTestVerbosity(int newval);
H5TEST_DLL int         GetTestSummary(void);
H5TEST_DLL int         GetTestCleanup(void);
H5TEST_DLL int         SetTestNoCleanup(void);
H5TEST_DLL int         GetTestExpress(void);
H5TEST_DLL int         SetTestExpress(int newval);
H5TEST_DLL void        ParseTestVerbosity(char *argv);
H5TEST_DLL int         GetTestNumErrs(void);
H5TEST_DLL void        IncTestNumErrs(void);
H5TEST_DLL const void *GetTestParameters(void);
H5TEST_DLL int         TestErrPrintf(const char *format, ...) H5_ATTR_FORMAT(printf, 1, 2);
H5TEST_DLL void        SetTest(const char *testname, int action);
H5TEST_DLL void        TestAlarmOn(void);
H5TEST_DLL void        TestAlarmOff(void);

#ifdef H5_HAVE_FILTER_SZIP
H5TEST_DLL int h5_szip_can_encode(void);
#endif /* H5_HAVE_FILTER_SZIP */

#ifdef H5_HAVE_PARALLEL
H5TEST_DLL int   h5_set_info_object(void);
H5TEST_DLL void  h5_dump_info_object(MPI_Info info);
H5TEST_DLL char *getenv_all(MPI_Comm comm, int root, const char *name);
#endif

/* Extern global variables */
H5TEST_DLLVAR int TestVerbosity;

H5TEST_DLL void   h5_send_message(const char *file, const char *arg1, const char *arg2);
H5TEST_DLL herr_t h5_wait_message(const char *file);

#ifdef __cplusplus
}
#endif
#endif<|MERGE_RESOLUTION|>--- conflicted
+++ resolved
@@ -111,17 +111,10 @@
         HDfflush(stdout);                                                                                    \
     }
 #define PASSED()                                                                                             \
-<<<<<<< HEAD
-    {                                                                                                        \
-        HDputs(" PASSED");                                                                                   \
-        HDfflush(stdout);                                                                                    \
-    }
-=======
     do {                                                                                                     \
         HDputs(" PASSED");                                                                                   \
         HDfflush(stdout);                                                                                    \
     } while (0)
->>>>>>> 18bbd3f0
 #define H5_FAILED()                                                                                          \
     {                                                                                                        \
         HDputs("*FAILED*");                                                                                  \
@@ -179,8 +172,6 @@
 /* Flags for h5_fileaccess_flags() */
 #define H5_FILEACCESS_VFD    0x01
 #define H5_FILEACCESS_LIBVER 0x02
-<<<<<<< HEAD
-=======
 
 /* Macros to create and fill 2D arrays with a single heap allocation.
  * These can be used to replace large stack and global arrays which raise
@@ -239,7 +230,6 @@
                 h5tfa_count++;                                                                               \
             }                                                                                                \
     } while (0)
->>>>>>> 18bbd3f0
 
 #ifdef __cplusplus
 extern "C" {
@@ -266,12 +256,9 @@
 H5TEST_DLL H5FD_class_t *h5_get_dummy_vfd_class(void);
 H5TEST_DLL H5VL_class_t *h5_get_dummy_vol_class(void);
 H5TEST_DLL const char *  h5_get_version_string(H5F_libver_t libver);
-<<<<<<< HEAD
-=======
 H5TEST_DLL int           h5_compare_file_bytes(char *fname1, char *fname2);
 H5TEST_DLL int           h5_duplicate_file_by_bytes(const char *orig, const char *dest);
 H5TEST_DLL herr_t        h5_check_if_file_locking_enabled(hbool_t *are_enabled);
->>>>>>> 18bbd3f0
 
 /* Functions that will replace components of a FAPL */
 H5TEST_DLL herr_t h5_get_vfd_fapl(hid_t fapl_id);
