/* * * * * * * * * * * * * * * * * * * * * * * * * * * * * * * * * * * * * * *
 * Copyright by The HDF Group.                                               *
 * Copyright by the Board of Trustees of the University of Illinois.         *
 * All rights reserved.                                                      *
 *                                                                           *
 * This file is part of HDF5.  The full HDF5 copyright notice, including     *
 * terms governing use, modification, and redistribution, is contained in    *
 * the COPYING file, which can be found at the root of the source code       *
 * distribution tree, or in https://www.hdfgroup.org/licenses.               *
 * If you do not have access to either file, you may request a copy from     *
 * help@hdfgroup.org.                                                        *
 * * * * * * * * * * * * * * * * * * * * * * * * * * * * * * * * * * * * * * */

/*
 * Programmer:  Robb Matzke
 *              Tuesday, December 22, 1998
 */
#include "h5test.h"
#define CPTR(VAR, CONST) ((VAR) = (CONST), &(VAR))

const char *FILENAME[] = {"enum1", NULL};

typedef enum { E1_RED, E1_GREEN, E1_BLUE, E1_WHITE, E1_BLACK } c_e1;

/*-------------------------------------------------------------------------
 * Function:	test_named
 *
 * Purpose:	Create an enumeration data type and store it in the file.
 *
 * Return:	Success:	0
 *
 *		Failure:	number of errors
 *
 * Programmer:	Robb Matzke
 *              Wednesday, December 23, 1998
 *
 * Modifications:
 *
 *-------------------------------------------------------------------------
 */
static int
test_named(hid_t file)
{
    hid_t       type = -1, cwg = -1;
    c_e1        val;
    signed char val8;

    TESTING("named enumeration types");
    if ((cwg = H5Gcreate2(file, "test_named", H5P_DEFAULT, H5P_DEFAULT, H5P_DEFAULT)) < 0)
        FAIL_STACK_ERROR

    /* A native integer */
    if ((type = H5Tcreate(H5T_ENUM, sizeof(c_e1))) < 0)
        FAIL_STACK_ERROR
    if (H5Tenum_insert(type, "RED", CPTR(val, E1_RED)) < 0)
        FAIL_STACK_ERROR
    if (H5Tenum_insert(type, "GREEN", CPTR(val, E1_GREEN)) < 0)
        FAIL_STACK_ERROR
    if (H5Tenum_insert(type, "BLUE", CPTR(val, E1_BLUE)) < 0)
        FAIL_STACK_ERROR
    if (H5Tenum_insert(type, "WHITE", CPTR(val, E1_WHITE)) < 0)
        FAIL_STACK_ERROR
    if (H5Tenum_insert(type, "BLACK", CPTR(val, E1_BLACK)) < 0)
        FAIL_STACK_ERROR
    if (H5Tcommit2(cwg, "e1_a", type, H5P_DEFAULT, H5P_DEFAULT, H5P_DEFAULT) < 0)
        FAIL_STACK_ERROR
    if (H5Tclose(type) < 0)
        FAIL_STACK_ERROR

    /* A smaller type */
    if ((type = H5Tcreate(H5T_ENUM, (size_t)1)) < 0)
        FAIL_STACK_ERROR
    if (H5Tenum_insert(type, "RED", CPTR(val8, E1_RED)) < 0)
        FAIL_STACK_ERROR
    if (H5Tenum_insert(type, "GREEN", CPTR(val8, E1_GREEN)) < 0)
        FAIL_STACK_ERROR
    if (H5Tenum_insert(type, "BLUE", CPTR(val8, E1_BLUE)) < 0)
        FAIL_STACK_ERROR
    if (H5Tenum_insert(type, "WHITE", CPTR(val8, E1_WHITE)) < 0)
        FAIL_STACK_ERROR
    if (H5Tenum_insert(type, "BLACK", CPTR(val8, E1_BLACK)) < 0)
        FAIL_STACK_ERROR
    if (H5Tcommit2(cwg, "e1_b", type, H5P_DEFAULT, H5P_DEFAULT, H5P_DEFAULT) < 0)
        FAIL_STACK_ERROR
    if (H5Tclose(type) < 0)
        FAIL_STACK_ERROR

    /* A non-native type */
    if (H5T_ORDER_BE == H5Tget_order(H5T_NATIVE_INT)) {
        if ((type = H5Tenum_create(H5T_STD_U8LE)) < 0)
            FAIL_STACK_ERROR
    }
    else {
        if ((type = H5Tenum_create(H5T_STD_U8BE)) < 0)
            FAIL_STACK_ERROR
    }
    if (H5Tenum_insert(type, "RED", CPTR(val8, E1_RED)) < 0)
        FAIL_STACK_ERROR
    if (H5Tenum_insert(type, "GREEN", CPTR(val8, E1_GREEN)) < 0)
        FAIL_STACK_ERROR
    if (H5Tenum_insert(type, "BLUE", CPTR(val8, E1_BLUE)) < 0)
        FAIL_STACK_ERROR
    if (H5Tenum_insert(type, "WHITE", CPTR(val8, E1_WHITE)) < 0)
        FAIL_STACK_ERROR
    if (H5Tenum_insert(type, "BLACK", CPTR(val8, E1_BLACK)) < 0)
        FAIL_STACK_ERROR
    if (H5Tcommit2(cwg, "e1_c", type, H5P_DEFAULT, H5P_DEFAULT, H5P_DEFAULT) < 0)
        FAIL_STACK_ERROR
    if (H5Tclose(type) < 0)
        FAIL_STACK_ERROR

    if (H5Gclose(cwg) < 0)
        FAIL_STACK_ERROR

    PASSED();
    return 0;

error:
    H5E_BEGIN_TRY
    {
        H5Tclose(type);
        H5Gclose(cwg);
    }
    H5E_END_TRY;
    return 1;
}

/*-------------------------------------------------------------------------
 * Function:	test_conv
 *
 * Purpose:	Tests writing and read data
 *
 * Return:	Success:	0
 *
 *		Failure:	number of errors
 *
 * Programmer:	Robb Matzke
 *              Monday, January  4, 1999
 *
 *              Raymond Lu
 *              12 October 2012
 *              I added tests for enum-integer and enum-float conversions
 *-------------------------------------------------------------------------
 */
static int
test_conv(hid_t file)
{
    hid_t cwg = -1, type = -1, space = -1, dset = -1;
    c_e1  val;
    /* Some values are out of range for testing. The library should accept them */
    static c_e1 data1[] = {E1_RED,   E1_GREEN, E1_BLUE,  E1_GREEN, E1_WHITE, E1_WHITE, E1_BLACK,
                           E1_GREEN, E1_BLUE,  E1_RED,   E1_RED,   E1_BLUE,  E1_GREEN, E1_BLACK,
                           E1_WHITE, E1_RED,   E1_WHITE, (c_e1)0,  (c_e1)-1, (c_e1)-2};
    c_e1        data2[NELMTS(data1)];
    short       data_short[NELMTS(data1)];
    int         data_int[NELMTS(data1)];
    double      data_double[NELMTS(data1)];
    hsize_t     ds_size[1] = {NELMTS(data1)};
    size_t      i;

    TESTING("enumeration conversions");

    if ((cwg = H5Gcreate2(file, "test_conv", H5P_DEFAULT, H5P_DEFAULT, H5P_DEFAULT)) < 0)
        FAIL_STACK_ERROR

    if ((type = H5Tcreate(H5T_ENUM, sizeof(c_e1))) < 0)
        FAIL_STACK_ERROR
    if (H5Tenum_insert(type, "RED", CPTR(val, E1_RED)) < 0)
        FAIL_STACK_ERROR
    if (H5Tenum_insert(type, "GREEN", CPTR(val, E1_GREEN)) < 0)
        FAIL_STACK_ERROR
    if (H5Tenum_insert(type, "BLUE", CPTR(val, E1_BLUE)) < 0)
        FAIL_STACK_ERROR
    if (H5Tenum_insert(type, "WHITE", CPTR(val, E1_WHITE)) < 0)
        FAIL_STACK_ERROR
    if (H5Tenum_insert(type, "BLACK", CPTR(val, E1_BLACK)) < 0)
        FAIL_STACK_ERROR

    if ((space = H5Screate_simple(1, ds_size, NULL)) < 0)
        FAIL_STACK_ERROR

    /***************************************
     *    Dataset of enumeration type
     ***************************************/
    /* Create a dataset of enum type and write enum data to it */
    if ((dset = H5Dcreate2(cwg, "color_table1", type, space, H5P_DEFAULT, H5P_DEFAULT, H5P_DEFAULT)) < 0)
        FAIL_STACK_ERROR
    if (H5Dwrite(dset, type, space, space, H5P_DEFAULT, data1) < 0)
        FAIL_STACK_ERROR

    /* Test reading back the data with no conversion */
    if (H5Dread(dset, type, space, space, H5P_DEFAULT, data2) < 0)
        FAIL_STACK_ERROR

    for (i = 0; i < (size_t)ds_size[0]; i++)
        if (data1[i] != data2[i]) {
            H5_FAILED();
            HDprintf("    1. data1[%lu]=%d, data2[%lu]=%d (should be same)\n", (unsigned long)i,
                     (int)(data1[i]), (unsigned long)i, (int)(data2[i]));
            goto error;
        } /* end if */

    /* Test converting the data to integer. Read enum data back as integer */
    if (H5Dread(dset, H5T_NATIVE_SHORT, space, space, H5P_DEFAULT, data_short) < 0)
        FAIL_STACK_ERROR

    for (i = 0; i < (size_t)ds_size[0]; i++)
        if ((short)data1[i] != data_short[i]) {
            H5_FAILED();
            HDprintf("    2. data1[%lu]=%d, data_short[%lu]=%d (should be same)\n", (unsigned long)i,
                     (int)(data1[i]), (unsigned long)i, (int)(data_short[i]));
            goto error;
        } /* end if */

    /* Test converting the data to floating number. Read enum data back as floating number */
    if (H5Dread(dset, H5T_NATIVE_DOUBLE, space, space, H5P_DEFAULT, data_double) < 0)
        FAIL_STACK_ERROR

    for (i = 0; i < (size_t)ds_size[0]; i++)
        if ((int)data1[i] != (int)data_double[i]) {
            H5_FAILED();
            HDprintf("    3. data1[%lu]=%d, data_double[%lu]=%d (should be same)\n", (unsigned long)i,
                     (int)(data1[i]), (unsigned long)i, (int)(data_double[i]));
            goto error;
        } /* end if */

    if (H5Dclose(dset) < 0)
        FAIL_STACK_ERROR

    /***************************************
     *    Dataset of integer type
     ***************************************/
    /* Create a dataset of native integer and write enum data to it */
    if ((dset = H5Dcreate2(cwg, "color_table2", H5T_NATIVE_INT, space, H5P_DEFAULT, H5P_DEFAULT,
                           H5P_DEFAULT)) < 0)
        FAIL_STACK_ERROR

    if (H5Dwrite(dset, type, space, space, H5P_DEFAULT, data1) < 0)
        FAIL_STACK_ERROR

    /* Test reading back the data with no conversion */
    if (H5Dread(dset, H5T_NATIVE_INT, space, space, H5P_DEFAULT, data_int) < 0)
        FAIL_STACK_ERROR

    for (i = 0; i < (size_t)ds_size[0]; i++)
        if ((int)data1[i] != data_int[i]) {
            H5_FAILED();
            HDprintf("    4. data1[%lu]=%d, data_int[%lu]=%d (should be same)\n", (unsigned long)i,
                     (int)(data1[i]), (unsigned long)i, (int)(data_int[i]));
            goto error;
        } /* end if */

    if (H5Dclose(dset) < 0)
        FAIL_STACK_ERROR

    /***************************************
     *    Dataset of double type
     ***************************************/
    /* Create a dataset of native double and write enum data to it */
    if ((dset = H5Dcreate2(cwg, "color_table3", H5T_NATIVE_DOUBLE, space, H5P_DEFAULT, H5P_DEFAULT,
                           H5P_DEFAULT)) < 0)
        FAIL_STACK_ERROR

    if (H5Dwrite(dset, type, space, space, H5P_DEFAULT, data1) < 0)
        FAIL_STACK_ERROR

    /* Test reading back the data with no conversion */
    if (H5Dread(dset, H5T_NATIVE_DOUBLE, space, space, H5P_DEFAULT, data_double) < 0)
        FAIL_STACK_ERROR

    for (i = 0; i < (size_t)ds_size[0]; i++)
        if ((int)data1[i] != (int)data_double[i]) {
            H5_FAILED();
            HDprintf("    5. data1[%lu]=%d, data_double[%lu]=%d (should be same)\n", (unsigned long)i,
                     (int)(data1[i]), (unsigned long)i, (int)(data_double[i]));
            goto error;
        } /* end if */

    if (H5Dclose(dset) < 0)
        FAIL_STACK_ERROR

    if (H5Sclose(space) < 0)
        FAIL_STACK_ERROR
    if (H5Tclose(type) < 0)
        FAIL_STACK_ERROR
    if (H5Gclose(cwg) < 0)
        FAIL_STACK_ERROR

    PASSED();
    return 0;

error:
    H5E_BEGIN_TRY
    {
        H5Dclose(dset);
        H5Sclose(space);
        H5Tclose(type);
        H5Gclose(cwg);
    }
    H5E_END_TRY;
    return 1;
}

/*-------------------------------------------------------------------------
 * Function:	test_tr1
 *
 * Purpose:	Writes enumerated data to a dataset which requires
 *		translation. Both memory and file data types use native
 *		integers but the file type has a different mapping between
 *		the integers and symbols.
 *
 * Return:	Success:	0
 *
 *		Failure:	number of errors
 *
 * Programmer:	Robb Matzke
 *              Monday, January  4, 1999
 *
 * Modifications:
 *
 *-------------------------------------------------------------------------
 */
static int
test_tr1(hid_t file)
{
    hid_t       cwg = -1, m_type = -1, f_type = -1, space = -1, dset = -1;
    hsize_t     ds_size[1] = {10};
    size_t      i;
    c_e1        eval;
    int         ival;
    static c_e1 data1[10] = {E1_RED,   E1_GREEN, E1_BLUE,  E1_GREEN, E1_WHITE,
                             E1_WHITE, E1_BLACK, E1_GREEN, E1_BLUE,  E1_RED};
    c_e1        data2[10];

    TESTING("O(1) conversions");

    if ((cwg = H5Gcreate2(file, "test_tr1", H5P_DEFAULT, H5P_DEFAULT, H5P_DEFAULT)) < 0)
        FAIL_STACK_ERROR

    if ((m_type = H5Tcreate(H5T_ENUM, sizeof(c_e1))) < 0)
        FAIL_STACK_ERROR
    if (H5Tenum_insert(m_type, "RED", CPTR(eval, E1_RED)) < 0)
        FAIL_STACK_ERROR
    if (H5Tenum_insert(m_type, "GREEN", CPTR(eval, E1_GREEN)) < 0)
        FAIL_STACK_ERROR
    if (H5Tenum_insert(m_type, "BLUE", CPTR(eval, E1_BLUE)) < 0)
        FAIL_STACK_ERROR
    if (H5Tenum_insert(m_type, "WHITE", CPTR(eval, E1_WHITE)) < 0)
        FAIL_STACK_ERROR
    if (H5Tenum_insert(m_type, "BLACK", CPTR(eval, E1_BLACK)) < 0)
        FAIL_STACK_ERROR

    if ((f_type = H5Tcreate(H5T_ENUM, sizeof(c_e1))) < 0)
        FAIL_STACK_ERROR
    if (H5Tenum_insert(f_type, "RED", CPTR(ival, 105)) < 0)
        FAIL_STACK_ERROR
    if (H5Tenum_insert(f_type, "GREEN", CPTR(ival, 104)) < 0)
        FAIL_STACK_ERROR
    if (H5Tenum_insert(f_type, "BLUE", CPTR(ival, 103)) < 0)
        FAIL_STACK_ERROR
    if (H5Tenum_insert(f_type, "WHITE", CPTR(ival, 102)) < 0)
        FAIL_STACK_ERROR
    if (H5Tenum_insert(f_type, "BLACK", CPTR(ival, 101)) < 0)
        FAIL_STACK_ERROR

    if ((space = H5Screate_simple(1, ds_size, NULL)) < 0)
        FAIL_STACK_ERROR
    if ((dset = H5Dcreate2(cwg, "color_table", f_type, space, H5P_DEFAULT, H5P_DEFAULT, H5P_DEFAULT)) < 0)
        FAIL_STACK_ERROR
    if (H5Dwrite(dset, m_type, space, space, H5P_DEFAULT, data1) < 0)
        FAIL_STACK_ERROR
    if (H5Dread(dset, m_type, space, space, H5P_DEFAULT, data2) < 0)
        FAIL_STACK_ERROR

    for (i = 0; i < (size_t)ds_size[0]; i++)
        if (data1[i] != data2[i]) {
            H5_FAILED();
            HDprintf("    data1[%lu]=%d, data2[%lu]=%d (should be same)\n", (unsigned long)i, (int)(data1[i]),
                     (unsigned long)i, (int)(data2[i]));
            goto error;
        }

    if (H5Dclose(dset) < 0)
        FAIL_STACK_ERROR
    if (H5Sclose(space) < 0)
        FAIL_STACK_ERROR
    if (H5Tclose(m_type) < 0)
        FAIL_STACK_ERROR
    if (H5Tclose(f_type) < 0)
        FAIL_STACK_ERROR
    if (H5Gclose(cwg) < 0)
        FAIL_STACK_ERROR

    PASSED();

    return 0;

error:
    H5E_BEGIN_TRY
    {
        H5Dclose(dset);
        H5Sclose(space);
        H5Tclose(m_type);
        H5Tclose(f_type);
        H5Gclose(cwg);
    }
    H5E_END_TRY;
    return 1;
}

/*-------------------------------------------------------------------------
 * Function:	test_tr2
 *
 * Purpose:	Tests conversions that use the O(log N) lookup function.
 *
 * Return:	Success:	0
 *
 *		Failure:	number of errors
 *
 * Programmer:	Robb Matzke
 *              Tuesday, January  5, 1999
 *
 * Modifications:
 *
 *-------------------------------------------------------------------------
 */
static int
test_tr2(hid_t file)
{
    hid_t       cwg = -1, m_type = -1, f_type = -1, space = -1, dset = -1;
    hsize_t     ds_size[1] = {10};
    size_t      i;
    c_e1        val1;
    int         val2;
    static c_e1 data1[10] = {E1_RED,   E1_GREEN, E1_BLUE,  E1_GREEN, E1_WHITE,
                             E1_WHITE, E1_BLACK, E1_GREEN, E1_BLUE,  E1_RED};
    c_e1        data2[10];

    TESTING("O(log N) conversions");

    if ((cwg = H5Gcreate2(file, "test_tr2", H5P_DEFAULT, H5P_DEFAULT, H5P_DEFAULT)) < 0)
        FAIL_STACK_ERROR

    if ((m_type = H5Tcreate(H5T_ENUM, sizeof(c_e1))) < 0)
        FAIL_STACK_ERROR
    if (H5Tenum_insert(m_type, "RED", CPTR(val1, E1_RED)) < 0)
        FAIL_STACK_ERROR
    if (H5Tenum_insert(m_type, "GREEN", CPTR(val1, E1_GREEN)) < 0)
        FAIL_STACK_ERROR
    if (H5Tenum_insert(m_type, "BLUE", CPTR(val1, E1_BLUE)) < 0)
        FAIL_STACK_ERROR
    if (H5Tenum_insert(m_type, "WHITE", CPTR(val1, E1_WHITE)) < 0)
        FAIL_STACK_ERROR
    if (H5Tenum_insert(m_type, "BLACK", CPTR(val1, E1_BLACK)) < 0)
        FAIL_STACK_ERROR

    if ((f_type = H5Tcreate(H5T_ENUM, sizeof(int))) < 0)
        FAIL_STACK_ERROR
    if (H5Tenum_insert(f_type, "RED", CPTR(val2, 1050)) < 0)
        FAIL_STACK_ERROR
    if (H5Tenum_insert(f_type, "GREEN", CPTR(val2, 1040)) < 0)
        FAIL_STACK_ERROR
    if (H5Tenum_insert(f_type, "BLUE", CPTR(val2, 1030)) < 0)
        FAIL_STACK_ERROR
    if (H5Tenum_insert(f_type, "WHITE", CPTR(val2, 1020)) < 0)
        FAIL_STACK_ERROR
    if (H5Tenum_insert(f_type, "BLACK", CPTR(val2, 1010)) < 0)
        FAIL_STACK_ERROR

    if ((space = H5Screate_simple(1, ds_size, NULL)) < 0)
        FAIL_STACK_ERROR
    if ((dset = H5Dcreate2(cwg, "color_table", f_type, space, H5P_DEFAULT, H5P_DEFAULT, H5P_DEFAULT)) < 0)
        FAIL_STACK_ERROR
    if (H5Dwrite(dset, m_type, space, space, H5P_DEFAULT, data1) < 0)
        FAIL_STACK_ERROR
    if (H5Dread(dset, m_type, space, space, H5P_DEFAULT, data2) < 0)
        FAIL_STACK_ERROR

    for (i = 0; i < (size_t)ds_size[0]; i++)
        if (data1[i] != data2[i]) {
            H5_FAILED();
            HDprintf("    data1[%lu]=%d, data2[%lu]=%d (should be same)\n", (unsigned long)i, (int)(data1[i]),
                     (unsigned long)i, (int)(data2[i]));
            goto error;
        }

    if (H5Dclose(dset) < 0)
        FAIL_STACK_ERROR
    if (H5Sclose(space) < 0)
        FAIL_STACK_ERROR
    if (H5Tclose(m_type) < 0)
        FAIL_STACK_ERROR
    if (H5Tclose(f_type) < 0)
        FAIL_STACK_ERROR
    if (H5Gclose(cwg) < 0)
        FAIL_STACK_ERROR

    PASSED();

    return 0;

error:
    H5E_BEGIN_TRY
    {
        H5Dclose(dset);
        H5Sclose(space);
        H5Tclose(m_type);
        H5Tclose(f_type);
        H5Gclose(cwg);
    }
    H5E_END_TRY;
    return 1;
}

/*-------------------------------------------------------------------------
 * Function:	test_value_dsnt_exist
 *
 * Purpose:	Create an enumeration datatype with "gaps in values"
 *              and then request a name of non-existing value within
 *              an existing range by calling H5Tenum_nameof function.
 *              Function should fail instead of succeeding and returning
 *              a name of one of the existing values.
 *              Request a value by supplying non-existing name by calling
 *              H5Tenum_nameof function. Function should fail.
 *
 *
 * Return:	Success:	0
 *
 *		Failure:	number of errors
 *
 * Programmer:	Elena Pourmal
 *              Wednesday, June 7, 2002
 *
 * Modifications:
 *
 *-------------------------------------------------------------------------
 */
static int
test_value_dsnt_exist(void)
{

    hid_t  datatype_id = (-1); /* identifiers */
    int    val;
    char   nam[100];
    size_t size = 100;
    TESTING("for non-existing name and value");
    /* Turn off error reporting since we expect failure in this test */

    if (H5Eset_auto2(H5E_DEFAULT, NULL, NULL) < 0)
        goto error;

    if ((datatype_id = H5Tenum_create(H5T_NATIVE_INT)) < 0)
        goto error;

    /* These calls should fail, since no memebrs exist yet */
    if (H5Tenum_valueof(datatype_id, "SAX", &val) >= 0)
        goto error;
    val = 3;
    if (H5Tenum_nameof(datatype_id, &val, nam, size) >= 0)
        goto error;

    val = 2;
    if (H5Tenum_insert(datatype_id, "TWO", (int *)&val) < 0)
        goto error;
    val = 6;
    if (H5Tenum_insert(datatype_id, "SIX", (int *)&val) < 0)
        goto error;
    val = 10;
    if (H5Tenum_insert(datatype_id, "TEN", (int *)&val) < 0)
        goto error;

    /* This call should fail since we did not create a member with value = 3*/
    val = 3;
    if (H5Tenum_nameof(datatype_id, &val, nam, size) >= 0)
        goto error;

    /* This call should fail since we did not create a member with value = 11*/
    val = 11;
    if (H5Tenum_nameof(datatype_id, &val, nam, size) >= 0)
        goto error;

    /* This call should fail since we did not create a member with value = 0*/
    val = 0;
    if (H5Tenum_nameof(datatype_id, &val, nam, size) >= 0)
        goto error;

    /* This call should fail since we do not have SAX name in the type */
    if (H5Tenum_valueof(datatype_id, "SAX", &val) >= 0)
        goto error;

    /* This call should fail since we do not have TEEN name in the type */
    if (H5Tenum_valueof(datatype_id, "TEEN", &val) >= 0)
        goto error;

    /* This call should fail since we do not have A name in the type */
    if (H5Tenum_valueof(datatype_id, "A", &val) >= 0)
        goto error;

    if (H5Tclose(datatype_id) < 0)
        goto error;
    PASSED();
    return 0;

error:
    H5E_BEGIN_TRY
    {
        H5Tclose(datatype_id);
    }
    H5E_END_TRY;
    return 1;
}

/*-------------------------------------------------------------------------
 * Function:	test_funcs
 *
 * Purpose:	Create an enumeration data type and test some functions
 *              that are or aren't supposed to work with it.
 *
 * Return:	Success:	0
 *
 *		Failure:	number of errors
 *
 * Programmer:	Raymond Lu
 *              Tuesday, April 4, 2006
 *
 * Modifications:
 *
 *-------------------------------------------------------------------------
 */
static int
test_funcs(void)
{
    hid_t      type = -1;
    c_e1       val;
    size_t     size;
    H5T_pad_t  inpad;
    H5T_cset_t cset;
    herr_t     ret;

    TESTING("some functions with enumeration types");

    /* A native integer */
    if ((type = H5Tcreate(H5T_ENUM, sizeof(c_e1))) < 0)
        FAIL_STACK_ERROR
    if (H5Tenum_insert(type, "RED", CPTR(val, E1_RED)) < 0)
        FAIL_STACK_ERROR
    if (H5Tenum_insert(type, "GREEN", CPTR(val, E1_GREEN)) < 0)
        FAIL_STACK_ERROR
    if (H5Tenum_insert(type, "BLUE", CPTR(val, E1_BLUE)) < 0)
        FAIL_STACK_ERROR
    if (H5Tenum_insert(type, "WHITE", CPTR(val, E1_WHITE)) < 0)
        FAIL_STACK_ERROR
    if (H5Tenum_insert(type, "BLACK", CPTR(val, E1_BLACK)) < 0)
        FAIL_STACK_ERROR

    if (H5Tget_precision(type) == 0)
        FAIL_STACK_ERROR
    if (H5Tget_size(type) == 0)
        FAIL_STACK_ERROR
    if (H5Tget_offset(type) < 0)
        FAIL_STACK_ERROR
    if (H5Tget_sign(type) < 0)
        FAIL_STACK_ERROR
    if (H5Tget_super(type) < 0)
        FAIL_STACK_ERROR

    H5E_BEGIN_TRY
    {
        ret = H5Tset_pad(type, H5T_PAD_ZERO, H5T_PAD_ONE);
    }
    H5E_END_TRY;
    if (ret >= 0) {
        H5_FAILED();
        HDprintf("Operation not allowed for this type.\n");
        goto error;
    } /* end if */

    H5E_BEGIN_TRY
    {
        size = H5Tget_ebias(type);
    }
    H5E_END_TRY;
    if (size > 0) {
        H5_FAILED();
        HDprintf("Operation not allowed for this type.\n");
        goto error;
    } /* end if */

    H5E_BEGIN_TRY
    {
        inpad = H5Tget_inpad(type);
    }
    H5E_END_TRY;
    if (inpad > -1) {
        H5_FAILED();
        HDprintf("Operation not allowed for this type.\n");
        goto error;
    } /* end if */

    H5E_BEGIN_TRY
    {
        cset = H5Tget_cset(type);
    }
    H5E_END_TRY;
    if (cset > -1) {
        H5_FAILED();
        HDprintf("Operation not allowed for this type.\n");
        goto error;
    } /* end if */

    size = 16;
    H5E_BEGIN_TRY
    {
        ret = H5Tset_offset(type, (size_t)size);
    }
    H5E_END_TRY;
    if (ret >= 0) {
        H5_FAILED();
        HDprintf("Operation not allowed for this type.\n");
        goto error;
    } /* end if */

    H5E_BEGIN_TRY
    {
        ret = H5Tset_order(type, H5T_ORDER_BE);
    }
    H5E_END_TRY;
    if (ret >= 0) {
        H5_FAILED();
        HDprintf("Operation not allowed for this type.\n");
        goto error;
    } /* end if */

    if (H5Tclose(type) < 0)
        goto error;

    PASSED();
    return 0;

error:
    H5E_BEGIN_TRY
    {
        H5Tclose(type);
    }
    H5E_END_TRY;
    return 1;
}

/*-------------------------------------------------------------------------
 * Function:	main
 *
 * Purpose:
 *
 * Return:	Success:
 *
 *		Failure:
 *
 * Programmer:	Robb Matzke
 *              Tuesday, December 22, 1998
 *
 * Modifications:
 *
 *-------------------------------------------------------------------------
 */
int
main(void)
{
    hid_t fapl = -1, file = -1;
    char  name[1024];
    int   nerrors = 0;

    h5_reset();
    fapl = h5_fileaccess();

    /* Create the file */
    h5_fixname(FILENAME[0], fapl, name, sizeof name);
    if ((file = H5Fcreate(name, H5F_ACC_TRUNC, H5P_DEFAULT, fapl)) < 0)
        goto error;

    /* Tests */
    nerrors += test_named(file);
    nerrors += test_conv(file);
    nerrors += test_tr1(file);
    nerrors += test_tr2(file);
    nerrors += test_value_dsnt_exist();
    nerrors += test_funcs();

    H5Fclose(file);

    /* Verify symbol table messages are cached */
    nerrors += (h5_verify_cached_stabs(FILENAME, fapl) < 0 ? 1 : 0);

    if (nerrors)
        goto error;
<<<<<<< HEAD
    puts("All enum tests passed.");
=======
    HDputs("All enum tests passed.");
>>>>>>> 18bbd3f0
    h5_cleanup(FILENAME, fapl);
    return 0;

error:
<<<<<<< HEAD
    puts("*** ENUM TESTS FAILED ***");
=======
    HDputs("*** ENUM TESTS FAILED ***");
>>>>>>> 18bbd3f0
    return 1;
}<|MERGE_RESOLUTION|>--- conflicted
+++ resolved
@@ -792,19 +792,11 @@
 
     if (nerrors)
         goto error;
-<<<<<<< HEAD
-    puts("All enum tests passed.");
-=======
     HDputs("All enum tests passed.");
->>>>>>> 18bbd3f0
     h5_cleanup(FILENAME, fapl);
     return 0;
 
 error:
-<<<<<<< HEAD
-    puts("*** ENUM TESTS FAILED ***");
-=======
     HDputs("*** ENUM TESTS FAILED ***");
->>>>>>> 18bbd3f0
     return 1;
 }