/* * * * * * * * * * * * * * * * * * * * * * * * * * * * * * * * * * * * * * *
 * Copyright by The HDF Group.                                               *
 * Copyright by the Board of Trustees of the University of Illinois.         *
 * All rights reserved.                                                      *
 *                                                                           *
 * This file is part of HDF5.  The full HDF5 copyright notice, including     *
 * terms governing use, modification, and redistribution, is contained in    *
 * the COPYING file, which can be found at the root of the source code       *
 * distribution tree, or in https://www.hdfgroup.org/licenses.               *
 * If you do not have access to either file, you may request a copy from     *
 * help@hdfgroup.org.                                                        *
 * * * * * * * * * * * * * * * * * * * * * * * * * * * * * * * * * * * * * * */

/*-------------------------------------------------------------------------
 *
 * Created:     swmr_start_write.c
 *
 * Purpose:     This program enables SWMR writing mode via H5Fstart_swmr_write().
 *              It writes data to a randomly selected subset of the datasets
 *              in the SWMR test file; and it is intended to run concurrently
 *              with the swmr_reader program.
 *
 * NOTE: The routines in this program are basically copied and modified from
 *          swmr*.c.
 *-------------------------------------------------------------------------
 */

/***********/
/* Headers */
/***********/

#include "h5test.h"
#include "swmr_common.h"

/********************/
/* Local Prototypes */
/********************/

static hid_t create_file(const char *filename, hbool_t verbose, FILE *verbose_file, unsigned random_seed);
static int   create_datasets(hid_t fid, int comp_level, hbool_t verbose, FILE *verbose_file,
                             const char *index_type);
static int   add_records(hid_t fid, hbool_t verbose, FILE *verbose_file, unsigned long nrecords,
                         unsigned long flush_count);
static void  usage(void);

#define CHUNK_SIZE 50 /* Chunk size for created datasets */

/*-------------------------------------------------------------------------
 * Function:    create_file
 *
 * Purpose:     Creates the HDF5 file (without SWMR access) which
 *              which will be used for testing H5Fstart_swmr_write().
 *
 * Parameters:
 *              filename: The SWMR test file's name.
 *              verbose: whether verbose console output is desired.
 *              verbose_file: file pointer for verbose output
 *              random_seed: The random seed to store in the file.
 *              The sparse tests use this value.
 *
 * Return:      Success:    the file ID
 *              Failure:     -1
 *
 *-------------------------------------------------------------------------
 */
static hid_t
create_file(const char *filename, hbool_t verbose, FILE *verbose_file, unsigned random_seed)
{
    hid_t fid;  /* File ID for new HDF5 file */
    hid_t fcpl; /* File creation property list */
    hid_t fapl; /* File access property list */
    hid_t sid;  /* Dataspace ID */
    hid_t aid;  /* Attribute ID */

    HDassert(filename);

    /* Create file access property list */
    if ((fapl = h5_fileaccess()) < 0)
        return -1;

    /* We ALWAYS select the latest file format for SWMR */
    if (H5Pset_libver_bounds(fapl, H5F_LIBVER_LATEST, H5F_LIBVER_LATEST) < 0)
        return -1;

<<<<<<< HEAD
#ifdef QAK
    if (verbose) {
        char verbose_name[1024];

        HDsnprintf(verbose_name, sizeof(verbose_name), "swmr_start_write.log.%u", random_seed);

        H5Pset_fapl_log(fapl, verbose_name, H5FD_LOG_ALL, (size_t)(512 * 1024 * 1024));
    }  /* end if */
#endif /* QAK */

=======
>>>>>>> 18bbd3f0
    /* Create file creation property list */
    if ((fcpl = H5Pcreate(H5P_FILE_CREATE)) < 0)
        return -1;

    /* Emit informational message */
    if (verbose)
        HDfprintf(verbose_file, "Creating file without SWMR access\n");

    /* Create the file */
    if ((fid = H5Fcreate(filename, H5F_ACC_TRUNC, fcpl, fapl)) < 0)
        return -1;

    /* Close file creation property list */
    if (H5Pclose(fcpl) < 0)
        return -1;

    /* Close file access property list */
    if (H5Pclose(fapl) < 0)
        return -1;

    /* Create attribute with (shared) random number seed - for sparse test */
    if ((sid = H5Screate(H5S_SCALAR)) < 0)
        return -1;
    if ((aid = H5Acreate2(fid, "seed", H5T_NATIVE_UINT, sid, H5P_DEFAULT, H5P_DEFAULT)) < 0)
        return -1;
    if (H5Awrite(aid, H5T_NATIVE_UINT, &random_seed) < 0)
        return -1;
    if (H5Sclose(sid) < 0)
        return -1;
    if (H5Aclose(aid) < 0)
        return -1;

    return fid;
} /* end create_file() */

/*-------------------------------------------------------------------------
 * Function:    create_datasets
 *
 * Purpose:     Create datasets (and keep them opened) which will be used for testing
 *              H5Fstart_swmr_write().
 *
 * Parameters:
 *              fid: file ID for the SWMR test file
 *              comp_level: the compresssion level
 *              index_type: The chunk index type (b1 | b2 | ea | fa)
 *              verbose: whether verbose console output is desired.
 *              verbose_file: file pointer for verbose output
 *
 * Return:      Success:    0
 *              Failure:    -1
 *
 *-------------------------------------------------------------------------
 */
static int
create_datasets(hid_t fid, int comp_level, hbool_t verbose, FILE *verbose_file, const char *index_type)
{
    hid_t    dcpl;                               /* Dataset creation property list */
    hid_t    tid;                                /* Datatype for dataset elements */
    hid_t    sid;                                /* Dataspace ID */
    hsize_t  dims[2]       = {1, 0};             /* Dataset starting dimensions */
    hsize_t  max_dims[2]   = {1, H5S_UNLIMITED}; /* Dataset maximum dimensions */
    hsize_t  chunk_dims[2] = {1, CHUNK_SIZE};    /* Chunk dimensions */
    unsigned u, v;                               /* Local index variable */

    HDassert(index_type);

    /* Create datatype for creating datasets */
    if ((tid = create_symbol_datatype()) < 0)
        return -1;

    /* There are two chunk indexes tested here.
     * With one unlimited dimension, we get the extensible array index
     * type, with two unlimited dimensions, we get a v-2 B-tree.
     */
    if (!HDstrcmp(index_type, "b2"))
        max_dims[0] = H5S_UNLIMITED;

    /* Create dataspace for creating datasets */
    if ((sid = H5Screate_simple(2, dims, max_dims)) < 0)
        return -1;

    /* Create dataset creation property list */
    if ((dcpl = H5Pcreate(H5P_DATASET_CREATE)) < 0)
        return -1;
    if (H5Pset_chunk(dcpl, 2, chunk_dims) < 0)
        return -1;
    if (comp_level >= 0) {
        if (H5Pset_deflate(dcpl, (unsigned)comp_level) < 0)
            return -1;
    } /* end if */

    /* Emit informational message */
    if (verbose)
        HDfprintf(verbose_file, "Creating datasets\n");

    /* Create the datasets */
    for (u = 0; u < NLEVELS; u++)
        for (v = 0; v < symbol_count[u]; v++) {

            if ((symbol_info[u][v].dsid =
                     H5Dcreate2(fid, symbol_info[u][v].name, tid, sid, H5P_DEFAULT, dcpl, H5P_DEFAULT)) < 0)
                return -1;
            symbol_info[u][v].nrecords = 0;

        } /* end for */

    return 0;
} /* create_datasets() */

/*-------------------------------------------------------------------------
 * Function:    add_records
 *
 * Purpose:     Writes a specified number of records to random datasets in
 *              the SWMR test file.
 *
 * Parameters:
 *              fid: The file ID of the SWMR HDF5 file
 *              verbose: Whether or not to emit verbose console messages
 *              verbose_file: file pointer for verbose output
 *              nrecords: # of records to write to the datasets
 *              flush_count: # of records to write before flushing the file to disk
 *
 * Return:      Success: 0
 *              Failure: -1
 *
 *-------------------------------------------------------------------------
 */
static int
add_records(hid_t fid, hbool_t verbose, FILE *verbose_file, unsigned long nrecords, unsigned long flush_count)
{
    hid_t         tid;                                  /* Datatype ID for records */
    hid_t         mem_sid;                              /* Memory dataspace ID */
    hsize_t       start[2] = {0, 0}, count[2] = {1, 1}; /* Hyperslab selection values */
    hsize_t       dim[2] = {1, 0};                      /* Dataspace dimensions */
    symbol_t      record;                               /* The record to add to the dataset */
    unsigned long rec_to_flush;                         /* # of records left to write before flush */
    unsigned long u, v;                                 /* Local index variables */

    HDassert(fid >= 0);

    /* Reset the record */
    /* (record's 'info' field might need to change for each record written, also) */
    HDmemset(&record, 0, sizeof(record));

    /* Create a dataspace for the record to add */
    if ((mem_sid = H5Screate(H5S_SCALAR)) < 0)
        return -1;

    /* Create datatype for appending records */
    if ((tid = create_symbol_datatype()) < 0)
        return -1;

    /* Add records to random datasets, according to frequency distribution */
    rec_to_flush = flush_count;
    for (u = 0; u < nrecords; u++) {
        symbol_info_t *symbol;   /* Symbol to write record to */
        hid_t          file_sid; /* Dataset's space ID */

        /* Get a random dataset, according to the symbol distribution */
        symbol = choose_dataset();

        /* Set the record's ID (equal to its position) */
        record.rec_id = symbol->nrecords;

        /* Get the coordinate to write */
        start[1] = symbol->nrecords;

        /* Cork the metadata cache, to prevent the object header from being
         * flushed before the data has been written */
        if (H5Odisable_mdc_flushes(symbol->dsid) < 0)
            return -1;

        /* Extend the dataset's dataspace to hold the new record */
        symbol->nrecords++;
        dim[1] = symbol->nrecords;
        if (H5Dset_extent(symbol->dsid, dim) < 0)
            return -1;

        /* Get the dataset's dataspace */
        if ((file_sid = H5Dget_space(symbol->dsid)) < 0)
            return -1;

        /* Choose the last record in the dataset */
        if (H5Sselect_hyperslab(file_sid, H5S_SELECT_SET, start, NULL, count, NULL) < 0)
            return -1;

        /* Write record to the dataset */
        if (H5Dwrite(symbol->dsid, tid, mem_sid, file_sid, H5P_DEFAULT, &record) < 0)
            return -1;

        /* Uncork the metadata cache */
        if (H5Oenable_mdc_flushes(symbol->dsid) < 0)
            return -1;

        /* Close the dataset's dataspace */
        if (H5Sclose(file_sid) < 0)
            return -1;

        /* Check for flushing file */
        if (flush_count > 0) {
            /* Decrement count of records to write before flushing */
            rec_to_flush--;

            /* Check for counter being reached */
            if (0 == rec_to_flush) {
                /* Flush contents of file */
                if (H5Fflush(fid, H5F_SCOPE_GLOBAL) < 0)
                    return -1;

                /* Reset flush counter */
                rec_to_flush = flush_count;
            } /* end if */
        }     /* end if */
    }         /* end for */

    /* Close the memory dataspace */
    if (H5Sclose(mem_sid) < 0)
        return -1;

    /* Close the datatype */
    if (H5Tclose(tid) < 0)
        return -1;

    /* Emit informational message */
    if (verbose)
        HDfprintf(verbose_file, "Closing datasets\n");

    /* Close the datasets */
    for (u = 0; u < NLEVELS; u++)
        for (v = 0; v < symbol_count[u]; v++)
            if (H5Dclose(symbol_info[u][v].dsid) < 0)
                return -1;

    return 0;
} /* add_records() */

static void
usage(void)
{
    HDprintf("\n");
    HDprintf("Usage error!\n");
    HDprintf("\n");
    HDprintf("Usage: swmr_start_write [-f <# of records to write between flushing file contents>]\n");
    HDprintf("    [-i <index type>] [-c <deflate compression level>]\n");
    HDprintf("    [-r <random seed>] [-q] <# of records>\n");
    HDprintf("\n");
    HDprintf("<# of records to write between flushing file contents> should be 0\n");
    HDprintf("(for no flushing) or between 1 and (<# of records> - 1).\n");
    HDprintf("\n");
    HDprintf("<index type> should be b2 or ea\n");
    HDprintf("\n");
    HDprintf("<deflate compression level> should be -1 (for no compression) or 0-9\n");
    HDprintf("\n");
    HDprintf("<# of records> must be specified.\n");
    HDprintf("\n");
    HDprintf("Defaults to flushing every 10000 records ('-f 10000'),\n");
    HDprintf("v1 b-tree indexing (-i b1), compression ('-c -1'),\n");
    HDprintf("will generate a random seed (no -r given), and verbose (no '-q' given)\n");
    HDprintf("\n");
    HDexit(EXIT_FAILURE);
} /* usage() */

/*
 * Can test with different scenarios as below:
 *	1) create_file(), create_datasets(), H5Fstart_swmr_write(), add_records(), H5Fclose().
 *	2) create_file(), create_close_datasets(), open_datasets(), H5Fstart_swmr_write(), add_records(),
 *H5Fclose(). 3) create_file(), create_close_datasets(), H5Fclose(), open_file(), open_dataset(),
 *H5Fstart_swmr_write(), add_records(), H5Fclose().
 */
int
main(int argc, const char *argv[])
{
    hid_t       fid;                  /* File ID for file opened */
    long        nrecords     = 0;     /* # of records to append */
    long        flush_count  = 10000; /* # of records to write between flushing file */
    hbool_t     verbose      = TRUE;  /* Whether to emit some informational messages */
    FILE *      verbose_file = NULL;  /* File handle for verbose output */
    hbool_t     use_seed     = FALSE; /* Set to TRUE if a seed was set on the command line */
    unsigned    random_seed  = 0;     /* Random # seed */
    int         comp_level   = -1;    /* Compression level (-1 is no compression) */
    const char *index_type   = "b1";  /* Chunk index type */
    unsigned    u;                    /* Local index variable */
    int         temp;                 /* Temporary variable */

    /* Parse command line options */
    if (argc < 2)
        usage();
    if (argc > 1) {
        u = 1;
        while (u < (unsigned)argc) {
            if (argv[u][0] == '-') {
                switch (argv[u][1]) {
                    /* Compress dataset chunks */
                    case 'c':
                        comp_level = HDatoi(argv[u + 1]);
                        if (comp_level < -1 || comp_level > 9)
                            usage();
                        u += 2;
                        break;

                    /* Chunk index type */
                    case 'i':
                        index_type = argv[u + 1];
<<<<<<< HEAD
                        if (HDstrcmp(index_type, "ea") && HDstrcmp(index_type, "b2"))
=======
                        if (HDstrcmp(index_type, "ea") != 0 && HDstrcmp(index_type, "b2") != 0)
>>>>>>> 18bbd3f0
                            usage();
                        u += 2;
                        break;

                    /* # of records to write between flushing file */
                    case 'f':
                        flush_count = HDatol(argv[u + 1]);
                        if (flush_count < 0)
                            usage();
                        u += 2;
                        break;

                    /* Be quiet */
                    case 'q':
                        verbose = FALSE;
                        u++;
                        break;

                    /* Random # seed */
                    case 'r':
                        use_seed = TRUE;
                        temp     = HDatoi(argv[u + 1]);
                        if (temp < 0)
                            usage();
                        else
                            random_seed = (unsigned)temp;
                        u += 2;
                        break;

                    default:
                        usage();
                        break;
                } /* end switch */
            }     /* end if */
            else {
                /* Get the number of records to append */
                nrecords = HDatol(argv[u]);
                if (nrecords <= 0)
                    usage();

                u++;
            } /* end else */
        }     /* end while */
    }         /* end if */

    if (nrecords <= 0)
        usage();
    if (flush_count >= nrecords)
        usage();

    /* Set the random seed */
    if (!use_seed) {
        struct timeval t;

        HDgettimeofday(&t, NULL);
        random_seed = (unsigned)(t.tv_usec);
    } /* end if */
    HDsrandom(random_seed);

    /* Open output file */
    if (verbose) {
        char verbose_name[1024];

        HDsnprintf(verbose_name, sizeof(verbose_name), "swmr_writer.out.%u", random_seed);
        if (NULL == (verbose_file = HDfopen(verbose_name, "w"))) {
            HDfprintf(stderr, "Can't open verbose output file!\n");
            HDexit(EXIT_FAILURE);
        }
    } /* end if */

    /* Emit informational message */
    if (verbose) {
        HDfprintf(verbose_file, "Parameters:\n");
        HDfprintf(verbose_file, "\tindex type = %s\n", index_type);
        HDfprintf(verbose_file, "\tcompression level = %d\n", comp_level);
        HDfprintf(verbose_file, "\t# of records between flushes = %ld\n", flush_count);
        HDfprintf(verbose_file, "\t# of records to write = %ld\n", nrecords);
    } /* end if */

    /* ALWAYS emit the random seed for possible debugging */
    HDfprintf(stdout, "Using writer random seed: %u\n", random_seed);

    /* Create the test file */
    if ((fid = create_file(FILENAME, verbose, verbose_file, random_seed)) < 0) {
        HDfprintf(stderr, "Error creating the file...\n");
        HDexit(EXIT_FAILURE);
    }

    /* Emit informational message */
    if (verbose)
        HDfprintf(verbose_file, "Generating symbol names\n");

    /* Generate dataset names */
    if (generate_symbols() < 0)
        return -1;

    /* Create the datasets in the file */
    if (create_datasets(fid, comp_level, verbose, verbose_file, index_type) < 0) {
        HDfprintf(stderr, "Error creating datasets...\n");
        HDexit(EXIT_FAILURE);
    }

    /* Enable SWMR writing mode */
    if (H5Fstart_swmr_write(fid) < 0) {
        HDfprintf(stderr, "Error starting SWMR writing mode...\n");
        HDexit(EXIT_FAILURE);
    }

    /* Send a message to indicate "H5Fopen" is complete--releasing the file lock */
    h5_send_message(WRITER_MESSAGE, NULL, NULL);

    /* Emit informational message */
    if (verbose)
        HDfprintf(verbose_file, "Adding records\n");

    /* Append records to datasets */
    if (add_records(fid, verbose, verbose_file, (unsigned long)nrecords, (unsigned long)flush_count) < 0) {
        HDfprintf(stderr, "Error appending records to datasets!\n");
        HDexit(EXIT_FAILURE);
    } /* end if */

    /* Emit informational message */
    if (verbose)
        HDfprintf(verbose_file, "Releasing symbols\n");

    /* Clean up the symbols */
    if (shutdown_symbols() < 0) {
        HDfprintf(stderr, "Error releasing symbols!\n");
        HDexit(EXIT_FAILURE);
    } /* end if */

    /* Emit informational message */
    if (verbose)
        HDfprintf(verbose_file, "Closing the file\n");

    /* Close objects opened */
    if (H5Fclose(fid) < 0) {
        HDfprintf(stderr, "Error closing file!\n");
        HDexit(EXIT_FAILURE);
    } /* end if */

    return 0;
} /* main() */<|MERGE_RESOLUTION|>--- conflicted
+++ resolved
@@ -82,19 +82,6 @@
     if (H5Pset_libver_bounds(fapl, H5F_LIBVER_LATEST, H5F_LIBVER_LATEST) < 0)
         return -1;
 
-<<<<<<< HEAD
-#ifdef QAK
-    if (verbose) {
-        char verbose_name[1024];
-
-        HDsnprintf(verbose_name, sizeof(verbose_name), "swmr_start_write.log.%u", random_seed);
-
-        H5Pset_fapl_log(fapl, verbose_name, H5FD_LOG_ALL, (size_t)(512 * 1024 * 1024));
-    }  /* end if */
-#endif /* QAK */
-
-=======
->>>>>>> 18bbd3f0
     /* Create file creation property list */
     if ((fcpl = H5Pcreate(H5P_FILE_CREATE)) < 0)
         return -1;
@@ -398,11 +385,7 @@
                     /* Chunk index type */
                     case 'i':
                         index_type = argv[u + 1];
-<<<<<<< HEAD
-                        if (HDstrcmp(index_type, "ea") && HDstrcmp(index_type, "b2"))
-=======
                         if (HDstrcmp(index_type, "ea") != 0 && HDstrcmp(index_type, "b2") != 0)
->>>>>>> 18bbd3f0
                             usage();
                         u += 2;
                         break;
