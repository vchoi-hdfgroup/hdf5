--- conflicted
+++ resolved
@@ -57,12 +57,8 @@
 extern "C" {
 #endif
 
-<<<<<<< HEAD
 H5TEST_DLL bool below_speed_limit(struct timespec *, const struct timespec *);
 H5TEST_DLL void decisleep(uint32_t tenths);
-=======
-H5TEST_DLL hbool_t below_speed_limit(struct timespec *, const struct timespec *);
->>>>>>> c81afbff
 
 H5TEST_DLL estack_state_t estack_get_state(void);
 H5TEST_DLL estack_state_t disable_estack(void);
