/* * * * * * * * * * * * * * * * * * * * * * * * * * * * * * * * * * * * * * *
 * Copyright by the Board of Trustees of the University of Illinois.         *
 * All rights reserved.                                                      *
 *                                                                           *
 * This file is part of HDF5.  The full HDF5 copyright notice, including     *
 * terms governing use, modification, and redistribution, is contained in    *
 * the COPYING file, which can be found at the root of the source code       *
 * distribution tree, or in https://www.hdfgroup.org/licenses.               *
 * If you do not have access to either file, you may request a copy from     *
 * help@hdfgroup.org.                                                        *
 * * * * * * * * * * * * * * * * * * * * * * * * * * * * * * * * * * * * * * */

/* Programmer:  Neil Fortner
 *              December 16, 2010
 */

#include "h5test.h"

#define H5F_FRIEND /*suppress error about including H5Fpkg	  */
#include "H5Fpkg.h"
#include "H5CXprivate.h" /* API Contexts                         */
#include "H5Iprivate.h"
#include "H5Pprivate.h" /* Property lists                       */

const char *FILENAME[] = {"efc0", "efc1", "efc2", "efc3", "efc4", "efc5", NULL};
<<<<<<< HEAD
=======

/* Windows doesn't have PATH_MAX */
#ifndef PATH_MAX
#define PATH_MAX 4096
#endif /* !PATH_MAX */
>>>>>>> 18bbd3f0

/* Global patched filename buffer */
#define N_FILENAMES 6
static char *filename[N_FILENAMES];

/* Global property lists - just copies of the defaults (necessary to use
 * internal functions */
hid_t fcpl_id = H5I_INVALID_HID;
hid_t fapl_id = H5I_INVALID_HID;

/*-------------------------------------------------------------------------
 * Function:    test_single
 *
 * Purpose:     Tests manipulations on a single external file cache.
 *
 * Return:      Success: 0
 *              Failure: Number of errors
 *
 * Programmer:  Neil Fortner
 *              December 16, 2010
 *
 *-------------------------------------------------------------------------
 */
static unsigned
test_single(void)
{
    H5F_t *f0    = NULL; /* Parent file containing EFC */
    H5F_t *f1    = NULL; /* Child file */
    H5F_t *f2    = NULL; /* Child file */
    H5F_t *f3    = NULL; /* Child file */
    H5F_t *f4    = NULL; /* Child file */
    H5F_t *ftmp1 = NULL; /* Temp file */
    H5F_t *ftmp2 = NULL; /* Temp file */
    H5F_t *ftmp3 = NULL; /* Temp file */
    H5F_t *ftmp4 = NULL; /* Temp file */

    TESTING("single EFC");

    /* Set EFC size to 3. Do this instead of H5F__efc_create() so we can pass
     * a file pointer to H5F__efc_open containing the EFC.
     */
    if (H5Pset_elink_file_cache_size(fapl_id, 3) < 0)
        TEST_ERROR

    /* Open parent file */
    if (NULL == (f0 = H5F_open(filename[0], H5F_ACC_RDWR | H5F_ACC_CREAT | H5F_ACC_TRUNC, fcpl_id, fapl_id)))
        FAIL_STACK_ERROR

    /* Disable EFC for child files */
    if (H5Pset_elink_file_cache_size(fapl_id, 0) < 0)
        TEST_ERROR

    /* Test 1: Open file 1 through EFC, close, then open normally, verify ref
     * count = 2, release EFC, verify ref count = 1. Verifies a file can be
     * held open by the EFC.
     */
    if (NULL ==
        (f1 = H5F__efc_open(f0, filename[1], H5F_ACC_RDWR | H5F_ACC_CREAT | H5F_ACC_TRUNC, fcpl_id, fapl_id)))
        FAIL_STACK_ERROR
    if (H5F_efc_close(f0, f1) < 0)
        FAIL_STACK_ERROR
    if (NULL == (ftmp1 = H5F_open(filename[1], H5F_ACC_RDWR, fcpl_id, fapl_id)))
        FAIL_STACK_ERROR
    if (ftmp1->shared->nrefs != 2)
        TEST_ERROR
    if (H5F__efc_release(f0->shared->efc) < 0)
        FAIL_STACK_ERROR
    if (ftmp1->shared->nrefs != 1)
        TEST_ERROR
    if (H5F_try_close(ftmp1, NULL) < 0)
        FAIL_STACK_ERROR

    /* Test 2: Verify that subsequent efc_open requests return the cached top
     * level file pointer.  Open file 1 through EFC, close, open again, verify
     * file pointers are the same. */
    if (NULL ==
        (f1 = H5F__efc_open(f0, filename[1], H5F_ACC_RDWR | H5F_ACC_CREAT | H5F_ACC_TRUNC, fcpl_id, fapl_id)))
        FAIL_STACK_ERROR
    ftmp1 = f1;
    if (H5F_efc_close(f0, f1) < 0)
        FAIL_STACK_ERROR
    if (NULL == (f1 = H5F__efc_open(f0, filename[1], H5F_ACC_RDWR, fcpl_id, fapl_id)))
        FAIL_STACK_ERROR
    if (f1 != ftmp1)
        TEST_ERROR
    if (f1->shared->nrefs != 1)
        TEST_ERROR
    if (H5F_efc_close(f0, f1) < 0)
        FAIL_STACK_ERROR
    if (H5F__efc_release(f0->shared->efc) < 0)
        FAIL_STACK_ERROR

    /* Test 3: Verify LRU functionality.  Add four files to the EFC and verify
     * that the one added first is evicted.  Then reopen files in a different
     * order.  Open each file normally after closing through EFC the first time
     * to track ref counts. */
    if (NULL ==
        (f1 = H5F__efc_open(f0, filename[1], H5F_ACC_RDWR | H5F_ACC_CREAT | H5F_ACC_TRUNC, fcpl_id, fapl_id)))
        FAIL_STACK_ERROR
    if (H5F_efc_close(f0, f1) < 0)
        FAIL_STACK_ERROR
    if (NULL == (f1 = H5F_open(filename[1], H5F_ACC_RDWR, fcpl_id, fapl_id)))
        FAIL_STACK_ERROR
    if (f1->shared->nrefs != 2)
        TEST_ERROR

    if (NULL ==
        (f2 = H5F__efc_open(f0, filename[2], H5F_ACC_RDWR | H5F_ACC_CREAT | H5F_ACC_TRUNC, fcpl_id, fapl_id)))
        FAIL_STACK_ERROR
    if (H5F_efc_close(f0, f2) < 0)
        FAIL_STACK_ERROR
    if (NULL == (f2 = H5F_open(filename[2], H5F_ACC_RDWR, fcpl_id, fapl_id)))
        FAIL_STACK_ERROR
    if (f1->shared->nrefs != 2)
        TEST_ERROR
    if (f2->shared->nrefs != 2)
        TEST_ERROR

    if (NULL ==
        (f3 = H5F__efc_open(f0, filename[3], H5F_ACC_RDWR | H5F_ACC_CREAT | H5F_ACC_TRUNC, fcpl_id, fapl_id)))
        FAIL_STACK_ERROR
    if (H5F_efc_close(f0, f3) < 0)
        FAIL_STACK_ERROR
    if (NULL == (f3 = H5F_open(filename[3], H5F_ACC_RDWR, fcpl_id, fapl_id)))
        FAIL_STACK_ERROR
    if (f1->shared->nrefs != 2)
        TEST_ERROR
    if (f2->shared->nrefs != 2)
        TEST_ERROR
    if (f3->shared->nrefs != 2)
        TEST_ERROR

    if (NULL ==
        (f4 = H5F__efc_open(f0, filename[4], H5F_ACC_RDWR | H5F_ACC_CREAT | H5F_ACC_TRUNC, fcpl_id, fapl_id)))
        FAIL_STACK_ERROR
    if (H5F_efc_close(f0, f4) < 0)
        FAIL_STACK_ERROR
    if (NULL == (f4 = H5F_open(filename[4], H5F_ACC_RDWR, fcpl_id, fapl_id)))
        FAIL_STACK_ERROR
    if (f1->shared->nrefs != 1)
        TEST_ERROR
    if (f2->shared->nrefs != 2)
        TEST_ERROR
    if (f3->shared->nrefs != 2)
        TEST_ERROR
    if (f4->shared->nrefs != 2)
        TEST_ERROR

    if (NULL == (ftmp3 = H5F__efc_open(f0, filename[3], H5F_ACC_RDWR, fcpl_id, fapl_id)))
        FAIL_STACK_ERROR
    if (H5F_efc_close(f0, ftmp3) < 0)
        FAIL_STACK_ERROR
    if (f1->shared->nrefs != 1)
        TEST_ERROR
    if (f2->shared->nrefs != 2)
        TEST_ERROR
    if (f3->shared->nrefs != 2)
        TEST_ERROR
    if (f4->shared->nrefs != 2)
        TEST_ERROR

    if (NULL == (ftmp2 = H5F__efc_open(f0, filename[2], H5F_ACC_RDWR, fcpl_id, fapl_id)))
        FAIL_STACK_ERROR
    if (H5F_efc_close(f0, ftmp2) < 0)
        FAIL_STACK_ERROR
    if (f1->shared->nrefs != 1)
        TEST_ERROR
    if (f2->shared->nrefs != 2)
        TEST_ERROR
    if (f3->shared->nrefs != 2)
        TEST_ERROR
    if (f4->shared->nrefs != 2)
        TEST_ERROR

    if (NULL == (ftmp1 = H5F__efc_open(f0, filename[1], H5F_ACC_RDWR, fcpl_id, fapl_id)))
        FAIL_STACK_ERROR
    if (H5F_efc_close(f0, ftmp1) < 0)
        FAIL_STACK_ERROR
    if (f1->shared->nrefs != 2)
        TEST_ERROR
    if (f2->shared->nrefs != 2)
        TEST_ERROR
    if (f3->shared->nrefs != 2)
        TEST_ERROR
    if (f4->shared->nrefs != 1)
        TEST_ERROR

    if (NULL == (ftmp4 = H5F__efc_open(f0, filename[4], H5F_ACC_RDWR, fcpl_id, fapl_id)))
        FAIL_STACK_ERROR
    if (H5F_efc_close(f0, ftmp4) < 0)
        FAIL_STACK_ERROR
    if (f1->shared->nrefs != 2)
        TEST_ERROR
    if (f2->shared->nrefs != 2)
        TEST_ERROR
    if (f3->shared->nrefs != 1)
        TEST_ERROR
    if (f4->shared->nrefs != 2)
        TEST_ERROR

    if (H5F__efc_release(f0->shared->efc) < 0)
        FAIL_STACK_ERROR
    if (f1->shared->nrefs != 1)
        TEST_ERROR
    if (f2->shared->nrefs != 1)
        TEST_ERROR
    if (f3->shared->nrefs != 1)
        TEST_ERROR
    if (f4->shared->nrefs != 1)
        TEST_ERROR
    if (H5F_try_close(f1, NULL) < 0)
        FAIL_STACK_ERROR
    if (H5F_try_close(f2, NULL) < 0)
        FAIL_STACK_ERROR
    if (H5F_try_close(f3, NULL) < 0)
        FAIL_STACK_ERROR
    if (H5F_try_close(f4, NULL) < 0)
        FAIL_STACK_ERROR

    /* Test 4: Verify that files kept open through the EFC are not evicted by
     * H5F__efc_release(). */
    if (NULL ==
        (f1 = H5F__efc_open(f0, filename[1], H5F_ACC_RDWR | H5F_ACC_CREAT | H5F_ACC_TRUNC, fcpl_id, fapl_id)))
        FAIL_STACK_ERROR
    if (NULL == (ftmp1 = H5F_open(filename[1], H5F_ACC_RDWR, fcpl_id, fapl_id)))
        FAIL_STACK_ERROR
    if (ftmp1->shared->nrefs != 2)
        TEST_ERROR
    if (H5F__efc_release(f0->shared->efc) < 0)
        FAIL_STACK_ERROR
    if (ftmp1->shared->nrefs != 2)
        TEST_ERROR
    if (H5F_efc_close(f0, f1) < 0)
        FAIL_STACK_ERROR
    if (ftmp1->shared->nrefs != 2)
        TEST_ERROR
    if (H5F__efc_release(f0->shared->efc) < 0)
        FAIL_STACK_ERROR
    if (ftmp1->shared->nrefs != 1)
        TEST_ERROR
    if (H5F_try_close(ftmp1, NULL) < 0)
        FAIL_STACK_ERROR

    /* Test 5: Verify that files kept open through the EFC are not evicted by
     * filling up the cache.  Open 4 files while holding the first open.  Verify
     * that the second file is evicted.  Close the first file, reopen the
     * second, and verify that the first file is evicted. */
    if (NULL ==
        (f1 = H5F__efc_open(f0, filename[1], H5F_ACC_RDWR | H5F_ACC_CREAT | H5F_ACC_TRUNC, fcpl_id, fapl_id)))
        FAIL_STACK_ERROR
    if (NULL == (ftmp1 = H5F_open(filename[1], H5F_ACC_RDWR, fcpl_id, fapl_id)))
        FAIL_STACK_ERROR
    if (ftmp1->shared != f1->shared)
        TEST_ERROR
    if (ftmp1->shared->nrefs != 2)
        TEST_ERROR

    if (NULL ==
        (f2 = H5F__efc_open(f0, filename[2], H5F_ACC_RDWR | H5F_ACC_CREAT | H5F_ACC_TRUNC, fcpl_id, fapl_id)))
        FAIL_STACK_ERROR
    if (H5F_efc_close(f0, f2) < 0)
        FAIL_STACK_ERROR
    if (NULL == (ftmp2 = H5F_open(filename[2], H5F_ACC_RDWR, fcpl_id, fapl_id)))
        FAIL_STACK_ERROR
    if (ftmp2->shared->nrefs != 2)
        TEST_ERROR

    if (NULL ==
        (f3 = H5F__efc_open(f0, filename[3], H5F_ACC_RDWR | H5F_ACC_CREAT | H5F_ACC_TRUNC, fcpl_id, fapl_id)))
        FAIL_STACK_ERROR
    if (H5F_efc_close(f0, f3) < 0)
        FAIL_STACK_ERROR
    if (ftmp2->shared->nrefs != 2)
        TEST_ERROR

    if (NULL ==
        (f4 = H5F__efc_open(f0, filename[4], H5F_ACC_RDWR | H5F_ACC_CREAT | H5F_ACC_TRUNC, fcpl_id, fapl_id)))
        FAIL_STACK_ERROR
    if (H5F_efc_close(f0, f4) < 0)
        FAIL_STACK_ERROR
    if (ftmp1->shared->nrefs != 2)
        TEST_ERROR
    if (ftmp2->shared->nrefs != 1)
        TEST_ERROR

    if (H5F_efc_close(f0, f1) < 0)
        FAIL_STACK_ERROR
    if (ftmp1->shared->nrefs != 2)
        TEST_ERROR
    if (NULL == (f2 = H5F__efc_open(f0, filename[2], H5F_ACC_RDWR, fcpl_id, fapl_id)))
        FAIL_STACK_ERROR
    if (H5F_efc_close(f0, f2) < 0)
        FAIL_STACK_ERROR
    if (ftmp1->shared->nrefs != 1)
        TEST_ERROR
    if (ftmp2->shared->nrefs != 2)
        TEST_ERROR
    if (NULL == (f1 = H5F__efc_open(f0, filename[1], H5F_ACC_RDWR, fcpl_id, fapl_id)))
        FAIL_STACK_ERROR
    if (H5F_efc_close(f0, f1) < 0)
        FAIL_STACK_ERROR
    if (ftmp1->shared->nrefs != 2)
        TEST_ERROR
    if (ftmp2->shared->nrefs != 2)
        TEST_ERROR

    if (H5F__efc_release(f0->shared->efc) < 0)
        FAIL_STACK_ERROR
    if (ftmp1->shared->nrefs != 1)
        TEST_ERROR
    if (ftmp2->shared->nrefs != 1)
        TEST_ERROR
    if (H5F_try_close(ftmp1, NULL) < 0)
        FAIL_STACK_ERROR
    if (H5F_try_close(ftmp2, NULL) < 0)
        FAIL_STACK_ERROR

    /* Test 6: Verify that having a full EFC filled only with open files
     * prevents further files from being cached.  Open and hold open 3 files
     * through the EFC, then open the fourth and verify that it was not added to
     * the EFC. */
    if (NULL ==
        (f1 = H5F__efc_open(f0, filename[1], H5F_ACC_RDWR | H5F_ACC_CREAT | H5F_ACC_TRUNC, fcpl_id, fapl_id)))
        FAIL_STACK_ERROR
    if (NULL == (ftmp1 = H5F_open(filename[1], H5F_ACC_RDWR, fcpl_id, fapl_id)))
        FAIL_STACK_ERROR
    if (ftmp1->shared != f1->shared)
        TEST_ERROR
    if (ftmp1->shared->nrefs != 2)
        TEST_ERROR

    if (NULL ==
        (f2 = H5F__efc_open(f0, filename[2], H5F_ACC_RDWR | H5F_ACC_CREAT | H5F_ACC_TRUNC, fcpl_id, fapl_id)))
        FAIL_STACK_ERROR
    if (NULL == (ftmp2 = H5F_open(filename[2], H5F_ACC_RDWR, fcpl_id, fapl_id)))
        FAIL_STACK_ERROR
    if (ftmp2->shared != f2->shared)
        TEST_ERROR
    if (ftmp2->shared->nrefs != 2)
        TEST_ERROR

    if (NULL ==
        (f3 = H5F__efc_open(f0, filename[3], H5F_ACC_RDWR | H5F_ACC_CREAT | H5F_ACC_TRUNC, fcpl_id, fapl_id)))
        FAIL_STACK_ERROR
    if (NULL == (ftmp3 = H5F_open(filename[3], H5F_ACC_RDWR, fcpl_id, fapl_id)))
        FAIL_STACK_ERROR
    if (ftmp3->shared != f3->shared)
        TEST_ERROR
    if (ftmp3->shared->nrefs != 2)
        TEST_ERROR

    if (NULL ==
        (f4 = H5F__efc_open(f0, filename[4], H5F_ACC_RDWR | H5F_ACC_CREAT | H5F_ACC_TRUNC, fcpl_id, fapl_id)))
        FAIL_STACK_ERROR
    if (H5F_efc_close(f0, f4) < 0)
        FAIL_STACK_ERROR
    if (NULL == (ftmp4 = H5F_open(filename[4], H5F_ACC_RDWR, fcpl_id, fapl_id)))
        FAIL_STACK_ERROR
    if (ftmp4->shared->nrefs != 1)
        TEST_ERROR

    if (H5F_efc_close(f0, f1) < 0)
        FAIL_STACK_ERROR
    if (H5F_efc_close(f0, f2) < 0)
        FAIL_STACK_ERROR
    if (H5F_efc_close(f0, f3) < 0)
        FAIL_STACK_ERROR
    if (ftmp1->shared->nrefs != 2)
        TEST_ERROR
    if (ftmp2->shared->nrefs != 2)
        TEST_ERROR
    if (ftmp3->shared->nrefs != 2)
        TEST_ERROR
    if (H5F__efc_release(f0->shared->efc) < 0)
        FAIL_STACK_ERROR
    if (ftmp1->shared->nrefs != 1)
        TEST_ERROR
    if (ftmp2->shared->nrefs != 1)
        TEST_ERROR
    if (ftmp3->shared->nrefs != 1)
        TEST_ERROR
    if (ftmp4->shared->nrefs != 1)
        TEST_ERROR
    if (H5F_try_close(ftmp1, NULL) < 0)
        FAIL_STACK_ERROR
    if (H5F_try_close(ftmp2, NULL) < 0)
        FAIL_STACK_ERROR
    if (H5F_try_close(ftmp3, NULL) < 0)
        FAIL_STACK_ERROR
    if (H5F_try_close(ftmp4, NULL) < 0)
        FAIL_STACK_ERROR

    /* Test 7: Test multiple file opens.  Open a file twice, close it once, then
     * verify that it is not evicted by H5F__efc_release(). */
    if (NULL ==
        (f1 = H5F__efc_open(f0, filename[1], H5F_ACC_RDWR | H5F_ACC_CREAT | H5F_ACC_TRUNC, fcpl_id, fapl_id)))
        FAIL_STACK_ERROR
    if (NULL ==
        (f2 = H5F__efc_open(f0, filename[1], H5F_ACC_RDWR | H5F_ACC_CREAT | H5F_ACC_TRUNC, fcpl_id, fapl_id)))
        FAIL_STACK_ERROR
    if (NULL == (ftmp1 = H5F_open(filename[1], H5F_ACC_RDWR, fcpl_id, fapl_id)))
        FAIL_STACK_ERROR
    if (ftmp1->shared->nrefs != 2)
        TEST_ERROR
    if (H5F_efc_close(f0, f2) < 0)
        FAIL_STACK_ERROR
    if (H5F__efc_release(f0->shared->efc) < 0)
        FAIL_STACK_ERROR
    if (ftmp1->shared->nrefs != 2)
        TEST_ERROR
    if (H5F_efc_close(f0, f1) < 0)
        FAIL_STACK_ERROR
    if (ftmp1->shared->nrefs != 2)
        TEST_ERROR
    if (H5F__efc_release(f0->shared->efc) < 0)
        FAIL_STACK_ERROR
    if (ftmp1->shared->nrefs != 1)
        TEST_ERROR
    if (H5F_try_close(ftmp1, NULL) < 0)
        FAIL_STACK_ERROR

    /* Close parent file */
    if (H5F_try_close(f0, NULL) < 0)
        FAIL_STACK_ERROR

    PASSED();

    return 0;

error:
    return 1;
} /* test_single */

/*-------------------------------------------------------------------------
 * Function:    test_graph_nocycle
 *
 * Purpose:     Tests manipulations on a graph of files with external file
 *              caches.  The graph does not contain cycles.
 *
 * Return:      Success: 0
 *              Failure: Number of errors
 *
 * Programmer:  Neil Fortner
 *              January 4, 2011
 *
 *-------------------------------------------------------------------------
 */
static unsigned
test_graph_nocycle(void)
{
    H5F_t *f0    = NULL; /* Parent file containing EFC */
    H5F_t *f1    = NULL; /* Child file */
    H5F_t *f2    = NULL; /* Child file */
    H5F_t *f3    = NULL; /* Child file */
    H5F_t *f4    = NULL; /* Child file */
    H5F_t *ftmp1 = NULL; /* Temp file */
    H5F_t *ftmp2 = NULL; /* Temp file */
    H5F_t *ftmp3 = NULL; /* Temp file */
    H5F_t *ftmp4 = NULL; /* Temp file */

    TESTING("graph of EFCs without cycles");

    /* Set EFC size to 8. Do this instead of H5F__efc_create() so we can pass
     * a file pointer to H5F__efc_open containing the EFC. Set to a high number
     * because we don't test the EFC becoming too large in this test.
     */
    if (H5Pset_elink_file_cache_size(fapl_id, 8) < 0)
        TEST_ERROR

    /* Test 1: Simple 3 file chain. Open file 1 through file 0, then open file
     * 2 through file 1. Release file 0's EFC and verify that file 2 gets its
     * ref count reduced (implying file 1 was closed). Do the same with the
     * opening order reversed.
     */
    if (NULL == (f0 = H5F_open(filename[0], H5F_ACC_RDWR | H5F_ACC_CREAT | H5F_ACC_TRUNC, fcpl_id, fapl_id)))
        FAIL_STACK_ERROR
    if (NULL ==
        (f1 = H5F__efc_open(f0, filename[1], H5F_ACC_RDWR | H5F_ACC_CREAT | H5F_ACC_TRUNC, fcpl_id, fapl_id)))
        FAIL_STACK_ERROR
    if (NULL ==
        (f2 = H5F__efc_open(f1, filename[2], H5F_ACC_RDWR | H5F_ACC_CREAT | H5F_ACC_TRUNC, fcpl_id, fapl_id)))
        FAIL_STACK_ERROR
    if (H5F_efc_close(f1, f2) < 0)
        FAIL_STACK_ERROR
    if (H5F_efc_close(f0, f1) < 0)
        FAIL_STACK_ERROR
    if (NULL == (ftmp2 = H5F_open(filename[2], H5F_ACC_RDWR, fcpl_id, fapl_id)))
        FAIL_STACK_ERROR
    if (ftmp2->shared->nrefs != 2)
        TEST_ERROR
    if (H5F__efc_release(f0->shared->efc) < 0)
        FAIL_STACK_ERROR
    if (ftmp2->shared->nrefs != 1)
        TEST_ERROR
    if (H5F_try_close(ftmp2, NULL) < 0)
        FAIL_STACK_ERROR
    if (H5F_try_close(f0, NULL) < 0)
        FAIL_STACK_ERROR

    if (NULL == (f0 = H5F_open(filename[0], H5F_ACC_RDWR | H5F_ACC_CREAT | H5F_ACC_TRUNC, fcpl_id, fapl_id)))
        FAIL_STACK_ERROR
    if (NULL ==
        (ftmp1 = H5F_open(filename[1], H5F_ACC_RDWR | H5F_ACC_CREAT | H5F_ACC_TRUNC, fcpl_id, fapl_id)))
        FAIL_STACK_ERROR
    if (NULL == (f2 = H5F__efc_open(ftmp1, filename[2], H5F_ACC_RDWR | H5F_ACC_CREAT | H5F_ACC_TRUNC, fcpl_id,
                                    fapl_id)))
        FAIL_STACK_ERROR
    if (NULL == (f1 = H5F__efc_open(f0, filename[1], H5F_ACC_RDWR, fcpl_id, fapl_id)))
        FAIL_STACK_ERROR
    if (H5F_try_close(ftmp1, NULL) < 0)
        FAIL_STACK_ERROR
    if (H5F_efc_close(f1, f2) < 0)
        FAIL_STACK_ERROR
    if (H5F_efc_close(f0, f1) < 0)
        FAIL_STACK_ERROR
    if (NULL == (ftmp2 = H5F_open(filename[2], H5F_ACC_RDWR, fcpl_id, fapl_id)))
        FAIL_STACK_ERROR
    if (ftmp2->shared->nrefs != 2)
        TEST_ERROR
    if (H5F__efc_release(f0->shared->efc) < 0)
        FAIL_STACK_ERROR
    if (ftmp2->shared->nrefs != 1)
        TEST_ERROR
    if (H5F_try_close(ftmp2, NULL) < 0)
        FAIL_STACK_ERROR
    if (H5F_try_close(f0, NULL) < 0)
        FAIL_STACK_ERROR

    /* Test 2: 5 file chain.  The parent file has 2 child files, each of which
     * has their own child file.  Verifies that releasing the parent's EFC
     * closes all 4 children. */
    if (NULL == (f0 = H5F_open(filename[0], H5F_ACC_RDWR | H5F_ACC_CREAT | H5F_ACC_TRUNC, fcpl_id, fapl_id)))
        FAIL_STACK_ERROR

    if (NULL ==
        (f1 = H5F__efc_open(f0, filename[1], H5F_ACC_RDWR | H5F_ACC_CREAT | H5F_ACC_TRUNC, fcpl_id, fapl_id)))
        FAIL_STACK_ERROR
    if (NULL ==
        (f2 = H5F__efc_open(f1, filename[2], H5F_ACC_RDWR | H5F_ACC_CREAT | H5F_ACC_TRUNC, fcpl_id, fapl_id)))
        FAIL_STACK_ERROR
    if (H5F_efc_close(f1, f2) < 0)
        FAIL_STACK_ERROR
    if (H5F_efc_close(f0, f1) < 0)
        FAIL_STACK_ERROR
    if (NULL == (ftmp2 = H5F_open(filename[2], H5F_ACC_RDWR, fcpl_id, fapl_id)))
        FAIL_STACK_ERROR
    if (ftmp2->shared->nrefs != 2)
        TEST_ERROR

    if (NULL ==
        (f3 = H5F__efc_open(f0, filename[3], H5F_ACC_RDWR | H5F_ACC_CREAT | H5F_ACC_TRUNC, fcpl_id, fapl_id)))
        FAIL_STACK_ERROR
    if (NULL ==
        (f4 = H5F__efc_open(f3, filename[4], H5F_ACC_RDWR | H5F_ACC_CREAT | H5F_ACC_TRUNC, fcpl_id, fapl_id)))
        FAIL_STACK_ERROR
    if (H5F_efc_close(f3, f4) < 0)
        FAIL_STACK_ERROR
    if (H5F_efc_close(f0, f3) < 0)
        FAIL_STACK_ERROR
    if (NULL == (ftmp4 = H5F_open(filename[4], H5F_ACC_RDWR, fcpl_id, fapl_id)))
        FAIL_STACK_ERROR
    if (ftmp4->shared->nrefs != 2)
        TEST_ERROR

    if (H5F__efc_release(f0->shared->efc) < 0)
        FAIL_STACK_ERROR
    if (ftmp2->shared->nrefs != 1)
        TEST_ERROR
    if (ftmp4->shared->nrefs != 1)
        TEST_ERROR
    if (H5F_try_close(ftmp2, NULL) < 0)
        FAIL_STACK_ERROR
    if (H5F_try_close(ftmp4, NULL) < 0)
        FAIL_STACK_ERROR
    if (H5F_try_close(f0, NULL) < 0)
        FAIL_STACK_ERROR

    /* Test 3: Simple "inverted" tree.  Two parent files share a child file,
     * which has its own child file.  Verify that the child's child is not
     * closed until both parents' EFCs are released.  First release through one
     * parent, then reopen through that parent and release the other, then
     * re-release the first parent. */
    if (NULL == (f0 = H5F_open(filename[0], H5F_ACC_RDWR | H5F_ACC_CREAT | H5F_ACC_TRUNC, fcpl_id, fapl_id)))
        FAIL_STACK_ERROR
    if (NULL == (f1 = H5F_open(filename[1], H5F_ACC_RDWR | H5F_ACC_CREAT | H5F_ACC_TRUNC, fcpl_id, fapl_id)))
        FAIL_STACK_ERROR
    if (NULL ==
        (f2 = H5F__efc_open(f0, filename[2], H5F_ACC_RDWR | H5F_ACC_CREAT | H5F_ACC_TRUNC, fcpl_id, fapl_id)))
        FAIL_STACK_ERROR
    if (NULL == (ftmp2 = H5F__efc_open(f1, filename[2], H5F_ACC_RDWR, fcpl_id, fapl_id)))
        FAIL_STACK_ERROR
    if (NULL ==
        (f3 = H5F__efc_open(f2, filename[3], H5F_ACC_RDWR | H5F_ACC_CREAT | H5F_ACC_TRUNC, fcpl_id, fapl_id)))
        FAIL_STACK_ERROR
    if (H5F_efc_close(f2, f3) < 0)
        FAIL_STACK_ERROR
    if (H5F_efc_close(f0, f2) < 0)
        FAIL_STACK_ERROR
    if (H5F_efc_close(f1, ftmp2) < 0)
        FAIL_STACK_ERROR
    if (NULL == (ftmp3 = H5F_open(filename[3], H5F_ACC_RDWR, fcpl_id, fapl_id)))
        FAIL_STACK_ERROR
    if (ftmp3->shared->nrefs != 2)
        TEST_ERROR

    if (H5F__efc_release(f0->shared->efc) < 0)
        FAIL_STACK_ERROR
    if (ftmp3->shared->nrefs != 2)
        TEST_ERROR

    if (NULL == (f2 = H5F__efc_open(f0, filename[2], H5F_ACC_RDWR, fcpl_id, fapl_id)))
        FAIL_STACK_ERROR
    if (H5F_efc_close(f0, f2) < 0)
        FAIL_STACK_ERROR
    if (H5F__efc_release(f1->shared->efc) < 0)
        FAIL_STACK_ERROR
    if (ftmp3->shared->nrefs != 2)
        TEST_ERROR

    if (H5F__efc_release(f0->shared->efc) < 0)
        FAIL_STACK_ERROR
    if (ftmp3->shared->nrefs != 1)
        TEST_ERROR

    if (H5F_try_close(ftmp3, NULL) < 0)
        FAIL_STACK_ERROR
    if (H5F_try_close(f1, NULL) < 0)
        FAIL_STACK_ERROR
    if (H5F_try_close(f0, NULL) < 0)
        FAIL_STACK_ERROR

    /* Test 4: Simple "diamond" tree.  The parent file has two children, which
     * shared the same child.  Verify that releasing the parent file closes all
     * files. */
    if (NULL == (f0 = H5F_open(filename[0], H5F_ACC_RDWR | H5F_ACC_CREAT | H5F_ACC_TRUNC, fcpl_id, fapl_id)))
        FAIL_STACK_ERROR
    if (NULL ==
        (f1 = H5F__efc_open(f0, filename[1], H5F_ACC_RDWR | H5F_ACC_CREAT | H5F_ACC_TRUNC, fcpl_id, fapl_id)))
        FAIL_STACK_ERROR
    if (NULL ==
        (f2 = H5F__efc_open(f0, filename[2], H5F_ACC_RDWR | H5F_ACC_CREAT | H5F_ACC_TRUNC, fcpl_id, fapl_id)))
        FAIL_STACK_ERROR
    if (NULL ==
        (f3 = H5F__efc_open(f2, filename[3], H5F_ACC_RDWR | H5F_ACC_CREAT | H5F_ACC_TRUNC, fcpl_id, fapl_id)))
        FAIL_STACK_ERROR
    if (H5F_efc_close(f2, f3) < 0)
        FAIL_STACK_ERROR
    if (NULL == (f3 = H5F__efc_open(f1, filename[3], H5F_ACC_RDWR, fcpl_id, fapl_id)))
        FAIL_STACK_ERROR
    if (H5F_efc_close(f1, f3) < 0)
        FAIL_STACK_ERROR
    if (H5F_efc_close(f0, f2) < 0)
        FAIL_STACK_ERROR
    if (H5F_efc_close(f0, f1) < 0)
        FAIL_STACK_ERROR
    if (NULL == (ftmp3 = H5F_open(filename[3], H5F_ACC_RDWR, fcpl_id, fapl_id)))
        FAIL_STACK_ERROR
    if (ftmp3->shared->nrefs != 3)
        TEST_ERROR

    if (H5F__efc_release(f0->shared->efc) < 0)
        FAIL_STACK_ERROR
    if (ftmp3->shared->nrefs != 1)
        TEST_ERROR

    if (H5F_try_close(ftmp3, NULL) < 0)
        FAIL_STACK_ERROR
    if (H5F_try_close(f0, NULL) < 0)
        FAIL_STACK_ERROR

    /* Test 5: Dense 5 file graph.  f0 caches f1, f2, f3 and f4.  f1 and f2
     * each cache f3 and f4.  f3 caches f4.  Verify that releasing f0 closes all
     * files. */
    if (NULL == (f0 = H5F_open(filename[0], H5F_ACC_RDWR | H5F_ACC_CREAT | H5F_ACC_TRUNC, fcpl_id, fapl_id)))
        FAIL_STACK_ERROR
    if (NULL ==
        (f1 = H5F__efc_open(f0, filename[1], H5F_ACC_RDWR | H5F_ACC_CREAT | H5F_ACC_TRUNC, fcpl_id, fapl_id)))
        FAIL_STACK_ERROR
    if (NULL ==
        (f2 = H5F__efc_open(f0, filename[2], H5F_ACC_RDWR | H5F_ACC_CREAT | H5F_ACC_TRUNC, fcpl_id, fapl_id)))
        FAIL_STACK_ERROR
    if (NULL ==
        (f3 = H5F__efc_open(f0, filename[3], H5F_ACC_RDWR | H5F_ACC_CREAT | H5F_ACC_TRUNC, fcpl_id, fapl_id)))
        FAIL_STACK_ERROR
    if (NULL ==
        (f4 = H5F__efc_open(f0, filename[4], H5F_ACC_RDWR | H5F_ACC_CREAT | H5F_ACC_TRUNC, fcpl_id, fapl_id)))
        FAIL_STACK_ERROR
    if (H5F_efc_close(f0, f4) < 0)
        FAIL_STACK_ERROR
    if (H5F_efc_close(f0, f3) < 0)
        FAIL_STACK_ERROR
    if (NULL == (f3 = H5F__efc_open(f1, filename[3], H5F_ACC_RDWR, fcpl_id, fapl_id)))
        FAIL_STACK_ERROR
    if (NULL == (f4 = H5F__efc_open(f1, filename[4], H5F_ACC_RDWR, fcpl_id, fapl_id)))
        FAIL_STACK_ERROR
    if (H5F_efc_close(f1, f4) < 0)
        FAIL_STACK_ERROR
    if (H5F_efc_close(f1, f3) < 0)
        FAIL_STACK_ERROR
    if (H5F_efc_close(f0, f1) < 0)
        FAIL_STACK_ERROR
    if (NULL == (f3 = H5F__efc_open(f2, filename[3], H5F_ACC_RDWR, fcpl_id, fapl_id)))
        FAIL_STACK_ERROR
    if (NULL == (f4 = H5F__efc_open(f2, filename[4], H5F_ACC_RDWR, fcpl_id, fapl_id)))
        FAIL_STACK_ERROR
    if (H5F_efc_close(f2, f4) < 0)
        FAIL_STACK_ERROR
    if (H5F_efc_close(f0, f2) < 0)
        FAIL_STACK_ERROR
    if (NULL == (f4 = H5F__efc_open(f3, filename[4], H5F_ACC_RDWR, fcpl_id, fapl_id)))
        FAIL_STACK_ERROR
    if (H5F_efc_close(f3, f4) < 0)
        FAIL_STACK_ERROR
    if (H5F_efc_close(f2, f3) < 0)
        FAIL_STACK_ERROR
    if (NULL == (ftmp4 = H5F_open(filename[4], H5F_ACC_RDWR, fcpl_id, fapl_id)))
        FAIL_STACK_ERROR
    if (ftmp4->shared->nrefs != 5)
        TEST_ERROR

    if (H5F__efc_release(f0->shared->efc) < 0)
        FAIL_STACK_ERROR
    if (ftmp4->shared->nrefs != 1)
        TEST_ERROR
    if (NULL == (ftmp1 = H5F_open(filename[1], H5F_ACC_RDWR, fcpl_id, fapl_id)))
        FAIL_STACK_ERROR
    if (ftmp1->shared->nrefs != 1)
        TEST_ERROR
    if (NULL == (ftmp2 = H5F_open(filename[2], H5F_ACC_RDWR, fcpl_id, fapl_id)))
        FAIL_STACK_ERROR
    if (ftmp2->shared->nrefs != 1)
        TEST_ERROR
    if (NULL == (ftmp3 = H5F_open(filename[3], H5F_ACC_RDWR, fcpl_id, fapl_id)))
        FAIL_STACK_ERROR
    if (ftmp3->shared->nrefs != 1)
        TEST_ERROR

    if (H5F_try_close(ftmp1, NULL) < 0)
        FAIL_STACK_ERROR
    if (H5F_try_close(ftmp2, NULL) < 0)
        FAIL_STACK_ERROR
    if (H5F_try_close(ftmp3, NULL) < 0)
        FAIL_STACK_ERROR
    if (H5F_try_close(ftmp4, NULL) < 0)
        FAIL_STACK_ERROR
    if (H5F_try_close(f0, NULL) < 0)
        FAIL_STACK_ERROR

    PASSED();

    return 0;

error:
    return 1;
} /* test_graph_nocycle */

/*-------------------------------------------------------------------------
 * Function:    test_graph_cycle
 *
 * Purpose:     Tests manipulations on a graph of files with external file
 *              caches containing cycles.
 *
 * Return:      Success: 0
 *              Failure: Number of errors
 *
 * Programmer:  Neil Fortner
 *              January 6, 2011
 *
 *-------------------------------------------------------------------------
 */
static unsigned
test_graph_cycle(void)
{
    H5F_t *f0    = NULL; /* File */
    H5F_t *f1    = NULL; /* File */
    H5F_t *f2    = NULL; /* File */
    H5F_t *f3    = NULL; /* File */
    H5F_t *f4    = NULL; /* File */
    H5F_t *f5    = NULL; /* File */
    H5F_t *ftmp0 = NULL; /* Temp file */
    H5F_t *ftmp1 = NULL; /* Temp file */
    H5F_t *ftmp2 = NULL; /* Temp file */
    H5F_t *ftmp3 = NULL; /* Temp file */

    TESTING("graph of EFCs with cycles");

    /* Set EFC size to 8. Do this instead of H5F__efc_create() so we can pass
     * a file pointer to H5F__efc_open containing the EFC. Set to a high number
     * because we don't test the EFC becoming too large in this test.
     */
    if (H5Pset_elink_file_cache_size(fapl_id, 8) < 0)
        TEST_ERROR

    /* Test 1: File caches itself. Verify that closing the file causes it to be
     * actually closed, and there is no other unexpected behavior.
     */
    if (NULL == (f0 = H5F_open(filename[0], H5F_ACC_RDWR | H5F_ACC_CREAT | H5F_ACC_TRUNC, fcpl_id, fapl_id)))
        FAIL_STACK_ERROR
    if (NULL == (ftmp0 = H5F__efc_open(f0, filename[0], H5F_ACC_RDWR, fcpl_id, fapl_id)))
        FAIL_STACK_ERROR
    if (H5F_efc_close(f0, ftmp0) < 0)
        FAIL_STACK_ERROR
    if (f0->shared->nrefs != 2)
        TEST_ERROR
    if (H5F__efc_release(f0->shared->efc) < 0)
        FAIL_STACK_ERROR
    if (f0->shared->nrefs != 1)
        TEST_ERROR

    if (NULL == (ftmp0 = H5F__efc_open(f0, filename[0], H5F_ACC_RDWR, fcpl_id, fapl_id)))
        FAIL_STACK_ERROR
    if (H5F_efc_close(f0, ftmp0) < 0)
        FAIL_STACK_ERROR
    if (f0->shared->nrefs != 2)
        TEST_ERROR
    if (H5F_try_close(f0, NULL) < 0)
        FAIL_STACK_ERROR
    if (NULL == (f0 = H5F_open(filename[0], H5F_ACC_RDWR | H5F_ACC_CREAT | H5F_ACC_TRUNC, fcpl_id, fapl_id)))
        FAIL_STACK_ERROR
    if (f0->shared->nrefs != 1)
        TEST_ERROR

    if (H5F_try_close(f0, NULL) < 0)
        FAIL_STACK_ERROR

    /* Test 2: Indirectly referenced file caches itself.  Same as above except
     * the file is part of another file's EFC. */
    if (NULL == (f0 = H5F_open(filename[0], H5F_ACC_RDWR | H5F_ACC_CREAT | H5F_ACC_TRUNC, fcpl_id, fapl_id)))
        FAIL_STACK_ERROR
    if (NULL ==
        (f1 = H5F__efc_open(f0, filename[1], H5F_ACC_RDWR | H5F_ACC_CREAT | H5F_ACC_TRUNC, fcpl_id, fapl_id)))
        FAIL_STACK_ERROR
    if (NULL == (ftmp1 = H5F__efc_open(f1, filename[1], H5F_ACC_RDWR, fcpl_id, fapl_id)))
        FAIL_STACK_ERROR
    if (H5F_efc_close(f1, ftmp1) < 0)
        FAIL_STACK_ERROR
    if (f1->shared->nrefs != 2)
        TEST_ERROR
    if (H5F_efc_close(f0, f1) < 0)
        FAIL_STACK_ERROR
    if (H5F__efc_release(f0->shared->efc) < 0)
        FAIL_STACK_ERROR
    if (NULL == (f1 = H5F_open(filename[1], H5F_ACC_RDWR | H5F_ACC_CREAT | H5F_ACC_TRUNC, fcpl_id, fapl_id)))
        FAIL_STACK_ERROR
    if (f1->shared->nrefs != 1)
        TEST_ERROR
    if (H5F_try_close(f1, NULL) < 0)
        FAIL_STACK_ERROR

    if (NULL ==
        (f1 = H5F__efc_open(f0, filename[1], H5F_ACC_RDWR | H5F_ACC_CREAT | H5F_ACC_TRUNC, fcpl_id, fapl_id)))
        FAIL_STACK_ERROR
    if (NULL == (ftmp1 = H5F__efc_open(f1, filename[1], H5F_ACC_RDWR, fcpl_id, fapl_id)))
        FAIL_STACK_ERROR
    if (H5F_efc_close(f1, ftmp1) < 0)
        FAIL_STACK_ERROR
    if (f1->shared->nrefs != 2)
        TEST_ERROR
    if (H5F_efc_close(f0, f1) < 0)
        FAIL_STACK_ERROR
    if (H5F_try_close(f0, NULL) < 0)
        FAIL_STACK_ERROR
    if (NULL == (f1 = H5F_open(filename[1], H5F_ACC_RDWR | H5F_ACC_CREAT | H5F_ACC_TRUNC, fcpl_id, fapl_id)))
        FAIL_STACK_ERROR
    if (f1->shared->nrefs != 1)
        TEST_ERROR
    if (H5F_try_close(f1, NULL) < 0)
        FAIL_STACK_ERROR

    /* Test 3: Simple 2 file cycle */
    if (NULL == (f0 = H5F_open(filename[0], H5F_ACC_RDWR | H5F_ACC_CREAT | H5F_ACC_TRUNC, fcpl_id, fapl_id)))
        FAIL_STACK_ERROR
    if (NULL ==
        (f1 = H5F__efc_open(f0, filename[1], H5F_ACC_RDWR | H5F_ACC_CREAT | H5F_ACC_TRUNC, fcpl_id, fapl_id)))
        FAIL_STACK_ERROR
    if (NULL == (ftmp0 = H5F__efc_open(f1, filename[0], H5F_ACC_RDWR, fcpl_id, fapl_id)))
        FAIL_STACK_ERROR
    if (H5F_efc_close(f1, ftmp0) < 0)
        FAIL_STACK_ERROR
    if (H5F_efc_close(f0, f1) < 0)
        FAIL_STACK_ERROR
    if (f0->shared->nrefs != 2)
        TEST_ERROR
    if (H5F__efc_release(f0->shared->efc) < 0)
        FAIL_STACK_ERROR
    if (f0->shared->nrefs != 1)
        TEST_ERROR

    if (NULL ==
        (f1 = H5F__efc_open(f0, filename[1], H5F_ACC_RDWR | H5F_ACC_CREAT | H5F_ACC_TRUNC, fcpl_id, fapl_id)))
        FAIL_STACK_ERROR
    if (NULL == (ftmp0 = H5F__efc_open(f1, filename[0], H5F_ACC_RDWR, fcpl_id, fapl_id)))
        FAIL_STACK_ERROR
    if (H5F_efc_close(f1, ftmp0) < 0)
        FAIL_STACK_ERROR
    if (H5F_efc_close(f0, f1) < 0)
        FAIL_STACK_ERROR
    if (f0->shared->nrefs != 2)
        TEST_ERROR
    if (H5F_try_close(f0, NULL) < 0)
        FAIL_STACK_ERROR
    if (NULL == (f0 = H5F_open(filename[0], H5F_ACC_RDWR | H5F_ACC_CREAT | H5F_ACC_TRUNC, fcpl_id, fapl_id)))
        FAIL_STACK_ERROR
    if (f0->shared->nrefs != 1)
        TEST_ERROR
    if (H5F_try_close(f0, NULL) < 0)
        FAIL_STACK_ERROR

    /* Test 4: Simple 2 file cycle (indirectly referenced) */
    if (NULL == (f0 = H5F_open(filename[0], H5F_ACC_RDWR | H5F_ACC_CREAT | H5F_ACC_TRUNC, fcpl_id, fapl_id)))
        FAIL_STACK_ERROR
    if (NULL ==
        (f1 = H5F__efc_open(f0, filename[1], H5F_ACC_RDWR | H5F_ACC_CREAT | H5F_ACC_TRUNC, fcpl_id, fapl_id)))
        FAIL_STACK_ERROR
    if (NULL ==
        (f2 = H5F__efc_open(f1, filename[2], H5F_ACC_RDWR | H5F_ACC_CREAT | H5F_ACC_TRUNC, fcpl_id, fapl_id)))
        FAIL_STACK_ERROR
    if (NULL == (ftmp1 = H5F__efc_open(f2, filename[1], H5F_ACC_RDWR, fcpl_id, fapl_id)))
        FAIL_STACK_ERROR
    if (H5F_efc_close(f2, ftmp1) < 0)
        FAIL_STACK_ERROR
    if (H5F_efc_close(f1, f2) < 0)
        FAIL_STACK_ERROR
    if (f1->shared->nrefs != 2)
        TEST_ERROR
    if (H5F_efc_close(f0, f1) < 0)
        FAIL_STACK_ERROR
    if (H5F_try_close(f0, NULL) < 0)
        FAIL_STACK_ERROR
    if (NULL == (f1 = H5F_open(filename[1], H5F_ACC_RDWR | H5F_ACC_CREAT | H5F_ACC_TRUNC, fcpl_id, fapl_id)))
        FAIL_STACK_ERROR
    if (f1->shared->nrefs != 1)
        TEST_ERROR
    if (H5F_try_close(f1, NULL) < 0)
        FAIL_STACK_ERROR

    /* Test 5: Parallel double cycle */
    if (NULL == (f0 = H5F_open(filename[0], H5F_ACC_RDWR | H5F_ACC_CREAT | H5F_ACC_TRUNC, fcpl_id, fapl_id)))
        FAIL_STACK_ERROR
    if (NULL ==
        (f1 = H5F__efc_open(f0, filename[1], H5F_ACC_RDWR | H5F_ACC_CREAT | H5F_ACC_TRUNC, fcpl_id, fapl_id)))
        FAIL_STACK_ERROR
    if (NULL == (ftmp0 = H5F__efc_open(f1, filename[0], H5F_ACC_RDWR, fcpl_id, fapl_id)))
        FAIL_STACK_ERROR
    if (H5F_efc_close(f1, ftmp0) < 0)
        FAIL_STACK_ERROR
    if (H5F_efc_close(f0, f1) < 0)
        FAIL_STACK_ERROR
    if (NULL ==
        (f2 = H5F__efc_open(f0, filename[2], H5F_ACC_RDWR | H5F_ACC_CREAT | H5F_ACC_TRUNC, fcpl_id, fapl_id)))
        FAIL_STACK_ERROR
    if (NULL == (ftmp0 = H5F__efc_open(f2, filename[0], H5F_ACC_RDWR, fcpl_id, fapl_id)))
        FAIL_STACK_ERROR
    if (H5F_efc_close(f2, ftmp0) < 0)
        FAIL_STACK_ERROR
    if (H5F_efc_close(f0, f2) < 0)
        FAIL_STACK_ERROR
    if (f0->shared->nrefs != 3)
        TEST_ERROR
    if (H5F_try_close(f0, NULL) < 0)
        FAIL_STACK_ERROR
    if (NULL == (f0 = H5F_open(filename[0], H5F_ACC_RDWR | H5F_ACC_CREAT | H5F_ACC_TRUNC, fcpl_id, fapl_id)))
        FAIL_STACK_ERROR
    if (f0->shared->nrefs != 1)
        TEST_ERROR
    if (H5F_try_close(f0, NULL) < 0)
        FAIL_STACK_ERROR

    /* Test 6: Parallel double cycle with release */
    if (NULL == (f0 = H5F_open(filename[0], H5F_ACC_RDWR | H5F_ACC_CREAT | H5F_ACC_TRUNC, fcpl_id, fapl_id)))
        FAIL_STACK_ERROR
    if (NULL ==
        (f1 = H5F__efc_open(f0, filename[1], H5F_ACC_RDWR | H5F_ACC_CREAT | H5F_ACC_TRUNC, fcpl_id, fapl_id)))
        FAIL_STACK_ERROR
    if (NULL == (ftmp0 = H5F__efc_open(f1, filename[0], H5F_ACC_RDWR, fcpl_id, fapl_id)))
        FAIL_STACK_ERROR
    if (H5F_efc_close(f1, ftmp0) < 0)
        FAIL_STACK_ERROR
    if (H5F_efc_close(f0, f1) < 0)
        FAIL_STACK_ERROR
    if (NULL ==
        (f2 = H5F__efc_open(f0, filename[2], H5F_ACC_RDWR | H5F_ACC_CREAT | H5F_ACC_TRUNC, fcpl_id, fapl_id)))
        FAIL_STACK_ERROR
    if (NULL == (ftmp0 = H5F__efc_open(f2, filename[0], H5F_ACC_RDWR, fcpl_id, fapl_id)))
        FAIL_STACK_ERROR
    if (H5F_efc_close(f2, ftmp0) < 0)
        FAIL_STACK_ERROR
    if (H5F_efc_close(f0, f2) < 0)
        FAIL_STACK_ERROR
    if (f0->shared->nrefs != 3)
        TEST_ERROR
    if (H5F__efc_release(f0->shared->efc) < 0)
        FAIL_STACK_ERROR
    if (f0->shared->nrefs != 1)
        TEST_ERROR
    if (H5F_try_close(f0, NULL) < 0)
        FAIL_STACK_ERROR

    /* Test 7: Chained parallel double cycle */
    if (NULL == (f0 = H5F_open(filename[0], H5F_ACC_RDWR | H5F_ACC_CREAT | H5F_ACC_TRUNC, fcpl_id, fapl_id)))
        FAIL_STACK_ERROR
    if (NULL ==
        (f1 = H5F__efc_open(f0, filename[1], H5F_ACC_RDWR | H5F_ACC_CREAT | H5F_ACC_TRUNC, fcpl_id, fapl_id)))
        FAIL_STACK_ERROR
    if (NULL == (ftmp0 = H5F__efc_open(f1, filename[0], H5F_ACC_RDWR, fcpl_id, fapl_id)))
        FAIL_STACK_ERROR
    if (NULL ==
        (f2 = H5F__efc_open(f1, filename[2], H5F_ACC_RDWR | H5F_ACC_CREAT | H5F_ACC_TRUNC, fcpl_id, fapl_id)))
        FAIL_STACK_ERROR
    if (NULL == (ftmp1 = H5F__efc_open(f2, filename[1], H5F_ACC_RDWR, fcpl_id, fapl_id)))
        FAIL_STACK_ERROR
    if (H5F_efc_close(f2, ftmp1) < 0)
        FAIL_STACK_ERROR
    if (H5F_efc_close(f1, f2) < 0)
        FAIL_STACK_ERROR
    if (NULL ==
        (f3 = H5F__efc_open(f1, filename[3], H5F_ACC_RDWR | H5F_ACC_CREAT | H5F_ACC_TRUNC, fcpl_id, fapl_id)))
        FAIL_STACK_ERROR
    if (NULL == (ftmp1 = H5F__efc_open(f3, filename[1], H5F_ACC_RDWR, fcpl_id, fapl_id)))
        FAIL_STACK_ERROR
    if (H5F_efc_close(f3, ftmp1) < 0)
        FAIL_STACK_ERROR
    if (H5F_efc_close(f1, f3) < 0)
        FAIL_STACK_ERROR
    if (H5F_efc_close(f1, ftmp0) < 0)
        FAIL_STACK_ERROR
    if (H5F_efc_close(f0, f1) < 0)
        FAIL_STACK_ERROR
    if (f0->shared->nrefs != 2)
        TEST_ERROR
    if (H5F_try_close(f0, NULL) < 0)
        FAIL_STACK_ERROR
    if (NULL == (f0 = H5F_open(filename[0], H5F_ACC_RDWR | H5F_ACC_CREAT | H5F_ACC_TRUNC, fcpl_id, fapl_id)))
        FAIL_STACK_ERROR
    if (f0->shared->nrefs != 1)
        TEST_ERROR
    if (H5F_try_close(f0, NULL) < 0)
        FAIL_STACK_ERROR

    /* Test 8: Chained parallel double cycle with release */
    if (NULL == (f0 = H5F_open(filename[0], H5F_ACC_RDWR | H5F_ACC_CREAT | H5F_ACC_TRUNC, fcpl_id, fapl_id)))
        FAIL_STACK_ERROR
    if (NULL ==
        (f1 = H5F__efc_open(f0, filename[1], H5F_ACC_RDWR | H5F_ACC_CREAT | H5F_ACC_TRUNC, fcpl_id, fapl_id)))
        FAIL_STACK_ERROR
    if (NULL == (ftmp0 = H5F__efc_open(f1, filename[0], H5F_ACC_RDWR, fcpl_id, fapl_id)))
        FAIL_STACK_ERROR
    if (NULL ==
        (f2 = H5F__efc_open(f1, filename[2], H5F_ACC_RDWR | H5F_ACC_CREAT | H5F_ACC_TRUNC, fcpl_id, fapl_id)))
        FAIL_STACK_ERROR
    if (NULL == (ftmp1 = H5F__efc_open(f2, filename[1], H5F_ACC_RDWR, fcpl_id, fapl_id)))
        FAIL_STACK_ERROR
    if (H5F_efc_close(f2, ftmp1) < 0)
        FAIL_STACK_ERROR
    if (H5F_efc_close(f1, f2) < 0)
        FAIL_STACK_ERROR
    if (NULL ==
        (f3 = H5F__efc_open(f1, filename[3], H5F_ACC_RDWR | H5F_ACC_CREAT | H5F_ACC_TRUNC, fcpl_id, fapl_id)))
        FAIL_STACK_ERROR
    if (NULL == (ftmp1 = H5F__efc_open(f3, filename[1], H5F_ACC_RDWR, fcpl_id, fapl_id)))
        FAIL_STACK_ERROR
    if (H5F_efc_close(f3, ftmp1) < 0)
        FAIL_STACK_ERROR
    if (H5F_efc_close(f1, f3) < 0)
        FAIL_STACK_ERROR
    if (H5F_efc_close(f1, ftmp0) < 0)
        FAIL_STACK_ERROR
    if (H5F_efc_close(f0, f1) < 0)
        FAIL_STACK_ERROR
    if (f0->shared->nrefs != 2)
        TEST_ERROR
    if (H5F__efc_release(f0->shared->efc) < 0)
        FAIL_STACK_ERROR
    if (f0->shared->nrefs != 1)
        TEST_ERROR
    if (H5F_try_close(f0, NULL) < 0)
        FAIL_STACK_ERROR

    /* Test 9: Simple 2 file cycle, extra ID on root */
    if (NULL == (f0 = H5F_open(filename[0], H5F_ACC_RDWR | H5F_ACC_CREAT | H5F_ACC_TRUNC, fcpl_id, fapl_id)))
        FAIL_STACK_ERROR
    if (NULL == (ftmp0 = H5F_open(filename[0], H5F_ACC_RDWR, fcpl_id, fapl_id)))
        FAIL_STACK_ERROR
    if (NULL ==
        (f1 = H5F__efc_open(f0, filename[1], H5F_ACC_RDWR | H5F_ACC_CREAT | H5F_ACC_TRUNC, fcpl_id, fapl_id)))
        FAIL_STACK_ERROR
    if (NULL == (ftmp1 = H5F__efc_open(f1, filename[0], H5F_ACC_RDWR, fcpl_id, fapl_id)))
        FAIL_STACK_ERROR
    if (H5F_efc_close(f1, ftmp1) < 0)
        FAIL_STACK_ERROR
    if (H5F_efc_close(f0, f1) < 0)
        FAIL_STACK_ERROR
    if (f0->shared != ftmp0->shared)
        TEST_ERROR
    if (f0->shared->nrefs != 3)
        TEST_ERROR
    if (H5F_try_close(ftmp0, NULL) < 0)
        FAIL_STACK_ERROR
    if (f0->shared->nrefs != 2)
        TEST_ERROR
    if (H5F_try_close(f0, NULL) < 0)
        FAIL_STACK_ERROR
    if (NULL == (f0 = H5F_open(filename[0], H5F_ACC_RDWR | H5F_ACC_CREAT | H5F_ACC_TRUNC, fcpl_id, fapl_id)))
        FAIL_STACK_ERROR
    if (f0->shared->nrefs != 1)
        TEST_ERROR
    if (H5F_try_close(f0, NULL) < 0)
        FAIL_STACK_ERROR

    /* Test 10: Simple 2 file cycle, extra ID on second file */
    if (NULL == (f0 = H5F_open(filename[0], H5F_ACC_RDWR | H5F_ACC_CREAT | H5F_ACC_TRUNC, fcpl_id, fapl_id)))
        FAIL_STACK_ERROR
    if (NULL ==
        (f1 = H5F__efc_open(f0, filename[1], H5F_ACC_RDWR | H5F_ACC_CREAT | H5F_ACC_TRUNC, fcpl_id, fapl_id)))
        FAIL_STACK_ERROR
    if (NULL == (ftmp1 = H5F_open(filename[1], H5F_ACC_RDWR, fcpl_id, fapl_id)))
        FAIL_STACK_ERROR
    if (NULL == (ftmp0 = H5F__efc_open(f1, filename[0], H5F_ACC_RDWR, fcpl_id, fapl_id)))
        FAIL_STACK_ERROR
    if (H5F_efc_close(f1, ftmp0) < 0)
        FAIL_STACK_ERROR
    if (H5F_efc_close(f0, f1) < 0)
        FAIL_STACK_ERROR
    if (f0->shared->nrefs != 2)
        TEST_ERROR
    if (ftmp1->shared->nrefs != 2)
        TEST_ERROR

    if (H5F_try_close(f0, NULL) < 0)
        FAIL_STACK_ERROR
    if (ftmp1->shared->nrefs != 2)
        TEST_ERROR
    if (NULL == (f0 = H5F_open(filename[0], H5F_ACC_RDWR, fcpl_id, fapl_id)))
        FAIL_STACK_ERROR
    if (f0->shared->nrefs != 2)
        TEST_ERROR

    if (H5F_try_close(f0, NULL) < 0)
        FAIL_STACK_ERROR
    if (H5F_try_close(ftmp1, NULL) < 0)
        FAIL_STACK_ERROR
    if (NULL == (f0 = H5F_open(filename[0], H5F_ACC_RDWR | H5F_ACC_CREAT | H5F_ACC_TRUNC, fcpl_id, fapl_id)))
        FAIL_STACK_ERROR
    if (f0->shared->nrefs != 1)
        TEST_ERROR
    if (H5F_try_close(f0, NULL) < 0)
        FAIL_STACK_ERROR
    if (NULL == (f1 = H5F_open(filename[1], H5F_ACC_RDWR | H5F_ACC_CREAT | H5F_ACC_TRUNC, fcpl_id, fapl_id)))
        FAIL_STACK_ERROR
    if (f1->shared->nrefs != 1)
        TEST_ERROR
    if (H5F_try_close(f1, NULL) < 0)
        FAIL_STACK_ERROR

    /* Test 11: Parallel double cycle, extra ID on a child file */
    if (NULL == (f0 = H5F_open(filename[0], H5F_ACC_RDWR | H5F_ACC_CREAT | H5F_ACC_TRUNC, fcpl_id, fapl_id)))
        FAIL_STACK_ERROR
    if (NULL ==
        (f1 = H5F__efc_open(f0, filename[1], H5F_ACC_RDWR | H5F_ACC_CREAT | H5F_ACC_TRUNC, fcpl_id, fapl_id)))
        FAIL_STACK_ERROR
    if (NULL == (ftmp0 = H5F__efc_open(f1, filename[0], H5F_ACC_RDWR, fcpl_id, fapl_id)))
        FAIL_STACK_ERROR
    if (H5F_efc_close(f1, ftmp0) < 0)
        FAIL_STACK_ERROR
    if (H5F_efc_close(f0, f1) < 0)
        FAIL_STACK_ERROR
    if (NULL ==
        (f2 = H5F__efc_open(f0, filename[2], H5F_ACC_RDWR | H5F_ACC_CREAT | H5F_ACC_TRUNC, fcpl_id, fapl_id)))
        FAIL_STACK_ERROR
    if (NULL == (ftmp2 = H5F_open(filename[2], H5F_ACC_RDWR, fcpl_id, fapl_id)))
        FAIL_STACK_ERROR
    if (NULL == (ftmp0 = H5F__efc_open(f2, filename[0], H5F_ACC_RDWR, fcpl_id, fapl_id)))
        FAIL_STACK_ERROR
    if (H5F_efc_close(f2, ftmp0) < 0)
        FAIL_STACK_ERROR
    if (H5F_efc_close(f0, f2) < 0)
        FAIL_STACK_ERROR
    if (f0->shared->nrefs != 3)
        TEST_ERROR
    if (ftmp2->shared->nrefs != 2)
        TEST_ERROR

    if (H5F_try_close(f0, NULL) < 0)
        FAIL_STACK_ERROR
    if (ftmp2->shared->nrefs != 2)
        TEST_ERROR
    if (NULL == (f0 = H5F_open(filename[0], H5F_ACC_RDWR, fcpl_id, fapl_id)))
        FAIL_STACK_ERROR
    if (f0->shared->nrefs != 3)
        TEST_ERROR

    if (H5F_try_close(f0, NULL) < 0)
        FAIL_STACK_ERROR
    if (H5F_try_close(ftmp2, NULL) < 0)
        FAIL_STACK_ERROR
    if (NULL == (f0 = H5F_open(filename[0], H5F_ACC_RDWR | H5F_ACC_CREAT | H5F_ACC_TRUNC, fcpl_id, fapl_id)))
        FAIL_STACK_ERROR
    if (f0->shared->nrefs != 1)
        TEST_ERROR
    if (H5F_try_close(f0, NULL) < 0)
        FAIL_STACK_ERROR
    if (NULL == (f1 = H5F_open(filename[1], H5F_ACC_RDWR | H5F_ACC_CREAT | H5F_ACC_TRUNC, fcpl_id, fapl_id)))
        FAIL_STACK_ERROR
    if (f1->shared->nrefs != 1)
        TEST_ERROR
    if (H5F_try_close(f1, NULL) < 0)
        FAIL_STACK_ERROR
    if (NULL == (f2 = H5F_open(filename[2], H5F_ACC_RDWR | H5F_ACC_CREAT | H5F_ACC_TRUNC, fcpl_id, fapl_id)))
        FAIL_STACK_ERROR
    if (f2->shared->nrefs != 1)
        TEST_ERROR
    if (H5F_try_close(f2, NULL) < 0)
        FAIL_STACK_ERROR

    /* Test 12: Parallel double cycle, extra ID on a child file, with release */
    if (NULL == (f0 = H5F_open(filename[0], H5F_ACC_RDWR | H5F_ACC_CREAT | H5F_ACC_TRUNC, fcpl_id, fapl_id)))
        FAIL_STACK_ERROR
    if (NULL ==
        (f1 = H5F__efc_open(f0, filename[1], H5F_ACC_RDWR | H5F_ACC_CREAT | H5F_ACC_TRUNC, fcpl_id, fapl_id)))
        FAIL_STACK_ERROR
    if (NULL == (ftmp0 = H5F__efc_open(f1, filename[0], H5F_ACC_RDWR, fcpl_id, fapl_id)))
        FAIL_STACK_ERROR
    if (H5F_efc_close(f1, ftmp0) < 0)
        FAIL_STACK_ERROR
    if (H5F_efc_close(f0, f1) < 0)
        FAIL_STACK_ERROR
    if (NULL ==
        (f2 = H5F__efc_open(f0, filename[2], H5F_ACC_RDWR | H5F_ACC_CREAT | H5F_ACC_TRUNC, fcpl_id, fapl_id)))
        FAIL_STACK_ERROR
    if (NULL == (ftmp2 = H5F_open(filename[2], H5F_ACC_RDWR, fcpl_id, fapl_id)))
        FAIL_STACK_ERROR
    if (NULL == (ftmp0 = H5F__efc_open(f2, filename[0], H5F_ACC_RDWR, fcpl_id, fapl_id)))
        FAIL_STACK_ERROR
    if (H5F_efc_close(f2, ftmp0) < 0)
        FAIL_STACK_ERROR
    if (H5F_efc_close(f0, f2) < 0)
        FAIL_STACK_ERROR
    if (f0->shared->nrefs != 3)
        TEST_ERROR
    if (ftmp2->shared->nrefs != 2)
        TEST_ERROR

    if (H5F__efc_release(f0->shared->efc) < 0)
        FAIL_STACK_ERROR
    if (f0->shared->nrefs != 2)
        TEST_ERROR
    if (ftmp2->shared->nrefs != 1)
        TEST_ERROR

    if (H5F__efc_release(ftmp2->shared->efc) < 0)
        FAIL_STACK_ERROR
    if (f0->shared->nrefs != 1)
        TEST_ERROR
    if (ftmp2->shared->nrefs != 1)
        TEST_ERROR
    if (H5F_try_close(f0, NULL) < 0)
        FAIL_STACK_ERROR
    if (H5F_try_close(ftmp2, NULL) < 0)
        FAIL_STACK_ERROR

    /* Test 13: Chained parallel double cycle, extra ID on a child file */
    if (NULL == (f0 = H5F_open(filename[0], H5F_ACC_RDWR | H5F_ACC_CREAT | H5F_ACC_TRUNC, fcpl_id, fapl_id)))
        FAIL_STACK_ERROR
    if (NULL ==
        (f1 = H5F__efc_open(f0, filename[1], H5F_ACC_RDWR | H5F_ACC_CREAT | H5F_ACC_TRUNC, fcpl_id, fapl_id)))
        FAIL_STACK_ERROR
    if (NULL == (ftmp0 = H5F__efc_open(f1, filename[0], H5F_ACC_RDWR, fcpl_id, fapl_id)))
        FAIL_STACK_ERROR
    if (NULL ==
        (f2 = H5F__efc_open(f1, filename[2], H5F_ACC_RDWR | H5F_ACC_CREAT | H5F_ACC_TRUNC, fcpl_id, fapl_id)))
        FAIL_STACK_ERROR
    if (NULL == (ftmp1 = H5F__efc_open(f2, filename[1], H5F_ACC_RDWR, fcpl_id, fapl_id)))
        FAIL_STACK_ERROR
    if (H5F_efc_close(f2, ftmp1) < 0)
        FAIL_STACK_ERROR
    if (H5F_efc_close(f1, f2) < 0)
        FAIL_STACK_ERROR
    if (NULL ==
        (f3 = H5F__efc_open(f1, filename[3], H5F_ACC_RDWR | H5F_ACC_CREAT | H5F_ACC_TRUNC, fcpl_id, fapl_id)))
        FAIL_STACK_ERROR
    if (NULL == (ftmp3 = H5F_open(filename[3], H5F_ACC_RDWR, fcpl_id, fapl_id)))
        FAIL_STACK_ERROR
    if (NULL == (ftmp1 = H5F__efc_open(f3, filename[1], H5F_ACC_RDWR, fcpl_id, fapl_id)))
        FAIL_STACK_ERROR
    if (H5F_efc_close(f3, ftmp1) < 0)
        FAIL_STACK_ERROR
    if (H5F_efc_close(f1, f3) < 0)
        FAIL_STACK_ERROR
    if (H5F_efc_close(f1, ftmp0) < 0)
        FAIL_STACK_ERROR
    if (H5F_efc_close(f0, f1) < 0)
        FAIL_STACK_ERROR
    if (f0->shared->nrefs != 2)
        TEST_ERROR
    if (ftmp3->shared->nrefs != 2)
        TEST_ERROR

    if (H5F_try_close(f0, NULL) < 0)
        FAIL_STACK_ERROR
    if (ftmp3->shared->nrefs != 2)
        TEST_ERROR
    if (NULL == (f0 = H5F_open(filename[0], H5F_ACC_RDWR, fcpl_id, fapl_id)))
        FAIL_STACK_ERROR
    if (f0->shared->nrefs != 2)
        TEST_ERROR

    if (H5F_try_close(f0, NULL) < 0)
        FAIL_STACK_ERROR
    if (H5F_try_close(ftmp3, NULL) < 0)
        FAIL_STACK_ERROR
    if (NULL == (f0 = H5F_open(filename[0], H5F_ACC_RDWR | H5F_ACC_CREAT | H5F_ACC_TRUNC, fcpl_id, fapl_id)))
        FAIL_STACK_ERROR
    if (f0->shared->nrefs != 1)
        TEST_ERROR
    if (H5F_try_close(f0, NULL) < 0)
        FAIL_STACK_ERROR
    if (NULL == (f1 = H5F_open(filename[1], H5F_ACC_RDWR | H5F_ACC_CREAT | H5F_ACC_TRUNC, fcpl_id, fapl_id)))
        FAIL_STACK_ERROR
    if (f1->shared->nrefs != 1)
        TEST_ERROR
    if (H5F_try_close(f1, NULL) < 0)
        FAIL_STACK_ERROR
    if (NULL == (f2 = H5F_open(filename[2], H5F_ACC_RDWR | H5F_ACC_CREAT | H5F_ACC_TRUNC, fcpl_id, fapl_id)))
        FAIL_STACK_ERROR
    if (f2->shared->nrefs != 1)
        TEST_ERROR
    if (H5F_try_close(f2, NULL) < 0)
        FAIL_STACK_ERROR
    if (NULL == (f3 = H5F_open(filename[3], H5F_ACC_RDWR | H5F_ACC_CREAT | H5F_ACC_TRUNC, fcpl_id, fapl_id)))
        FAIL_STACK_ERROR
    if (f3->shared->nrefs != 1)
        TEST_ERROR
    if (H5F_try_close(f3, NULL) < 0)
        FAIL_STACK_ERROR

    /* Test 14: Chained parallel double cycle, extra ID on a child file, with
     * release */
    if (NULL == (f0 = H5F_open(filename[0], H5F_ACC_RDWR | H5F_ACC_CREAT | H5F_ACC_TRUNC, fcpl_id, fapl_id)))
        FAIL_STACK_ERROR
    if (NULL ==
        (f1 = H5F__efc_open(f0, filename[1], H5F_ACC_RDWR | H5F_ACC_CREAT | H5F_ACC_TRUNC, fcpl_id, fapl_id)))
        FAIL_STACK_ERROR
    if (NULL == (ftmp0 = H5F__efc_open(f1, filename[0], H5F_ACC_RDWR, fcpl_id, fapl_id)))
        FAIL_STACK_ERROR
    if (NULL ==
        (f2 = H5F__efc_open(f1, filename[2], H5F_ACC_RDWR | H5F_ACC_CREAT | H5F_ACC_TRUNC, fcpl_id, fapl_id)))
        FAIL_STACK_ERROR
    if (NULL == (ftmp1 = H5F__efc_open(f2, filename[1], H5F_ACC_RDWR, fcpl_id, fapl_id)))
        FAIL_STACK_ERROR
    if (H5F_efc_close(f2, ftmp1) < 0)
        FAIL_STACK_ERROR
    if (H5F_efc_close(f1, f2) < 0)
        FAIL_STACK_ERROR
    if (NULL ==
        (f3 = H5F__efc_open(f1, filename[3], H5F_ACC_RDWR | H5F_ACC_CREAT | H5F_ACC_TRUNC, fcpl_id, fapl_id)))
        FAIL_STACK_ERROR
    if (NULL == (ftmp3 = H5F_open(filename[3], H5F_ACC_RDWR, fcpl_id, fapl_id)))
        FAIL_STACK_ERROR
    if (NULL == (ftmp1 = H5F__efc_open(f3, filename[1], H5F_ACC_RDWR, fcpl_id, fapl_id)))
        FAIL_STACK_ERROR
    if (H5F_efc_close(f3, ftmp1) < 0)
        FAIL_STACK_ERROR
    if (H5F_efc_close(f1, f3) < 0)
        FAIL_STACK_ERROR
    if (H5F_efc_close(f1, ftmp0) < 0)
        FAIL_STACK_ERROR
    if (H5F_efc_close(f0, f1) < 0)
        FAIL_STACK_ERROR
    if (f0->shared->nrefs != 2)
        TEST_ERROR
    if (ftmp3->shared->nrefs != 2)
        TEST_ERROR

    if (H5F__efc_release(f0->shared->efc) < 0)
        FAIL_STACK_ERROR
    if (f0->shared->nrefs != 2)
        TEST_ERROR
    if (ftmp3->shared->nrefs != 2)
        TEST_ERROR

    if (H5F__efc_release(ftmp3->shared->efc) < 0)
        FAIL_STACK_ERROR
    if (f0->shared->nrefs != 1)
        TEST_ERROR
    if (ftmp3->shared->nrefs != 1)
        TEST_ERROR
    if (H5F_try_close(f0, NULL) < 0)
        FAIL_STACK_ERROR
    if (H5F_try_close(ftmp3, NULL) < 0)
        FAIL_STACK_ERROR

    /* Test 15: One local and one remote cycle */
    if (NULL == (f0 = H5F_open(filename[0], H5F_ACC_RDWR | H5F_ACC_CREAT | H5F_ACC_TRUNC, fcpl_id, fapl_id)))
        FAIL_STACK_ERROR
    if (NULL ==
        (f1 = H5F__efc_open(f0, filename[1], H5F_ACC_RDWR | H5F_ACC_CREAT | H5F_ACC_TRUNC, fcpl_id, fapl_id)))
        FAIL_STACK_ERROR
    if (NULL == (ftmp0 = H5F__efc_open(f1, filename[0], H5F_ACC_RDWR, fcpl_id, fapl_id)))
        FAIL_STACK_ERROR
    if (H5F_efc_close(f1, ftmp0) < 0)
        FAIL_STACK_ERROR
    if (H5F_efc_close(f0, f1) < 0)
        FAIL_STACK_ERROR
    if (NULL ==
        (f2 = H5F__efc_open(f0, filename[2], H5F_ACC_RDWR | H5F_ACC_CREAT | H5F_ACC_TRUNC, fcpl_id, fapl_id)))
        FAIL_STACK_ERROR
    if (NULL ==
        (f3 = H5F__efc_open(f2, filename[3], H5F_ACC_RDWR | H5F_ACC_CREAT | H5F_ACC_TRUNC, fcpl_id, fapl_id)))
        FAIL_STACK_ERROR
    if (NULL == (ftmp2 = H5F__efc_open(f3, filename[2], H5F_ACC_RDWR, fcpl_id, fapl_id)))
        FAIL_STACK_ERROR
    if (H5F_efc_close(f3, ftmp2) < 0)
        FAIL_STACK_ERROR
    if (H5F_efc_close(f2, f3) < 0)
        FAIL_STACK_ERROR
    if (H5F_efc_close(f0, f2) < 0)
        FAIL_STACK_ERROR
    if (f0->shared->nrefs != 2)
        TEST_ERROR

    if (H5F_try_close(f0, NULL) < 0)
        FAIL_STACK_ERROR
    if (NULL == (f0 = H5F_open(filename[0], H5F_ACC_RDWR | H5F_ACC_CREAT | H5F_ACC_TRUNC, fcpl_id, fapl_id)))
        FAIL_STACK_ERROR
    if (f0->shared->nrefs != 1)
        TEST_ERROR
    if (H5F_try_close(f0, NULL) < 0)
        FAIL_STACK_ERROR
    if (NULL == (f1 = H5F_open(filename[1], H5F_ACC_RDWR | H5F_ACC_CREAT | H5F_ACC_TRUNC, fcpl_id, fapl_id)))
        FAIL_STACK_ERROR
    if (f1->shared->nrefs != 1)
        TEST_ERROR
    if (H5F_try_close(f1, NULL) < 0)
        FAIL_STACK_ERROR
    if (NULL == (f2 = H5F_open(filename[2], H5F_ACC_RDWR | H5F_ACC_CREAT | H5F_ACC_TRUNC, fcpl_id, fapl_id)))
        FAIL_STACK_ERROR
    if (f2->shared->nrefs != 1)
        TEST_ERROR
    if (H5F_try_close(f2, NULL) < 0)
        FAIL_STACK_ERROR
    if (NULL == (f3 = H5F_open(filename[3], H5F_ACC_RDWR | H5F_ACC_CREAT | H5F_ACC_TRUNC, fcpl_id, fapl_id)))
        FAIL_STACK_ERROR
    if (f3->shared->nrefs != 1)
        TEST_ERROR
    if (H5F_try_close(f3, NULL) < 0)
        FAIL_STACK_ERROR

    /* Test 16: One local and one remote cycle, with release */
    if (NULL == (f0 = H5F_open(filename[0], H5F_ACC_RDWR | H5F_ACC_CREAT | H5F_ACC_TRUNC, fcpl_id, fapl_id)))
        FAIL_STACK_ERROR
    if (NULL ==
        (f1 = H5F__efc_open(f0, filename[1], H5F_ACC_RDWR | H5F_ACC_CREAT | H5F_ACC_TRUNC, fcpl_id, fapl_id)))
        FAIL_STACK_ERROR
    if (NULL == (ftmp0 = H5F__efc_open(f1, filename[0], H5F_ACC_RDWR, fcpl_id, fapl_id)))
        FAIL_STACK_ERROR
    if (H5F_efc_close(f1, ftmp0) < 0)
        FAIL_STACK_ERROR
    if (H5F_efc_close(f0, f1) < 0)
        FAIL_STACK_ERROR
    if (NULL ==
        (f2 = H5F__efc_open(f0, filename[2], H5F_ACC_RDWR | H5F_ACC_CREAT | H5F_ACC_TRUNC, fcpl_id, fapl_id)))
        FAIL_STACK_ERROR
    if (NULL ==
        (f3 = H5F__efc_open(f2, filename[3], H5F_ACC_RDWR | H5F_ACC_CREAT | H5F_ACC_TRUNC, fcpl_id, fapl_id)))
        FAIL_STACK_ERROR
    if (NULL == (ftmp2 = H5F__efc_open(f3, filename[2], H5F_ACC_RDWR, fcpl_id, fapl_id)))
        FAIL_STACK_ERROR
    if (H5F_efc_close(f3, ftmp2) < 0)
        FAIL_STACK_ERROR
    if (H5F_efc_close(f2, f3) < 0)
        FAIL_STACK_ERROR
    if (H5F_efc_close(f0, f2) < 0)
        FAIL_STACK_ERROR
    if (f0->shared->nrefs != 2)
        TEST_ERROR

    if (H5F__efc_release(f0->shared->efc) < 0)
        FAIL_STACK_ERROR
    if (f0->shared->nrefs != 1)
        TEST_ERROR
    if (H5F_try_close(f0, NULL) < 0)
        FAIL_STACK_ERROR
    if (NULL == (f1 = H5F_open(filename[1], H5F_ACC_RDWR | H5F_ACC_CREAT | H5F_ACC_TRUNC, fcpl_id, fapl_id)))
        FAIL_STACK_ERROR
    if (f1->shared->nrefs != 1)
        TEST_ERROR
    if (H5F_try_close(f1, NULL) < 0)
        FAIL_STACK_ERROR
    if (NULL == (f2 = H5F_open(filename[2], H5F_ACC_RDWR | H5F_ACC_CREAT | H5F_ACC_TRUNC, fcpl_id, fapl_id)))
        FAIL_STACK_ERROR
    if (f2->shared->nrefs != 1)
        TEST_ERROR
    if (H5F_try_close(f2, NULL) < 0)
        FAIL_STACK_ERROR
    if (NULL == (f3 = H5F_open(filename[3], H5F_ACC_RDWR | H5F_ACC_CREAT | H5F_ACC_TRUNC, fcpl_id, fapl_id)))
        FAIL_STACK_ERROR
    if (f3->shared->nrefs != 1)
        TEST_ERROR
    if (H5F_try_close(f3, NULL) < 0)
        FAIL_STACK_ERROR

    /* Test 17: One local and one remote cycle, remote cycle held open */
    if (NULL == (f0 = H5F_open(filename[0], H5F_ACC_RDWR | H5F_ACC_CREAT | H5F_ACC_TRUNC, fcpl_id, fapl_id)))
        FAIL_STACK_ERROR
    if (NULL ==
        (f1 = H5F__efc_open(f0, filename[1], H5F_ACC_RDWR | H5F_ACC_CREAT | H5F_ACC_TRUNC, fcpl_id, fapl_id)))
        FAIL_STACK_ERROR
    if (NULL == (ftmp0 = H5F__efc_open(f1, filename[0], H5F_ACC_RDWR, fcpl_id, fapl_id)))
        FAIL_STACK_ERROR
    if (H5F_efc_close(f1, ftmp0) < 0)
        FAIL_STACK_ERROR
    if (H5F_efc_close(f0, f1) < 0)
        FAIL_STACK_ERROR
    if (NULL ==
        (f2 = H5F__efc_open(f0, filename[2], H5F_ACC_RDWR | H5F_ACC_CREAT | H5F_ACC_TRUNC, fcpl_id, fapl_id)))
        FAIL_STACK_ERROR
    if (NULL ==
        (f3 = H5F__efc_open(f2, filename[3], H5F_ACC_RDWR | H5F_ACC_CREAT | H5F_ACC_TRUNC, fcpl_id, fapl_id)))
        FAIL_STACK_ERROR
    if (NULL == (ftmp3 = H5F_open(filename[3], H5F_ACC_RDWR, fcpl_id, fapl_id)))
        FAIL_STACK_ERROR
    if (NULL == (ftmp2 = H5F__efc_open(f3, filename[2], H5F_ACC_RDWR, fcpl_id, fapl_id)))
        FAIL_STACK_ERROR
    if (H5F_efc_close(f3, ftmp2) < 0)
        FAIL_STACK_ERROR
    if (H5F_efc_close(f2, f3) < 0)
        FAIL_STACK_ERROR
    if (H5F_efc_close(f0, f2) < 0)
        FAIL_STACK_ERROR
    if (f0->shared->nrefs != 2)
        TEST_ERROR

    if (H5F_try_close(f0, NULL) < 0)
        FAIL_STACK_ERROR
    if (NULL == (f0 = H5F_open(filename[0], H5F_ACC_RDWR | H5F_ACC_CREAT | H5F_ACC_TRUNC, fcpl_id, fapl_id)))
        FAIL_STACK_ERROR
    if (f0->shared->nrefs != 1)
        TEST_ERROR
    if (H5F_try_close(f0, NULL) < 0)
        FAIL_STACK_ERROR
    if (ftmp3->shared->nrefs != 2)
        TEST_ERROR

    if (H5F_try_close(ftmp3, NULL) < 0)
        FAIL_STACK_ERROR
    if (NULL == (f1 = H5F_open(filename[1], H5F_ACC_RDWR | H5F_ACC_CREAT | H5F_ACC_TRUNC, fcpl_id, fapl_id)))
        FAIL_STACK_ERROR
    if (f1->shared->nrefs != 1)
        TEST_ERROR
    if (H5F_try_close(f1, NULL) < 0)
        FAIL_STACK_ERROR
    if (NULL == (f2 = H5F_open(filename[2], H5F_ACC_RDWR | H5F_ACC_CREAT | H5F_ACC_TRUNC, fcpl_id, fapl_id)))
        FAIL_STACK_ERROR
    if (f2->shared->nrefs != 1)
        TEST_ERROR
    if (H5F_try_close(f2, NULL) < 0)
        FAIL_STACK_ERROR
    if (NULL == (f3 = H5F_open(filename[3], H5F_ACC_RDWR | H5F_ACC_CREAT | H5F_ACC_TRUNC, fcpl_id, fapl_id)))
        FAIL_STACK_ERROR
    if (f3->shared->nrefs != 1)
        TEST_ERROR
    if (H5F_try_close(f3, NULL) < 0)
        FAIL_STACK_ERROR

    /* Test 18: One local and one remote cycle, remote cycle held open, with
     * release */
    if (NULL == (f0 = H5F_open(filename[0], H5F_ACC_RDWR | H5F_ACC_CREAT | H5F_ACC_TRUNC, fcpl_id, fapl_id)))
        FAIL_STACK_ERROR
    if (NULL ==
        (f1 = H5F__efc_open(f0, filename[1], H5F_ACC_RDWR | H5F_ACC_CREAT | H5F_ACC_TRUNC, fcpl_id, fapl_id)))
        FAIL_STACK_ERROR
    if (NULL == (ftmp0 = H5F__efc_open(f1, filename[0], H5F_ACC_RDWR, fcpl_id, fapl_id)))
        FAIL_STACK_ERROR
    if (H5F_efc_close(f1, ftmp0) < 0)
        FAIL_STACK_ERROR
    if (H5F_efc_close(f0, f1) < 0)
        FAIL_STACK_ERROR
    if (NULL ==
        (f2 = H5F__efc_open(f0, filename[2], H5F_ACC_RDWR | H5F_ACC_CREAT | H5F_ACC_TRUNC, fcpl_id, fapl_id)))
        FAIL_STACK_ERROR
    if (NULL ==
        (f3 = H5F__efc_open(f2, filename[3], H5F_ACC_RDWR | H5F_ACC_CREAT | H5F_ACC_TRUNC, fcpl_id, fapl_id)))
        FAIL_STACK_ERROR
    if (NULL == (ftmp3 = H5F_open(filename[3], H5F_ACC_RDWR, fcpl_id, fapl_id)))
        FAIL_STACK_ERROR
    if (NULL == (ftmp2 = H5F__efc_open(f3, filename[2], H5F_ACC_RDWR, fcpl_id, fapl_id)))
        FAIL_STACK_ERROR
    if (H5F_efc_close(f3, ftmp2) < 0)
        FAIL_STACK_ERROR
    if (H5F_efc_close(f2, f3) < 0)
        FAIL_STACK_ERROR
    if (H5F_efc_close(f0, f2) < 0)
        FAIL_STACK_ERROR
    if (f0->shared->nrefs != 2)
        TEST_ERROR

    if (H5F__efc_release(f0->shared->efc) < 0)
        FAIL_STACK_ERROR
    if (f0->shared->nrefs != 1)
        TEST_ERROR
    if (ftmp3->shared->nrefs != 2)
        TEST_ERROR
    if (NULL == (f1 = H5F_open(filename[1], H5F_ACC_RDWR | H5F_ACC_CREAT | H5F_ACC_TRUNC, fcpl_id, fapl_id)))
        FAIL_STACK_ERROR
    if (f1->shared->nrefs != 1)
        TEST_ERROR
    if (H5F_try_close(f1, NULL) < 0)
        FAIL_STACK_ERROR
    if (NULL == (f2 = H5F_open(filename[2], H5F_ACC_RDWR, fcpl_id, fapl_id)))
        FAIL_STACK_ERROR
    if (f2->shared->nrefs != 2)
        TEST_ERROR
    if (H5F_try_close(f2, NULL) < 0)
        FAIL_STACK_ERROR

    if (H5F__efc_release(ftmp3->shared->efc) < 0)
        FAIL_STACK_ERROR
    if (ftmp3->shared->nrefs != 1)
        TEST_ERROR
    if (NULL == (f2 = H5F_open(filename[2], H5F_ACC_RDWR, fcpl_id, fapl_id)))
        FAIL_STACK_ERROR
    if (f2->shared->nrefs != 1)
        TEST_ERROR
    if (H5F_try_close(f2, NULL) < 0)
        FAIL_STACK_ERROR

    if (H5F_try_close(f0, NULL) < 0)
        FAIL_STACK_ERROR
    if (H5F_try_close(ftmp3, NULL) < 0)
        FAIL_STACK_ERROR

    /* Test 19: "Diamond" shape with links moving from bottom (root) to top.
     * Also cycle between bottom (root) and top and cycles on the sides. */
    if (NULL == (f0 = H5F_open(filename[0], H5F_ACC_RDWR | H5F_ACC_CREAT | H5F_ACC_TRUNC, fcpl_id, fapl_id)))
        FAIL_STACK_ERROR
    if (NULL ==
        (f1 = H5F__efc_open(f0, filename[1], H5F_ACC_RDWR | H5F_ACC_CREAT | H5F_ACC_TRUNC, fcpl_id, fapl_id)))
        FAIL_STACK_ERROR
    if (NULL ==
        (f2 = H5F__efc_open(f0, filename[2], H5F_ACC_RDWR | H5F_ACC_CREAT | H5F_ACC_TRUNC, fcpl_id, fapl_id)))
        FAIL_STACK_ERROR
    if (NULL ==
        (f3 = H5F__efc_open(f1, filename[3], H5F_ACC_RDWR | H5F_ACC_CREAT | H5F_ACC_TRUNC, fcpl_id, fapl_id)))
        FAIL_STACK_ERROR
    if (H5F_efc_close(f1, f3) < 0)
        FAIL_STACK_ERROR
    if (NULL == (f3 = H5F__efc_open(f2, filename[3], H5F_ACC_RDWR, fcpl_id, fapl_id)))
        FAIL_STACK_ERROR
    if (H5F_efc_close(f2, f3) < 0)
        FAIL_STACK_ERROR
    if (NULL == (f3 = H5F__efc_open(f0, filename[3], H5F_ACC_RDWR, fcpl_id, fapl_id)))
        FAIL_STACK_ERROR
    if (NULL == (ftmp0 = H5F__efc_open(f3, filename[0], H5F_ACC_RDWR, fcpl_id, fapl_id)))
        FAIL_STACK_ERROR
    if (H5F_efc_close(f3, ftmp0) < 0)
        FAIL_STACK_ERROR
    if (H5F_efc_close(f0, f3) < 0)
        FAIL_STACK_ERROR
    if (NULL ==
        (f4 = H5F__efc_open(f1, filename[4], H5F_ACC_RDWR | H5F_ACC_CREAT | H5F_ACC_TRUNC, fcpl_id, fapl_id)))
        FAIL_STACK_ERROR
    if (NULL == (ftmp1 = H5F__efc_open(f4, filename[1], H5F_ACC_RDWR, fcpl_id, fapl_id)))
        FAIL_STACK_ERROR
    if (H5F_efc_close(f4, ftmp1) < 0)
        FAIL_STACK_ERROR
    if (H5F_efc_close(f1, f4) < 0)
        FAIL_STACK_ERROR
    if (NULL ==
        (f5 = H5F__efc_open(f2, filename[5], H5F_ACC_RDWR | H5F_ACC_CREAT | H5F_ACC_TRUNC, fcpl_id, fapl_id)))
        FAIL_STACK_ERROR
    if (NULL == (ftmp2 = H5F__efc_open(f5, filename[2], H5F_ACC_RDWR, fcpl_id, fapl_id)))
        FAIL_STACK_ERROR
    if (H5F_efc_close(f5, ftmp2) < 0)
        FAIL_STACK_ERROR
    if (H5F_efc_close(f2, f5) < 0)
        FAIL_STACK_ERROR
    if (H5F_efc_close(f0, f1) < 0)
        FAIL_STACK_ERROR
    if (H5F_efc_close(f0, f2) < 0)
        FAIL_STACK_ERROR
    if (f0->shared->nrefs != 2)
        TEST_ERROR

    if (H5F_try_close(f0, NULL) < 0)
        FAIL_STACK_ERROR
    if (NULL == (f0 = H5F_open(filename[0], H5F_ACC_RDWR | H5F_ACC_CREAT | H5F_ACC_TRUNC, fcpl_id, fapl_id)))
        FAIL_STACK_ERROR
    if (f0->shared->nrefs != 1)
        TEST_ERROR
    if (H5F_try_close(f0, NULL) < 0)
        FAIL_STACK_ERROR
    if (NULL == (f1 = H5F_open(filename[1], H5F_ACC_RDWR | H5F_ACC_CREAT | H5F_ACC_TRUNC, fcpl_id, fapl_id)))
        FAIL_STACK_ERROR
    if (f1->shared->nrefs != 1)
        TEST_ERROR
    if (H5F_try_close(f1, NULL) < 0)
        FAIL_STACK_ERROR
    if (NULL == (f2 = H5F_open(filename[2], H5F_ACC_RDWR | H5F_ACC_CREAT | H5F_ACC_TRUNC, fcpl_id, fapl_id)))
        FAIL_STACK_ERROR
    if (f2->shared->nrefs != 1)
        TEST_ERROR
    if (H5F_try_close(f2, NULL) < 0)
        FAIL_STACK_ERROR
    if (NULL == (f3 = H5F_open(filename[3], H5F_ACC_RDWR | H5F_ACC_CREAT | H5F_ACC_TRUNC, fcpl_id, fapl_id)))
        FAIL_STACK_ERROR
    if (f3->shared->nrefs != 1)
        TEST_ERROR
    if (H5F_try_close(f3, NULL) < 0)
        FAIL_STACK_ERROR
    if (NULL == (f4 = H5F_open(filename[4], H5F_ACC_RDWR | H5F_ACC_CREAT | H5F_ACC_TRUNC, fcpl_id, fapl_id)))
        FAIL_STACK_ERROR
    if (f4->shared->nrefs != 1)
        TEST_ERROR
    if (H5F_try_close(f4, NULL) < 0)
        FAIL_STACK_ERROR
    if (NULL == (f5 = H5F_open(filename[5], H5F_ACC_RDWR | H5F_ACC_CREAT | H5F_ACC_TRUNC, fcpl_id, fapl_id)))
        FAIL_STACK_ERROR
    if (f5->shared->nrefs != 1)
        TEST_ERROR
    if (H5F_try_close(f5, NULL) < 0)
        FAIL_STACK_ERROR

    /* Test 20: "Diamond" shape with links moving from bottom (root) to top.
     * Also cycle between bottom (root) and top, cycles on the sides, and
     * release the files instead of closing. */
    if (NULL == (f0 = H5F_open(filename[0], H5F_ACC_RDWR | H5F_ACC_CREAT | H5F_ACC_TRUNC, fcpl_id, fapl_id)))
        FAIL_STACK_ERROR
    if (NULL ==
        (f1 = H5F__efc_open(f0, filename[1], H5F_ACC_RDWR | H5F_ACC_CREAT | H5F_ACC_TRUNC, fcpl_id, fapl_id)))
        FAIL_STACK_ERROR
    if (NULL ==
        (f2 = H5F__efc_open(f0, filename[2], H5F_ACC_RDWR | H5F_ACC_CREAT | H5F_ACC_TRUNC, fcpl_id, fapl_id)))
        FAIL_STACK_ERROR
    if (NULL ==
        (f3 = H5F__efc_open(f1, filename[3], H5F_ACC_RDWR | H5F_ACC_CREAT | H5F_ACC_TRUNC, fcpl_id, fapl_id)))
        FAIL_STACK_ERROR
    if (H5F_efc_close(f1, f3) < 0)
        FAIL_STACK_ERROR
    if (NULL == (f3 = H5F__efc_open(f2, filename[3], H5F_ACC_RDWR, fcpl_id, fapl_id)))
        FAIL_STACK_ERROR
    if (H5F_efc_close(f2, f3) < 0)
        FAIL_STACK_ERROR
    if (NULL == (f3 = H5F__efc_open(f0, filename[3], H5F_ACC_RDWR, fcpl_id, fapl_id)))
        FAIL_STACK_ERROR
    if (NULL == (ftmp0 = H5F__efc_open(f3, filename[0], H5F_ACC_RDWR, fcpl_id, fapl_id)))
        FAIL_STACK_ERROR
    if (H5F_efc_close(f3, ftmp0) < 0)
        FAIL_STACK_ERROR
    if (H5F_efc_close(f0, f3) < 0)
        FAIL_STACK_ERROR
    if (NULL ==
        (f4 = H5F__efc_open(f1, filename[4], H5F_ACC_RDWR | H5F_ACC_CREAT | H5F_ACC_TRUNC, fcpl_id, fapl_id)))
        FAIL_STACK_ERROR
    if (NULL == (ftmp1 = H5F__efc_open(f4, filename[1], H5F_ACC_RDWR, fcpl_id, fapl_id)))
        FAIL_STACK_ERROR
    if (H5F_efc_close(f4, ftmp1) < 0)
        FAIL_STACK_ERROR
    if (H5F_efc_close(f1, f4) < 0)
        FAIL_STACK_ERROR
    if (NULL ==
        (f5 = H5F__efc_open(f2, filename[5], H5F_ACC_RDWR | H5F_ACC_CREAT | H5F_ACC_TRUNC, fcpl_id, fapl_id)))
        FAIL_STACK_ERROR
    if (NULL == (ftmp2 = H5F__efc_open(f5, filename[2], H5F_ACC_RDWR, fcpl_id, fapl_id)))
        FAIL_STACK_ERROR
    if (H5F_efc_close(f5, ftmp2) < 0)
        FAIL_STACK_ERROR
    if (H5F_efc_close(f2, f5) < 0)
        FAIL_STACK_ERROR
    if (H5F_efc_close(f0, f1) < 0)
        FAIL_STACK_ERROR
    if (H5F_efc_close(f0, f2) < 0)
        FAIL_STACK_ERROR
    if (f0->shared->nrefs != 2)
        TEST_ERROR

    if (H5F__efc_release(f0->shared->efc) < 0)
        FAIL_STACK_ERROR
    if (f0->shared->nrefs != 1)
        TEST_ERROR
    if (H5F_try_close(f0, NULL) < 0)
        FAIL_STACK_ERROR
    if (NULL == (f1 = H5F_open(filename[1], H5F_ACC_RDWR | H5F_ACC_CREAT | H5F_ACC_TRUNC, fcpl_id, fapl_id)))
        FAIL_STACK_ERROR
    if (f1->shared->nrefs != 1)
        TEST_ERROR
    if (H5F_try_close(f1, NULL) < 0)
        FAIL_STACK_ERROR
    if (NULL == (f2 = H5F_open(filename[2], H5F_ACC_RDWR | H5F_ACC_CREAT | H5F_ACC_TRUNC, fcpl_id, fapl_id)))
        FAIL_STACK_ERROR
    if (f2->shared->nrefs != 1)
        TEST_ERROR
    if (H5F_try_close(f2, NULL) < 0)
        FAIL_STACK_ERROR
    if (NULL == (f3 = H5F_open(filename[3], H5F_ACC_RDWR | H5F_ACC_CREAT | H5F_ACC_TRUNC, fcpl_id, fapl_id)))
        FAIL_STACK_ERROR
    if (f3->shared->nrefs != 1)
        TEST_ERROR
    if (H5F_try_close(f3, NULL) < 0)
        FAIL_STACK_ERROR
    if (NULL == (f4 = H5F_open(filename[4], H5F_ACC_RDWR | H5F_ACC_CREAT | H5F_ACC_TRUNC, fcpl_id, fapl_id)))
        FAIL_STACK_ERROR
    if (f4->shared->nrefs != 1)
        TEST_ERROR
    if (H5F_try_close(f4, NULL) < 0)
        FAIL_STACK_ERROR
    if (NULL == (f5 = H5F_open(filename[5], H5F_ACC_RDWR | H5F_ACC_CREAT | H5F_ACC_TRUNC, fcpl_id, fapl_id)))
        FAIL_STACK_ERROR
    if (f5->shared->nrefs != 1)
        TEST_ERROR
    if (H5F_try_close(f5, NULL) < 0)
        FAIL_STACK_ERROR

    /* Test 21: "Diamond" shape with links moving from bottom (root) to top.
     * Also cycle between bottom (root) and top, cycles on sides held open. */
    if (NULL == (f0 = H5F_open(filename[0], H5F_ACC_RDWR | H5F_ACC_CREAT | H5F_ACC_TRUNC, fcpl_id, fapl_id)))
        FAIL_STACK_ERROR
    if (NULL ==
        (f1 = H5F__efc_open(f0, filename[1], H5F_ACC_RDWR | H5F_ACC_CREAT | H5F_ACC_TRUNC, fcpl_id, fapl_id)))
        FAIL_STACK_ERROR
    if (NULL ==
        (f2 = H5F__efc_open(f0, filename[2], H5F_ACC_RDWR | H5F_ACC_CREAT | H5F_ACC_TRUNC, fcpl_id, fapl_id)))
        FAIL_STACK_ERROR
    if (NULL ==
        (f3 = H5F__efc_open(f1, filename[3], H5F_ACC_RDWR | H5F_ACC_CREAT | H5F_ACC_TRUNC, fcpl_id, fapl_id)))
        FAIL_STACK_ERROR
    if (H5F_efc_close(f1, f3) < 0)
        FAIL_STACK_ERROR
    if (NULL == (f3 = H5F__efc_open(f2, filename[3], H5F_ACC_RDWR, fcpl_id, fapl_id)))
        FAIL_STACK_ERROR
    if (H5F_efc_close(f2, f3) < 0)
        FAIL_STACK_ERROR
    if (NULL == (f3 = H5F__efc_open(f0, filename[3], H5F_ACC_RDWR, fcpl_id, fapl_id)))
        FAIL_STACK_ERROR
    if (NULL == (ftmp0 = H5F__efc_open(f3, filename[0], H5F_ACC_RDWR, fcpl_id, fapl_id)))
        FAIL_STACK_ERROR
    if (H5F_efc_close(f3, ftmp0) < 0)
        FAIL_STACK_ERROR
    if (H5F_efc_close(f0, f3) < 0)
        FAIL_STACK_ERROR
    if (NULL ==
        (f4 = H5F__efc_open(f1, filename[4], H5F_ACC_RDWR | H5F_ACC_CREAT | H5F_ACC_TRUNC, fcpl_id, fapl_id)))
        FAIL_STACK_ERROR
    if (NULL == (ftmp1 = H5F__efc_open(f4, filename[1], H5F_ACC_RDWR, fcpl_id, fapl_id)))
        FAIL_STACK_ERROR
    if (H5F_efc_close(f4, ftmp1) < 0)
        FAIL_STACK_ERROR
    if (H5F_efc_close(f1, f4) < 0)
        FAIL_STACK_ERROR
    if (NULL == (f4 = H5F_open(filename[4], H5F_ACC_RDWR, fcpl_id, fapl_id)))
        FAIL_STACK_ERROR
    if (NULL ==
        (f5 = H5F__efc_open(f2, filename[5], H5F_ACC_RDWR | H5F_ACC_CREAT | H5F_ACC_TRUNC, fcpl_id, fapl_id)))
        FAIL_STACK_ERROR
    if (NULL == (ftmp2 = H5F__efc_open(f5, filename[2], H5F_ACC_RDWR, fcpl_id, fapl_id)))
        FAIL_STACK_ERROR
    if (H5F_efc_close(f5, ftmp2) < 0)
        FAIL_STACK_ERROR
    if (H5F_efc_close(f2, f5) < 0)
        FAIL_STACK_ERROR
    if (NULL == (f5 = H5F_open(filename[5], H5F_ACC_RDWR, fcpl_id, fapl_id)))
        FAIL_STACK_ERROR
    if (H5F_efc_close(f0, f1) < 0)
        FAIL_STACK_ERROR
    if (H5F_efc_close(f0, f2) < 0)
        FAIL_STACK_ERROR
    if (f0->shared->nrefs != 2)
        TEST_ERROR
    if (f4->shared->nrefs != 2)
        TEST_ERROR
    if (f5->shared->nrefs != 2)
        TEST_ERROR

    if (H5F_try_close(f0, NULL) < 0)
        FAIL_STACK_ERROR
    if (f4->shared->nrefs != 2)
        TEST_ERROR
    if (f5->shared->nrefs != 2)
        TEST_ERROR
    if (NULL == (f0 = H5F_open(filename[0], H5F_ACC_RDWR, fcpl_id, fapl_id)))
        FAIL_STACK_ERROR
    if (f0->shared->nrefs != 2)
        TEST_ERROR

    if (H5F_try_close(f4, NULL) < 0)
        FAIL_STACK_ERROR
    if (f0->shared->nrefs != 2)
        TEST_ERROR
    if (f5->shared->nrefs != 2)
        TEST_ERROR

    if (H5F_try_close(f0, NULL) < 0)
        FAIL_STACK_ERROR
    if (f5->shared->nrefs != 2)
        TEST_ERROR
    if (NULL == (f0 = H5F_open(filename[0], H5F_ACC_RDWR, fcpl_id, fapl_id)))
        FAIL_STACK_ERROR
    if (f0->shared->nrefs != 2)
        TEST_ERROR
    if (H5F_try_close(f0, NULL) < 0)
        FAIL_STACK_ERROR

    if (H5F_try_close(f5, NULL) < 0)
        FAIL_STACK_ERROR

    if (NULL == (f0 = H5F_open(filename[0], H5F_ACC_RDWR | H5F_ACC_CREAT | H5F_ACC_TRUNC, fcpl_id, fapl_id)))
        FAIL_STACK_ERROR
    if (f0->shared->nrefs != 1)
        TEST_ERROR
    if (H5F_try_close(f0, NULL) < 0)
        FAIL_STACK_ERROR
    if (NULL == (f1 = H5F_open(filename[1], H5F_ACC_RDWR | H5F_ACC_CREAT | H5F_ACC_TRUNC, fcpl_id, fapl_id)))
        FAIL_STACK_ERROR
    if (f1->shared->nrefs != 1)
        TEST_ERROR
    if (H5F_try_close(f1, NULL) < 0)
        FAIL_STACK_ERROR
    if (NULL == (f2 = H5F_open(filename[2], H5F_ACC_RDWR | H5F_ACC_CREAT | H5F_ACC_TRUNC, fcpl_id, fapl_id)))
        FAIL_STACK_ERROR
    if (f2->shared->nrefs != 1)
        TEST_ERROR
    if (H5F_try_close(f2, NULL) < 0)
        FAIL_STACK_ERROR
    if (NULL == (f3 = H5F_open(filename[3], H5F_ACC_RDWR | H5F_ACC_CREAT | H5F_ACC_TRUNC, fcpl_id, fapl_id)))
        FAIL_STACK_ERROR
    if (f3->shared->nrefs != 1)
        TEST_ERROR
    if (H5F_try_close(f3, NULL) < 0)
        FAIL_STACK_ERROR
    if (NULL == (f4 = H5F_open(filename[4], H5F_ACC_RDWR | H5F_ACC_CREAT | H5F_ACC_TRUNC, fcpl_id, fapl_id)))
        FAIL_STACK_ERROR
    if (f4->shared->nrefs != 1)
        TEST_ERROR
    if (H5F_try_close(f4, NULL) < 0)
        FAIL_STACK_ERROR
    if (NULL == (f5 = H5F_open(filename[5], H5F_ACC_RDWR | H5F_ACC_CREAT | H5F_ACC_TRUNC, fcpl_id, fapl_id)))
        FAIL_STACK_ERROR
    if (f5->shared->nrefs != 1)
        TEST_ERROR
    if (H5F_try_close(f5, NULL) < 0)
        FAIL_STACK_ERROR

    /* Test 22: "Diamond" shape with links moving from bottom (root) to top.
     * Also cycle between bottom (root) and top, cycles on sides held open.
     * Also release the files instead of closing. */
    if (NULL == (f0 = H5F_open(filename[0], H5F_ACC_RDWR | H5F_ACC_CREAT | H5F_ACC_TRUNC, fcpl_id, fapl_id)))
        FAIL_STACK_ERROR
    if (NULL ==
        (f1 = H5F__efc_open(f0, filename[1], H5F_ACC_RDWR | H5F_ACC_CREAT | H5F_ACC_TRUNC, fcpl_id, fapl_id)))
        FAIL_STACK_ERROR
    if (NULL ==
        (f2 = H5F__efc_open(f0, filename[2], H5F_ACC_RDWR | H5F_ACC_CREAT | H5F_ACC_TRUNC, fcpl_id, fapl_id)))
        FAIL_STACK_ERROR
    if (NULL ==
        (f3 = H5F__efc_open(f1, filename[3], H5F_ACC_RDWR | H5F_ACC_CREAT | H5F_ACC_TRUNC, fcpl_id, fapl_id)))
        FAIL_STACK_ERROR
    if (H5F_efc_close(f1, f3) < 0)
        FAIL_STACK_ERROR
    if (NULL == (f3 = H5F__efc_open(f2, filename[3], H5F_ACC_RDWR, fcpl_id, fapl_id)))
        FAIL_STACK_ERROR
    if (H5F_efc_close(f2, f3) < 0)
        FAIL_STACK_ERROR
    if (NULL == (f3 = H5F__efc_open(f0, filename[3], H5F_ACC_RDWR, fcpl_id, fapl_id)))
        FAIL_STACK_ERROR
    if (NULL == (ftmp0 = H5F__efc_open(f3, filename[0], H5F_ACC_RDWR, fcpl_id, fapl_id)))
        FAIL_STACK_ERROR
    if (H5F_efc_close(f3, ftmp0) < 0)
        FAIL_STACK_ERROR
    if (H5F_efc_close(f0, f3) < 0)
        FAIL_STACK_ERROR
    if (NULL ==
        (f4 = H5F__efc_open(f1, filename[4], H5F_ACC_RDWR | H5F_ACC_CREAT | H5F_ACC_TRUNC, fcpl_id, fapl_id)))
        FAIL_STACK_ERROR
    if (NULL == (ftmp1 = H5F__efc_open(f4, filename[1], H5F_ACC_RDWR, fcpl_id, fapl_id)))
        FAIL_STACK_ERROR
    if (H5F_efc_close(f4, ftmp1) < 0)
        FAIL_STACK_ERROR
    if (H5F_efc_close(f1, f4) < 0)
        FAIL_STACK_ERROR
    if (NULL == (f4 = H5F_open(filename[4], H5F_ACC_RDWR, fcpl_id, fapl_id)))
        FAIL_STACK_ERROR
    if (NULL ==
        (f5 = H5F__efc_open(f2, filename[5], H5F_ACC_RDWR | H5F_ACC_CREAT | H5F_ACC_TRUNC, fcpl_id, fapl_id)))
        FAIL_STACK_ERROR
    if (NULL == (ftmp2 = H5F__efc_open(f5, filename[2], H5F_ACC_RDWR, fcpl_id, fapl_id)))
        FAIL_STACK_ERROR
    if (H5F_efc_close(f5, ftmp2) < 0)
        FAIL_STACK_ERROR
    if (H5F_efc_close(f2, f5) < 0)
        FAIL_STACK_ERROR
    if (NULL == (f5 = H5F_open(filename[5], H5F_ACC_RDWR, fcpl_id, fapl_id)))
        FAIL_STACK_ERROR
    if (H5F_efc_close(f0, f1) < 0)
        FAIL_STACK_ERROR
    if (H5F_efc_close(f0, f2) < 0)
        FAIL_STACK_ERROR
    if (f0->shared->nrefs != 2)
        TEST_ERROR
    if (f4->shared->nrefs != 2)
        TEST_ERROR
    if (f5->shared->nrefs != 2)
        TEST_ERROR

    if (H5F__efc_release(f0->shared->efc) < 0)
        FAIL_STACK_ERROR
    if (f0->shared->nrefs != 2)
        TEST_ERROR
    if (f4->shared->nrefs != 2)
        TEST_ERROR
    if (f5->shared->nrefs != 2)
        TEST_ERROR
    if (NULL == (f3 = H5F_open(filename[3], H5F_ACC_RDWR, fcpl_id, fapl_id)))
        FAIL_STACK_ERROR
    if (f3->shared->nrefs != 3)
        TEST_ERROR
    if (H5F_try_close(f3, NULL) < 0)
        FAIL_STACK_ERROR

    if (H5F__efc_release(f4->shared->efc) < 0)
        FAIL_STACK_ERROR
    if (f0->shared->nrefs != 2)
        TEST_ERROR
    if (f4->shared->nrefs != 1)
        TEST_ERROR
    if (f5->shared->nrefs != 2)
        TEST_ERROR
    if (NULL == (f3 = H5F_open(filename[3], H5F_ACC_RDWR, fcpl_id, fapl_id)))
        FAIL_STACK_ERROR
    if (f3->shared->nrefs != 2)
        TEST_ERROR
    if (H5F_try_close(f3, NULL) < 0)
        FAIL_STACK_ERROR

    if (H5F__efc_release(f5->shared->efc) < 0)
        FAIL_STACK_ERROR
    if (f0->shared->nrefs != 1)
        TEST_ERROR
    if (f4->shared->nrefs != 1)
        TEST_ERROR
    if (f5->shared->nrefs != 1)
        TEST_ERROR
    if (NULL == (f3 = H5F_open(filename[3], H5F_ACC_RDWR, fcpl_id, fapl_id)))
        FAIL_STACK_ERROR
    if (f3->shared->nrefs != 1)
        TEST_ERROR
    if (H5F_try_close(f3, NULL) < 0)
        FAIL_STACK_ERROR

    if (H5F_try_close(f0, NULL) < 0)
        FAIL_STACK_ERROR
    if (H5F_try_close(f4, NULL) < 0)
        FAIL_STACK_ERROR
    if (H5F_try_close(f5, NULL) < 0)
        FAIL_STACK_ERROR

    /* Test 23: Dense "ball" of files.  4 files each cache all files (including
     * itself). */
    if (NULL == (f0 = H5F_open(filename[0], H5F_ACC_RDWR | H5F_ACC_CREAT | H5F_ACC_TRUNC, fcpl_id, fapl_id)))
        FAIL_STACK_ERROR
    if (NULL == (ftmp0 = H5F__efc_open(f0, filename[0], H5F_ACC_RDWR, fcpl_id, fapl_id)))
        FAIL_STACK_ERROR
    if (H5F_efc_close(f0, ftmp0) < 0)
        FAIL_STACK_ERROR
    if (NULL ==
        (f1 = H5F__efc_open(f0, filename[1], H5F_ACC_RDWR | H5F_ACC_CREAT | H5F_ACC_TRUNC, fcpl_id, fapl_id)))
        FAIL_STACK_ERROR
    if (NULL ==
        (f2 = H5F__efc_open(f0, filename[2], H5F_ACC_RDWR | H5F_ACC_CREAT | H5F_ACC_TRUNC, fcpl_id, fapl_id)))
        FAIL_STACK_ERROR
    if (NULL ==
        (f3 = H5F__efc_open(f0, filename[3], H5F_ACC_RDWR | H5F_ACC_CREAT | H5F_ACC_TRUNC, fcpl_id, fapl_id)))
        FAIL_STACK_ERROR

    if (NULL == (ftmp0 = H5F__efc_open(f1, filename[0], H5F_ACC_RDWR, fcpl_id, fapl_id)))
        FAIL_STACK_ERROR
    if (H5F_efc_close(f1, ftmp0) < 0)
        FAIL_STACK_ERROR
    if (NULL == (ftmp1 = H5F__efc_open(f1, filename[1], H5F_ACC_RDWR, fcpl_id, fapl_id)))
        FAIL_STACK_ERROR
    if (H5F_efc_close(f1, ftmp1) < 0)
        FAIL_STACK_ERROR
    if (NULL == (ftmp2 = H5F__efc_open(f1, filename[2], H5F_ACC_RDWR, fcpl_id, fapl_id)))
        FAIL_STACK_ERROR
    if (H5F_efc_close(f1, ftmp2) < 0)
        FAIL_STACK_ERROR
    if (NULL == (ftmp3 = H5F__efc_open(f1, filename[3], H5F_ACC_RDWR, fcpl_id, fapl_id)))
        FAIL_STACK_ERROR
    if (H5F_efc_close(f1, ftmp3) < 0)
        FAIL_STACK_ERROR

    if (NULL == (ftmp0 = H5F__efc_open(f2, filename[0], H5F_ACC_RDWR, fcpl_id, fapl_id)))
        FAIL_STACK_ERROR
    if (H5F_efc_close(f2, ftmp0) < 0)
        FAIL_STACK_ERROR
    if (NULL == (ftmp1 = H5F__efc_open(f2, filename[1], H5F_ACC_RDWR, fcpl_id, fapl_id)))
        FAIL_STACK_ERROR
    if (H5F_efc_close(f2, ftmp1) < 0)
        FAIL_STACK_ERROR
    if (NULL == (ftmp2 = H5F__efc_open(f2, filename[2], H5F_ACC_RDWR, fcpl_id, fapl_id)))
        FAIL_STACK_ERROR
    if (H5F_efc_close(f2, ftmp2) < 0)
        FAIL_STACK_ERROR
    if (NULL == (ftmp3 = H5F__efc_open(f2, filename[3], H5F_ACC_RDWR, fcpl_id, fapl_id)))
        FAIL_STACK_ERROR
    if (H5F_efc_close(f2, ftmp3) < 0)
        FAIL_STACK_ERROR

    if (NULL == (ftmp0 = H5F__efc_open(f3, filename[0], H5F_ACC_RDWR, fcpl_id, fapl_id)))
        FAIL_STACK_ERROR
    if (H5F_efc_close(f3, ftmp0) < 0)
        FAIL_STACK_ERROR
    if (NULL == (ftmp1 = H5F__efc_open(f3, filename[1], H5F_ACC_RDWR, fcpl_id, fapl_id)))
        FAIL_STACK_ERROR
    if (H5F_efc_close(f3, ftmp1) < 0)
        FAIL_STACK_ERROR
    if (NULL == (ftmp2 = H5F__efc_open(f3, filename[2], H5F_ACC_RDWR, fcpl_id, fapl_id)))
        FAIL_STACK_ERROR
    if (H5F_efc_close(f3, ftmp2) < 0)
        FAIL_STACK_ERROR
    if (NULL == (ftmp3 = H5F__efc_open(f3, filename[3], H5F_ACC_RDWR, fcpl_id, fapl_id)))
        FAIL_STACK_ERROR
    if (H5F_efc_close(f3, ftmp3) < 0)
        FAIL_STACK_ERROR

    if (H5F_efc_close(f0, f1) < 0)
        FAIL_STACK_ERROR
    if (H5F_efc_close(f0, f2) < 0)
        FAIL_STACK_ERROR
    if (H5F_efc_close(f0, f3) < 0)
        FAIL_STACK_ERROR

    if (H5F_try_close(f0, NULL) < 0)
        FAIL_STACK_ERROR
    if (NULL == (f0 = H5F_open(filename[0], H5F_ACC_RDWR | H5F_ACC_CREAT | H5F_ACC_TRUNC, fcpl_id, fapl_id)))
        FAIL_STACK_ERROR
    if (f0->shared->nrefs != 1)
        TEST_ERROR
    if (H5F_try_close(f0, NULL) < 0)
        FAIL_STACK_ERROR
    if (NULL == (f1 = H5F_open(filename[1], H5F_ACC_RDWR | H5F_ACC_CREAT | H5F_ACC_TRUNC, fcpl_id, fapl_id)))
        FAIL_STACK_ERROR
    if (f1->shared->nrefs != 1)
        TEST_ERROR
    if (H5F_try_close(f1, NULL) < 0)
        FAIL_STACK_ERROR
    if (NULL == (f2 = H5F_open(filename[2], H5F_ACC_RDWR | H5F_ACC_CREAT | H5F_ACC_TRUNC, fcpl_id, fapl_id)))
        FAIL_STACK_ERROR
    if (f2->shared->nrefs != 1)
        TEST_ERROR
    if (H5F_try_close(f2, NULL) < 0)
        FAIL_STACK_ERROR
    if (NULL == (f3 = H5F_open(filename[3], H5F_ACC_RDWR | H5F_ACC_CREAT | H5F_ACC_TRUNC, fcpl_id, fapl_id)))
        FAIL_STACK_ERROR
    if (f3->shared->nrefs != 1)
        TEST_ERROR
    if (H5F_try_close(f3, NULL) < 0)
        FAIL_STACK_ERROR

    /* Test 24: Dense "ball" of files.  4 files each cache all files (including
     * itself).  Release the files instead of closing. */
    if (NULL == (f0 = H5F_open(filename[0], H5F_ACC_RDWR | H5F_ACC_CREAT | H5F_ACC_TRUNC, fcpl_id, fapl_id)))
        FAIL_STACK_ERROR
    if (NULL == (ftmp0 = H5F__efc_open(f0, filename[0], H5F_ACC_RDWR, fcpl_id, fapl_id)))
        FAIL_STACK_ERROR
    if (H5F_efc_close(f0, ftmp0) < 0)
        FAIL_STACK_ERROR
    if (NULL ==
        (f1 = H5F__efc_open(f0, filename[1], H5F_ACC_RDWR | H5F_ACC_CREAT | H5F_ACC_TRUNC, fcpl_id, fapl_id)))
        FAIL_STACK_ERROR
    if (NULL ==
        (f2 = H5F__efc_open(f0, filename[2], H5F_ACC_RDWR | H5F_ACC_CREAT | H5F_ACC_TRUNC, fcpl_id, fapl_id)))
        FAIL_STACK_ERROR
    if (NULL ==
        (f3 = H5F__efc_open(f0, filename[3], H5F_ACC_RDWR | H5F_ACC_CREAT | H5F_ACC_TRUNC, fcpl_id, fapl_id)))
        FAIL_STACK_ERROR

    if (NULL == (ftmp0 = H5F__efc_open(f1, filename[0], H5F_ACC_RDWR, fcpl_id, fapl_id)))
        FAIL_STACK_ERROR
    if (H5F_efc_close(f1, ftmp0) < 0)
        FAIL_STACK_ERROR
    if (NULL == (ftmp1 = H5F__efc_open(f1, filename[1], H5F_ACC_RDWR, fcpl_id, fapl_id)))
        FAIL_STACK_ERROR
    if (H5F_efc_close(f1, ftmp1) < 0)
        FAIL_STACK_ERROR
    if (NULL == (ftmp2 = H5F__efc_open(f1, filename[2], H5F_ACC_RDWR, fcpl_id, fapl_id)))
        FAIL_STACK_ERROR
    if (H5F_efc_close(f1, ftmp2) < 0)
        FAIL_STACK_ERROR
    if (NULL == (ftmp3 = H5F__efc_open(f1, filename[3], H5F_ACC_RDWR, fcpl_id, fapl_id)))
        FAIL_STACK_ERROR
    if (H5F_efc_close(f1, ftmp3) < 0)
        FAIL_STACK_ERROR

    if (NULL == (ftmp0 = H5F__efc_open(f2, filename[0], H5F_ACC_RDWR, fcpl_id, fapl_id)))
        FAIL_STACK_ERROR
    if (H5F_efc_close(f2, ftmp0) < 0)
        FAIL_STACK_ERROR
    if (NULL == (ftmp1 = H5F__efc_open(f2, filename[1], H5F_ACC_RDWR, fcpl_id, fapl_id)))
        FAIL_STACK_ERROR
    if (H5F_efc_close(f2, ftmp1) < 0)
        FAIL_STACK_ERROR
    if (NULL == (ftmp2 = H5F__efc_open(f2, filename[2], H5F_ACC_RDWR, fcpl_id, fapl_id)))
        FAIL_STACK_ERROR
    if (H5F_efc_close(f2, ftmp2) < 0)
        FAIL_STACK_ERROR
    if (NULL == (ftmp3 = H5F__efc_open(f2, filename[3], H5F_ACC_RDWR, fcpl_id, fapl_id)))
        FAIL_STACK_ERROR
    if (H5F_efc_close(f2, ftmp3) < 0)
        FAIL_STACK_ERROR

    if (NULL == (ftmp0 = H5F__efc_open(f3, filename[0], H5F_ACC_RDWR, fcpl_id, fapl_id)))
        FAIL_STACK_ERROR
    if (H5F_efc_close(f3, ftmp0) < 0)
        FAIL_STACK_ERROR
    if (NULL == (ftmp1 = H5F__efc_open(f3, filename[1], H5F_ACC_RDWR, fcpl_id, fapl_id)))
        FAIL_STACK_ERROR
    if (H5F_efc_close(f3, ftmp1) < 0)
        FAIL_STACK_ERROR
    if (NULL == (ftmp2 = H5F__efc_open(f3, filename[2], H5F_ACC_RDWR, fcpl_id, fapl_id)))
        FAIL_STACK_ERROR
    if (H5F_efc_close(f3, ftmp2) < 0)
        FAIL_STACK_ERROR
    if (NULL == (ftmp3 = H5F__efc_open(f3, filename[3], H5F_ACC_RDWR, fcpl_id, fapl_id)))
        FAIL_STACK_ERROR
    if (H5F_efc_close(f3, ftmp3) < 0)
        FAIL_STACK_ERROR

    if (H5F_efc_close(f0, f1) < 0)
        FAIL_STACK_ERROR
    if (H5F_efc_close(f0, f2) < 0)
        FAIL_STACK_ERROR
    if (H5F_efc_close(f0, f3) < 0)
        FAIL_STACK_ERROR

    if (H5F__efc_release(f0->shared->efc) < 0)
        FAIL_STACK_ERROR
    if (f0->shared->nrefs != 1)
        TEST_ERROR
    if (H5F_try_close(f0, NULL) < 0)
        FAIL_STACK_ERROR
    if (NULL == (f1 = H5F_open(filename[1], H5F_ACC_RDWR | H5F_ACC_CREAT | H5F_ACC_TRUNC, fcpl_id, fapl_id)))
        FAIL_STACK_ERROR
    if (f1->shared->nrefs != 1)
        TEST_ERROR
    if (H5F_try_close(f1, NULL) < 0)
        FAIL_STACK_ERROR
    if (NULL == (f2 = H5F_open(filename[2], H5F_ACC_RDWR | H5F_ACC_CREAT | H5F_ACC_TRUNC, fcpl_id, fapl_id)))
        FAIL_STACK_ERROR
    if (f2->shared->nrefs != 1)
        TEST_ERROR
    if (H5F_try_close(f2, NULL) < 0)
        FAIL_STACK_ERROR
    if (NULL == (f3 = H5F_open(filename[3], H5F_ACC_RDWR | H5F_ACC_CREAT | H5F_ACC_TRUNC, fcpl_id, fapl_id)))
        FAIL_STACK_ERROR
    if (f3->shared->nrefs != 1)
        TEST_ERROR
    if (H5F_try_close(f3, NULL) < 0)
        FAIL_STACK_ERROR

    /* Test 25: File held open by EFC client interrupts cycle, with release */
    if (NULL == (f0 = H5F_open(filename[0], H5F_ACC_RDWR | H5F_ACC_CREAT | H5F_ACC_TRUNC, fcpl_id, fapl_id)))
        FAIL_STACK_ERROR
    if (NULL ==
        (f1 = H5F__efc_open(f0, filename[1], H5F_ACC_RDWR | H5F_ACC_CREAT | H5F_ACC_TRUNC, fcpl_id, fapl_id)))
        FAIL_STACK_ERROR
    if (NULL == (ftmp0 = H5F__efc_open(f1, filename[0], H5F_ACC_RDWR, fcpl_id, fapl_id)))
        FAIL_STACK_ERROR
    if (H5F_efc_close(f1, ftmp0) < 0)
        FAIL_STACK_ERROR
    if (f0->shared->nrefs != 2)
        TEST_ERROR
    if (f1->shared->nrefs != 1)
        TEST_ERROR

    if (H5F__efc_release(f0->shared->efc) < 0)
        FAIL_STACK_ERROR
    if (f0->shared->nrefs != 2)
        TEST_ERROR
    if (f1->shared->nrefs != 1)
        TEST_ERROR
    if (H5F_efc_close(f0, f1) < 0)
        FAIL_STACK_ERROR
    if (f0->shared->nrefs != 2)
        TEST_ERROR

    if (H5F__efc_release(f0->shared->efc) < 0)
        FAIL_STACK_ERROR
    if (f0->shared->nrefs != 1)
        TEST_ERROR
    if (H5F_try_close(f0, NULL) < 0)
        FAIL_STACK_ERROR

    /* Test 26: File held open by EFC does not interrupt cycle, with release */
    if (NULL == (f0 = H5F_open(filename[0], H5F_ACC_RDWR | H5F_ACC_CREAT | H5F_ACC_TRUNC, fcpl_id, fapl_id)))
        FAIL_STACK_ERROR
    if (NULL ==
        (f1 = H5F__efc_open(f0, filename[1], H5F_ACC_RDWR | H5F_ACC_CREAT | H5F_ACC_TRUNC, fcpl_id, fapl_id)))
        FAIL_STACK_ERROR
    if (NULL == (ftmp0 = H5F__efc_open(f1, filename[0], H5F_ACC_RDWR, fcpl_id, fapl_id)))
        FAIL_STACK_ERROR
    if (H5F_efc_close(f1, ftmp0) < 0)
        FAIL_STACK_ERROR
    if (H5F_efc_close(f0, f1) < 0)
        FAIL_STACK_ERROR
    if (NULL ==
        (f2 = H5F__efc_open(f0, filename[2], H5F_ACC_RDWR | H5F_ACC_CREAT | H5F_ACC_TRUNC, fcpl_id, fapl_id)))
        FAIL_STACK_ERROR
    if (f0->shared->nrefs != 2)
        TEST_ERROR
    if (f2->shared->nrefs != 1)
        TEST_ERROR

    if (H5F__efc_release(f0->shared->efc) < 0)
        FAIL_STACK_ERROR
    if (f0->shared->nrefs != 1)
        TEST_ERROR
    if (f2->shared->nrefs != 1)
        TEST_ERROR
    if (H5F_efc_close(f0, f2) < 0)
        FAIL_STACK_ERROR
    if (f0->shared->nrefs != 1)
        TEST_ERROR
    if (H5F_try_close(f0, NULL) < 0)
        FAIL_STACK_ERROR

    /* Test 27: File held open by EFC client through non-parent file does not
     * interrupt cycle, but parent file does (no valid way around it) */
    if (NULL == (f0 = H5F_open(filename[0], H5F_ACC_RDWR | H5F_ACC_CREAT | H5F_ACC_TRUNC, fcpl_id, fapl_id)))
        FAIL_STACK_ERROR
    if (NULL ==
        (f1 = H5F__efc_open(f0, filename[1], H5F_ACC_RDWR | H5F_ACC_CREAT | H5F_ACC_TRUNC, fcpl_id, fapl_id)))
        FAIL_STACK_ERROR
    if (NULL == (ftmp0 = H5F__efc_open(f1, filename[0], H5F_ACC_RDWR, fcpl_id, fapl_id)))
        FAIL_STACK_ERROR
    if (H5F_efc_close(f1, ftmp0) < 0)
        FAIL_STACK_ERROR
    if (H5F_efc_close(f0, f1) < 0)
        FAIL_STACK_ERROR
    if (NULL == (f2 = H5F_open(filename[2], H5F_ACC_RDWR | H5F_ACC_CREAT | H5F_ACC_TRUNC, fcpl_id, fapl_id)))
        FAIL_STACK_ERROR
    if (NULL == (f1 = H5F__efc_open(f2, filename[1], H5F_ACC_RDWR, fcpl_id, fapl_id)))
        FAIL_STACK_ERROR
    if (NULL ==
        (f3 = H5F__efc_open(f1, filename[3], H5F_ACC_RDWR | H5F_ACC_CREAT | H5F_ACC_TRUNC, fcpl_id, fapl_id)))
        FAIL_STACK_ERROR
    if (f0->shared->nrefs != 2)
        TEST_ERROR
    if (f1->shared->nrefs != 2)
        TEST_ERROR
    if (f2->shared->nrefs != 1)
        TEST_ERROR
    if (f3->shared->nrefs != 1)
        TEST_ERROR

    if (H5F_try_close(f0, NULL) < 0)
        FAIL_STACK_ERROR
    if (f1->shared->nrefs != 2)
        TEST_ERROR
    if (f2->shared->nrefs != 1)
        TEST_ERROR
    if (f3->shared->nrefs != 1)
        TEST_ERROR
    if (NULL == (f0 = H5F_open(filename[0], H5F_ACC_RDWR, fcpl_id, fapl_id)))
        FAIL_STACK_ERROR
    if (f0->shared->nrefs != 2)
        TEST_ERROR
    if (H5F_try_close(f0, NULL) < 0)
        FAIL_STACK_ERROR

    if (H5F_efc_close(f1, f3) < 0)
        FAIL_STACK_ERROR
    if (f1->shared->nrefs != 2)
        TEST_ERROR
    if (f2->shared->nrefs != 1)
        TEST_ERROR
    if (NULL == (f0 = H5F_open(filename[0], H5F_ACC_RDWR, fcpl_id, fapl_id)))
        FAIL_STACK_ERROR
    if (f0->shared->nrefs != 2)
        TEST_ERROR
    if (H5F_try_close(f0, NULL) < 0)
        FAIL_STACK_ERROR
    if (NULL == (f3 = H5F_open(filename[3], H5F_ACC_RDWR, fcpl_id, fapl_id)))
        FAIL_STACK_ERROR
    if (f3->shared->nrefs != 2)
        TEST_ERROR
    if (H5F_try_close(f3, NULL) < 0)
        FAIL_STACK_ERROR

    if (H5F_efc_close(f2, f1) < 0)
        FAIL_STACK_ERROR
    if (f2->shared->nrefs != 1)
        TEST_ERROR
    if (NULL == (f0 = H5F_open(filename[0], H5F_ACC_RDWR, fcpl_id, fapl_id)))
        FAIL_STACK_ERROR
    if (f0->shared->nrefs != 2)
        TEST_ERROR
    if (H5F_try_close(f0, NULL) < 0)
        FAIL_STACK_ERROR
    if (NULL == (f1 = H5F_open(filename[1], H5F_ACC_RDWR, fcpl_id, fapl_id)))
        FAIL_STACK_ERROR
    if (f1->shared->nrefs != 3)
        TEST_ERROR
    if (H5F_try_close(f1, NULL) < 0)
        FAIL_STACK_ERROR
    if (NULL == (f3 = H5F_open(filename[3], H5F_ACC_RDWR, fcpl_id, fapl_id)))
        FAIL_STACK_ERROR
    if (f3->shared->nrefs != 2)
        TEST_ERROR
    if (H5F_try_close(f3, NULL) < 0)
        FAIL_STACK_ERROR

    if (H5F_try_close(f2, NULL) < 0)
        FAIL_STACK_ERROR
    if (NULL == (f0 = H5F_open(filename[0], H5F_ACC_RDWR, fcpl_id, fapl_id)))
        FAIL_STACK_ERROR
    if (f0->shared->nrefs != 1)
        TEST_ERROR
    if (H5F_try_close(f0, NULL) < 0)
        FAIL_STACK_ERROR
    if (NULL == (f1 = H5F_open(filename[1], H5F_ACC_RDWR, fcpl_id, fapl_id)))
        FAIL_STACK_ERROR
    if (f1->shared->nrefs != 1)
        TEST_ERROR
    if (H5F_try_close(f1, NULL) < 0)
        FAIL_STACK_ERROR
    if (NULL == (f2 = H5F_open(filename[2], H5F_ACC_RDWR, fcpl_id, fapl_id)))
        FAIL_STACK_ERROR
    if (f2->shared->nrefs != 1)
        TEST_ERROR
    if (H5F_try_close(f2, NULL) < 0)
        FAIL_STACK_ERROR
    if (NULL == (f3 = H5F_open(filename[3], H5F_ACC_RDWR, fcpl_id, fapl_id)))
        FAIL_STACK_ERROR
    if (f3->shared->nrefs != 1)
        TEST_ERROR
    if (H5F_try_close(f3, NULL) < 0)
        FAIL_STACK_ERROR

    /* Test 28: File held open by EFC client through non-parent file does not
     * interrupt cycle, but parent file does (no valid way around it), with
     * release */
    if (NULL == (f0 = H5F_open(filename[0], H5F_ACC_RDWR | H5F_ACC_CREAT | H5F_ACC_TRUNC, fcpl_id, fapl_id)))
        FAIL_STACK_ERROR
    if (NULL ==
        (f1 = H5F__efc_open(f0, filename[1], H5F_ACC_RDWR | H5F_ACC_CREAT | H5F_ACC_TRUNC, fcpl_id, fapl_id)))
        FAIL_STACK_ERROR
    if (NULL == (ftmp0 = H5F__efc_open(f1, filename[0], H5F_ACC_RDWR, fcpl_id, fapl_id)))
        FAIL_STACK_ERROR
    if (H5F_efc_close(f1, ftmp0) < 0)
        FAIL_STACK_ERROR
    if (H5F_efc_close(f0, f1) < 0)
        FAIL_STACK_ERROR
    if (NULL == (f2 = H5F_open(filename[2], H5F_ACC_RDWR | H5F_ACC_CREAT | H5F_ACC_TRUNC, fcpl_id, fapl_id)))
        FAIL_STACK_ERROR
    if (NULL == (f1 = H5F__efc_open(f2, filename[1], H5F_ACC_RDWR, fcpl_id, fapl_id)))
        FAIL_STACK_ERROR
    if (NULL ==
        (f3 = H5F__efc_open(f1, filename[3], H5F_ACC_RDWR | H5F_ACC_CREAT | H5F_ACC_TRUNC, fcpl_id, fapl_id)))
        FAIL_STACK_ERROR
    if (f0->shared->nrefs != 2)
        TEST_ERROR
    if (f1->shared->nrefs != 2)
        TEST_ERROR
    if (f2->shared->nrefs != 1)
        TEST_ERROR
    if (f3->shared->nrefs != 1)
        TEST_ERROR

    if (H5F__efc_release(f0->shared->efc) < 0)
        FAIL_STACK_ERROR
    if (f0->shared->nrefs != 2)
        TEST_ERROR
    if (f1->shared->nrefs != 1)
        TEST_ERROR
    if (f2->shared->nrefs != 1)
        TEST_ERROR
    if (f3->shared->nrefs != 1)
        TEST_ERROR

    if (H5F__efc_release(f2->shared->efc) < 0)
        FAIL_STACK_ERROR
    if (f0->shared->nrefs != 2)
        TEST_ERROR
    if (f1->shared->nrefs != 1)
        TEST_ERROR
    if (f2->shared->nrefs != 1)
        TEST_ERROR
    if (f3->shared->nrefs != 1)
        TEST_ERROR

    if (H5F_efc_close(f1, f3) < 0)
        FAIL_STACK_ERROR
    if (H5F_efc_close(f2, f1) < 0)
        FAIL_STACK_ERROR
    if (H5F__efc_release(f2->shared->efc) < 0)
        FAIL_STACK_ERROR
    if (f0->shared->nrefs != 1)
        TEST_ERROR
    if (f2->shared->nrefs != 1)
        TEST_ERROR
    if (NULL == (f1 = H5F_open(filename[1], H5F_ACC_RDWR, fcpl_id, fapl_id)))
        FAIL_STACK_ERROR
    if (f1->shared->nrefs != 1)
        TEST_ERROR
    if (H5F_try_close(f1, NULL) < 0)
        FAIL_STACK_ERROR
    if (NULL == (f3 = H5F_open(filename[3], H5F_ACC_RDWR, fcpl_id, fapl_id)))
        FAIL_STACK_ERROR
    if (f3->shared->nrefs != 1)
        TEST_ERROR
    if (H5F_try_close(f3, NULL) < 0)
        FAIL_STACK_ERROR

    if (H5F_try_close(f0, NULL) < 0)
        FAIL_STACK_ERROR
    if (H5F_try_close(f2, NULL) < 0)
        FAIL_STACK_ERROR

    /* Test 29: File without EFC interrupts cycle */
    if (NULL == (f0 = H5F_open(filename[0], H5F_ACC_RDWR | H5F_ACC_CREAT | H5F_ACC_TRUNC, fcpl_id, fapl_id)))
        FAIL_STACK_ERROR
    if (H5Pset_elink_file_cache_size(fapl_id, 0) < 0)
        TEST_ERROR
    if (NULL ==
        (f1 = H5F__efc_open(f0, filename[1], H5F_ACC_RDWR | H5F_ACC_CREAT | H5F_ACC_TRUNC, fcpl_id, fapl_id)))
        FAIL_STACK_ERROR
    if (H5Pset_elink_file_cache_size(fapl_id, 8) < 0)
        TEST_ERROR
    if (NULL == (ftmp0 = H5F__efc_open(f1, filename[0], H5F_ACC_RDWR, fcpl_id, fapl_id)))
        FAIL_STACK_ERROR
    if (f0->shared->nrefs != 2)
        TEST_ERROR
    if (H5F_efc_close(f1, ftmp0) < 0)
        FAIL_STACK_ERROR
    if (f0->shared->nrefs != 1)
        TEST_ERROR
    if (H5F_efc_close(f0, f1) < 0)
        FAIL_STACK_ERROR
    if (f0->shared->nrefs != 1)
        TEST_ERROR

    if (H5F_try_close(f0, NULL) < 0)
        FAIL_STACK_ERROR
    if (NULL == (f0 = H5F_open(filename[0], H5F_ACC_RDWR, fcpl_id, fapl_id)))
        FAIL_STACK_ERROR
    if (f0->shared->nrefs != 1)
        TEST_ERROR
    if (H5F_try_close(f0, NULL) < 0)
        FAIL_STACK_ERROR
    if (NULL == (f1 = H5F_open(filename[1], H5F_ACC_RDWR, fcpl_id, fapl_id)))
        FAIL_STACK_ERROR
    if (f1->shared->nrefs != 1)
        TEST_ERROR
    if (H5F_try_close(f1, NULL) < 0)
        FAIL_STACK_ERROR

    /* Test 30: File without EFC does not interrupt cycle */
    if (NULL == (f0 = H5F_open(filename[0], H5F_ACC_RDWR | H5F_ACC_CREAT | H5F_ACC_TRUNC, fcpl_id, fapl_id)))
        FAIL_STACK_ERROR
    if (NULL ==
        (f1 = H5F__efc_open(f0, filename[1], H5F_ACC_RDWR | H5F_ACC_CREAT | H5F_ACC_TRUNC, fcpl_id, fapl_id)))
        FAIL_STACK_ERROR
    if (NULL == (ftmp0 = H5F__efc_open(f1, filename[0], H5F_ACC_RDWR, fcpl_id, fapl_id)))
        FAIL_STACK_ERROR
    if (H5F_efc_close(f1, ftmp0) < 0)
        FAIL_STACK_ERROR
    if (H5F_efc_close(f0, f1) < 0)
        FAIL_STACK_ERROR
    if (H5Pset_elink_file_cache_size(fapl_id, 0) < 0)
        TEST_ERROR
    if (NULL ==
        (f2 = H5F__efc_open(f1, filename[2], H5F_ACC_RDWR | H5F_ACC_CREAT | H5F_ACC_TRUNC, fcpl_id, fapl_id)))
        FAIL_STACK_ERROR
    if (H5Pset_elink_file_cache_size(fapl_id, 8) < 0)
        TEST_ERROR
    if (H5F_efc_close(f1, f2) < 0)
        FAIL_STACK_ERROR
    if (f0->shared->nrefs != 2)
        TEST_ERROR

    if (H5F_try_close(f0, NULL) < 0)
        FAIL_STACK_ERROR
    if (NULL == (f0 = H5F_open(filename[0], H5F_ACC_RDWR, fcpl_id, fapl_id)))
        FAIL_STACK_ERROR
    if (f0->shared->nrefs != 1)
        TEST_ERROR
    if (H5F_try_close(f0, NULL) < 0)
        FAIL_STACK_ERROR
    if (NULL == (f1 = H5F_open(filename[1], H5F_ACC_RDWR, fcpl_id, fapl_id)))
        FAIL_STACK_ERROR
    if (f1->shared->nrefs != 1)
        TEST_ERROR
    if (H5F_try_close(f1, NULL) < 0)
        FAIL_STACK_ERROR
    if (NULL == (f2 = H5F_open(filename[2], H5F_ACC_RDWR, fcpl_id, fapl_id)))
        FAIL_STACK_ERROR
    if (f2->shared->nrefs != 1)
        TEST_ERROR
    if (H5F_try_close(f2, NULL) < 0)
        FAIL_STACK_ERROR

    PASSED();

    return 0;

error:
    return 1;
} /* test_graph_cycle */

/*-------------------------------------------------------------------------
 * Function:    main
 *
 * Purpose:     Test the external file cache code
 *
 * Return:      EXIT_SUCCESS/EXIT_FAILURE
 *
 * Programmer:  Neil Fortner
 *              December 16, 2010
 *
 *-------------------------------------------------------------------------
 */
int
main(void)
{
    unsigned              nerrors = 0;            /* track errors */
    H5P_genplist_t *      plist;                  /* Property list pointer for FAPL */
<<<<<<< HEAD
    H5VL_connector_prop_t connector_prop;         /* Property for VOL connector ID & info        */
    hbool_t               api_ctx_pushed = FALSE; /* Whether API context pushed */
=======
    H5VL_connector_prop_t connector_prop;         /* Property for VOL connector ID & info */
    hbool_t               api_ctx_pushed = FALSE; /* Whether API context pushed */
    int                   i;                      /* iterator */
>>>>>>> 18bbd3f0

    /* Test Setup */
    HDputs("Testing the external file cache");

    /* Create property lists */
    fcpl_id = H5Pcreate(H5P_FILE_CREATE);
    fapl_id = h5_fileaccess();

    /* Allocate memory for filenames */
    for (i = 0; i < N_FILENAMES; i++) {
        filename[i] = (char *)HDcalloc(PATH_MAX, sizeof(char));
    }

    /* Patch filenames */
    h5_fixname(FILENAME[0], fapl_id, filename[0], PATH_MAX);
    h5_fixname(FILENAME[1], fapl_id, filename[1], PATH_MAX);
    h5_fixname(FILENAME[2], fapl_id, filename[2], PATH_MAX);
    h5_fixname(FILENAME[3], fapl_id, filename[3], PATH_MAX);
    h5_fixname(FILENAME[4], fapl_id, filename[4], PATH_MAX);
    h5_fixname(FILENAME[5], fapl_id, filename[5], PATH_MAX);

    /* Push API context */
    if (H5CX_push() < 0)
        FAIL_STACK_ERROR
    api_ctx_pushed = TRUE;

    /* Get the VOL info from the fapl */
    plist = (H5P_genplist_t *)H5I_object(fapl_id);
    H5P_peek(plist, H5F_ACS_VOL_CONN_NAME, &connector_prop);

    /* Stash a copy of the "top-level" connector property, before any pass-through
     *  connectors modify or unwrap it.
     */
    H5CX_set_vol_connector_prop(&connector_prop);

    /* Test Functions */
    nerrors += test_single();
    nerrors += test_graph_nocycle();
    nerrors += test_graph_cycle();

    /* Close property lists */
    if (H5Pclose(fcpl_id) < 0)
        TEST_ERROR

    /* Verify symbol table messages are cached */
    nerrors += (h5_verify_cached_stabs(FILENAME, fapl_id) < 0 ? 1 : 0);

    /* Pop API context */
    if (api_ctx_pushed && H5CX_pop() < 0)
        FAIL_STACK_ERROR
    api_ctx_pushed = FALSE;

    if (nerrors)
        goto error;

    HDputs("All external file cache tests passed.");

    h5_clean_files(FILENAME, fapl_id);

    for (i = 0; i < N_FILENAMES; i++) {
        HDfree(filename[i]);
    }

    return EXIT_SUCCESS;

error:
    HDputs("*** TESTS FAILED ***");

    H5E_BEGIN_TRY
    {
        H5Pclose(fapl_id);
    }
    H5E_END_TRY
<<<<<<< HEAD

    if (api_ctx_pushed)
        H5CX_pop();
=======

    if (api_ctx_pushed)
        H5CX_pop();

    for (i = 0; i < N_FILENAMES; i++) {
        HDfree(filename[i]);
    }
>>>>>>> 18bbd3f0

    return EXIT_FAILURE;
} /* end main() */<|MERGE_RESOLUTION|>--- conflicted
+++ resolved
@@ -23,14 +23,11 @@
 #include "H5Pprivate.h" /* Property lists                       */
 
 const char *FILENAME[] = {"efc0", "efc1", "efc2", "efc3", "efc4", "efc5", NULL};
-<<<<<<< HEAD
-=======
 
 /* Windows doesn't have PATH_MAX */
 #ifndef PATH_MAX
 #define PATH_MAX 4096
 #endif /* !PATH_MAX */
->>>>>>> 18bbd3f0
 
 /* Global patched filename buffer */
 #define N_FILENAMES 6
@@ -2656,14 +2653,9 @@
 {
     unsigned              nerrors = 0;            /* track errors */
     H5P_genplist_t *      plist;                  /* Property list pointer for FAPL */
-<<<<<<< HEAD
-    H5VL_connector_prop_t connector_prop;         /* Property for VOL connector ID & info        */
-    hbool_t               api_ctx_pushed = FALSE; /* Whether API context pushed */
-=======
     H5VL_connector_prop_t connector_prop;         /* Property for VOL connector ID & info */
     hbool_t               api_ctx_pushed = FALSE; /* Whether API context pushed */
     int                   i;                      /* iterator */
->>>>>>> 18bbd3f0
 
     /* Test Setup */
     HDputs("Testing the external file cache");
@@ -2737,11 +2729,6 @@
         H5Pclose(fapl_id);
     }
     H5E_END_TRY
-<<<<<<< HEAD
-
-    if (api_ctx_pushed)
-        H5CX_pop();
-=======
 
     if (api_ctx_pushed)
         H5CX_pop();
@@ -2749,7 +2736,6 @@
     for (i = 0; i < N_FILENAMES; i++) {
         HDfree(filename[i]);
     }
->>>>>>> 18bbd3f0
 
     return EXIT_FAILURE;
 } /* end main() */