--- conflicted
+++ resolved
@@ -159,15 +159,9 @@
     /* Input (last row is different) */
     for (i = 0; i < NX; i++)
         for (j = 0; j < NY; j++)
-<<<<<<< HEAD
-            data_in[i][j] = ((double)(i + j + 1)) / (double)3.0F;
-    for (i = 0; i < NY; i++)
-        data_in[NX][i] = -2.2F;
-=======
             data_in[i][j] = ((double)(i + j + 1)) / 3.0;
     for (i = 0; i < NY; i++)
         data_in[NX][i] = -2.2;
->>>>>>> 18bbd3f0
     /* Output */
     HDmemset(data_out, 0, (NX + 1) * NY * sizeof(double));
 
@@ -180,11 +174,7 @@
     /* Check results */
     for (i = 0; i < (NX + 1); i++)
         for (j = 0; j < NY; j++)
-<<<<<<< HEAD
-            if (!H5_DBL_REL_EQUAL(data_out[i][j], data_in[i][j], (double)0.001F))
-=======
             if (!H5_DBL_REL_EQUAL(data_out[i][j], data_in[i][j], 0.001))
->>>>>>> 18bbd3f0
                 if (!nerrors++) {
                     H5_FAILED();
                     HDprintf("element [%d][%d] is %g but should have been %g\n", (int)i, (int)j,
