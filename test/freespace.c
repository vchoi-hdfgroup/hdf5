/* * * * * * * * * * * * * * * * * * * * * * * * * * * * * * * * * * * * * * *
 * Copyright by The HDF Group.                                               *
 * Copyright by the Board of Trustees of the University of Illinois.         *
 * All rights reserved.                                                      *
 *                                                                           *
 * This file is part of HDF5.  The full HDF5 copyright notice, including     *
 * terms governing use, modification, and redistribution, is contained in    *
 * the COPYING file, which can be found at the root of the source code       *
 * distribution tree, or in https://www.hdfgroup.org/licenses.               *
 * If you do not have access to either file, you may request a copy from     *
 * help@hdfgroup.org.                                                        *
 * * * * * * * * * * * * * * * * * * * * * * * * * * * * * * * * * * * * * * */
/*
 * Tests for free-space manager
 */
#include "h5test.h"

#define H5FS_FRIEND /*suppress error about including H5FSpkg	  */
#define H5FS_TESTING
#include "H5FSpkg.h" /* Free space manager */

/* Other private headers that this test requires */
#define H5F_FRIEND /*suppress error about including H5Fpkg	  */
#include "H5Fpkg.h"

#include "H5CXprivate.h" /* API Contexts                             */
#include "H5Iprivate.h"
#include "H5VLprivate.h" /* Virtual Object Layer                     */
#include "H5VMprivate.h"

#define FILENAME_LEN 1024

#define TEST_FSPACE_SECT_TYPE      0
#define TEST_FSPACE_SECT_TYPE_NEW  1
#define TEST_FSPACE_SECT_TYPE_NONE 2

#define TEST_FSPACE_SHRINK 80
#define TEST_FSPACE_EXPAND 120
#define TEST_MAX_SECT_SIZE (64 * 1024)
#define TEST_MAX_INDEX     32

#define TEST_SECT_ADDR60  60
#define TEST_SECT_ADDR70  70
#define TEST_SECT_ADDR80  80
#define TEST_SECT_ADDR100 100
#define TEST_SECT_ADDR150 150
#define TEST_SECT_ADDR200 200
#define TEST_SECT_ADDR300 300

#define TEST_SECT_SIZE5  5
#define TEST_SECT_SIZE10 10
#define TEST_SECT_SIZE15 15
#define TEST_SECT_SIZE20 20
#define TEST_SECT_SIZE30 30
#define TEST_SECT_SIZE40 40
#define TEST_SECT_SIZE50 50
#define TEST_SECT_SIZE80 80

#define FSPACE_THRHD_DEF 1 /* Default: no alignment threshold */
#define FSPACE_ALIGN_DEF 1 /* Default: no alignment */

const char *FILENAME[] = {"frspace", NULL};

typedef struct frspace_state_t {
    hsize_t tot_space;         /* Total amount of space tracked              */
    hsize_t tot_sect_count;    /* Total # of sections tracked                */
    hsize_t serial_sect_count; /* # of serializable sections tracked         */
    hsize_t ghost_sect_count;  /* # of un-serializable sections tracked      */
} frspace_state_t;

haddr_t        g_eoa = 0;
static haddr_t TEST_get_eoa(void);
static void    TEST_set_eoa(haddr_t);

/*
 * TEST client
 */
typedef struct TEST_free_section_t {
    H5FS_section_info_t sect_info; /* Free space section information (must be first in struct) */
} TEST_free_section_t;

static herr_t TEST_sect_init_cls(H5FS_section_class_t *, void *);
static herr_t TEST_sect_free(H5FS_section_info_t *_sect);
static herr_t TEST_sect_can_merge(const H5FS_section_info_t *, const H5FS_section_info_t *,
                                  void H5_ATTR_UNUSED *);
static herr_t TEST_sect_merging(H5FS_section_info_t **, H5FS_section_info_t *, void H5_ATTR_UNUSED *);
static herr_t TEST_sect_can_shrink(const H5FS_section_info_t *, void *);
static herr_t TEST_sect_shrinking(H5FS_section_info_t **, void *);

static unsigned test_fs_create(hid_t fapl);
static unsigned test_fs_sect_add(hid_t fapl);
static unsigned test_fs_sect_merge(hid_t fapl);
static unsigned test_fs_sect_shrink(hid_t fapl);
static unsigned test_fs_sect_find(hid_t fapl);
static unsigned test_fs_sect_change_class(hid_t fapl);
static unsigned test_fs_sect_extend(hid_t fapl);
static unsigned test_fs_sect_iterate(hid_t fapl);

H5FS_section_class_t TEST_FSPACE_SECT_CLS[1] = {{
    TEST_FSPACE_SECT_TYPE,                   /* Section type                 */
    0,                                       /* Extra serialized size        */
    H5FS_CLS_MERGE_SYM | H5FS_CLS_ADJUST_OK, /* Class flags  */
    NULL,                                    /* Class private info           */

    /* Class methods */
    TEST_sect_init_cls, /* Initialize section class     */
    NULL,               /* Terminate section class      */

    /* Object methods */
    NULL,                 /* Add section                  */
    NULL,                 /* Serialize section            */
    NULL,                 /* Deserialize section          */
    TEST_sect_can_merge,  /* Can sections merge?          */
    TEST_sect_merging,    /* Merge sections               */
    TEST_sect_can_shrink, /* Can section shrink container?*/
    TEST_sect_shrinking,  /* Shrink container w/section   */
    TEST_sect_free,       /* Free section                 */
    NULL,                 /* Check validity of section    */
    NULL,                 /* Split section node for alignment */
    NULL,                 /* Dump debugging for section   */
}};

H5FS_section_class_t TEST_FSPACE_SECT_CLS_NEW[1] = {{
    TEST_FSPACE_SECT_TYPE_NEW,               /* Section type                 */
    0,                                       /* Extra serialized size        */
    H5FS_CLS_MERGE_SYM | H5FS_CLS_ADJUST_OK, /* Class flags  */
    NULL,                                    /* Class private info           */

    /* Class methods */
    TEST_sect_init_cls, /* Initialize section class     */
    NULL,               /* Terminate section class      */

    /* Object methods */
    NULL,                /* Add section                  */
    NULL,                /* Serialize section            */
    NULL,                /* Deserialize section          */
    TEST_sect_can_merge, /* Can sections merge?          */
    TEST_sect_merging,   /* Merge sections               */
    NULL,                /* Can section shrink container?*/
    NULL,                /* Shrink container w/section   */
    TEST_sect_free,      /* Free section                 */
    NULL,                /* Check validity of section    */
    NULL,                /* Split section node for alignment */
    NULL,                /* Dump debugging for section   */
}};

H5FS_section_class_t TEST_FSPACE_SECT_CLS_NOINIT[1] = {{
    TEST_FSPACE_SECT_TYPE_NONE,              /* Section type                 */
    0,                                       /* Extra serialized size        */
    H5FS_CLS_MERGE_SYM | H5FS_CLS_ADJUST_OK, /* Class flags  */
    NULL,                                    /* Class private info           */

    /* Class methods */
    NULL, /* Initialize section class     */
    NULL, /* Terminate section class      */

    /* Object methods */
    NULL,                /* Add section                  */
    NULL,                /* Serialize section            */
    NULL,                /* Deserialize section          */
    TEST_sect_can_merge, /* Can sections merge?          */
    TEST_sect_merging,   /* Merge sections               */
    NULL,                /* Can section shrink container?*/
    NULL,                /* Shrink container w/section   */
    TEST_sect_free,      /* Free section                 */
    NULL,                /* Check validity of section    */
    NULL,                /* Split section node for alignment */
    NULL,                /* Dump debugging for section   */
}};

const H5FS_section_class_t *test_classes[] = {TEST_FSPACE_SECT_CLS, TEST_FSPACE_SECT_CLS_NEW,
                                              TEST_FSPACE_SECT_CLS_NOINIT};

static void init_cparam(H5FS_create_t *);
static void init_sect_node(TEST_free_section_t *, haddr_t, hsize_t, unsigned, H5FS_section_state_t);
static int  check_stats(const H5F_t *, const H5FS_t *, frspace_state_t *);

#define NUM_SECTIONS 1000

/* User data for free space section iterator callback */
typedef struct {
    hsize_t tot_size;
    hsize_t tot_sect_count;
} TEST_iter_ud_t;

static herr_t TEST_sects_cb(H5FS_section_info_t *_sect, void *_udata);

/*
 * Tests
 */

/*
 * free-space section routines for client TEST
 */
static herr_t
TEST_sect_init_cls(H5FS_section_class_t *cls, void *_udata)
{
    herr_t    ret_value = SUCCEED; /* Return value */
    unsigned *init_flags;

    /* Check arguments. */
    HDassert(cls);
    HDassert(_udata);

    init_flags = (unsigned *)_udata;
    cls->flags |= *init_flags;

    return ret_value;
} /* TEST_sect_init_cls() */

/*
 * Check if the two sections can be merged:
 * 	true if second section adjoins the first section
 */
H5_ATTR_PURE static herr_t
TEST_sect_can_merge(const H5FS_section_info_t *_sect1, const H5FS_section_info_t *_sect2,
                    void H5_ATTR_UNUSED *_udata)
{
    const TEST_free_section_t *sect1 = (const TEST_free_section_t *)_sect1;
    const TEST_free_section_t *sect2 = (const TEST_free_section_t *)_sect2;
    htri_t                     ret_value; /* Return value */

    /* Check arguments. */
    HDassert(sect1);
    HDassert(sect2);
    HDassert(sect1->sect_info.type == sect2->sect_info.type); /* Checks "MERGE_SYM" flag */
    HDassert(H5F_addr_lt(sect1->sect_info.addr, sect2->sect_info.addr));

    /* Check if second section adjoins first section */
    ret_value = H5F_addr_eq(sect1->sect_info.addr + sect1->sect_info.size, sect2->sect_info.addr);

    return ret_value;
} /* TEST_sect_can_merge() */

/*
 * Merge the two sections (second section is merged into the first section)
 */
static herr_t
TEST_sect_merging(H5FS_section_info_t **_sect1, H5FS_section_info_t *_sect2, void H5_ATTR_UNUSED *_udata)
{
    TEST_free_section_t **sect1     = (TEST_free_section_t **)_sect1;
    TEST_free_section_t * sect2     = (TEST_free_section_t *)_sect2;
    herr_t                ret_value = SUCCEED; /* Return value */

    /* Check arguments. */
    HDassert(sect1);
    HDassert(((*sect1)->sect_info.type == TEST_FSPACE_SECT_TYPE) ||
             ((*sect1)->sect_info.type == TEST_FSPACE_SECT_TYPE_NEW) ||
             ((*sect1)->sect_info.type == TEST_FSPACE_SECT_TYPE_NONE));
    HDassert(sect2);
    HDassert((sect2->sect_info.type == TEST_FSPACE_SECT_TYPE) ||
             (sect2->sect_info.type == TEST_FSPACE_SECT_TYPE_NEW) ||
             (sect2->sect_info.type == TEST_FSPACE_SECT_TYPE_NONE));
    HDassert(H5F_addr_eq((*sect1)->sect_info.addr + (*sect1)->sect_info.size, sect2->sect_info.addr));

    /* Add second section's size to first section */
    (*sect1)->sect_info.size += sect2->sect_info.size;

    /* Get rid of second section */
    if (TEST_sect_free((H5FS_section_info_t *)sect2) < 0)
        TEST_ERROR
error:
    return ret_value;
} /* TEST_sect_merging() */

/*
 * Free the section
 */
static herr_t
TEST_sect_free(H5FS_section_info_t *sect)
{
    /* Release the section */
    HDfree(sect);

    return 0;
} /* TEST_sect_free() */

/*
 * Determine if the section can be shrunk and set _udata accordingly
 *	if _udata passed in is NULL, return FALSE
 *	Otherwise:
 *		if section's address+size is the end of file, return TRUE
 *		otherwise return FALSE
 */
static herr_t
TEST_sect_can_shrink(const H5FS_section_info_t *_sect, void *_udata)
{
    unsigned *                 can_shrink = (unsigned *)_udata;
    const TEST_free_section_t *sect       = (const TEST_free_section_t *)_sect;
    haddr_t                    end, eoa;

    if (can_shrink == NULL)
        return FALSE;

    end = sect->sect_info.addr + sect->sect_info.size;
    eoa = TEST_get_eoa();

    if (end == eoa)
        *can_shrink = TRUE;
    else
        *can_shrink = FALSE;

    return (htri_t)*can_shrink;
} /* TEST_sect_can_shrink() */

/*
 * Shrink the section
 */
static herr_t
TEST_sect_shrinking(H5FS_section_info_t **_sect, void *_udata)
{
    TEST_free_section_t **sect       = (TEST_free_section_t **)_sect;
    unsigned *            can_shrink = (unsigned *)_udata;

    /* address of the section is faked, so, doesn't need to do anything */
    /* just free the section node */
    if (*can_shrink) {
        if (TEST_sect_free((H5FS_section_info_t *)*sect) < 0)
            TEST_ERROR
        *sect = NULL;
        return TRUE;
    } /* end if */

error:
    return FALSE;
}

/*
 * iteration callback
 */
static herr_t
TEST_sects_cb(H5FS_section_info_t *_sect, void *_udata)
{
    TEST_free_section_t *sect      = (TEST_free_section_t *)_sect;
    TEST_iter_ud_t *     udata     = (TEST_iter_ud_t *)_udata;
    herr_t               ret_value = SUCCEED; /* Return value */

    HDassert(sect);
    HDassert(udata);

    udata->tot_size += sect->sect_info.size;
    udata->tot_sect_count += 1;

    return (ret_value);
}

/* supporting routine for shrinking */
static haddr_t
TEST_get_eoa(void)
{
    return g_eoa;
}

/* supporting routine for shrinking */
static void
TEST_set_eoa(haddr_t val)
{
    g_eoa = val;
}

/*
 * Initialize creation parameter structure for TEST client
 */
static void
init_cparam(H5FS_create_t *cparam)
{
    HDmemset(cparam, 0, sizeof(H5FS_create_t));

    /* Set the free space creation parameters */
    cparam->shrink_percent = TEST_FSPACE_SHRINK;
    cparam->expand_percent = TEST_FSPACE_EXPAND;
    cparam->max_sect_size  = TEST_MAX_SECT_SIZE;
    cparam->max_sect_addr  = TEST_MAX_INDEX;

} /* init_cparam() */

/*
 * Initialize free space section node
 */
static void
init_sect_node(TEST_free_section_t *sect_node, haddr_t addr, hsize_t size, unsigned type,
               H5FS_section_state_t state)
{
    sect_node->sect_info.addr  = addr;
    sect_node->sect_info.size  = size;
    sect_node->sect_info.type  = type;
    sect_node->sect_info.state = state;
} /* init_sect_node() */

/*
 * Verify statistics for the free-space manager
 */
static int
check_stats(const H5F_t *f, const H5FS_t *frsp, frspace_state_t *state)
{
    H5FS_stat_t frspace_stats; /* Statistics about the heap */

    /* Get statistics for heap and verify they are correct */
    if (H5FS_stat_info(f, frsp, &frspace_stats) < 0)
        FAIL_STACK_ERROR

    if (frspace_stats.tot_space != state->tot_space) {
<<<<<<< HEAD
        HDfprintf(stdout, "frspace_stats.tot_space = %Hu, state->tot_space = %Zu\n", frspace_stats.tot_space,
                  state->tot_space);
        TEST_ERROR
    } /* end if */
    if (frspace_stats.tot_sect_count != state->tot_sect_count) {
        HDfprintf(stdout, "frspace_stats.tot_sect_count = %Hu, state->tot_sect_count = %Hu\n",
=======
        HDfprintf(stdout, "frspace_stats.tot_space = %" PRIuHSIZE ", state->tot_space = %" PRIuHSIZE "\n",
                  frspace_stats.tot_space, state->tot_space);
        TEST_ERROR
    } /* end if */
    if (frspace_stats.tot_sect_count != state->tot_sect_count) {
        HDfprintf(stdout,
                  "frspace_stats.tot_sect_count = %" PRIuHSIZE ", state->tot_sect_count = %" PRIuHSIZE "\n",
>>>>>>> 18bbd3f0
                  frspace_stats.tot_sect_count, state->tot_sect_count);
        TEST_ERROR
    } /* end if */
    if (frspace_stats.serial_sect_count != state->serial_sect_count) {
<<<<<<< HEAD
        HDfprintf(stdout, "frspace_stats.serial_sect_count = %Hu, state->serial_sect_count = %Hu\n",
=======
        HDfprintf(stdout,
                  "frspace_stats.serial_sect_count = %" PRIuHSIZE ", state->serial_sect_count = %" PRIuHSIZE
                  "\n",
>>>>>>> 18bbd3f0
                  frspace_stats.serial_sect_count, state->serial_sect_count);
        TEST_ERROR
    } /* end if */
    if (frspace_stats.ghost_sect_count != state->ghost_sect_count) {
<<<<<<< HEAD
        HDfprintf(stdout, "frspace_stats.ghost_sect_count = %Hu, state->ghost_sect_count = %Hu\n",
=======
        HDfprintf(stdout,
                  "frspace_stats.ghost_sect_count = %" PRIuHSIZE ", state->ghost_sect_count = %" PRIuHSIZE
                  "\n",
>>>>>>> 18bbd3f0
                  frspace_stats.ghost_sect_count, state->ghost_sect_count);
        TEST_ERROR
    } /* end if */

    /* All tests passed */
    return 0;

error:
    return 1;
} /* check_stats() */

/*
 * TESTS for free-space manager
 */

/*
 *  To verify the creation, close, reopen and deletion of the free-space manager
 */
static unsigned
test_fs_create(hid_t fapl)
{
    hid_t           file = -1;              /* File ID */
    char            filename[FILENAME_LEN]; /* Filename to use */
    H5F_t *         f    = NULL;            /* Internal file object pointer */
    H5FS_t *        frsp = NULL;            /* pointer to free space structure */
    haddr_t         fs_addr;                /* address of free space */
    h5_stat_size_t  file_size, empty_size;  /* File size */
    frspace_state_t state;                  /* State of free space*/
    H5FS_create_t   cparam, test_cparam;    /* creation parameters */
    uint16_t        nclasses;
    unsigned        init_flags = 0;

    TESTING("the creation/close/reopen/deletion of the free-space manager");

    /* Set the filename to use for this test (dependent on fapl) */
    h5_fixname(FILENAME[0], fapl, filename, sizeof(filename));

    /* Create the file to work on */
    if ((file = H5Fcreate(filename, H5F_ACC_TRUNC, H5P_DEFAULT, fapl)) < 0)
        FAIL_STACK_ERROR

    /* Close file */
    if (H5Fclose(file) < 0)
        FAIL_STACK_ERROR

    /* Get the size of a file w/empty heap*/
    if ((empty_size = h5_get_file_size(filename, fapl)) < 0)
        TEST_ERROR

    /* Re-open the file */
    if ((file = H5Fopen(filename, H5F_ACC_RDWR, fapl)) < 0)
        FAIL_STACK_ERROR

    /* Get a pointer to the internal file object */
    if (NULL == (f = (H5F_t *)H5VL_object(file)))
        FAIL_STACK_ERROR

    /* initialize creation parameters for free-space manager */
    init_cparam(&cparam);
    nclasses = NELMTS(test_classes);

    /* Tag with the global free space tag */
    H5AC_tag(H5AC__FREESPACE_TAG, NULL);

    if (NULL == (frsp = H5FS_create(f, &fs_addr, &cparam, nclasses, test_classes, &init_flags,
                                    (hsize_t)FSPACE_THRHD_DEF, (hsize_t)FSPACE_ALIGN_DEF)))
        FAIL_STACK_ERROR

    if (!H5F_addr_defined(fs_addr))
        TEST_ERROR
    if (frsp->nclasses != nclasses)
        TEST_ERROR

    HDmemset(&state, 0, sizeof(frspace_state_t));
    if (check_stats(f, frsp, &state))
        TEST_ERROR

    HDmemset(&test_cparam, 0, sizeof(H5FS_create_t));
    if (H5FS__get_cparam_test(frsp, &test_cparam) < 0)
        FAIL_STACK_ERROR
    if (H5FS__cmp_cparam_test(&cparam, &test_cparam))
        FAIL_STACK_ERROR

    /* Close the free space manager */
    if (H5FS_close(f, frsp) < 0)
        FAIL_STACK_ERROR
    frsp = NULL;

    /* reopen the free-space manager */
    if (NULL == (frsp = H5FS_open(f, fs_addr, nclasses, test_classes, NULL, (hsize_t)FSPACE_THRHD_DEF,
                                  (hsize_t)FSPACE_ALIGN_DEF)))
        FAIL_STACK_ERROR

    if (!H5F_addr_defined(fs_addr))
        TEST_ERROR
    if (frsp->nclasses != nclasses)
        TEST_ERROR

    /* Close the free space manager */
    if (H5FS_close(f, frsp) < 0)
        FAIL_STACK_ERROR
    frsp = NULL;

    /* Delete free space manager */
    if (H5FS_delete(f, fs_addr) < 0)
        FAIL_STACK_ERROR
    fs_addr = HADDR_UNDEF;

    /* Close the file */
    if (H5Fclose(file) < 0)
        FAIL_STACK_ERROR

    /* Get the size of the file */
    if ((file_size = h5_get_file_size(filename, fapl)) < 0)
        TEST_ERROR

    /* Verify the file is the correct size */
    if (file_size != empty_size)
        TEST_ERROR

    PASSED();

    return 0;

error:
    H5E_BEGIN_TRY
    {
        if (frsp)
            H5FS_close(f, frsp);
        H5Fclose(file);
    }
    H5E_END_TRY;
    return 1;
} /* test_fs_create() */

/*
 * Test 1:
 *	Create free-space manager
 *	Add section A via H5FS_sect_add() with H5FS_ADD_RETURNED_SPACE
 *	Close the free-space manager
 *	Result: section A is serialized to the file
 *
 * Test 2:
 *	Create free-space manager with H5FS_CLS_GHOST_OBJ section class setting
 *	Add section A via H5FS_sect_add() with H5FS_ADD_RETURNED_SPACE
 *	Close the free-space manager
 *	Result: section A is not serialized to the file
 *
 * Test 3:
 *	Add section A via H5FS_sect_add() to allow shrinking with H5FS_ADD_RETURNED_SPACE
 *	Set EOF to be the ending address of section A
 *	Result: H5FS_sect_add() will shrink section A
 *
 * Test 4:
 *	Add section A via H5FS_sect_add() to allow shrinking with H5FS_ADD_DESERIALIZING
 *	Set EOF to be the ending address of section A
 *	Result: H5FS_sect_add() will not shrink section A
 *
 */
static unsigned
test_fs_sect_add(hid_t fapl)
{
    hid_t           file = -1;              /* File ID */
    char            filename[FILENAME_LEN]; /* Filename to use */
    H5F_t *         f       = NULL;         /* Internal file object pointer */
    H5FS_t *        frsp    = NULL;         /* pointer to free space structure */
    haddr_t         fs_addr = HADDR_UNDEF;  /* address of free space */
    uint16_t        nclasses;
    H5FS_create_t   cparam; /* creation parameters */
    frspace_state_t state;  /* State of free space*/

    TEST_free_section_t *sect_node  = NULL;
    unsigned             init_flags = 0;
    h5_stat_size_t       file_size = 0, tmp_file_size = 0, fr_meta_size = 0;
    unsigned             can_shrink = FALSE;

    TESTING("adding a section via H5FS_sect_add() to free-space: test 1");

    h5_fixname(FILENAME[0], fapl, filename, sizeof(filename));

    /* Create the file to work on */
    if ((file = H5Fcreate(filename, H5F_ACC_TRUNC, H5P_DEFAULT, fapl)) < 0)
        FAIL_STACK_ERROR

    /* Close file */
    if (H5Fclose(file) < 0)
        FAIL_STACK_ERROR

    /* Get the size of a file w/empty heap*/
    if ((file_size = h5_get_file_size(filename, fapl)) < 0)
        TEST_ERROR

    /* Re-open the file */
    if ((file = H5Fopen(filename, H5F_ACC_RDWR, fapl)) < 0)
        FAIL_STACK_ERROR

    /* Get a pointer to the internal file object */
    if (NULL == (f = (H5F_t *)H5VL_object(file)))
        FAIL_STACK_ERROR

    init_cparam(&cparam);
    nclasses = NELMTS(test_classes);

    /* Tag with the global free space tag */
    H5AC_tag(H5AC__FREESPACE_TAG, NULL);

    if (NULL == (frsp = H5FS_create(f, &fs_addr, &cparam, nclasses, test_classes, &init_flags,
                                    (hsize_t)FSPACE_THRHD_DEF, (hsize_t)FSPACE_ALIGN_DEF)))
        FAIL_STACK_ERROR

    if (!H5F_addr_defined(fs_addr))
        TEST_ERROR

    if (NULL == (sect_node = (TEST_free_section_t *)HDmalloc(sizeof(TEST_free_section_t))))
        FAIL_STACK_ERROR

    init_sect_node(sect_node, (haddr_t)TEST_SECT_ADDR80, (hsize_t)TEST_SECT_SIZE20, TEST_FSPACE_SECT_TYPE,
                   H5FS_SECT_LIVE);

    if (H5FS_sect_add(f, frsp, (H5FS_section_info_t *)sect_node, H5FS_ADD_RETURNED_SPACE, NULL) < 0)
        FAIL_STACK_ERROR

    HDmemset(&state, 0, sizeof(frspace_state_t));
    state.tot_space += sect_node->sect_info.size;
    state.tot_sect_count += 1;
    state.serial_sect_count += 1;

    if (check_stats(f, frsp, &state))
        TEST_ERROR

    fr_meta_size = H5FS_HEADER_SIZE(f) + H5FS_SINFO_PREFIX_SIZE(f);

    /* Close the free space manager */
    if (H5FS_close(f, frsp) < 0)
        FAIL_STACK_ERROR
    frsp = NULL;

    /* Close the file */
    if (H5Fclose(file) < 0)
        FAIL_STACK_ERROR

    /* Get the size of a file w/empty heap*/
    if ((tmp_file_size = h5_get_file_size(filename, fapl)) < 0)
        TEST_ERROR

    if (tmp_file_size <= (file_size + fr_meta_size))
        TEST_ERROR

    PASSED();

    TESTING("adding a section via H5FS_sect_add() to free-space with H5FS_CLS_GHOST_OBJ: test 2");

    /* Get the size of a file w/empty heap*/
    if ((file_size = h5_get_file_size(filename, fapl)) < 0)
        TEST_ERROR

    /* Re-open the file */
    if ((file = H5Fopen(filename, H5F_ACC_RDWR, fapl)) < 0)
        FAIL_STACK_ERROR

    /* Get a pointer to the internal file object */
    if (NULL == (f = (H5F_t *)H5VL_object(file)))
        FAIL_STACK_ERROR

    init_cparam(&cparam);
    nclasses = NELMTS(test_classes);

    init_flags = H5FS_CLS_GHOST_OBJ;
    if (NULL == (frsp = H5FS_create(f, &fs_addr, &cparam, nclasses, test_classes, &init_flags,
                                    (hsize_t)FSPACE_THRHD_DEF, (hsize_t)FSPACE_ALIGN_DEF)))
        FAIL_STACK_ERROR

    if (!H5F_addr_defined(fs_addr))
        TEST_ERROR

    /* Create free list section node */
    if (NULL == (sect_node = (TEST_free_section_t *)HDmalloc(sizeof(TEST_free_section_t))))
        FAIL_STACK_ERROR

    init_sect_node(sect_node, (haddr_t)TEST_SECT_ADDR80, (hsize_t)TEST_SECT_SIZE20, TEST_FSPACE_SECT_TYPE,
                   H5FS_SECT_LIVE);

    if (H5FS_sect_add(f, frsp, (H5FS_section_info_t *)sect_node, 0, NULL) < 0)
        FAIL_STACK_ERROR

    HDmemset(&state, 0, sizeof(frspace_state_t));
    state.tot_space += sect_node->sect_info.size;
    state.tot_sect_count += 1;
    state.ghost_sect_count += 1;

    if (check_stats(f, frsp, &state))
        TEST_ERROR

    fr_meta_size = H5FS_HEADER_SIZE(f);

    /* Close the free space manager */
    if (H5FS_close(f, frsp) < 0)
        FAIL_STACK_ERROR

    /* Close the file */
    if (H5Fclose(file) < 0)
        FAIL_STACK_ERROR

    /* Get the size of a file w/empty heap*/
    if ((tmp_file_size = h5_get_file_size(filename, fapl)) < 0)
        TEST_ERROR

    if (tmp_file_size != (file_size + fr_meta_size))
        TEST_ERROR

    PASSED();

    TESTING("adding a section via H5FS_sect_add() to free-space: test 3");

    /* Create the file to work on */
    if ((file = H5Fcreate(filename, H5F_ACC_TRUNC, H5P_DEFAULT, fapl)) < 0)
        FAIL_STACK_ERROR

    /* Close file */
    if (H5Fclose(file) < 0)
        FAIL_STACK_ERROR

    /* Get the size of a file w/empty heap*/
    if ((file_size = h5_get_file_size(filename, fapl)) < 0)
        TEST_ERROR

    /* Re-open the file */
    if ((file = H5Fopen(filename, H5F_ACC_RDWR, fapl)) < 0)
        FAIL_STACK_ERROR

    /* Get a pointer to the internal file object */
    if (NULL == (f = (H5F_t *)H5VL_object(file)))
        FAIL_STACK_ERROR

    TEST_set_eoa((haddr_t)TEST_SECT_ADDR150); /* set end of file address for shrinking */

    init_cparam(&cparam);
    nclasses = NELMTS(test_classes);

    init_flags = 0;
    if (NULL == (frsp = H5FS_create(f, &fs_addr, &cparam, nclasses, test_classes, &init_flags,
                                    (hsize_t)FSPACE_THRHD_DEF, (hsize_t)FSPACE_ALIGN_DEF)))
        FAIL_STACK_ERROR

    if (!H5F_addr_defined(fs_addr))
        TEST_ERROR

    if (NULL == (sect_node = (TEST_free_section_t *)HDmalloc(sizeof(TEST_free_section_t))))
        FAIL_STACK_ERROR

    /*
     * Add section A
     */
    init_sect_node(sect_node, (haddr_t)TEST_SECT_ADDR100, (hsize_t)TEST_SECT_SIZE50, TEST_FSPACE_SECT_TYPE,
                   H5FS_SECT_LIVE);

    if (H5FS_sect_add(f, frsp, (H5FS_section_info_t *)sect_node, H5FS_ADD_RETURNED_SPACE, &can_shrink) < 0)
        FAIL_STACK_ERROR

    /* nothing in free-space */
    HDmemset(&state, 0, sizeof(frspace_state_t));

    if (check_stats(f, frsp, &state))
        TEST_ERROR

    /* Close the free space manager */
    if (H5FS_close(f, frsp) < 0)
        FAIL_STACK_ERROR
    frsp = NULL;

    /* Delete free space manager */
    if (H5FS_delete(f, fs_addr) < 0)
        FAIL_STACK_ERROR
    fs_addr = HADDR_UNDEF;

    /* Close the file */
    if (H5Fclose(file) < 0)
        FAIL_STACK_ERROR

    PASSED();

    TESTING("adding a section via H5FS_sect_add() to free-space: test 4");

    /* Create the file to work on */
    if ((file = H5Fcreate(filename, H5F_ACC_TRUNC, H5P_DEFAULT, fapl)) < 0)
        FAIL_STACK_ERROR

    /* Close file */
    if (H5Fclose(file) < 0)
        FAIL_STACK_ERROR

    /* Get the size of a file w/empty heap*/
    if ((file_size = h5_get_file_size(filename, fapl)) < 0)
        TEST_ERROR

    /* Re-open the file */
    if ((file = H5Fopen(filename, H5F_ACC_RDWR, fapl)) < 0)
        FAIL_STACK_ERROR

    /* Get a pointer to the internal file object */
    if (NULL == (f = (H5F_t *)H5VL_object(file)))
        FAIL_STACK_ERROR

    TEST_set_eoa((haddr_t)TEST_SECT_ADDR150); /* set end of file address for shrinking */

    init_cparam(&cparam);
    nclasses = NELMTS(test_classes);

    init_flags = 0;
    if (NULL == (frsp = H5FS_create(f, &fs_addr, &cparam, nclasses, test_classes, &init_flags,
                                    (hsize_t)FSPACE_THRHD_DEF, (hsize_t)FSPACE_ALIGN_DEF)))
        FAIL_STACK_ERROR

    if (!H5F_addr_defined(fs_addr))
        TEST_ERROR

    if (NULL == (sect_node = (TEST_free_section_t *)HDmalloc(sizeof(TEST_free_section_t))))
        FAIL_STACK_ERROR

    /*
     * Add section A
     */
    init_sect_node(sect_node, (haddr_t)TEST_SECT_ADDR100, (hsize_t)TEST_SECT_SIZE50, TEST_FSPACE_SECT_TYPE,
                   H5FS_SECT_LIVE);

    if (H5FS_sect_add(f, frsp, (H5FS_section_info_t *)sect_node, H5FS_ADD_DESERIALIZING, &can_shrink) < 0)
        FAIL_STACK_ERROR

    HDmemset(&state, 0, sizeof(frspace_state_t));
    state.tot_space += sect_node->sect_info.size;
    state.tot_sect_count += 1;
    state.serial_sect_count += 1;

    if (check_stats(f, frsp, &state))
        TEST_ERROR

    if (H5FS_sect_remove(f, frsp, (H5FS_section_info_t *)sect_node) < 0)
        FAIL_STACK_ERROR

    /* Free the section node(s) */
    if (TEST_sect_free((H5FS_section_info_t *)sect_node) < 0)
        TEST_ERROR
    sect_node = NULL;

    /* Close the free space manager */
    if (H5FS_close(f, frsp) < 0)
        FAIL_STACK_ERROR
    frsp = NULL;

    /* Delete free space manager */
    if (H5FS_delete(f, fs_addr) < 0)
        FAIL_STACK_ERROR
    fs_addr = HADDR_UNDEF;

<<<<<<< HEAD
    /* Close the file and dxpl */
=======
    /* Close the file */
>>>>>>> 18bbd3f0
    if (H5Fclose(file) < 0)
        FAIL_STACK_ERROR

    PASSED();

    return 0;

error:
    H5E_BEGIN_TRY
    {
        if (sect_node)
            TEST_sect_free((H5FS_section_info_t *)sect_node);
        if (frsp)
            H5FS_close(f, frsp);
        H5Fclose(file);
    }
    H5E_END_TRY;
    return 1;
} /* test_fs_sect_add() */

/*
 * To verify the finding of a section with the requested-size from free-space
 *
 * Test 1: Free-space is empty and is not able to fulfill the requested-size
 *	Set up: free-space is started up but is empty
 *
 * Test 2: Add a section and find the section whose size is equal to the requested-size
 * 	Set up: Add section A whose size is less than requested-size
 *		Add section B whose size is the same as requested-size with addr=b
 *		Add section C whose size is the same as requested-size with addr=c > b
 *		Add section D whose size is greater than requested-size
 *
 * Test 3: Add a section and find the section whose size is > requested-size
 * 	Set up: Add section A whose size is less than requested-size
 *		Add section B whose size is greater than requested-size
 *
 * Test 4: Add a section but the section is not able to fulfill the requested-size
 * 	Set up:	Add section A whose size is less than requested-size
 *
 */
static unsigned
test_fs_sect_find(hid_t fapl)
{
    hid_t           file = -1;              /* File ID */
    char            filename[FILENAME_LEN]; /* Filename to use */
    H5F_t *         f       = NULL;         /* Internal file object pointer */
    H5FS_t *        frsp    = NULL;         /* pointer to free space structure */
    haddr_t         fs_addr = HADDR_UNDEF;  /* address of free space */
    uint16_t        nclasses;
    H5FS_create_t   cparam; /* creation parameters */
    frspace_state_t state;  /* State of free space*/

    TEST_free_section_t *sect_node1 = NULL, *sect_node2, *sect_node3 = NULL, *sect_node4 = NULL;
    TEST_free_section_t *node;
    htri_t               node_found = FALSE;
    unsigned             init_flags = 0;

    TESTING("H5FS_sect_find(): free-space is empty");

    /* Set the filename to use for this test (dependent on fapl) */
    h5_fixname(FILENAME[0], fapl, filename, sizeof(filename));

    /* Create the file to work on */
    if ((file = H5Fcreate(filename, H5F_ACC_TRUNC, H5P_DEFAULT, fapl)) < 0)
        FAIL_STACK_ERROR

    /* Get a pointer to the internal file object */
    if (NULL == (f = (H5F_t *)H5VL_object(file)))
        FAIL_STACK_ERROR

    init_cparam(&cparam);
    nclasses = NELMTS(test_classes);

    /* Tag with the global free space tag */
    H5AC_tag(H5AC__FREESPACE_TAG, NULL);

    if (NULL == (frsp = H5FS_create(f, &fs_addr, &cparam, nclasses, test_classes, &init_flags,
                                    (hsize_t)FSPACE_THRHD_DEF, (hsize_t)FSPACE_ALIGN_DEF)))
        FAIL_STACK_ERROR

    if (!H5F_addr_defined(fs_addr))
        TEST_ERROR

    HDmemset(&state, 0, sizeof(frspace_state_t));

    if (check_stats(f, frsp, &state))
        TEST_ERROR

    if ((node_found = H5FS_sect_find(f, frsp, (hsize_t)TEST_SECT_SIZE30, (H5FS_section_info_t **)&node)) < 0)
        FAIL_STACK_ERROR

    if (node_found)
        TEST_ERROR

    if (check_stats(f, frsp, &state))
        TEST_ERROR

    /* Close the free space manager */
    if (H5FS_close(f, frsp) < 0)
        FAIL_STACK_ERROR
    frsp = NULL;

    PASSED();

    TESTING("H5FS_sect_find() a section equal to requested-size from free-space");

    /* reopen the free-space manager */
    if (NULL == (frsp = H5FS_open(f, fs_addr, nclasses, test_classes, NULL, (hsize_t)FSPACE_THRHD_DEF,
                                  (hsize_t)FSPACE_ALIGN_DEF)))
        FAIL_STACK_ERROR

    if (!H5F_addr_defined(fs_addr))
        TEST_ERROR
    if (frsp->nclasses != nclasses)
        TEST_ERROR

    /*
     * Add section A
     */
    if (NULL == (sect_node1 = (TEST_free_section_t *)HDmalloc(sizeof(TEST_free_section_t))))
        FAIL_STACK_ERROR

    init_sect_node(sect_node1, (haddr_t)TEST_SECT_ADDR60, (hsize_t)TEST_SECT_SIZE30, TEST_FSPACE_SECT_TYPE,
                   H5FS_SECT_LIVE);

    if (H5FS_sect_add(f, frsp, (H5FS_section_info_t *)sect_node1, H5FS_ADD_RETURNED_SPACE, NULL) < 0)
        FAIL_STACK_ERROR

    HDmemset(&state, 0, sizeof(frspace_state_t));
    state.tot_space += sect_node1->sect_info.size;
    state.tot_sect_count += 1;
    state.serial_sect_count += 1;

    if (check_stats(f, frsp, &state))
        TEST_ERROR

    /*
     * Add section C
     */
    if (NULL == (sect_node3 = (TEST_free_section_t *)HDmalloc(sizeof(TEST_free_section_t))))
        FAIL_STACK_ERROR

    init_sect_node(sect_node3, (haddr_t)(TEST_SECT_ADDR200), (hsize_t)TEST_SECT_SIZE50, TEST_FSPACE_SECT_TYPE,
                   H5FS_SECT_LIVE);

    if (H5FS_sect_add(f, frsp, (H5FS_section_info_t *)sect_node3, H5FS_ADD_RETURNED_SPACE, NULL) < 0)
        FAIL_STACK_ERROR

    state.tot_space += sect_node3->sect_info.size;
    state.tot_sect_count += 1;
    state.serial_sect_count += 1;

    if (check_stats(f, frsp, &state))
        TEST_ERROR

    /*
     * Add section B
     */
    if (NULL == (sect_node2 = (TEST_free_section_t *)HDmalloc(sizeof(TEST_free_section_t))))
        FAIL_STACK_ERROR

    init_sect_node(sect_node2, (haddr_t)TEST_SECT_ADDR100, (hsize_t)TEST_SECT_SIZE50, TEST_FSPACE_SECT_TYPE,
                   H5FS_SECT_LIVE);

    if (H5FS_sect_add(f, frsp, (H5FS_section_info_t *)sect_node2, H5FS_ADD_RETURNED_SPACE, NULL) < 0)
        FAIL_STACK_ERROR

    state.tot_space += sect_node2->sect_info.size;
    state.tot_sect_count += 1;
    state.serial_sect_count += 1;

    if (check_stats(f, frsp, &state))
        TEST_ERROR

    /*
     * Add section D
     */
    if (NULL == (sect_node4 = (TEST_free_section_t *)HDmalloc(sizeof(TEST_free_section_t))))
        FAIL_STACK_ERROR

    init_sect_node(sect_node4, (haddr_t)TEST_SECT_ADDR300, (hsize_t)TEST_SECT_SIZE80, TEST_FSPACE_SECT_TYPE,
                   H5FS_SECT_LIVE);

    if (H5FS_sect_add(f, frsp, (H5FS_section_info_t *)sect_node4, H5FS_ADD_RETURNED_SPACE, NULL) < 0)
        FAIL_STACK_ERROR

    state.tot_space += sect_node4->sect_info.size;
    state.tot_sect_count += 1;
    state.serial_sect_count += 1;

    if (check_stats(f, frsp, &state))
        TEST_ERROR

    if ((node_found = H5FS_sect_find(f, frsp, (hsize_t)TEST_SECT_SIZE50, (H5FS_section_info_t **)&node)) < 0)
        FAIL_STACK_ERROR

    if (!node_found)
        TEST_ERROR

    if ((node->sect_info.addr != TEST_SECT_ADDR100) || (node->sect_info.size != TEST_SECT_SIZE50))
        TEST_ERROR

    if (TEST_sect_free((H5FS_section_info_t *)node) < 0)
        TEST_ERROR

    /* remove sections A, C and D */
    if (H5FS_sect_remove(f, frsp, (H5FS_section_info_t *)sect_node1) < 0)
        FAIL_STACK_ERROR
    if (H5FS_sect_remove(f, frsp, (H5FS_section_info_t *)sect_node3) < 0)
        FAIL_STACK_ERROR
    if (H5FS_sect_remove(f, frsp, (H5FS_section_info_t *)sect_node4) < 0)
        FAIL_STACK_ERROR

    /* Free the section node(s) */
    if (TEST_sect_free((H5FS_section_info_t *)sect_node1) < 0)
        TEST_ERROR
    sect_node1 = NULL;
    if (TEST_sect_free((H5FS_section_info_t *)sect_node3) < 0)
        TEST_ERROR
    sect_node3 = NULL;
    if (TEST_sect_free((H5FS_section_info_t *)sect_node4) < 0)
        TEST_ERROR
    sect_node4 = NULL;

    /* Close the free space manager */
    if (H5FS_close(f, frsp) < 0)
        FAIL_STACK_ERROR
    frsp = NULL;

    PASSED();

    TESTING("H5FS_sect_find() a section greater than requested-size from free-space");

    /* reopen the free-space manager */
    if (NULL == (frsp = H5FS_open(f, fs_addr, nclasses, test_classes, NULL, (hsize_t)FSPACE_THRHD_DEF,
                                  (hsize_t)FSPACE_ALIGN_DEF)))
        FAIL_STACK_ERROR

    if (!H5F_addr_defined(fs_addr))
        TEST_ERROR
    if (frsp->nclasses != nclasses)
        TEST_ERROR

    /*
     * Add section A
     */
    if (NULL == (sect_node1 = (TEST_free_section_t *)HDmalloc(sizeof(TEST_free_section_t))))
        FAIL_STACK_ERROR

    init_sect_node(sect_node1, (haddr_t)TEST_SECT_ADDR60, (hsize_t)TEST_SECT_SIZE30, TEST_FSPACE_SECT_TYPE,
                   H5FS_SECT_LIVE);

    if (H5FS_sect_add(f, frsp, (H5FS_section_info_t *)sect_node1, H5FS_ADD_RETURNED_SPACE, NULL) < 0)
        FAIL_STACK_ERROR

    HDmemset(&state, 0, sizeof(frspace_state_t));
    state.tot_space += sect_node1->sect_info.size;
    state.tot_sect_count += 1;
    state.serial_sect_count += 1;

    if (check_stats(f, frsp, &state))
        TEST_ERROR

    /*
     * Add section B
     */
    if (NULL == (sect_node2 = (TEST_free_section_t *)HDmalloc(sizeof(TEST_free_section_t))))
        FAIL_STACK_ERROR

    init_sect_node(sect_node2, (haddr_t)TEST_SECT_ADDR200, (hsize_t)TEST_SECT_SIZE80, TEST_FSPACE_SECT_TYPE,
                   H5FS_SECT_LIVE);

    if (H5FS_sect_add(f, frsp, (H5FS_section_info_t *)sect_node2, H5FS_ADD_RETURNED_SPACE, NULL) < 0)
        FAIL_STACK_ERROR

    state.tot_space += sect_node2->sect_info.size;
    state.tot_sect_count += 1;
    state.serial_sect_count += 1;

    if (check_stats(f, frsp, &state))
        TEST_ERROR

    if ((node_found = H5FS_sect_find(f, frsp, (hsize_t)TEST_SECT_SIZE50, (H5FS_section_info_t **)&node)) < 0)
        FAIL_STACK_ERROR

    if (!node_found)
        TEST_ERROR
    if ((node->sect_info.addr != TEST_SECT_ADDR200) || (node->sect_info.size < TEST_SECT_SIZE50))
        TEST_ERROR

    if (TEST_sect_free((H5FS_section_info_t *)node) < 0)
        TEST_ERROR
    node = NULL;

    /* remove sections A */
    if (H5FS_sect_remove(f, frsp, (H5FS_section_info_t *)sect_node1) < 0)
        FAIL_STACK_ERROR

    /* Free the section node(s) */
    if (TEST_sect_free((H5FS_section_info_t *)sect_node1) < 0)
        TEST_ERROR
    sect_node1 = NULL;

    /* Close the free space manager */
    if (H5FS_close(f, frsp) < 0)
        FAIL_STACK_ERROR
    frsp = NULL;

    PASSED();

    TESTING("H5FS_sect_find(): cannot find a section with requested-size from free-space");

    /* reopen the free-space manager */
    if (NULL == (frsp = H5FS_open(f, fs_addr, nclasses, test_classes, NULL, (hsize_t)FSPACE_THRHD_DEF,
                                  (hsize_t)FSPACE_ALIGN_DEF)))
        FAIL_STACK_ERROR

    if (!H5F_addr_defined(fs_addr))
        TEST_ERROR
    if (frsp->nclasses != nclasses)
        TEST_ERROR

    /*
     * Add section A
     */
    if (NULL == (sect_node1 = (TEST_free_section_t *)HDmalloc(sizeof(TEST_free_section_t))))
        FAIL_STACK_ERROR

    init_sect_node(sect_node1, (haddr_t)TEST_SECT_ADDR60, (hsize_t)TEST_SECT_SIZE30, TEST_FSPACE_SECT_TYPE,
                   H5FS_SECT_LIVE);

    if (H5FS_sect_add(f, frsp, (H5FS_section_info_t *)sect_node1, H5FS_ADD_RETURNED_SPACE, NULL) < 0)
        FAIL_STACK_ERROR

    HDmemset(&state, 0, sizeof(frspace_state_t));
    state.tot_space += sect_node1->sect_info.size;
    state.tot_sect_count += 1;
    state.serial_sect_count += 1;

    if (check_stats(f, frsp, &state))
        TEST_ERROR

    if ((node_found = H5FS_sect_find(f, frsp, (hsize_t)TEST_SECT_SIZE50, (H5FS_section_info_t **)&node)) < 0)
        FAIL_STACK_ERROR

    if (node_found)
        TEST_ERROR

    /* remove sections A */
    if (H5FS_sect_remove(f, frsp, (H5FS_section_info_t *)sect_node1) < 0)
        FAIL_STACK_ERROR

    /* Free the section node(s) */
    if (TEST_sect_free((H5FS_section_info_t *)sect_node1) < 0)
        TEST_ERROR
    sect_node1 = NULL;

    /* Close the free space manager */
    if (H5FS_close(f, frsp) < 0)
        FAIL_STACK_ERROR
    frsp = NULL;

    /* Delete free space manager */
    if (H5FS_delete(f, fs_addr) < 0)
        FAIL_STACK_ERROR
    fs_addr = HADDR_UNDEF;

<<<<<<< HEAD
    /* Close the file and dxpl */
=======
    /* Close the file */
>>>>>>> 18bbd3f0
    if (H5Fclose(file) < 0)
        FAIL_STACK_ERROR

    PASSED();

    return 0;

error:
    H5E_BEGIN_TRY
    {
        if (sect_node1)
            TEST_sect_free((H5FS_section_info_t *)sect_node1);
        if (sect_node3)
            TEST_sect_free((H5FS_section_info_t *)sect_node3);
        if (sect_node4)
            TEST_sect_free((H5FS_section_info_t *)sect_node4);
        if (frsp)
            H5FS_close(f, frsp);
        H5Fclose(file);
    }
    H5E_END_TRY;
    return 1;
} /* test_fs_sect_find() */

/*
 * To verify that sections are merged when adding sections to free-space
 *
 * Test 1:
 *   Set up:
 *	H5FS_CLS_SEPAR_OBJ (cls->flags) is not set
 *	H5FS_ADD_RETURNED_SPACE is passed to H5FS_sect_add()
 *
 *   Add sections C, B, A & D that can be merged together
 *
 * Test 2:
 *   Set up:
 *	H5FS_CLS_SEPAR_OBJ (cls->flags) is set
 *	H5FS_ADD_RETURNED_SPACE is passed to H5FS_sect_add()
 *
 *   Add sections A & B that can be merged together but cannot do so because H5FS_CLS_SEPAR_OBJ flag is set
 *
 * Test 3:
 *   Set up:
 *	H5FS_CLS_SEPAR_OBJ (cls->flags) is not set
 *	H5FS_ADD_RETURNED_SPACE is passed to H5FS_sect_add()
 *
 *    Add 4 sections that adjoin each other as follows:
 *	section A is of section class type A
 *	section B is of section class type B
 *	section C is of section class type B
 *	section D is of section class type A
 *    Sections B & C are merged together but not section A nor D because:
 *	sections B & C are merged because of the same section class type
 *	section A cannot be merged with the merged section of B & C because of different section class type
 *	section D cannot be merged with the merged section of B & C because of different section class type
 */
static unsigned
test_fs_sect_merge(hid_t fapl)
{
    hid_t           file = -1;              /* File ID */
    char            filename[FILENAME_LEN]; /* Filename to use */
    H5F_t *         f       = NULL;         /* Internal file object pointer */
    H5FS_t *        frsp    = NULL;         /* pointer to free space structure */
    haddr_t         fs_addr = HADDR_UNDEF;  /* address of free space */
    uint16_t        nclasses;
    H5FS_create_t   cparam; /* creation parameters */
    frspace_state_t state;  /* State of free space*/

    TEST_free_section_t *sect_node1 = NULL, *sect_node2 = NULL, *sect_node3 = NULL, *sect_node4 = NULL;
    unsigned             init_flags = 0;
    htri_t               node_found = FALSE;
    TEST_free_section_t *node;

    TESTING("the merge of sections when H5FS_sect_add() to free-space: test 1");

    /*
     * TEST 1
     */
    /* Set the filename to use for this test (dependent on fapl) */
    h5_fixname(FILENAME[0], fapl, filename, sizeof(filename));

    /* Create the file to work on */
    if ((file = H5Fcreate(filename, H5F_ACC_TRUNC, H5P_DEFAULT, fapl)) < 0)
        FAIL_STACK_ERROR

    /* Get a pointer to the internal file object */
    if (NULL == (f = (H5F_t *)H5VL_object(file)))
        FAIL_STACK_ERROR

    init_cparam(&cparam);
    nclasses = NELMTS(test_classes);

    /* Tag with the global free space tag */
    H5AC_tag(H5AC__FREESPACE_TAG, NULL);

    if (NULL == (frsp = H5FS_create(f, &fs_addr, &cparam, nclasses, test_classes, &init_flags,
                                    (hsize_t)FSPACE_THRHD_DEF, (hsize_t)FSPACE_ALIGN_DEF)))
        FAIL_STACK_ERROR

    if (!H5F_addr_defined(fs_addr))
        TEST_ERROR

    /*
     * Add section C
     */
    if (NULL == (sect_node1 = (TEST_free_section_t *)HDmalloc(sizeof(TEST_free_section_t))))
        FAIL_STACK_ERROR

    init_sect_node(sect_node1, (haddr_t)TEST_SECT_ADDR100, (hsize_t)TEST_SECT_SIZE50, TEST_FSPACE_SECT_TYPE,
                   H5FS_SECT_LIVE);

    if (H5FS_sect_add(f, frsp, (H5FS_section_info_t *)sect_node1, H5FS_ADD_RETURNED_SPACE, NULL) < 0)
        FAIL_STACK_ERROR

    HDmemset(&state, 0, sizeof(frspace_state_t));
    state.tot_space += TEST_SECT_SIZE50;
    state.tot_sect_count += 1;
    state.serial_sect_count += 1;

    if (check_stats(f, frsp, &state))
        TEST_ERROR

    /*
     * Add section B
     */
    if (NULL == (sect_node2 = (TEST_free_section_t *)HDmalloc(sizeof(TEST_free_section_t))))
        FAIL_STACK_ERROR

    init_sect_node(sect_node2, (haddr_t)TEST_SECT_ADDR70, (hsize_t)TEST_SECT_SIZE30, TEST_FSPACE_SECT_TYPE,
                   H5FS_SECT_LIVE);

    if (H5FS_sect_add(f, frsp, (H5FS_section_info_t *)sect_node2, H5FS_ADD_RETURNED_SPACE, NULL) < 0)
        FAIL_STACK_ERROR

    /* section B & C are merged */
    state.tot_space += TEST_SECT_SIZE30;

    if (check_stats(f, frsp, &state))
        TEST_ERROR

    /*
     * Add section A
     */
    if (NULL == (sect_node3 = (TEST_free_section_t *)HDmalloc(sizeof(TEST_free_section_t))))
        FAIL_STACK_ERROR

    init_sect_node(sect_node3, (haddr_t)TEST_SECT_ADDR60, (hsize_t)TEST_SECT_SIZE10, TEST_FSPACE_SECT_TYPE,
                   H5FS_SECT_LIVE);

    if (H5FS_sect_add(f, frsp, (H5FS_section_info_t *)sect_node3, H5FS_ADD_RETURNED_SPACE, NULL) < 0)
        FAIL_STACK_ERROR

    /* section A is merged with the merged section of B & C */
    state.tot_space += TEST_SECT_SIZE10;

    if (check_stats(f, frsp, &state))
        TEST_ERROR

    /*
     * Add section D
     */
    if (NULL == (sect_node4 = (TEST_free_section_t *)HDmalloc(sizeof(TEST_free_section_t))))
        FAIL_STACK_ERROR

    init_sect_node(sect_node4, (haddr_t)TEST_SECT_ADDR150, (hsize_t)TEST_SECT_SIZE80, TEST_FSPACE_SECT_TYPE,
                   H5FS_SECT_LIVE);

    if (H5FS_sect_add(f, frsp, (H5FS_section_info_t *)sect_node4, H5FS_ADD_RETURNED_SPACE, NULL) < 0)
        FAIL_STACK_ERROR

    /* section D is merged with the merged section of A & B & C */
    state.tot_space += TEST_SECT_SIZE80;

    if (check_stats(f, frsp, &state))
        TEST_ERROR

    /* should be able to find the merged section of A, B, C & D */
    if ((node_found = H5FS_sect_find(
             f, frsp, (hsize_t)(TEST_SECT_SIZE10 + TEST_SECT_SIZE30 + TEST_SECT_SIZE50 + TEST_SECT_SIZE80),
             (H5FS_section_info_t **)&node)) < 0)
        FAIL_STACK_ERROR

    if (!node_found)
        TEST_ERROR
    if ((node->sect_info.addr != TEST_SECT_ADDR60) ||
        (node->sect_info.size != (TEST_SECT_SIZE10 + TEST_SECT_SIZE30 + TEST_SECT_SIZE50 + TEST_SECT_SIZE80)))
        TEST_ERROR

    if (TEST_sect_free((H5FS_section_info_t *)node) < 0)
        TEST_ERROR

    /* Close the free space manager */
    if (H5FS_close(f, frsp) < 0)
        FAIL_STACK_ERROR
    frsp = NULL;

    /* Delete free space manager */
    if (H5FS_delete(f, fs_addr) < 0)
        FAIL_STACK_ERROR
    fs_addr = HADDR_UNDEF;

    /* Close the file */
    if (H5Fclose(file) < 0)
        FAIL_STACK_ERROR

    PASSED();

    /*
     * TEST 2
     */
    TESTING("the merge of sections when H5FS_sect_add() to free-space: test 2");

    /* Re-open the file */
    if ((file = H5Fopen(filename, H5F_ACC_RDWR, fapl)) < 0)
        FAIL_STACK_ERROR

    /* Get a pointer to the internal file object */
    if (NULL == (f = (H5F_t *)H5VL_object(file)))
        FAIL_STACK_ERROR

    init_cparam(&cparam);
    nclasses = NELMTS(test_classes);

    init_flags = H5FS_CLS_SEPAR_OBJ;
    if (NULL == (frsp = H5FS_create(f, &fs_addr, &cparam, nclasses, test_classes, &init_flags,
                                    (hsize_t)FSPACE_THRHD_DEF, (hsize_t)FSPACE_ALIGN_DEF)))
        FAIL_STACK_ERROR

    if (!H5F_addr_defined(fs_addr))
        TEST_ERROR

    /*
     * Add section A
     */
    if (NULL == (sect_node1 = (TEST_free_section_t *)HDmalloc(sizeof(TEST_free_section_t))))
        FAIL_STACK_ERROR

    init_sect_node(sect_node1, (haddr_t)TEST_SECT_ADDR70, (hsize_t)TEST_SECT_SIZE30, TEST_FSPACE_SECT_TYPE,
                   H5FS_SECT_LIVE);

    if (H5FS_sect_add(f, frsp, (H5FS_section_info_t *)sect_node1, H5FS_ADD_RETURNED_SPACE, NULL) < 0)
        FAIL_STACK_ERROR

    HDmemset(&state, 0, sizeof(frspace_state_t));
    state.tot_space += TEST_SECT_SIZE30;
    state.tot_sect_count += 1;
    state.serial_sect_count += 1;

    if (check_stats(f, frsp, &state))
        TEST_ERROR

    /*
     * Add section B
     */
    if (NULL == (sect_node2 = (TEST_free_section_t *)HDmalloc(sizeof(TEST_free_section_t))))
        FAIL_STACK_ERROR

    init_sect_node(sect_node2, (haddr_t)TEST_SECT_ADDR100, (hsize_t)TEST_SECT_SIZE50, TEST_FSPACE_SECT_TYPE,
                   H5FS_SECT_LIVE);

    if (H5FS_sect_add(f, frsp, (H5FS_section_info_t *)sect_node2, H5FS_ADD_RETURNED_SPACE, NULL) < 0)
        FAIL_STACK_ERROR

    /* section A & B are not merged because H5FS_CLS_SEPAR_OBJ is set */
    state.tot_space += TEST_SECT_SIZE50;
    state.tot_sect_count += 1;
    state.serial_sect_count += 1;

    if (check_stats(f, frsp, &state))
        TEST_ERROR

    /* should not be able to find the merged section of A & B */
    if ((node_found = H5FS_sect_find(f, frsp, (hsize_t)(TEST_SECT_SIZE30 + TEST_SECT_SIZE50),
                                     (H5FS_section_info_t **)&node)) < 0)
        FAIL_STACK_ERROR

    if (node_found)
        TEST_ERROR

    /* remove section A from free-space */
    if (H5FS_sect_remove(f, frsp, (H5FS_section_info_t *)sect_node1) < 0)
        FAIL_STACK_ERROR
    /* remove section B from free-space */
    if (H5FS_sect_remove(f, frsp, (H5FS_section_info_t *)sect_node2) < 0)
        FAIL_STACK_ERROR

    /* Free the section node(s) */
    if (TEST_sect_free((H5FS_section_info_t *)sect_node1) < 0)
        TEST_ERROR
    sect_node1 = NULL;
    if (TEST_sect_free((H5FS_section_info_t *)sect_node2) < 0)
        TEST_ERROR
    sect_node2 = NULL;

    /* Close the free space manager */
    if (H5FS_close(f, frsp) < 0)
        FAIL_STACK_ERROR
    frsp = NULL;

    /* Delete free space manager */
    if (H5FS_delete(f, fs_addr) < 0)
        FAIL_STACK_ERROR
    fs_addr = HADDR_UNDEF;

    /* Close the file */
    if (H5Fclose(file) < 0)
        FAIL_STACK_ERROR

    PASSED();

    /*
     * TEST 3
     */
    TESTING("the merge of sections when H5FS_sect_add() to free-space: test 3");

    /* Re-open the file */
    if ((file = H5Fopen(filename, H5F_ACC_RDWR, fapl)) < 0)
        FAIL_STACK_ERROR

    /* Get a pointer to the internal file object */
    if (NULL == (f = (H5F_t *)H5VL_object(file)))
        FAIL_STACK_ERROR

    init_cparam(&cparam);
    nclasses = NELMTS(test_classes);

    init_flags = 0; /* reset */
    if (NULL == (frsp = H5FS_create(f, &fs_addr, &cparam, nclasses, test_classes, &init_flags,
                                    (hsize_t)FSPACE_THRHD_DEF, (hsize_t)FSPACE_ALIGN_DEF)))
        FAIL_STACK_ERROR

    if (!H5F_addr_defined(fs_addr))
        TEST_ERROR

    /*
     * Add section A
     */
    if (NULL == (sect_node1 = (TEST_free_section_t *)HDmalloc(sizeof(TEST_free_section_t))))
        FAIL_STACK_ERROR

    init_sect_node(sect_node1, (haddr_t)TEST_SECT_ADDR60, (hsize_t)TEST_SECT_SIZE10, TEST_FSPACE_SECT_TYPE,
                   H5FS_SECT_LIVE);

    if (H5FS_sect_add(f, frsp, (H5FS_section_info_t *)sect_node1, H5FS_ADD_RETURNED_SPACE, NULL) < 0)
        FAIL_STACK_ERROR

    HDmemset(&state, 0, sizeof(frspace_state_t));
    state.tot_space += TEST_SECT_SIZE10;
    state.tot_sect_count += 1;
    state.serial_sect_count += 1;

    if (check_stats(f, frsp, &state))
        TEST_ERROR

    /*
     * Add section B
     */
    if (NULL == (sect_node2 = (TEST_free_section_t *)HDmalloc(sizeof(TEST_free_section_t))))
        FAIL_STACK_ERROR

    init_sect_node(sect_node2, (haddr_t)TEST_SECT_ADDR70, (hsize_t)TEST_SECT_SIZE30,
                   TEST_FSPACE_SECT_TYPE_NEW, H5FS_SECT_LIVE);

    if (H5FS_sect_add(f, frsp, (H5FS_section_info_t *)sect_node2, H5FS_ADD_RETURNED_SPACE, NULL) < 0)
        FAIL_STACK_ERROR

    /* sections A & B are not merged because H5FS_CLS_MERGE_SYM is set & section class type is different */
    state.tot_space += TEST_SECT_SIZE30;
    state.tot_sect_count += 1;
    state.serial_sect_count += 1;

    if (check_stats(f, frsp, &state))
        TEST_ERROR

    /*
     * Add section C
     */
    if (NULL == (sect_node3 = (TEST_free_section_t *)HDmalloc(sizeof(TEST_free_section_t))))
        FAIL_STACK_ERROR

    init_sect_node(sect_node3, (haddr_t)TEST_SECT_ADDR100, (hsize_t)TEST_SECT_SIZE50,
                   TEST_FSPACE_SECT_TYPE_NEW, H5FS_SECT_LIVE);

    if (H5FS_sect_add(f, frsp, (H5FS_section_info_t *)sect_node3, H5FS_ADD_RETURNED_SPACE, NULL) < 0)
        FAIL_STACK_ERROR

    /* sections B & C are merged because H5FS_CLS_MERGE_SYM is set & section class type is the same */
    state.tot_space += TEST_SECT_SIZE50;

    if (check_stats(f, frsp, &state))
        TEST_ERROR

    /*
     * Add section D
     */
    if (NULL == (sect_node4 = (TEST_free_section_t *)HDmalloc(sizeof(TEST_free_section_t))))
        FAIL_STACK_ERROR

    init_sect_node(sect_node4, (haddr_t)TEST_SECT_ADDR150, (hsize_t)TEST_SECT_SIZE80, TEST_FSPACE_SECT_TYPE,
                   H5FS_SECT_LIVE);

    if (H5FS_sect_add(f, frsp, (H5FS_section_info_t *)sect_node4, H5FS_ADD_RETURNED_SPACE, NULL) < 0)
        FAIL_STACK_ERROR

    /*
     * section D is not merged with the merged section of B & C because
     * H5FS_CLS_MERGE_SYM is set and section class type is different
     */
    state.tot_space += TEST_SECT_SIZE80;
    state.tot_sect_count += 1;
    state.serial_sect_count += 1;

    if (check_stats(f, frsp, &state))
        TEST_ERROR

    /* should not be able to find a merged section of A, B, C & D */
    if ((node_found = H5FS_sect_find(
             f, frsp, (hsize_t)(TEST_SECT_SIZE10 + TEST_SECT_SIZE30 + TEST_SECT_SIZE50 + TEST_SECT_SIZE80),
             (H5FS_section_info_t **)&node)) < 0)
        FAIL_STACK_ERROR

    if (node_found)
        TEST_ERROR

    /* should be able to find the merged section of B & C */
    if ((node_found = H5FS_sect_find(f, frsp, (hsize_t)(TEST_SECT_SIZE30 + TEST_SECT_SIZE50),
                                     (H5FS_section_info_t **)&node)) < 0)
        FAIL_STACK_ERROR

    if (!node_found)
        TEST_ERROR

    if ((node->sect_info.addr != TEST_SECT_ADDR70) ||
        (node->sect_info.size != (TEST_SECT_SIZE30 + TEST_SECT_SIZE50)))
        TEST_ERROR

    if (TEST_sect_free((H5FS_section_info_t *)node) < 0)
        TEST_ERROR

    /* should be able to find section A */
    if ((node_found = H5FS_sect_find(f, frsp, (hsize_t)(TEST_SECT_SIZE10), (H5FS_section_info_t **)&node)) <
        0)
        FAIL_STACK_ERROR

    if (!node_found)
        TEST_ERROR

    if ((node->sect_info.addr != TEST_SECT_ADDR60) || (node->sect_info.size != TEST_SECT_SIZE10))
        TEST_ERROR

    if (TEST_sect_free((H5FS_section_info_t *)node) < 0)
        TEST_ERROR

    /* should be able to find section D */
    if ((node_found = H5FS_sect_find(f, frsp, (hsize_t)(TEST_SECT_SIZE80), (H5FS_section_info_t **)&node)) <
        0)
        FAIL_STACK_ERROR

    if (!node_found)
        TEST_ERROR

    if ((node->sect_info.addr != TEST_SECT_ADDR150) || (node->sect_info.size != TEST_SECT_SIZE80))
        TEST_ERROR

    if (TEST_sect_free((H5FS_section_info_t *)node) < 0)
        TEST_ERROR

    /* Close the free space manager */
    if (H5FS_close(f, frsp) < 0)
        FAIL_STACK_ERROR
    frsp = NULL;

    /* Delete free space manager */
    if (H5FS_delete(f, fs_addr) < 0)
        FAIL_STACK_ERROR
    fs_addr = HADDR_UNDEF;

    /* Close the file */
    if (H5Fclose(file) < 0)
        FAIL_STACK_ERROR

    PASSED();

    return 0;

error:
    H5E_BEGIN_TRY
    {
        if (sect_node1)
            TEST_sect_free((H5FS_section_info_t *)sect_node1);
        if (sect_node2)
            TEST_sect_free((H5FS_section_info_t *)sect_node2);
        if (frsp)
            H5FS_close(f, frsp);
        H5Fclose(file);
    }
    H5E_END_TRY;
    return 1;
} /* test_fs_sect_merge() */

/*
 * To verify that sections are shrunk when adding sections to free-space
 *
 *	Test 1:
 *	  Set EOF to be the ending address of section A
 *	  H5FS_CLS_SEPAR_OBJ (cls->flags) is not set when creating free-space manager
 *	  Add section A to allow shrinking but is not shrunk because its section class type
 *		TEST_FSPACE_SECT_TYPE_NEW does not define "can_shrink"
 *	  Result:section A is not shrunk and section A is still in free-space
 *
 *	  Re-add section A to allow shrinking and with section class type TEST_FSPACE_SECT_TYPE
 *		that defines "can_shrink"
 *	  Result:section A is shrunk and there is nothing in free-space
 *
 *	Test 2:
 *	  Set EOF to be greater than the ending address of section A
 *	  Set H5FS_CLS_SEPAR_OBJ (cls->flags) when creating free-space manager
 *
 *	  Add section A to allow shrinking but is not shrunk because it is not at EOF,
 *		and section A is not on the merge list due to H5FS_CLS_SEPAR_OBJ
 *	  Add section B to allow shrinking and whose ending address is the same as eof.
 *		 Section B is not merged with section A because of H5FS_CLS_SEPAR_OBJ but it is shrunk
 *	  Result: section A is still in free-space
 *
 *	Test 3:
 *	  Set EOF to be greater than the ending address of section A
 *	  H5FS_CLS_SEPAR_OBJ (cls->flags) is not set when creating free-space manager
 *
 *	  Add section A to allow shrinking but is not shrunk because it is not at EOF,
 *		and section A is on the merge list
 *	  Add section B to allow shrinking and whose ending address is the same as eof.
 *	  	Section B is merged with section A and then shrunk.
 *	  Result: free-space should be empty
 */
static unsigned
test_fs_sect_shrink(hid_t fapl)
{
    hid_t           file = -1;              /* File ID */
    char            filename[FILENAME_LEN]; /* Filename to use */
    H5F_t *         f       = NULL;         /* Internal file object pointer */
    H5FS_t *        frsp    = NULL;         /* pointer to free space structure */
    haddr_t         fs_addr = HADDR_UNDEF;  /* address of free space */
    uint16_t        nclasses;
    H5FS_create_t   cparam; /* creation parameters */
    frspace_state_t state;  /* State of free space*/

    TEST_free_section_t *sect_node1 = NULL, *sect_node2 = NULL;
    unsigned             init_flags = 0;
    unsigned             can_shrink = FALSE;
    htri_t               node_found = FALSE;
    TEST_free_section_t *node;

    TESTING("shrinking of sections when H5FS_sect_add() to free-space: test 1");

    /* Set the filename to use for this test (dependent on fapl) */
    h5_fixname(FILENAME[0], fapl, filename, sizeof(filename));

    /* Create the file to work on */
    if ((file = H5Fcreate(filename, H5F_ACC_TRUNC, H5P_DEFAULT, fapl)) < 0)
        FAIL_STACK_ERROR

    /* Get a pointer to the internal file object */
    if (NULL == (f = (H5F_t *)H5VL_object(file)))
        FAIL_STACK_ERROR

    init_cparam(&cparam);
    nclasses = NELMTS(test_classes);

    TEST_set_eoa((haddr_t)TEST_SECT_ADDR150); /* set end of file address for shrinking */

    /* Tag with the global free space tag */
    H5AC_tag(H5AC__FREESPACE_TAG, NULL);

    if (NULL == (frsp = H5FS_create(f, &fs_addr, &cparam, nclasses, test_classes, &init_flags,
                                    (hsize_t)FSPACE_THRHD_DEF, (hsize_t)FSPACE_ALIGN_DEF)))
        FAIL_STACK_ERROR

    if (!H5F_addr_defined(fs_addr))
        TEST_ERROR

    /*
     * Add section A that allow shrinking but its section class type does not define "can_shrink"
     */
    if (NULL == (sect_node1 = (TEST_free_section_t *)HDmalloc(sizeof(TEST_free_section_t))))
        FAIL_STACK_ERROR

    init_sect_node(sect_node1, (haddr_t)TEST_SECT_ADDR100, (hsize_t)TEST_SECT_SIZE50,
                   TEST_FSPACE_SECT_TYPE_NEW, H5FS_SECT_LIVE);

    can_shrink = FALSE;
    if (H5FS_sect_add(f, frsp, (H5FS_section_info_t *)sect_node1, H5FS_ADD_RETURNED_SPACE, &can_shrink) < 0)
        FAIL_STACK_ERROR

    HDmemset(&state, 0, sizeof(frspace_state_t));
    state.tot_space += sect_node1->sect_info.size;
    state.tot_sect_count += 1;
    state.serial_sect_count += 1;

    if (check_stats(f, frsp, &state))
        TEST_ERROR

    /* section A should still be there in free-space */
    if ((node_found = H5FS_sect_find(f, frsp, (hsize_t)(TEST_SECT_SIZE50), (H5FS_section_info_t **)&node)) <
        0)
        FAIL_STACK_ERROR

    if (!node_found)
        TEST_ERROR

    if ((node->sect_info.addr != TEST_SECT_ADDR100) || (node->sect_info.size != TEST_SECT_SIZE50))
        TEST_ERROR

    if (TEST_sect_free((H5FS_section_info_t *)node) < 0)
        TEST_ERROR

    /*
     * Re-add section A that allow shrinking and its section class type defines "can_shrink"
     */
    if (NULL == (sect_node1 = (TEST_free_section_t *)HDmalloc(sizeof(TEST_free_section_t))))
        FAIL_STACK_ERROR

    init_sect_node(sect_node1, (haddr_t)TEST_SECT_ADDR100, (hsize_t)TEST_SECT_SIZE50, TEST_FSPACE_SECT_TYPE,
                   H5FS_SECT_LIVE);

    can_shrink = FALSE;
    if (H5FS_sect_add(f, frsp, (H5FS_section_info_t *)sect_node1, H5FS_ADD_RETURNED_SPACE, &can_shrink) < 0)
        FAIL_STACK_ERROR

    /* should have nothing in free-space */
    HDmemset(&state, 0, sizeof(frspace_state_t));

    if (check_stats(f, frsp, &state))
        TEST_ERROR

    /* section A should not be there in free-space */
    if ((node_found = H5FS_sect_find(f, frsp, (hsize_t)(TEST_SECT_SIZE50), (H5FS_section_info_t **)&node)) <
        0)
        FAIL_STACK_ERROR

    if (node_found)
        TEST_ERROR

    /* Close the free space manager */
    if (H5FS_close(f, frsp) < 0)
        FAIL_STACK_ERROR
    frsp = NULL;

    /* Delete free space manager */
    if (H5FS_delete(f, fs_addr) < 0)
        FAIL_STACK_ERROR
    fs_addr = HADDR_UNDEF;

    /* Close the file */
    if (H5Fclose(file) < 0)
        FAIL_STACK_ERROR

<<<<<<< HEAD
    PASSED()
=======
    PASSED();
>>>>>>> 18bbd3f0

    TESTING("shrinking of sections when H5FS_sect_add() to free-space: test 2");

    /* Re-open the file */
    if ((file = H5Fopen(filename, H5F_ACC_RDWR, fapl)) < 0)
        FAIL_STACK_ERROR

    /* Get a pointer to the internal file object */
    if (NULL == (f = (H5F_t *)H5VL_object(file)))
        FAIL_STACK_ERROR

    init_cparam(&cparam);
    nclasses = NELMTS(test_classes);

    TEST_set_eoa((haddr_t)TEST_SECT_ADDR150); /* set end of file address for shrinking */

    /* does not allow merging */
    init_flags = H5FS_CLS_SEPAR_OBJ;
    if (NULL == (frsp = H5FS_create(f, &fs_addr, &cparam, nclasses, test_classes, &init_flags,
                                    (hsize_t)FSPACE_THRHD_DEF, (hsize_t)FSPACE_ALIGN_DEF)))
        FAIL_STACK_ERROR

    if (!H5F_addr_defined(fs_addr))
        TEST_ERROR

    /*
     * Add section A
     */
    if (NULL == (sect_node1 = (TEST_free_section_t *)HDmalloc(sizeof(TEST_free_section_t))))
        FAIL_STACK_ERROR

    init_sect_node(sect_node1, (haddr_t)TEST_SECT_ADDR80, (hsize_t)TEST_SECT_SIZE20, TEST_FSPACE_SECT_TYPE,
                   H5FS_SECT_LIVE);

    if (H5FS_sect_add(f, frsp, (H5FS_section_info_t *)sect_node1, H5FS_ADD_RETURNED_SPACE, &can_shrink) < 0)
        FAIL_STACK_ERROR

    HDmemset(&state, 0, sizeof(frspace_state_t));
    state.tot_space += sect_node1->sect_info.size;
    state.tot_sect_count += 1;
    state.serial_sect_count += 1;

    if (check_stats(f, frsp, &state))
        TEST_ERROR

    /*
     * Add section B
     */
    if (NULL == (sect_node2 = (TEST_free_section_t *)HDmalloc(sizeof(TEST_free_section_t))))
        FAIL_STACK_ERROR

    init_sect_node(sect_node2, (haddr_t)TEST_SECT_ADDR100, (hsize_t)TEST_SECT_SIZE50, TEST_FSPACE_SECT_TYPE,
                   H5FS_SECT_LIVE);

    if (H5FS_sect_add(f, frsp, (H5FS_section_info_t *)sect_node2, H5FS_ADD_RETURNED_SPACE, &can_shrink) < 0)
        FAIL_STACK_ERROR

    /* free-space should be the same since section B is shrunk */
    if (check_stats(f, frsp, &state))
        TEST_ERROR

    /* section B should not be there in free-space */
    if ((node_found = H5FS_sect_find(f, frsp, (hsize_t)(TEST_SECT_SIZE50), (H5FS_section_info_t **)&node)) <
        0)
        FAIL_STACK_ERROR

    if (node_found)
        TEST_ERROR

    if (check_stats(f, frsp, &state))
        TEST_ERROR

    /* section A should still be there in free-space */
    if ((node_found = H5FS_sect_find(f, frsp, (hsize_t)(TEST_SECT_SIZE20), (H5FS_section_info_t **)&node)) <
        0)
        FAIL_STACK_ERROR

    if (!node_found)
        TEST_ERROR

    if ((node->sect_info.addr != TEST_SECT_ADDR80) || (node->sect_info.size != TEST_SECT_SIZE20))
        TEST_ERROR

    if (TEST_sect_free((H5FS_section_info_t *)node) < 0)
        TEST_ERROR

    /* Close the free space manager */
    if (H5FS_close(f, frsp) < 0)
        FAIL_STACK_ERROR
    frsp = NULL;

    /* Delete free space manager */
    if (H5FS_delete(f, fs_addr) < 0)
        FAIL_STACK_ERROR
    fs_addr = HADDR_UNDEF;

    /* Close the file */
    if (H5Fclose(file) < 0)
        FAIL_STACK_ERROR

    PASSED();

    TESTING("shrinking of sections when H5FS_sect_add() to free-space: test 3");

    /* Re-open the file */
    if ((file = H5Fopen(filename, H5F_ACC_RDWR, fapl)) < 0)
        FAIL_STACK_ERROR

    /* Get a pointer to the internal file object */
    if (NULL == (f = (H5F_t *)H5VL_object(file)))
        FAIL_STACK_ERROR

    init_cparam(&cparam);
    nclasses = NELMTS(test_classes);

    TEST_set_eoa((haddr_t)TEST_SECT_ADDR150); /* set end of file address for shrinking */

    init_flags = 0; /* reset */
    if (NULL == (frsp = H5FS_create(f, &fs_addr, &cparam, nclasses, test_classes, &init_flags,
                                    (hsize_t)FSPACE_THRHD_DEF, (hsize_t)FSPACE_ALIGN_DEF)))
        FAIL_STACK_ERROR

    if (!H5F_addr_defined(fs_addr))
        TEST_ERROR

    /*
     * Add section A
     */
    if (NULL == (sect_node1 = (TEST_free_section_t *)HDmalloc(sizeof(TEST_free_section_t))))
        FAIL_STACK_ERROR

    init_sect_node(sect_node1, (haddr_t)TEST_SECT_ADDR70, (hsize_t)TEST_SECT_SIZE30, TEST_FSPACE_SECT_TYPE,
                   H5FS_SECT_LIVE);

    if (H5FS_sect_add(f, frsp, (H5FS_section_info_t *)sect_node1, H5FS_ADD_RETURNED_SPACE, &can_shrink) < 0)
        FAIL_STACK_ERROR

    HDmemset(&state, 0, sizeof(frspace_state_t));
    state.tot_space += sect_node1->sect_info.size;
    state.tot_sect_count += 1;
    state.serial_sect_count += 1;

    if (check_stats(f, frsp, &state))
        TEST_ERROR

    /*
     * Add section B
     */
    if (NULL == (sect_node2 = (TEST_free_section_t *)HDmalloc(sizeof(TEST_free_section_t))))
        FAIL_STACK_ERROR

    init_sect_node(sect_node2, (haddr_t)TEST_SECT_ADDR100, (hsize_t)TEST_SECT_SIZE50, TEST_FSPACE_SECT_TYPE,
                   H5FS_SECT_LIVE);

    if (H5FS_sect_add(f, frsp, (H5FS_section_info_t *)sect_node2, H5FS_ADD_RETURNED_SPACE, &can_shrink) < 0)
        FAIL_STACK_ERROR

    /* section A & B are merged and then strunk, so there is nothing in free-space */
    HDmemset(&state, 0, sizeof(frspace_state_t));
    if (check_stats(f, frsp, &state))
        TEST_ERROR

    /* section B should not be there in free-space */
    if ((node_found = H5FS_sect_find(f, frsp, (hsize_t)(TEST_SECT_SIZE50), (H5FS_section_info_t **)&node)) <
        0)
        FAIL_STACK_ERROR

    if (node_found)
        TEST_ERROR

    /* section A should not be there in free-space */
    if ((node_found = H5FS_sect_find(f, frsp, (hsize_t)(TEST_SECT_SIZE30), (H5FS_section_info_t **)&node)) <
        0)
        FAIL_STACK_ERROR

    if (node_found)
        TEST_ERROR

    /* Close the free space manager */
    if (H5FS_close(f, frsp) < 0)
        FAIL_STACK_ERROR
    frsp = NULL;

    /* Delete free space manager */
    if (H5FS_delete(f, fs_addr) < 0)
        FAIL_STACK_ERROR
    fs_addr = HADDR_UNDEF;

    /* Close the file */
    if (H5Fclose(file) < 0)
        FAIL_STACK_ERROR

    PASSED();

    return 0;

error:
    H5E_BEGIN_TRY
    {
        if (frsp)
            H5FS_close(f, frsp);
        H5Fclose(file);
    }
    H5E_END_TRY;
    return 1;
} /* test_sect_shrink() */

/*
 * To verify a section's class is changed via H5FS_sect_change_class()
 *
 * Test 1:
 *	Add section A with TEST_FSPACE_SECT_TYPE class type with H5FS_CLS_GHOST_OBJ setting
 *	Add section B with TEST_FSPACE_SECT_TYPE_NONE class type without H5FS_CLS_GHOST_OBJ setting
 * 	Change section A's class to the second section's class
 *	Result: serial_sect_count is incremented by 1; ghost_sect_count is decremented by 1
 *
 * Test 2:
 *	Add section A with TEST_FSPACE_SECT_TYPE class type with H5FS_CLS_SEPAR_OBJ setting
 *	Add section B with TEST_FSPACE_SECT_TYPE_NONE class type without H5FS_CLS_SEPAR_OBJ setting
 *	Add section C with TEST_FSPACE_SECT_TYPE_NONE class type without H5FS_CLS_SEPAR_OBJ setting
 *	Sections B & C are on the merge list
 * 	Change section class of B and C to A's section class
 *	Result: the merge list should be null and the class of sections B & C should be changed
 */
static unsigned
test_fs_sect_change_class(hid_t fapl)
{
    hid_t           file = -1;              /* File ID */
    char            filename[FILENAME_LEN]; /* Filename to use */
    H5F_t *         f       = NULL;         /* Internal file object pointer */
    H5FS_t *        frsp    = NULL;         /* pointer to free space structure */
    haddr_t         fs_addr = HADDR_UNDEF;  /* address of free space */
    uint16_t        nclasses;
    H5FS_create_t   cparam; /* creation parameters */
    frspace_state_t state;  /* State of free space*/

    TEST_free_section_t *sect_node1 = NULL, *sect_node2 = NULL, *sect_node3 = NULL;
    unsigned             init_flags = 0;
    TEST_free_section_t *node;

    TESTING("the change of section class via H5FS_sect_change_class() in free-space: Test 1");

    /* Set the filename to use for this test (dependent on fapl) */
    h5_fixname(FILENAME[0], fapl, filename, sizeof(filename));

    /* Create the file to work on */
    if ((file = H5Fcreate(filename, H5F_ACC_TRUNC, H5P_DEFAULT, fapl)) < 0)
        FAIL_STACK_ERROR

    /* Get a pointer to the internal file object */
    if (NULL == (f = (H5F_t *)H5VL_object(file)))
        FAIL_STACK_ERROR

    init_cparam(&cparam);
    nclasses = NELMTS(test_classes);

    /* Tag with the global free space tag */
    H5AC_tag(H5AC__FREESPACE_TAG, NULL);

    init_flags = H5FS_CLS_GHOST_OBJ;
    if (NULL == (frsp = H5FS_create(f, &fs_addr, &cparam, nclasses, test_classes, &init_flags,
                                    (hsize_t)FSPACE_THRHD_DEF, (hsize_t)FSPACE_ALIGN_DEF)))
        FAIL_STACK_ERROR

    if (!H5F_addr_defined(fs_addr))
        TEST_ERROR

    /*
     * Add section A
     */
    if (NULL == (sect_node1 = (TEST_free_section_t *)HDmalloc(sizeof(TEST_free_section_t))))
        FAIL_STACK_ERROR

    init_sect_node(sect_node1, (haddr_t)TEST_SECT_ADDR60, (hsize_t)TEST_SECT_SIZE30, TEST_FSPACE_SECT_TYPE,
                   H5FS_SECT_LIVE);

    if (H5FS_sect_add(f, frsp, (H5FS_section_info_t *)sect_node1, H5FS_ADD_RETURNED_SPACE, NULL) < 0)
        FAIL_STACK_ERROR

    HDmemset(&state, 0, sizeof(frspace_state_t));
    state.tot_space += TEST_SECT_SIZE30;
    state.tot_sect_count += 1;
    state.ghost_sect_count += 1;

    if (check_stats(f, frsp, &state))
        TEST_ERROR

    /*
     * Add section B
     */
    if (NULL == (sect_node2 = (TEST_free_section_t *)HDmalloc(sizeof(TEST_free_section_t))))
        FAIL_STACK_ERROR

    init_sect_node(sect_node2, (haddr_t)TEST_SECT_ADDR100, (hsize_t)TEST_SECT_SIZE50,
                   TEST_FSPACE_SECT_TYPE_NONE, H5FS_SECT_LIVE);

    if (H5FS_sect_add(f, frsp, (H5FS_section_info_t *)sect_node2, H5FS_ADD_RETURNED_SPACE, NULL) < 0)
        FAIL_STACK_ERROR

    state.tot_space += TEST_SECT_SIZE50;
    state.tot_sect_count += 1;
    state.serial_sect_count += 1;

    if (check_stats(f, frsp, &state))
        TEST_ERROR

    if (H5FS_sect_change_class(f, frsp, (H5FS_section_info_t *)sect_node1, TEST_FSPACE_SECT_TYPE_NONE) < 0)
        TEST_ERROR

    state.serial_sect_count += 1;
    state.ghost_sect_count -= 1;
    if (check_stats(f, frsp, &state))
        TEST_ERROR

    if (H5FS_sect_find(f, frsp, (hsize_t)TEST_SECT_SIZE30, (H5FS_section_info_t **)&node) < 0)
        FAIL_STACK_ERROR

    if (node->sect_info.type != TEST_FSPACE_SECT_TYPE_NONE)
        TEST_ERROR

    if (TEST_sect_free((H5FS_section_info_t *)node) < 0)
        TEST_ERROR

    if (H5FS_sect_remove(f, frsp, (H5FS_section_info_t *)sect_node2) < 0)
        FAIL_STACK_ERROR

    /* Free the section node(s) */
    if (TEST_sect_free((H5FS_section_info_t *)sect_node2) < 0)
        TEST_ERROR
    sect_node2 = NULL;

    /* Close the free space manager */
    if (H5FS_close(f, frsp) < 0)
        FAIL_STACK_ERROR
    frsp = NULL;

    /* Delete free space manager */
    if (H5FS_delete(f, fs_addr) < 0)
        FAIL_STACK_ERROR
    fs_addr = HADDR_UNDEF;

    /* Close the file */
    if (H5Fclose(file) < 0)
        FAIL_STACK_ERROR

    PASSED();

    /*
     * TEST 2
     */
    TESTING("the merge of sections when H5FS_sect_add() to free-space: test 2");

    /* Re-open the file */
    if ((file = H5Fopen(filename, H5F_ACC_RDWR, fapl)) < 0)
        FAIL_STACK_ERROR

    /* Get a pointer to the internal file object */
    if (NULL == (f = (H5F_t *)H5VL_object(file)))
        FAIL_STACK_ERROR

    init_cparam(&cparam);
    nclasses = NELMTS(test_classes);

    init_flags = H5FS_CLS_SEPAR_OBJ;
    if (NULL == (frsp = H5FS_create(f, &fs_addr, &cparam, nclasses, test_classes, &init_flags,
                                    (hsize_t)FSPACE_THRHD_DEF, (hsize_t)FSPACE_ALIGN_DEF)))
        FAIL_STACK_ERROR

    if (!H5F_addr_defined(fs_addr))
        TEST_ERROR

    /*
     * Add section A
     */
    if (NULL == (sect_node1 = (TEST_free_section_t *)HDmalloc(sizeof(TEST_free_section_t))))
        FAIL_STACK_ERROR

    init_sect_node(sect_node1, (haddr_t)TEST_SECT_ADDR70, (hsize_t)TEST_SECT_SIZE30, TEST_FSPACE_SECT_TYPE,
                   H5FS_SECT_LIVE);

    if (H5FS_sect_add(f, frsp, (H5FS_section_info_t *)sect_node1, H5FS_ADD_RETURNED_SPACE, NULL) < 0)
        FAIL_STACK_ERROR

    /*
     * Add section B
     */
    if (NULL == (sect_node2 = (TEST_free_section_t *)HDmalloc(sizeof(TEST_free_section_t))))
        FAIL_STACK_ERROR

    init_sect_node(sect_node2, (haddr_t)TEST_SECT_ADDR100, (hsize_t)TEST_SECT_SIZE50,
                   TEST_FSPACE_SECT_TYPE_NONE, H5FS_SECT_LIVE);

    if (H5FS_sect_add(f, frsp, (H5FS_section_info_t *)sect_node2, H5FS_ADD_RETURNED_SPACE, NULL) < 0)
        FAIL_STACK_ERROR

    /*
     * Add section C
     */
    if (NULL == (sect_node3 = (TEST_free_section_t *)HDmalloc(sizeof(TEST_free_section_t))))
        FAIL_STACK_ERROR

    init_sect_node(sect_node3, (haddr_t)TEST_SECT_ADDR200, (hsize_t)TEST_SECT_SIZE80,
                   TEST_FSPACE_SECT_TYPE_NONE, H5FS_SECT_LIVE);

    if (H5FS_sect_add(f, frsp, (H5FS_section_info_t *)sect_node3, H5FS_ADD_RETURNED_SPACE, NULL) < 0)
        FAIL_STACK_ERROR

    /* change the class of B to A's class */
    if (H5FS_sect_change_class(f, frsp, (H5FS_section_info_t *)sect_node2, TEST_FSPACE_SECT_TYPE) < 0)
        TEST_ERROR

    /* change the class of C to A's class */
    if (H5FS_sect_change_class(f, frsp, (H5FS_section_info_t *)sect_node3, TEST_FSPACE_SECT_TYPE) < 0)
        TEST_ERROR

    /* the merge_list should be empty */
    if (frsp->sinfo->merge_list)
        if (H5SL_count(frsp->sinfo->merge_list))
            TEST_ERROR

    /* verify that section B has changed class */
    if (H5FS_sect_find(f, frsp, (hsize_t)TEST_SECT_SIZE50, (H5FS_section_info_t **)&node) < 0)
        FAIL_STACK_ERROR

    if (node->sect_info.type != TEST_FSPACE_SECT_TYPE)
        TEST_ERROR

    if (TEST_sect_free((H5FS_section_info_t *)node) < 0)
        TEST_ERROR

    /* verify that section C has changed class */
    if (H5FS_sect_find(f, frsp, (hsize_t)TEST_SECT_SIZE80, (H5FS_section_info_t **)&node) < 0)
        FAIL_STACK_ERROR

    if (node->sect_info.type != TEST_FSPACE_SECT_TYPE)
        TEST_ERROR

    if (TEST_sect_free((H5FS_section_info_t *)node) < 0)
        TEST_ERROR

    /* remove section A from free-space */
    if (H5FS_sect_remove(f, frsp, (H5FS_section_info_t *)sect_node1) < 0)
        FAIL_STACK_ERROR

    /* Free the section node(s) */
    if (TEST_sect_free((H5FS_section_info_t *)sect_node1) < 0)
        TEST_ERROR
    sect_node1 = NULL;

    /* Close the free space manager */
    if (H5FS_close(f, frsp) < 0)
        FAIL_STACK_ERROR
    frsp = NULL;

    /* Delete free space manager */
    if (H5FS_delete(f, fs_addr) < 0)
        FAIL_STACK_ERROR
    fs_addr = HADDR_UNDEF;

    /* Close the file */
    if (H5Fclose(file) < 0)
        FAIL_STACK_ERROR

    PASSED();

    return 0;

error:
    H5E_BEGIN_TRY
    {
        if (sect_node1)
            TEST_sect_free((H5FS_section_info_t *)sect_node1);
        if (sect_node2)
            TEST_sect_free((H5FS_section_info_t *)sect_node2);
        if (frsp)
            H5FS_close(f, frsp);
        H5Fclose(file);
    }
    H5E_END_TRY;
    return 1;
} /* test_sect_change_class() */

/*
 * To verify the extension of a block using space from a section in free-space
 *
 * Test 1: Try to extend the block by requested-size, which is equal to section B's size
 *	  	Add section A (addr=70, size=5)
 *		Add section B (addr=100, size=40)
 *		Try to extend the block (addr=80, size=20) by 40, which is the same as section B's size
 *		Result: succeed in extending the block
 *
 * Test 2: Try to extend the block by requested-size, which is greater than section B's size
 *	  	Add section A (addr=70, size=5)
 *		Add section B (addr=100, size=40)
 *		Try to extend the block (addr=80, size=20) by 50, which is greater than section B's size
 *		Result: fail in extending the block
 *
 * Test 3: Try to extend the block by requested-size, which is less than section B's size
 *	  	Add section A (addr=70, size=5)
 *		Add section B (addr=100, size=40)
 *		Try to extend the block (addr=80, size=20) by 30, which is less than section B's size
 *		Result: succeed in extending the block and a section of size=10 is left in free-space
 *
 * Test 4: Try to extend the block which does not adjoin section B
 *	  	Add section A (addr=70, size=5)
 *		Add section B (addr=100, size=40)
 *		Try to extend the block (addr=80, size=15) by 40
 *		Result: fail in extending the block because:
 *			the block does not adjoin section B (80+15 != addr of section B (80))
 *			even though the requested-size is equal to section B's size
 *
 */
static unsigned
test_fs_sect_extend(hid_t fapl)
{
    hid_t                file = -1;              /* File ID */
    char                 filename[FILENAME_LEN]; /* Filename to use */
    H5F_t *              f       = NULL;         /* Internal file object pointer */
    H5FS_t *             frsp    = NULL;         /* pointer to free space structure */
    haddr_t              fs_addr = HADDR_UNDEF;  /* address of free space */
    uint16_t             nclasses;
    H5FS_create_t        cparam; /* creation parameters */
    frspace_state_t      state;  /* State of free space*/
    TEST_free_section_t *sect_node1 = NULL, *sect_node2 = NULL;
    unsigned             init_flags = 0;
    htri_t               status; /* Status of 'try' calls */

    TESTING("a block's extension by requested-size which is = adjoining free section's size: Test 1");

    h5_fixname(FILENAME[0], fapl, filename, sizeof(filename));

    /* Create the file to work on */
    if ((file = H5Fcreate(filename, H5F_ACC_TRUNC, H5P_DEFAULT, fapl)) < 0)
        FAIL_STACK_ERROR

    /* Get a pointer to the internal file object */
    if (NULL == (f = (H5F_t *)H5VL_object(file)))
        FAIL_STACK_ERROR

    /* Tag with the global free space tag */
    H5AC_tag(H5AC__FREESPACE_TAG, NULL);

    /*
     * TEST 1
     */
    init_cparam(&cparam);
    nclasses = NELMTS(test_classes);

    if (NULL == (frsp = H5FS_create(f, &fs_addr, &cparam, nclasses, test_classes, &init_flags,
                                    (hsize_t)FSPACE_THRHD_DEF, (hsize_t)FSPACE_ALIGN_DEF)))
        FAIL_STACK_ERROR

    if (!H5F_addr_defined(fs_addr))
        TEST_ERROR

    /*
     * Add section A
     */
    if (NULL == (sect_node1 = (TEST_free_section_t *)HDmalloc(sizeof(TEST_free_section_t))))
        FAIL_STACK_ERROR

    init_sect_node(sect_node1, (haddr_t)TEST_SECT_ADDR70, (hsize_t)TEST_SECT_SIZE5, TEST_FSPACE_SECT_TYPE,
                   H5FS_SECT_LIVE);

    if (H5FS_sect_add(f, frsp, (H5FS_section_info_t *)sect_node1, H5FS_ADD_RETURNED_SPACE, NULL) < 0)
        FAIL_STACK_ERROR

    HDmemset(&state, 0, sizeof(frspace_state_t));
    state.tot_space += sect_node1->sect_info.size;
    state.tot_sect_count += 1;
    state.serial_sect_count += 1;

    if (check_stats(f, frsp, &state))
        TEST_ERROR

    /*
     * Add section B
     */
    if (NULL == (sect_node2 = (TEST_free_section_t *)HDmalloc(sizeof(TEST_free_section_t))))
        FAIL_STACK_ERROR

    init_sect_node(sect_node2, (haddr_t)TEST_SECT_ADDR100, (hsize_t)TEST_SECT_SIZE40, TEST_FSPACE_SECT_TYPE,
                   H5FS_SECT_LIVE);

    if (H5FS_sect_add(f, frsp, (H5FS_section_info_t *)sect_node2, H5FS_ADD_RETURNED_SPACE, NULL) < 0)
        FAIL_STACK_ERROR

    state.tot_space += sect_node2->sect_info.size;
    state.tot_sect_count += 1;
    state.serial_sect_count += 1;

    if (check_stats(f, frsp, &state))
        TEST_ERROR

    /* Extend a block by requested-size */
    if ((status = H5FS_sect_try_extend(f, frsp, (haddr_t)TEST_SECT_SIZE80, (hsize_t)TEST_SECT_SIZE20,
                                       (hsize_t)TEST_SECT_SIZE40, 0, NULL)) < 0)
        FAIL_STACK_ERROR
    if (FALSE == status)
        TEST_ERROR

    /* Succeed in extending the block: free space info is decremented accordingly */
    state.tot_space -= (hsize_t)TEST_SECT_SIZE40;
    state.tot_sect_count -= 1;
    state.serial_sect_count -= 1;
    if (check_stats(f, frsp, &state))
        TEST_ERROR

    /* Close the free space manager */
    if (H5FS_close(f, frsp) < 0)
        FAIL_STACK_ERROR
    frsp = NULL;

    /* Delete free space manager */
    if (H5FS_delete(f, fs_addr) < 0)
        FAIL_STACK_ERROR
    fs_addr = HADDR_UNDEF;

    PASSED();

    /*
     * TEST 2
     */
    TESTING("a block's extension by requested-size which is > adjoining free section's size: Test 2");

    if (NULL == (frsp = H5FS_create(f, &fs_addr, &cparam, nclasses, test_classes, &init_flags,
                                    (hsize_t)FSPACE_THRHD_DEF, (hsize_t)FSPACE_ALIGN_DEF)))
        FAIL_STACK_ERROR

    if (!H5F_addr_defined(fs_addr))
        TEST_ERROR

    /*
     * Add section A
     */
    if (NULL == (sect_node1 = (TEST_free_section_t *)HDmalloc(sizeof(TEST_free_section_t))))
        FAIL_STACK_ERROR

    init_sect_node(sect_node1, (haddr_t)TEST_SECT_ADDR70, (hsize_t)TEST_SECT_SIZE5, TEST_FSPACE_SECT_TYPE,
                   H5FS_SECT_LIVE);

    if (H5FS_sect_add(f, frsp, (H5FS_section_info_t *)sect_node1, H5FS_ADD_RETURNED_SPACE, NULL) < 0)
        FAIL_STACK_ERROR

    HDmemset(&state, 0, sizeof(frspace_state_t));
    state.tot_space += sect_node1->sect_info.size;
    state.tot_sect_count += 1;
    state.serial_sect_count += 1;

    if (check_stats(f, frsp, &state))
        TEST_ERROR

    /*
     * Add section B
     */
    if (NULL == (sect_node2 = (TEST_free_section_t *)HDmalloc(sizeof(TEST_free_section_t))))
        FAIL_STACK_ERROR

    init_sect_node(sect_node2, (haddr_t)TEST_SECT_ADDR100, (hsize_t)TEST_SECT_SIZE40, TEST_FSPACE_SECT_TYPE,
                   H5FS_SECT_LIVE);

    if (H5FS_sect_add(f, frsp, (H5FS_section_info_t *)sect_node2, H5FS_ADD_RETURNED_SPACE, NULL) < 0)
        FAIL_STACK_ERROR

    state.tot_space += sect_node2->sect_info.size;
    state.tot_sect_count += 1;
    state.serial_sect_count += 1;

    if (check_stats(f, frsp, &state))
        TEST_ERROR

    /* Extend the block by requested-size */
    if ((status = H5FS_sect_try_extend(f, frsp, (haddr_t)TEST_SECT_ADDR80, (hsize_t)TEST_SECT_SIZE20,
                                       (hsize_t)TEST_SECT_SIZE50, 0, NULL)) < 0)
        FAIL_STACK_ERROR
    if (TRUE == status)
        TEST_ERROR

    /* Not able to extend the block: free space info remains the same */
    if (check_stats(f, frsp, &state))
        TEST_ERROR

    /* Close the free space manager */
    if (H5FS_close(f, frsp) < 0)
        FAIL_STACK_ERROR
    frsp = NULL;

    /* Delete free space manager */
    if (H5FS_delete(f, fs_addr) < 0)
        FAIL_STACK_ERROR
    fs_addr = HADDR_UNDEF;

    PASSED();

    /*
     * Test 3
     */
    TESTING("a block's extension by requested-size which is < adjoining free section's size: Test 3");

    if (NULL == (frsp = H5FS_create(f, &fs_addr, &cparam, nclasses, test_classes, &init_flags,
                                    (hsize_t)FSPACE_THRHD_DEF, (hsize_t)FSPACE_ALIGN_DEF)))
        FAIL_STACK_ERROR

    if (!H5F_addr_defined(fs_addr))
        TEST_ERROR

    /*
     * Add section A
     */
    if (NULL == (sect_node1 = (TEST_free_section_t *)HDmalloc(sizeof(TEST_free_section_t))))
        FAIL_STACK_ERROR

    init_sect_node(sect_node1, (haddr_t)TEST_SECT_ADDR70, (hsize_t)TEST_SECT_SIZE5, TEST_FSPACE_SECT_TYPE,
                   H5FS_SECT_LIVE);

    if (H5FS_sect_add(f, frsp, (H5FS_section_info_t *)sect_node1, H5FS_ADD_RETURNED_SPACE, NULL) < 0)
        FAIL_STACK_ERROR

    HDmemset(&state, 0, sizeof(frspace_state_t));
    state.tot_space += sect_node1->sect_info.size;
    state.tot_sect_count += 1;
    state.serial_sect_count += 1;

    if (check_stats(f, frsp, &state))
        TEST_ERROR

    /*
     * Add section B
     */
    if (NULL == (sect_node2 = (TEST_free_section_t *)HDmalloc(sizeof(TEST_free_section_t))))
        FAIL_STACK_ERROR

    init_sect_node(sect_node2, (haddr_t)TEST_SECT_ADDR100, (hsize_t)TEST_SECT_SIZE40, TEST_FSPACE_SECT_TYPE,
                   H5FS_SECT_LIVE);

    if (H5FS_sect_add(f, frsp, (H5FS_section_info_t *)sect_node2, H5FS_ADD_RETURNED_SPACE, NULL) < 0)
        FAIL_STACK_ERROR

    state.tot_space += sect_node2->sect_info.size;
    state.tot_sect_count += 1;
    state.serial_sect_count += 1;

    if (check_stats(f, frsp, &state))
        TEST_ERROR

    /* Extend the block by requested-size */
    if ((status = H5FS_sect_try_extend(f, frsp, (haddr_t)TEST_SECT_ADDR80, (hsize_t)TEST_SECT_SIZE20,
                                       (hsize_t)TEST_SECT_SIZE30, 0, NULL)) < 0)
        TEST_ERROR
    if (FALSE == status)
        TEST_ERROR

    /* Succeed in extending the block: total free space is decreased but other info remains the same */
    state.tot_space -= 30;
    if (check_stats(f, frsp, &state))
        TEST_ERROR

    /* Close the free space manager */
    if (H5FS_close(f, frsp) < 0)
        FAIL_STACK_ERROR
    frsp = NULL;

    /* Delete free space manager */
    if (H5FS_delete(f, fs_addr) < 0)
        FAIL_STACK_ERROR
    fs_addr = HADDR_UNDEF;

    PASSED();

    /*
     * TEST 4
     */
    TESTING("a block's extension by requested-size which does not adjoin any free section: Test 4");

    if (NULL == (frsp = H5FS_create(f, &fs_addr, &cparam, nclasses, test_classes, &init_flags,
                                    (hsize_t)FSPACE_THRHD_DEF, (hsize_t)FSPACE_ALIGN_DEF)))
        FAIL_STACK_ERROR

    if (!H5F_addr_defined(fs_addr))
        TEST_ERROR

    /*
     * Add section A
     */
    if (NULL == (sect_node1 = (TEST_free_section_t *)HDmalloc(sizeof(TEST_free_section_t))))
        FAIL_STACK_ERROR

    init_sect_node(sect_node1, (haddr_t)TEST_SECT_ADDR70, (hsize_t)TEST_SECT_SIZE5, TEST_FSPACE_SECT_TYPE,
                   H5FS_SECT_LIVE);

    if (H5FS_sect_add(f, frsp, (H5FS_section_info_t *)sect_node1, H5FS_ADD_RETURNED_SPACE, NULL) < 0)
        FAIL_STACK_ERROR

    HDmemset(&state, 0, sizeof(frspace_state_t));
    state.tot_space += sect_node1->sect_info.size;
    state.tot_sect_count += 1;
    state.serial_sect_count += 1;

    if (check_stats(f, frsp, &state))
        TEST_ERROR

    /*
     * Add section B
     */
    if (NULL == (sect_node2 = (TEST_free_section_t *)HDmalloc(sizeof(TEST_free_section_t))))
        FAIL_STACK_ERROR

    init_sect_node(sect_node2, (haddr_t)TEST_SECT_ADDR100, (hsize_t)TEST_SECT_SIZE40, TEST_FSPACE_SECT_TYPE,
                   H5FS_SECT_LIVE);

    if (H5FS_sect_add(f, frsp, (H5FS_section_info_t *)sect_node2, H5FS_ADD_RETURNED_SPACE, NULL) < 0)
        FAIL_STACK_ERROR

    state.tot_space += sect_node2->sect_info.size;
    state.tot_sect_count += 1;
    state.serial_sect_count += 1;

    if (check_stats(f, frsp, &state))
        TEST_ERROR

    /* Extend the block by requested-size */
    if ((status = H5FS_sect_try_extend(f, frsp, (haddr_t)TEST_SECT_ADDR80, (hsize_t)TEST_SECT_SIZE15,
                                       (hsize_t)TEST_SECT_SIZE40, 0, NULL)) < 0)
        TEST_ERROR
    if (TRUE == status)
        TEST_ERROR

    /* Not able to extend the block: free space manager info remains the same */
    if (check_stats(f, frsp, &state))
        TEST_ERROR

    /* Close the free space manager */
    if (H5FS_close(f, frsp) < 0)
        FAIL_STACK_ERROR
    frsp = NULL;

    /* Delete free space manager */
    if (H5FS_delete(f, fs_addr) < 0)
        FAIL_STACK_ERROR
    fs_addr = HADDR_UNDEF;

    PASSED();

<<<<<<< HEAD
    /* Close the file and dxpl */
=======
    /* Close the file */
>>>>>>> 18bbd3f0
    if (H5Fclose(file) < 0)
        FAIL_STACK_ERROR

    return 0;

error:
    H5E_BEGIN_TRY
    {
        if (frsp)
            H5FS_close(f, frsp);
        H5Fclose(file);
    }
    H5E_END_TRY;
    return 1;
} /* test_sect_extend() */

/*
 * To verify the iteration of free-space sections
 *
 * Create free-space manager with H5FS_CLS_SEPAR_OBJ
 * Create a whole bunch of sections
 * Iterate through all sections and collect size and count for all sections
 * Check info with H5FS_sect_stat()
 */
static unsigned
test_fs_sect_iterate(hid_t fapl)
{
    hid_t         file = -1;              /* File ID */
    char          filename[FILENAME_LEN]; /* Filename to use */
    H5F_t *       f       = NULL;         /* Internal file object pointer */
    H5FS_t *      frsp    = NULL;         /* pointer to free space structure */
    haddr_t       fs_addr = HADDR_UNDEF;  /* address of free space */
    uint16_t      nclasses;
    H5FS_create_t cparam; /* creation parameters */

    TEST_free_section_t *sect_node  = NULL;
    unsigned             init_flags = 0, sect_size;
    TEST_iter_ud_t       udata;
    int                  i;
    hsize_t              tot_space, nsects;

    TESTING("iteration of sections in the free-space manager");

    /* Set the filename to use for this test (dependent on fapl) */
    h5_fixname(FILENAME[0], fapl, filename, sizeof(filename));

    /* Create the file to work on */
    if ((file = H5Fcreate(filename, H5F_ACC_TRUNC, H5P_DEFAULT, fapl)) < 0)
        FAIL_STACK_ERROR

    /* Get a pointer to the internal file object */
    if (NULL == (f = (H5F_t *)H5VL_object(file)))
        FAIL_STACK_ERROR

    init_cparam(&cparam);
    nclasses             = NELMTS(test_classes);
    udata.tot_size       = 0;
    udata.tot_sect_count = 0;

    /* Tag with the global free space tag */
    H5AC_tag(H5AC__FREESPACE_TAG, NULL);

    init_flags = H5FS_CLS_SEPAR_OBJ;
    if (NULL == (frsp = H5FS_create(f, &fs_addr, &cparam, nclasses, test_classes, &init_flags,
                                    (hsize_t)FSPACE_THRHD_DEF, (hsize_t)FSPACE_ALIGN_DEF)))
        FAIL_STACK_ERROR

    if (!H5F_addr_defined(fs_addr))
        TEST_ERROR

    for (i = 1; i <= NUM_SECTIONS; i++) {
        if (NULL == (sect_node = (TEST_free_section_t *)HDmalloc(sizeof(TEST_free_section_t))))
            FAIL_STACK_ERROR

        sect_size = (unsigned)((i - 1) % 9) + 1;
        init_sect_node(sect_node, (haddr_t)i * 10, (hsize_t)sect_size, TEST_FSPACE_SECT_TYPE, H5FS_SECT_LIVE);

        if (H5FS_sect_add(f, frsp, (H5FS_section_info_t *)sect_node, H5FS_ADD_RETURNED_SPACE, NULL) < 0)
            FAIL_STACK_ERROR
    } /* end for */

    if (H5FS_sect_iterate(f, frsp, TEST_sects_cb, &udata) < 0)
        TEST_ERROR

    H5FS_sect_stats(frsp, &tot_space, &nsects);

    if (udata.tot_size != tot_space)
        TEST_ERROR
    if (udata.tot_sect_count != nsects)
        TEST_ERROR

    /* Close the free space manager */
    if (H5FS_close(f, frsp) < 0)
        FAIL_STACK_ERROR
    frsp = NULL;

    /* Delete free space manager */
    if (H5FS_delete(f, fs_addr) < 0)
        FAIL_STACK_ERROR
    fs_addr = HADDR_UNDEF;

<<<<<<< HEAD
    /* Close the file and dxpl */
=======
    /* Close the file */
>>>>>>> 18bbd3f0
    if (H5Fclose(file) < 0)
        FAIL_STACK_ERROR

    PASSED();

    return 0;

error:
    H5E_BEGIN_TRY
    {
        if (frsp)
            H5FS_close(f, frsp);
        H5Fclose(file);
    }
    H5E_END_TRY;
    return 1;
} /* test_fs_sect_iterate() */

int
main(void)
{
    hid_t    fapl           = -1;    /* File access property list for data files */
    unsigned nerrors        = 0;     /* Cumulative error count */
    hbool_t  api_ctx_pushed = FALSE; /* Whether API context pushed */

    h5_reset();

    if ((fapl = h5_fileaccess()) < 0) {
        nerrors++;
        PUTS_ERROR("Can't get VFD-dependent fapl")
    } /* end if */

    /* Push API context */
    if (H5CX_push() < 0)
        FAIL_STACK_ERROR
    api_ctx_pushed = TRUE;

    /* make sure alignment is not set for tests to succeed */
    if (H5Pset_alignment(fapl, (hsize_t)1, (hsize_t)1) < 0) {
        nerrors++;
        PUTS_ERROR("Can't set alignment")
    } /* end if */

    nerrors += test_fs_create(fapl);
    nerrors += test_fs_sect_add(fapl);
    nerrors += test_fs_sect_merge(fapl);
    nerrors += test_fs_sect_shrink(fapl);
    nerrors += test_fs_sect_find(fapl);
    nerrors += test_fs_sect_change_class(fapl);
    nerrors += test_fs_sect_extend(fapl);
    nerrors += test_fs_sect_iterate(fapl);

    /* Verify symbol table messages are cached */
    nerrors += (h5_verify_cached_stabs(FILENAME, fapl) < 0 ? 1 : 0);

    if (nerrors)
        goto error;
    HDputs("All free-space tests passed.");

    /* Pop API context */
    if (api_ctx_pushed && H5CX_pop() < 0)
        FAIL_STACK_ERROR
    api_ctx_pushed = FALSE;

    h5_cleanup(FILENAME, fapl);
    HDexit(EXIT_SUCCESS);

error:
    HDputs("*** TESTS FAILED ***");
    H5E_BEGIN_TRY
    {
        H5Pclose(fapl);
    }
    H5E_END_TRY;

    if (api_ctx_pushed)
        H5CX_pop();

    HDexit(EXIT_FAILURE);
} /* main() */<|MERGE_RESOLUTION|>--- conflicted
+++ resolved
@@ -400,14 +400,6 @@
         FAIL_STACK_ERROR
 
     if (frspace_stats.tot_space != state->tot_space) {
-<<<<<<< HEAD
-        HDfprintf(stdout, "frspace_stats.tot_space = %Hu, state->tot_space = %Zu\n", frspace_stats.tot_space,
-                  state->tot_space);
-        TEST_ERROR
-    } /* end if */
-    if (frspace_stats.tot_sect_count != state->tot_sect_count) {
-        HDfprintf(stdout, "frspace_stats.tot_sect_count = %Hu, state->tot_sect_count = %Hu\n",
-=======
         HDfprintf(stdout, "frspace_stats.tot_space = %" PRIuHSIZE ", state->tot_space = %" PRIuHSIZE "\n",
                   frspace_stats.tot_space, state->tot_space);
         TEST_ERROR
@@ -415,29 +407,20 @@
     if (frspace_stats.tot_sect_count != state->tot_sect_count) {
         HDfprintf(stdout,
                   "frspace_stats.tot_sect_count = %" PRIuHSIZE ", state->tot_sect_count = %" PRIuHSIZE "\n",
->>>>>>> 18bbd3f0
                   frspace_stats.tot_sect_count, state->tot_sect_count);
         TEST_ERROR
     } /* end if */
     if (frspace_stats.serial_sect_count != state->serial_sect_count) {
-<<<<<<< HEAD
-        HDfprintf(stdout, "frspace_stats.serial_sect_count = %Hu, state->serial_sect_count = %Hu\n",
-=======
         HDfprintf(stdout,
                   "frspace_stats.serial_sect_count = %" PRIuHSIZE ", state->serial_sect_count = %" PRIuHSIZE
                   "\n",
->>>>>>> 18bbd3f0
                   frspace_stats.serial_sect_count, state->serial_sect_count);
         TEST_ERROR
     } /* end if */
     if (frspace_stats.ghost_sect_count != state->ghost_sect_count) {
-<<<<<<< HEAD
-        HDfprintf(stdout, "frspace_stats.ghost_sect_count = %Hu, state->ghost_sect_count = %Hu\n",
-=======
         HDfprintf(stdout,
                   "frspace_stats.ghost_sect_count = %" PRIuHSIZE ", state->ghost_sect_count = %" PRIuHSIZE
                   "\n",
->>>>>>> 18bbd3f0
                   frspace_stats.ghost_sect_count, state->ghost_sect_count);
         TEST_ERROR
     } /* end if */
@@ -892,11 +875,7 @@
         FAIL_STACK_ERROR
     fs_addr = HADDR_UNDEF;
 
-<<<<<<< HEAD
-    /* Close the file and dxpl */
-=======
     /* Close the file */
->>>>>>> 18bbd3f0
     if (H5Fclose(file) < 0)
         FAIL_STACK_ERROR
 
@@ -1264,11 +1243,7 @@
         FAIL_STACK_ERROR
     fs_addr = HADDR_UNDEF;
 
-<<<<<<< HEAD
-    /* Close the file and dxpl */
-=======
     /* Close the file */
->>>>>>> 18bbd3f0
     if (H5Fclose(file) < 0)
         FAIL_STACK_ERROR
 
@@ -1925,11 +1900,7 @@
     if (H5Fclose(file) < 0)
         FAIL_STACK_ERROR
 
-<<<<<<< HEAD
-    PASSED()
-=======
     PASSED();
->>>>>>> 18bbd3f0
 
     TESTING("shrinking of sections when H5FS_sect_add() to free-space: test 2");
 
@@ -2773,11 +2744,7 @@
 
     PASSED();
 
-<<<<<<< HEAD
-    /* Close the file and dxpl */
-=======
     /* Close the file */
->>>>>>> 18bbd3f0
     if (H5Fclose(file) < 0)
         FAIL_STACK_ERROR
 
@@ -2879,11 +2846,7 @@
         FAIL_STACK_ERROR
     fs_addr = HADDR_UNDEF;
 
-<<<<<<< HEAD
-    /* Close the file and dxpl */
-=======
     /* Close the file */
->>>>>>> 18bbd3f0
     if (H5Fclose(file) < 0)
         FAIL_STACK_ERROR
 
