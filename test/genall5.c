--- conflicted
+++ resolved
@@ -3390,8 +3390,4 @@
         vrfy_ds_ctg_v(fid, full_path, TRUE);
     }
 
-<<<<<<< HEAD
-    return;
-=======
->>>>>>> 18bbd3f0
 } /* validate_zoo() */