/* * * * * * * * * * * * * * * * * * * * * * * * * * * * * * * * * * * * * * *
 * Copyright by The HDF Group.                                               *
 * All rights reserved.                                                      *
 *                                                                           *
 * This file is part of HDF5.  The full HDF5 copyright notice, including     *
 * terms governing use, modification, and redistribution, is contained in    *
 * the COPYING file, which can be found at the root of the source code       *
 * distribution tree, or in https://www.hdfgroup.org/licenses.               *
 * If you do not have access to either file, you may request a copy from     *
 * help@hdfgroup.org.                                                        *
 * * * * * * * * * * * * * * * * * * * * * * * * * * * * * * * * * * * * * * */

#define H5F_FRIEND /*suppress error about including H5Fpkg   */

#include "hdf5.h"

#include "H5Fpkg.h"
#include "H5HGprivate.h"
#include "H5VLprivate.h"

#include "testhdf5.h"
#include "vfd_swmr_common.h"

<<<<<<< HEAD
#define READER_WAIT_TICKS	3

typedef struct {
        hid_t file, filetype, one_by_one_sid;
	char filename[PATH_MAX];
	char progname[PATH_MAX];
	unsigned int asteps;
	unsigned int csteps;
	unsigned int nsteps;
        unsigned int update_interval;
        bool use_vfd_swmr;
} state_t;

#define ALL_HID_INITIALIZER (state_t){					\
	  .file = H5I_INVALID_HID					\
	, .one_by_one_sid = H5I_INVALID_HID				\
	, .filename = ""						\
	, .filetype = H5T_NATIVE_UINT32					\
	, .asteps = 10							\
	, .csteps = 10							\
	, .nsteps = 100							\
        , .update_interval = READER_WAIT_TICKS                          \
        , .use_vfd_swmr = true}
=======
#ifndef H5_HAVE_WIN32_API

#include <err.h>
#include <libgen.h>

typedef struct {
    hid_t        file, filetype, one_by_one_sid;
    char         filename[PATH_MAX];
    char         progname[PATH_MAX];
    unsigned int asteps;
    unsigned int csteps;
    unsigned int nsteps;
    bool         wait_for_signal;
    bool         use_vfd_swmr;
} state_t;

#define ALL_HID_INITIALIZER                                                                                  \
    (state_t)                                                                                                \
    {                                                                                                        \
        .file = H5I_INVALID_HID, .one_by_one_sid = H5I_INVALID_HID, .filename = "",                          \
        .filetype = H5T_NATIVE_UINT32, .asteps = 10, .csteps = 10, .nsteps = 100, .wait_for_signal = true,   \
        .use_vfd_swmr = true                                                                                 \
    }
>>>>>>> bddf4570

static void
usage(const char *progname)
{
<<<<<<< HEAD
	fprintf(stderr, "usage: %s [-S] [-a steps] [-b] [-c]\n"
                "    [-n iterations] [-u numb_ticks]\n"
		"\n"
		"-S:	               do not use VFD SWMR\n"
		"-a steps:	       `steps` between adding attributes\n"
		"-b:	               write data in big-endian byte order\n"
		"-c steps:	       `steps` between communication between the writer and reader\n"
                "-n ngroups:           the number of groups\n"
                "-u numb_tcks:         `numb_ticks` for the reader to wait before verification\n"
		"\n",
		progname);
	exit(EXIT_FAILURE);
=======
    fprintf(stderr,
            "usage: %s [-S] [-W] [-a steps] [-b] [-c]\n"
            "    [-n iterations]\n"
            "\n"
            "-S:	               do not use VFD SWMR\n"
            "-W:	               do not wait for a signal before\n"
            "                      exiting\n"
            "-a steps:	       `steps` between adding attributes\n"
            "-b:	               write data in big-endian byte order\n"
            "-c steps:	       `steps` between communication between the writer and reader\n"
            "-n ngroups:           the number of groups\n"
            "\n",
            progname);
    exit(EXIT_FAILURE);
>>>>>>> bddf4570
}

static bool
state_init(state_t *s, int argc, char **argv)
{
    unsigned long tmp;
    int           ch;
    const hsize_t dims = 1;
    char          tfile[PATH_MAX];
    char *        end;

    *s = ALL_HID_INITIALIZER;
    esnprintf(tfile, sizeof(tfile), "%s", argv[0]);
    esnprintf(s->progname, sizeof(s->progname), "%s", basename(tfile));

    while ((ch = getopt(argc, argv, "SWa:bc:n:qu:")) != -1) {
        switch (ch) {
<<<<<<< HEAD
        case 'S':
            s->use_vfd_swmr = false;
            break;
        case 'a':
        case 'c':
        case 'n':
        case 'u':
            errno = 0;
            tmp = strtoul(optarg, &end, 0);
            if (end == optarg || *end != '\0') {
                H5_FAILED(); AT();
                printf("couldn't parse `-%c` argument `%s`\n", ch, optarg);
                goto error;
            } else if (errno != 0) {
                H5_FAILED(); AT();
                printf("couldn't parse `-%c` argument `%s`\n", ch, optarg);
                goto error;
            } else if (tmp > UINT_MAX) {
                H5_FAILED(); AT();
                printf("`-%c` argument `%lu` too large\n", ch, tmp);
                goto error;
            }

            if (ch == 'a')
                s->asteps = (unsigned)tmp;
            else if (ch == 'c')
                s->csteps = (unsigned)tmp;
            else if (ch == 'n')
                s->nsteps = (unsigned)tmp;
            else if (ch == 'u')
                s->update_interval = (unsigned)tmp;
            break;
        case 'b':
            s->filetype = H5T_STD_U32BE;
            break;
        case 'q':
            verbosity = 0;
            break;
        case '?':
        default:
            usage(s->progname);
            break;
=======
            case 'S':
                s->use_vfd_swmr = false;
                break;
            case 'W':
                s->wait_for_signal = false;
                break;
            case 'a':
            case 'c':
            case 'n':
                errno = 0;
                tmp   = strtoul(optarg, &end, 0);
                if (end == optarg || *end != '\0') {
                    errx(EXIT_FAILURE, "couldn't parse `-%c` argument `%s`", ch, optarg);
                }
                else if (errno != 0) {
                    err(EXIT_FAILURE, "couldn't parse `-%c` argument `%s`", ch, optarg);
                }
                else if (tmp > UINT_MAX)
                    errx(EXIT_FAILURE, "`-%c` argument `%lu` too large", ch, tmp);

                if (ch == 'a')
                    s->asteps = (unsigned)tmp;
                else if (ch == 'c')
                    s->csteps = (unsigned)tmp;
                else if (ch == 'n')
                    s->nsteps = (unsigned)tmp;
                break;
            case 'b':
                s->filetype = H5T_STD_U32BE;
                break;
            case 'q':
                verbosity = 0;
                break;
            case '?':
            default:
                usage(s->progname);
                break;
>>>>>>> bddf4570
        }
    }
    argc -= optind;
    argv += optind;

    /* space for attributes */
    if ((s->one_by_one_sid = H5Screate_simple(1, &dims, &dims)) < 0) {
        H5_FAILED(); AT();
        printf("H5Screate_simple failed\n");
        goto error;
    }

<<<<<<< HEAD
    if( s->csteps < 1 || s->csteps > s->nsteps) {
        H5_FAILED(); AT();
        printf("communication interval is out of bounds\n");
        goto error;
    }

    if( s->asteps < 1 || s->asteps > s->nsteps) {
        H5_FAILED(); AT();
        printf("attribute interval is out of bounds\n");
        goto error;
    }
=======
    if (s->csteps < 1 || s->csteps > s->nsteps)
        errx(EXIT_FAILURE, "communication interval is out of bounds");

    if (s->asteps < 1 || s->asteps > s->nsteps)
        errx(EXIT_FAILURE, "attribute interval is out of bounds");
>>>>>>> bddf4570

    if (argc > 0) {
        H5_FAILED(); AT();
        printf("unexpected command-line arguments\n");
        goto error;
    }

    esnprintf(s->filename, sizeof(s->filename), "vfd_swmr_group.h5");

    return true;

error:
    return false;
}

static bool
add_group_attribute(const state_t *s, hid_t g, hid_t sid, unsigned int which)
{
    hid_t aid;
    char  name[sizeof("attr-9999999999")];

    esnprintf(name, sizeof(name), "attr-%u", which);

    dbgf(1, "setting attribute %s on group %u to %u\n", name, which, which);

<<<<<<< HEAD
    if ((aid = H5Acreate2(g, name, s->filetype, sid, H5P_DEFAULT,
            H5P_DEFAULT)) < 0) {
        H5_FAILED(); AT();
        printf("H5Acreate2 failed\n");
        goto error;
    }

    if (H5Awrite(aid, H5T_NATIVE_UINT, &which) < 0) {
        H5_FAILED(); AT();
        printf("H5Awrite failed\n");
        goto error;
    }

    if (H5Aclose(aid) < 0) {
        H5_FAILED(); AT();
        printf("H5Aclose failed\n");
        goto error;
    }
=======
    if ((aid = H5Acreate2(g, name, s->filetype, sid, H5P_DEFAULT, H5P_DEFAULT)) < 0)
        errx(EXIT_FAILURE, "H5Acreate2 failed");
>>>>>>> bddf4570

    return true;

error:
    H5E_BEGIN_TRY {
        H5Aclose(aid);
    } H5E_END_TRY;

    return false;
}

<<<<<<< HEAD

static bool
write_group(state_t *s, unsigned int which)
{
    char name[sizeof("/group-9999999999")];
    hid_t g = H5I_INVALID_HID;
    bool result = true;
=======
static void
write_group(state_t *s, unsigned int which)
{
    char  name[sizeof("/group-9999999999")];
    hid_t g;
>>>>>>> bddf4570

    if (which >= s->nsteps) {
        H5_FAILED(); AT();
        printf("group order is out of bounds\n");
        goto error;
    }

    esnprintf(name, sizeof(name), "/group-%d", which);

    if ((g = H5Gcreate2(s->file, name, H5P_DEFAULT, H5P_DEFAULT, H5P_DEFAULT)) < 0) {
        H5_FAILED(); AT();
        printf("H5Gcreate2 failed\n");
        goto error;
    }

    if (s->asteps != 0 && which % s->asteps == 0)
        result = add_group_attribute(s, g, s->one_by_one_sid, which);

    if (H5Gclose(g) < 0) {
        H5_FAILED(); AT();
        printf("H5Gclose failed\n");
        goto error;
    }

    return result;

error:
    H5E_BEGIN_TRY {
        H5Gclose(g);
    } H5E_END_TRY;

    return false;
}

static bool
verify_group_attribute(hid_t g, unsigned int which)
{
<<<<<<< HEAD
    unsigned int read_which;
    hid_t aid;
    char name[sizeof("attr-9999999999")];
=======
    estack_state_t es;
    unsigned int   read_which;
    hid_t          aid;
    char           name[sizeof("attr-9999999999")];
>>>>>>> bddf4570

    esnprintf(name, sizeof(name), "attr-%u", which);

    dbgf(1, "verifying attribute %s on group %u equals %u\n", name, which, which);

    if ((aid = H5Aopen(g, name, H5P_DEFAULT)) < 0) {
        H5_FAILED(); AT();
        printf("H5Aopen failed\n");
        goto error;
    }

    if (H5Aread(aid, H5T_NATIVE_UINT, &read_which) < 0) {
        H5_FAILED(); AT();
        printf("H5Aread failed\n");
        goto error;
    }

    if (read_which != which) {
        H5_FAILED(); AT();
        printf("H5Aread wrong value\n");
        goto error;
    }

    if (H5Aclose(aid) < 0) {
        H5_FAILED(); AT();
        printf("H5Aread failed\n");
        goto error;
    }

    return true;

error:
    H5E_BEGIN_TRY {
        H5Aclose(aid);
    } H5E_END_TRY;

    return false;
}

static bool
verify_group(state_t *s, unsigned int which)
{
<<<<<<< HEAD
    char name[sizeof("/group-9999999999")];
    hid_t g = H5I_INVALID_HID;
    bool result = true;
=======
    char           name[sizeof("/group-9999999999")];
    hid_t          g;
    estack_state_t es;
    bool           result;
>>>>>>> bddf4570

    if (which >= s->nsteps) {
        H5_FAILED(); AT();
        printf("Group order is out of bounds\n");
        goto error;
    }

    esnprintf(name, sizeof(name), "/group-%d", which);

<<<<<<< HEAD
    if ((g = H5Gopen(s->file, name, H5P_DEFAULT)) < 0) {
        H5_FAILED(); AT();
        printf("H5Gopen failed\n");
        goto error;
    }
=======
    es = disable_estack();
    g  = H5Gopen2(s->file, name, H5P_DEFAULT);
    restore_estack(es);

    if (g < 0)
        return false;
>>>>>>> bddf4570

    if (s->asteps != 0 && which % s->asteps == 0)
        result = verify_group_attribute(g, which);
    else
        result = true;

    if (H5Gclose(g) < 0) {
        H5_FAILED(); AT();
        printf("H5Gclose failed\n");
        goto error;
    }

    return result;

error:
    H5E_BEGIN_TRY {
        H5Gclose(g);
    } H5E_END_TRY;

    return false;
}

/* Sleep for `tenths` tenths of a second */
static void
decisleep(uint32_t tenths)
{
    uint64_t nsec = tenths * 100 * 1000 * 1000;

    H5_nanosleep(nsec);
}

int
main(int argc, char **argv)
{
<<<<<<< HEAD
    hid_t fapl = H5I_INVALID_HID, fcpl = H5I_INVALID_HID;
    unsigned step;
    bool writer = false;
    state_t s;
    const char *personality;
    H5F_vfd_swmr_config_t config;
    const char *fifo_writer_to_reader = "./fifo_group_writer_to_reader";
    const char *fifo_reader_to_writer = "./fifo_group_reader_to_writer";
    int fd_writer_to_reader = -1, fd_reader_to_writer = -1;
    int notify = 0, verify = 0;
    unsigned int i;
=======
    hid_t                 fapl, fcpl;
    herr_t                ret;
    unsigned              step;
    bool                  writer;
    state_t               s;
    const char *          personality;
    H5F_vfd_swmr_config_t config;
    const char *          fifo_writer_to_reader = "./fifo_group_writer_to_reader";
    const char *          fifo_reader_to_writer = "./fifo_group_reader_to_writer";
    int                   fd_writer_to_reader, fd_reader_to_writer;
    int                   notify = 0, verify = 0;
    unsigned int          i;
>>>>>>> bddf4570

    if (!state_init(&s, argc, argv)) {
        H5_FAILED(); AT();
        printf("state_init failed\n");
        goto error;
    }

    personality = strstr(s.progname, "vfd_swmr_group_");

    if (personality != NULL && strcmp(personality, "vfd_swmr_group_writer") == 0)
        writer = true;
    else if (personality != NULL && strcmp(personality, "vfd_swmr_group_reader") == 0)
        writer = false;
    else {
<<<<<<< HEAD
        H5_FAILED(); AT();
        printf("unknown personality, expected vfd_swmr_group_{reader,writer}\n");
        goto error;
=======
        errx(EXIT_FAILURE, "unknown personality, expected vfd_swmr_group_{reader,writer}");
>>>>>>> bddf4570
    }

    /* config, tick_len, max_lag, writer, flush_raw_data, md_pages_reserved, md_file_path */
    init_vfd_swmr_config(&config, 4, 7, writer, FALSE, 128, "./group-shadow");

    /* use_latest_format, use_vfd_swmr, only_meta_page, config */
    if ((fapl = vfd_swmr_create_fapl(true, s.use_vfd_swmr, true, &config)) < 0) {
        H5_FAILED(); AT();
        printf("vfd_swmr_create_fapl failed\n");
        goto error;
    }

    if ((fcpl = H5Pcreate(H5P_FILE_CREATE)) < 0) {
        H5_FAILED(); AT();
        printf("H5Pcreate failed\n");
        goto error;
    }

    if (H5Pset_file_space_strategy(fcpl, H5F_FSPACE_STRATEGY_PAGE, false, 1) < 0) {
        H5_FAILED(); AT();
        printf("H5Pset_file_space_strategy failed\n");
        goto error;
    }

    if (writer)
        s.file = H5Fcreate(s.filename, H5F_ACC_TRUNC, fcpl, fapl);
    else
        s.file = H5Fopen(s.filename, H5F_ACC_RDONLY, fapl);

    if (s.file < 0) {
        H5_FAILED(); AT();
        printf("H5Fcreate/open failed\n");
        goto error;
    }

    /* Use two named pipes(FIFO) to coordinate the writer and reader for
     * two-way communication so that the two sides can move forward together.
     * One is for the writer to write to the reader.
     * The other one is for the reader to signal the writer.  */
    if (writer) {
        /* Writer creates two named pipes(FIFO) */
        if (HDmkfifo(fifo_writer_to_reader, 0600) < 0) {
            H5_FAILED(); AT();
            printf("HDmkfifo failed\n");
            goto error;
        }

        if (HDmkfifo(fifo_reader_to_writer, 0600) < 0) {
            H5_FAILED(); AT();
            printf("HDmkfifo failed\n");
            goto error;
        }

    }

    /* Both the writer and reader open the pipes */
    if ((fd_writer_to_reader = HDopen(fifo_writer_to_reader, O_RDWR)) < 0) {
        H5_FAILED(); AT();
        printf("HDopen failed\n");
        goto error;
    }

    if ((fd_reader_to_writer = HDopen(fifo_reader_to_writer, O_RDWR)) < 0) {
        H5_FAILED(); AT();
        printf("HDopen failed\n");
        goto error;
    }

    if (writer) {
        for (step = 0; step < s.nsteps; step++) {
            dbgf(2, "writer: step %d\n", step);

            if (!write_group(&s, step)) {
                H5_FAILED(); AT();
                printf("write_group failed\n");

<<<<<<< HEAD
                /* At communication interval, notifies the reader about the failture and quit */
                if (step % s.csteps == 0) {
                    notify = -1;
                    HDwrite(fd_writer_to_reader, &notify, sizeof(int));
                    goto error;
                }
            } else {
                /* At communication interval, notifies the reader and waits for its response */
                if (step % s.csteps == 0) {
                    /* Bump up the value of notify to notice the reader to start to read */
                    notify++;
                    if (HDwrite(fd_writer_to_reader, &notify, sizeof(int)) < 0) {
                        H5_FAILED(); AT();
                        printf("HDwrite failed\n");
                        goto error;
                    }

                    /* During the wait, writer makes repeated HDF5 API calls
                     * to trigger EOT at approximately the correct time */
                    for(i = 0; i < config.max_lag + 1; i++) {
                        decisleep(config.tick_len);
                        H5E_BEGIN_TRY {
                            H5Aexists(s.file, "nonexistent");
                        } H5E_END_TRY;
                    }

                    /* Receive the same value from the reader and verify it before
                     * going to the next step */
                    verify++;
                    if (HDread(fd_reader_to_writer, &notify, sizeof(int)) < 0) {
                        H5_FAILED(); AT();
                        printf("HDread failed\n");
                        goto error;
                    }

                    if (notify == -1) {
                        H5_FAILED(); AT();
                        printf("reader failed to verify group\n");
                        goto error;
                    }

                    if (notify != verify) {
                        H5_FAILED(); AT();
                        printf("received message %d, expecting %d\n", notify, verify);
                        goto error;
                    }
=======
            /* At communication interval, notifies the reader and waits for its response */
            if (step % s.csteps == 0) {
                /* Bump up the value of notify to notice the reader to start to read */
                notify++;
                if (HDwrite(fd_writer_to_reader, &notify, sizeof(int)) < 0)
                    err(EXIT_FAILURE, "write failed");

                /* During the wait, writer makes repeated HDF5 API calls
                 * to trigger EOT at approximately the correct time */
                for (i = 0; i < config.max_lag + 1; i++) {
                    decisleep(config.tick_len);
                    H5Aexists(s.file, "nonexistent");
>>>>>>> bddf4570
                }
            }
        }
    }
    else {
        for (step = 0; step < s.nsteps; step++) {
            dbgf(2, "reader: step %d\n", step);

            /* At communication interval, waits for the writer to finish creation before starting verification
             */
            if (step % s.csteps == 0) {
                /* The writer should have bumped up the value of notify.
                 * Do the same with verify and confirm it */
                verify++;

                /* Receive the notify that the writer bumped up the value */
                if (HDread(fd_writer_to_reader, &notify, sizeof(int)) < 0) {
                    H5_FAILED(); AT();
                    printf("HDread failed\n");
                    goto error;
                }

                if (notify == -1) {
                    H5_FAILED(); AT();
                    printf("writer failed to create group\n");
                    goto error;
                }

                if (notify != verify) {
                    H5_FAILED(); AT();
                    printf("received message %d, expecting %d\n", notify, verify);
                    goto error;
                }
            }

            /* Wait for a few ticks for the update to happen */
            decisleep(config.tick_len * s.update_interval);

            /* Start to verify group */
            if (!verify_group(&s, step)) {
                H5_FAILED(); AT();
                printf("verify_group failed\n");

                /* At communication interval, tell the writer about the failure and exit */
                if (step % s.csteps == 0) {
                    notify = -1;
                    HDwrite(fd_reader_to_writer, &notify, sizeof(int));
                    goto error;
                }
            } else {
                if (step % s.csteps == 0) {
                    /* Send back the same nofity value for acknowledgement to tell the writer
                     * move to the next step */
                    if (HDwrite(fd_reader_to_writer, &notify, sizeof(int)) < 0) {
                        H5_FAILED(); AT();
                        printf("HDwrite failed\n");
                        goto error;
                    }
                }
            }
        }
    }

    if (H5Pclose(fapl) < 0) {
        H5_FAILED(); AT();
        printf("H5Pclose failed\n");
        goto error;
    }

    if (H5Pclose(fcpl) < 0) {
        H5_FAILED(); AT();
        printf("H5Pclose failed\n");
        goto error;
    }

    if (H5Fclose(s.file) < 0) {
        H5_FAILED(); AT();
        printf("H5Fclose failed\n");
        goto error;
    }

    /* Both the writer and reader close the named pipes */
    if (HDclose(fd_writer_to_reader) < 0) {
        H5_FAILED(); AT();
        printf("HDclose failed\n");
        goto error;
    }

    if (HDclose(fd_reader_to_writer) < 0) {
        H5_FAILED(); AT();
        printf("HDclose failed\n");
        goto error;
    }

    /* Reader finishes last and deletes the named pipes */
<<<<<<< HEAD
    if(!writer) {
        if(HDremove(fifo_writer_to_reader) != 0) {
            H5_FAILED(); AT();
            printf("HDremove failed\n");
            goto error;
        }

        if(HDremove(fifo_reader_to_writer) != 0) {
            H5_FAILED(); AT();
            printf("HDremove failed\n");
            goto error;
        }
    }

    return EXIT_SUCCESS;

error:
    H5E_BEGIN_TRY {
        H5Pclose(fapl);
        H5Pclose(fcpl);
        H5Fclose(s.file);
    } H5E_END_TRY;

    if (fd_writer_to_reader >= 0)
        HDclose(fd_writer_to_reader);

    if (fd_reader_to_writer >= 0)
        HDclose(fd_reader_to_writer);

    if(!writer) {
        HDremove(fifo_writer_to_reader);
        HDremove(fifo_reader_to_writer);
    }

    return EXIT_FAILURE;
}
=======
    if (!writer) {
        if (HDremove(fifo_writer_to_reader) != 0)
            errx(EXIT_FAILURE, "fifo_writer_to_reader deletion failed");

        if (HDremove(fifo_reader_to_writer) != 0)
            errx(EXIT_FAILURE, "fifo_reader_to_writer deletion failed");
    }

    return EXIT_SUCCESS;
}

#else /* H5_HAVE_WIN32_API */

int
main(void)
{
    HDfprintf(stderr, "Non-POSIX platform. Skipping.\n");
    return EXIT_SUCCESS;
} /* end main() */

#endif /* H5_HAVE_WIN32_API */
>>>>>>> bddf4570
<|MERGE_RESOLUTION|>--- conflicted
+++ resolved
@@ -21,7 +21,8 @@
 #include "testhdf5.h"
 #include "vfd_swmr_common.h"
 
-<<<<<<< HEAD
+#ifndef H5_HAVE_WIN32_API
+
 #define READER_WAIT_TICKS	3
 
 typedef struct {
@@ -35,46 +36,17 @@
         bool use_vfd_swmr;
 } state_t;
 
-#define ALL_HID_INITIALIZER (state_t){					\
-	  .file = H5I_INVALID_HID					\
-	, .one_by_one_sid = H5I_INVALID_HID				\
-	, .filename = ""						\
-	, .filetype = H5T_NATIVE_UINT32					\
-	, .asteps = 10							\
-	, .csteps = 10							\
-	, .nsteps = 100							\
-        , .update_interval = READER_WAIT_TICKS                          \
-        , .use_vfd_swmr = true}
-=======
-#ifndef H5_HAVE_WIN32_API
-
-#include <err.h>
-#include <libgen.h>
-
-typedef struct {
-    hid_t        file, filetype, one_by_one_sid;
-    char         filename[PATH_MAX];
-    char         progname[PATH_MAX];
-    unsigned int asteps;
-    unsigned int csteps;
-    unsigned int nsteps;
-    bool         wait_for_signal;
-    bool         use_vfd_swmr;
-} state_t;
-
 #define ALL_HID_INITIALIZER                                                                                  \
     (state_t)                                                                                                \
     {                                                                                                        \
         .file = H5I_INVALID_HID, .one_by_one_sid = H5I_INVALID_HID, .filename = "",                          \
-        .filetype = H5T_NATIVE_UINT32, .asteps = 10, .csteps = 10, .nsteps = 100, .wait_for_signal = true,   \
+        .filetype = H5T_NATIVE_UINT32, .asteps = 10, .csteps = 10, .nsteps = 100, .update_interval = READER_WAIT_TICKS,   \
         .use_vfd_swmr = true                                                                                 \
     }
->>>>>>> bddf4570
 
 static void
 usage(const char *progname)
 {
-<<<<<<< HEAD
 	fprintf(stderr, "usage: %s [-S] [-a steps] [-b] [-c]\n"
                 "    [-n iterations] [-u numb_ticks]\n"
 		"\n"
@@ -87,22 +59,6 @@
 		"\n",
 		progname);
 	exit(EXIT_FAILURE);
-=======
-    fprintf(stderr,
-            "usage: %s [-S] [-W] [-a steps] [-b] [-c]\n"
-            "    [-n iterations]\n"
-            "\n"
-            "-S:	               do not use VFD SWMR\n"
-            "-W:	               do not wait for a signal before\n"
-            "                      exiting\n"
-            "-a steps:	       `steps` between adding attributes\n"
-            "-b:	               write data in big-endian byte order\n"
-            "-c steps:	       `steps` between communication between the writer and reader\n"
-            "-n ngroups:           the number of groups\n"
-            "\n",
-            progname);
-    exit(EXIT_FAILURE);
->>>>>>> bddf4570
 }
 
 static bool
@@ -111,78 +67,46 @@
     unsigned long tmp;
     int           ch;
     const hsize_t dims = 1;
-    char          tfile[PATH_MAX];
+    char          *tfile = NULL;
     char *        end;
 
     *s = ALL_HID_INITIALIZER;
-    esnprintf(tfile, sizeof(tfile), "%s", argv[0]);
-    esnprintf(s->progname, sizeof(s->progname), "%s", basename(tfile));
+
+    if (H5_basename(argv[0], &tfile) < 0) {
+        H5_FAILED(); AT();
+        printf("H5_basename failed\n");
+        goto error;
+    }
+
+    esnprintf(s->progname, sizeof(s->progname), "%s", tfile);
+
+    if (tfile)
+        HDfree(tfile);
 
     while ((ch = getopt(argc, argv, "SWa:bc:n:qu:")) != -1) {
         switch (ch) {
-<<<<<<< HEAD
-        case 'S':
-            s->use_vfd_swmr = false;
-            break;
-        case 'a':
-        case 'c':
-        case 'n':
-        case 'u':
-            errno = 0;
-            tmp = strtoul(optarg, &end, 0);
-            if (end == optarg || *end != '\0') {
-                H5_FAILED(); AT();
-                printf("couldn't parse `-%c` argument `%s`\n", ch, optarg);
-                goto error;
-            } else if (errno != 0) {
-                H5_FAILED(); AT();
-                printf("couldn't parse `-%c` argument `%s`\n", ch, optarg);
-                goto error;
-            } else if (tmp > UINT_MAX) {
-                H5_FAILED(); AT();
-                printf("`-%c` argument `%lu` too large\n", ch, tmp);
-                goto error;
-            }
-
-            if (ch == 'a')
-                s->asteps = (unsigned)tmp;
-            else if (ch == 'c')
-                s->csteps = (unsigned)tmp;
-            else if (ch == 'n')
-                s->nsteps = (unsigned)tmp;
-            else if (ch == 'u')
-                s->update_interval = (unsigned)tmp;
-            break;
-        case 'b':
-            s->filetype = H5T_STD_U32BE;
-            break;
-        case 'q':
-            verbosity = 0;
-            break;
-        case '?':
-        default:
-            usage(s->progname);
-            break;
-=======
             case 'S':
                 s->use_vfd_swmr = false;
-                break;
-            case 'W':
-                s->wait_for_signal = false;
                 break;
             case 'a':
             case 'c':
             case 'n':
+            case 'u':
                 errno = 0;
-                tmp   = strtoul(optarg, &end, 0);
+                tmp = strtoul(optarg, &end, 0);
                 if (end == optarg || *end != '\0') {
-                    errx(EXIT_FAILURE, "couldn't parse `-%c` argument `%s`", ch, optarg);
-                }
-                else if (errno != 0) {
-                    err(EXIT_FAILURE, "couldn't parse `-%c` argument `%s`", ch, optarg);
-                }
-                else if (tmp > UINT_MAX)
-                    errx(EXIT_FAILURE, "`-%c` argument `%lu` too large", ch, tmp);
+                    H5_FAILED(); AT();
+                    printf("couldn't parse `-%c` argument `%s`\n", ch, optarg);
+                    goto error;
+                } else if (errno != 0) {
+                    H5_FAILED(); AT();
+                    printf("couldn't parse `-%c` argument `%s`\n", ch, optarg);
+                    goto error;
+                } else if (tmp > UINT_MAX) {
+                    H5_FAILED(); AT();
+                    printf("`-%c` argument `%lu` too large\n", ch, tmp);
+                    goto error;
+                }
 
                 if (ch == 'a')
                     s->asteps = (unsigned)tmp;
@@ -190,6 +114,8 @@
                     s->csteps = (unsigned)tmp;
                 else if (ch == 'n')
                     s->nsteps = (unsigned)tmp;
+                else if (ch == 'u')
+                    s->update_interval = (unsigned)tmp;
                 break;
             case 'b':
                 s->filetype = H5T_STD_U32BE;
@@ -201,7 +127,6 @@
             default:
                 usage(s->progname);
                 break;
->>>>>>> bddf4570
         }
     }
     argc -= optind;
@@ -214,7 +139,6 @@
         goto error;
     }
 
-<<<<<<< HEAD
     if( s->csteps < 1 || s->csteps > s->nsteps) {
         H5_FAILED(); AT();
         printf("communication interval is out of bounds\n");
@@ -226,13 +150,6 @@
         printf("attribute interval is out of bounds\n");
         goto error;
     }
-=======
-    if (s->csteps < 1 || s->csteps > s->nsteps)
-        errx(EXIT_FAILURE, "communication interval is out of bounds");
-
-    if (s->asteps < 1 || s->asteps > s->nsteps)
-        errx(EXIT_FAILURE, "attribute interval is out of bounds");
->>>>>>> bddf4570
 
     if (argc > 0) {
         H5_FAILED(); AT();
@@ -245,6 +162,9 @@
     return true;
 
 error:
+    if (tfile)
+        HDfree(tfile);
+
     return false;
 }
 
@@ -258,7 +178,6 @@
 
     dbgf(1, "setting attribute %s on group %u to %u\n", name, which, which);
 
-<<<<<<< HEAD
     if ((aid = H5Acreate2(g, name, s->filetype, sid, H5P_DEFAULT,
             H5P_DEFAULT)) < 0) {
         H5_FAILED(); AT();
@@ -277,10 +196,6 @@
         printf("H5Aclose failed\n");
         goto error;
     }
-=======
-    if ((aid = H5Acreate2(g, name, s->filetype, sid, H5P_DEFAULT, H5P_DEFAULT)) < 0)
-        errx(EXIT_FAILURE, "H5Acreate2 failed");
->>>>>>> bddf4570
 
     return true;
 
@@ -292,21 +207,12 @@
     return false;
 }
 
-<<<<<<< HEAD
-
 static bool
 write_group(state_t *s, unsigned int which)
 {
     char name[sizeof("/group-9999999999")];
     hid_t g = H5I_INVALID_HID;
     bool result = true;
-=======
-static void
-write_group(state_t *s, unsigned int which)
-{
-    char  name[sizeof("/group-9999999999")];
-    hid_t g;
->>>>>>> bddf4570
 
     if (which >= s->nsteps) {
         H5_FAILED(); AT();
@@ -344,16 +250,9 @@
 static bool
 verify_group_attribute(hid_t g, unsigned int which)
 {
-<<<<<<< HEAD
     unsigned int read_which;
     hid_t aid;
     char name[sizeof("attr-9999999999")];
-=======
-    estack_state_t es;
-    unsigned int   read_which;
-    hid_t          aid;
-    char           name[sizeof("attr-9999999999")];
->>>>>>> bddf4570
 
     esnprintf(name, sizeof(name), "attr-%u", which);
 
@@ -396,16 +295,9 @@
 static bool
 verify_group(state_t *s, unsigned int which)
 {
-<<<<<<< HEAD
     char name[sizeof("/group-9999999999")];
     hid_t g = H5I_INVALID_HID;
     bool result = true;
-=======
-    char           name[sizeof("/group-9999999999")];
-    hid_t          g;
-    estack_state_t es;
-    bool           result;
->>>>>>> bddf4570
 
     if (which >= s->nsteps) {
         H5_FAILED(); AT();
@@ -415,20 +307,11 @@
 
     esnprintf(name, sizeof(name), "/group-%d", which);
 
-<<<<<<< HEAD
     if ((g = H5Gopen(s->file, name, H5P_DEFAULT)) < 0) {
         H5_FAILED(); AT();
         printf("H5Gopen failed\n");
         goto error;
     }
-=======
-    es = disable_estack();
-    g  = H5Gopen2(s->file, name, H5P_DEFAULT);
-    restore_estack(es);
-
-    if (g < 0)
-        return false;
->>>>>>> bddf4570
 
     if (s->asteps != 0 && which % s->asteps == 0)
         result = verify_group_attribute(g, which);
@@ -463,7 +346,6 @@
 int
 main(int argc, char **argv)
 {
-<<<<<<< HEAD
     hid_t fapl = H5I_INVALID_HID, fcpl = H5I_INVALID_HID;
     unsigned step;
     bool writer = false;
@@ -475,20 +357,6 @@
     int fd_writer_to_reader = -1, fd_reader_to_writer = -1;
     int notify = 0, verify = 0;
     unsigned int i;
-=======
-    hid_t                 fapl, fcpl;
-    herr_t                ret;
-    unsigned              step;
-    bool                  writer;
-    state_t               s;
-    const char *          personality;
-    H5F_vfd_swmr_config_t config;
-    const char *          fifo_writer_to_reader = "./fifo_group_writer_to_reader";
-    const char *          fifo_reader_to_writer = "./fifo_group_reader_to_writer";
-    int                   fd_writer_to_reader, fd_reader_to_writer;
-    int                   notify = 0, verify = 0;
-    unsigned int          i;
->>>>>>> bddf4570
 
     if (!state_init(&s, argc, argv)) {
         H5_FAILED(); AT();
@@ -503,13 +371,9 @@
     else if (personality != NULL && strcmp(personality, "vfd_swmr_group_reader") == 0)
         writer = false;
     else {
-<<<<<<< HEAD
         H5_FAILED(); AT();
         printf("unknown personality, expected vfd_swmr_group_{reader,writer}\n");
         goto error;
-=======
-        errx(EXIT_FAILURE, "unknown personality, expected vfd_swmr_group_{reader,writer}");
->>>>>>> bddf4570
     }
 
     /* config, tick_len, max_lag, writer, flush_raw_data, md_pages_reserved, md_file_path */
@@ -586,7 +450,6 @@
                 H5_FAILED(); AT();
                 printf("write_group failed\n");
 
-<<<<<<< HEAD
                 /* At communication interval, notifies the reader about the failture and quit */
                 if (step % s.csteps == 0) {
                     notify = -1;
@@ -633,20 +496,6 @@
                         printf("received message %d, expecting %d\n", notify, verify);
                         goto error;
                     }
-=======
-            /* At communication interval, notifies the reader and waits for its response */
-            if (step % s.csteps == 0) {
-                /* Bump up the value of notify to notice the reader to start to read */
-                notify++;
-                if (HDwrite(fd_writer_to_reader, &notify, sizeof(int)) < 0)
-                    err(EXIT_FAILURE, "write failed");
-
-                /* During the wait, writer makes repeated HDF5 API calls
-                 * to trigger EOT at approximately the correct time */
-                for (i = 0; i < config.max_lag + 1; i++) {
-                    decisleep(config.tick_len);
-                    H5Aexists(s.file, "nonexistent");
->>>>>>> bddf4570
                 }
             }
         }
@@ -742,7 +591,6 @@
     }
 
     /* Reader finishes last and deletes the named pipes */
-<<<<<<< HEAD
     if(!writer) {
         if(HDremove(fifo_writer_to_reader) != 0) {
             H5_FAILED(); AT();
@@ -779,17 +627,6 @@
 
     return EXIT_FAILURE;
 }
-=======
-    if (!writer) {
-        if (HDremove(fifo_writer_to_reader) != 0)
-            errx(EXIT_FAILURE, "fifo_writer_to_reader deletion failed");
-
-        if (HDremove(fifo_reader_to_writer) != 0)
-            errx(EXIT_FAILURE, "fifo_reader_to_writer deletion failed");
-    }
-
-    return EXIT_SUCCESS;
-}
 
 #else /* H5_HAVE_WIN32_API */
 
@@ -800,5 +637,4 @@
     return EXIT_SUCCESS;
 } /* end main() */
 
-#endif /* H5_HAVE_WIN32_API */
->>>>>>> bddf4570
+#endif /* H5_HAVE_WIN32_API */