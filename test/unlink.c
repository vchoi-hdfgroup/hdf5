/* * * * * * * * * * * * * * * * * * * * * * * * * * * * * * * * * * * * * * *
 * Copyright by The HDF Group.                                               *
 * Copyright by the Board of Trustees of the University of Illinois.         *
 * All rights reserved.                                                      *
 *                                                                           *
 * This file is part of HDF5.  The full HDF5 copyright notice, including     *
 * terms governing use, modification, and redistribution, is contained in    *
 * the COPYING file, which can be found at the root of the source code       *
 * distribution tree, or in https://www.hdfgroup.org/licenses.               *
 * If you do not have access to either file, you may request a copy from     *
 * help@hdfgroup.org.                                                        *
 * * * * * * * * * * * * * * * * * * * * * * * * * * * * * * * * * * * * * * */

/*
 * Programmer:  Robb Matzke
 *              Friday, September 25, 1998
 *
 * Purpose:    Test unlinking operations.
 */

#define H5G_FRIEND /*suppress error about including H5Gpkg      */

/* Define this macro to indicate that the testing APIs should be available */
#define H5G_TESTING

#include "h5test.h"
#include "H5Gpkg.h" /* Groups                */

const char *FILENAME[] = {"unlink",          "new_move_a",     "new_move_b",    "lunlink",
                          "filespace",       "slashes",        "resurrect_set", "resurrect_type",
                          "resurrect_group", "unlink_chunked", "full_group",    NULL};

/* Macros for test_create_unlink() & test_filespace */
#define GROUPNAME                     "group"
#define GROUP2NAME                    "group2"
#define UNLINK_NGROUPS                1000
#define DATASETNAME                   "dataset"
#define DATASET2NAME                  "dataset2"
#define ATTRNAME                      "attribute"
#define TYPENAME                      "datatype"
#define TYPE2NAME                     "datatype2"
#define FILESPACE_NDIMS               3
#define FILESPACE_DIM0                20
#define FILESPACE_DIM1                20
#define FILESPACE_DIM2                20
#define FILESPACE_CHUNK0              10
#define FILESPACE_CHUNK1              10
#define FILESPACE_CHUNK2              10
#define FILESPACE_DEFLATE_LEVEL       6
#define FILESPACE_REWRITE             10
#define FILESPACE_NATTR               100
#define FILESPACE_ATTR_NDIMS          2
#define FILESPACE_ATTR_DIM0           5
#define FILESPACE_ATTR_DIM1           5
#define FILESPACE_TOP_GROUPS          10
#define FILESPACE_NESTED_GROUPS       50
#define FILESPACE_NDATASETS           50
#define SLASHES_GROUP_NAME            "Group///"
#define SLASHES_HARDLINK_NAME         "Hard///"
#define SLASHES_SOFTLINK_NAME         "Soft///"
#define SLASHES_SOFTLINK2_NAME        "Soft2///"
#define SLASHES_ROOTLINK_NAME         "Root///"
#define FULL_GROUP_NUM_KEEP           2
#define FULL_GROUP_NUM_DELETE_COMPACT 2
#define FULL_GROUP_NUM_DELETE_DENSE   16
#define FULL_GROUP_EST_NUM_ENTRIES    8
#define FULL_GROUP_EST_ENTRY_LEN      9

/*-------------------------------------------------------------------------
 * Function:    test_one
 *
 * Purpose:    Creates a group that has just one entry and then unlinks that
 *        entry.
 *
 * Return:    Success:    0
 *
 *        Failure:    number of errors
 *
 * Programmer:    Robb Matzke
 *              Friday, September 25, 1998
 *
 * Modifications:
 *
 *-------------------------------------------------------------------------
 */
static int
test_one(hid_t file)
{
    hid_t  work = -1, grp = -1;
    herr_t status;

    /* Create a test group */
    if ((work = H5Gcreate2(file, "/test_one", H5P_DEFAULT, H5P_DEFAULT, H5P_DEFAULT)) < 0)
        FAIL_STACK_ERROR

    /* Delete by absolute name */
    TESTING("unlink by absolute name");
    if ((grp = H5Gcreate2(work, "foo", H5P_DEFAULT, H5P_DEFAULT, H5P_DEFAULT)) < 0)
        FAIL_STACK_ERROR
    if (H5Gclose(grp) < 0)
        FAIL_STACK_ERROR
    if (H5Ldelete(file, "/test_one/foo", H5P_DEFAULT) < 0)
        FAIL_STACK_ERROR
    PASSED();

    /* Delete by local name */
    TESTING("unlink by local name");
    if ((grp = H5Gcreate2(work, "foo", H5P_DEFAULT, H5P_DEFAULT, H5P_DEFAULT)) < 0)
        FAIL_STACK_ERROR
    if (H5Gclose(grp) < 0)
        FAIL_STACK_ERROR
    if (H5Ldelete(work, "foo", H5P_DEFAULT) < 0)
        FAIL_STACK_ERROR
    PASSED();

    /* Delete directly - should fail */
    TESTING("unlink without a name");
    if ((grp = H5Gcreate2(work, "foo", H5P_DEFAULT, H5P_DEFAULT, H5P_DEFAULT)) < 0)
        FAIL_STACK_ERROR
    H5E_BEGIN_TRY
    {
        status = H5Ldelete(grp, ".", H5P_DEFAULT);
    }
    H5E_END_TRY;
    if (status >= 0)
        FAIL_PUTS_ERROR("    Unlinking object w/o a name should have failed.")
    if (H5Gclose(grp) < 0)
        FAIL_STACK_ERROR

    /* Cleanup */
    if (H5Gclose(work) < 0)
        FAIL_STACK_ERROR

    PASSED();
    return 0;

error:
    H5E_BEGIN_TRY
    {
        H5Gclose(work);
        H5Gclose(grp);
    }
    H5E_END_TRY;
    return 1;
} /* end test_one() */

/*-------------------------------------------------------------------------
 * Function:    test_many
 *
 * Purpose:    Tests many unlinks in a single directory.
 *
 * Return:    Success:    0
 *
 *        Failure:    number of errors
 *
 * Programmer:    Robb Matzke
 *              Friday, September 25, 1998
 *
 * Modifications:
 *
 *-------------------------------------------------------------------------
 */
static int
test_many(hid_t file)
{
    hid_t     work = -1, grp = -1;
    int       i;
    const int how_many = 500;
    char      name[32];

    /* Create a test group */
    if ((work = H5Gcreate2(file, "/test_many", H5P_DEFAULT, H5P_DEFAULT, H5P_DEFAULT)) < 0)
        goto error;
    if ((grp = H5Gcreate2(work, "/test_many_foo", H5P_DEFAULT, H5P_DEFAULT, H5P_DEFAULT)) < 0)
        goto error;
    if (H5Gclose(grp) < 0)
        goto error;

    /* Create a bunch of names and unlink them in order */
    TESTING("forward unlink");
    for (i = 0; i < how_many; i++) {
        HDsprintf(name, "obj_%05d", i);
        if (H5Lcreate_hard(work, "/test_many_foo", H5L_SAME_LOC, name, H5P_DEFAULT, H5P_DEFAULT) < 0)
            FAIL_STACK_ERROR
    } /* end for */
    for (i = 0; i < how_many; i++) {
        HDsprintf(name, "obj_%05d", i);
        if (H5Ldelete(work, name, H5P_DEFAULT) < 0)
            FAIL_STACK_ERROR
    } /* end for */
    PASSED();

    /* Create a bunch of names and unlink them in reverse order */
    TESTING("backward unlink");
    for (i = 0; i < how_many; i++) {
        HDsprintf(name, "obj_%05d", i);
        if (H5Lcreate_hard(work, "/test_many_foo", H5L_SAME_LOC, name, H5P_DEFAULT, H5P_DEFAULT) < 0)
            FAIL_STACK_ERROR
    } /* end for */
    for (i = (how_many - 1); i >= 0; --i) {
        HDsprintf(name, "obj_%05d", i);
        if (H5Ldelete(work, name, H5P_DEFAULT) < 0)
            FAIL_STACK_ERROR
    } /* end for */
    PASSED();

    /* Create a bunch of names and unlink them from both directions */
    TESTING("inward unlink");
    for (i = 0; i < how_many; i++) {
        HDsprintf(name, "obj_%05d", i);
        if (H5Lcreate_hard(work, "/test_many_foo", H5L_SAME_LOC, name, H5P_DEFAULT, H5P_DEFAULT) < 0)
            FAIL_STACK_ERROR
    } /* end for */
    for (i = 0; i < how_many; i++) {
        if (i % 2)
            HDsprintf(name, "obj_%05d", how_many - (1 + i / 2));
        else
            HDsprintf(name, "obj_%05d", i / 2);
        if (H5Ldelete(work, name, H5P_DEFAULT) < 0)
            FAIL_STACK_ERROR
    } /* end for */
    PASSED();

    /* Create a bunch of names and unlink them from the midle */
    TESTING("outward unlink");
    for (i = 0; i < how_many; i++) {
        HDsprintf(name, "obj_%05d", i);
        if (H5Lcreate_hard(work, "/test_many_foo", H5L_SAME_LOC, name, H5P_DEFAULT, H5P_DEFAULT) < 0)
            FAIL_STACK_ERROR
    } /* end for */
    for (i = (how_many - 1); i >= 0; --i) {
        if (i % 2)
            HDsprintf(name, "obj_%05d", how_many - (1 + i / 2));
        else
            HDsprintf(name, "obj_%05d", i / 2);
        if (H5Ldelete(work, name, H5P_DEFAULT) < 0)
            FAIL_STACK_ERROR
    } /* end for */
    PASSED();

    /* Cleanup */
    if (H5Gclose(work) < 0)
        goto error;
    return 0;

error:
    H5E_BEGIN_TRY
    {
        H5Gclose(work);
        H5Gclose(grp);
    }
    H5E_END_TRY;
    return 1;
}

/*-------------------------------------------------------------------------
 * Function:    test_symlink
 *
 * Purpose:    Tests removal of symbolic links.
 *
 * Return:    Success:    0
 *
 *        Failure:    number of errors
 *
 * Programmer:    Robb Matzke
 *              Friday, September 25, 1998
 *
 *-------------------------------------------------------------------------
 */
static int
test_symlink(hid_t file)
{
    hid_t work = -1;

    TESTING("symlink removal");

    /* Create a test group and symlink */
    if ((work = H5Gcreate2(file, "/test_symlink", H5P_DEFAULT, H5P_DEFAULT, H5P_DEFAULT)) < 0)
        FAIL_STACK_ERROR
    if (H5Lcreate_soft("link_value", work, "link", H5P_DEFAULT, H5P_DEFAULT) < 0)
        FAIL_STACK_ERROR
    if (H5Ldelete(work, "link", H5P_DEFAULT) < 0)
        FAIL_STACK_ERROR

    /* Cleanup */
    if (H5Gclose(work) < 0)
        FAIL_STACK_ERROR

    PASSED();
    return 0;

error:
    H5E_BEGIN_TRY
    {
        H5Gclose(work);
    }
    H5E_END_TRY;
    return 1;
} /* end test_symlink() */

/*-------------------------------------------------------------------------
 * Function:    test_rename
 *
 * Purpose:    Tests H5Lmove()
 *
 * Return:    Success:    0
 *
 *        Failure:    number of errors
 *
 * Programmer:    Robb Matzke
 *              Friday, September 25, 1998
 *
 * Modifications:
 *
 *-------------------------------------------------------------------------
 */
static int
test_rename(hid_t file)
{
    hid_t work = -1, foo = -1, inner = -1;

    /* Create a test group and rename something */
    TESTING("object renaming");
    if ((work = H5Gcreate2(file, "/test_rename", H5P_DEFAULT, H5P_DEFAULT, H5P_DEFAULT)) < 0)
        FAIL_STACK_ERROR
    if ((foo = H5Gcreate2(work, "foo", H5P_DEFAULT, H5P_DEFAULT, H5P_DEFAULT)) < 0)
        FAIL_STACK_ERROR
    if (H5Lmove(work, "foo", H5L_SAME_LOC, "bar", H5P_DEFAULT, H5P_DEFAULT) < 0)
        FAIL_STACK_ERROR
    if ((inner = H5Gcreate2(foo, "inner", H5P_DEFAULT, H5P_DEFAULT, H5P_DEFAULT)) < 0)
        FAIL_STACK_ERROR
    if (H5Gclose(inner) < 0)
        FAIL_STACK_ERROR
    if (H5Gclose(foo) < 0)
        FAIL_STACK_ERROR
    if ((inner = H5Gopen2(work, "bar/inner", H5P_DEFAULT)) < 0)
        FAIL_STACK_ERROR
    if (H5Gclose(inner) < 0)
        FAIL_STACK_ERROR
    PASSED();

    /* Try renaming a symlink */
    TESTING("symlink renaming");
    if (H5Lcreate_soft("link_value", work, "link_one", H5P_DEFAULT, H5P_DEFAULT) < 0)
        FAIL_STACK_ERROR
    if (H5Lmove(work, "link_one", H5L_SAME_LOC, "link_two", H5P_DEFAULT, H5P_DEFAULT) < 0)
        FAIL_STACK_ERROR

    /* Cleanup */
    if (H5Gclose(work) < 0)
        FAIL_STACK_ERROR

    PASSED();
    return 0;

error:
    H5E_BEGIN_TRY
    {
        H5Gclose(work);
        H5Gclose(foo);
        H5Gclose(inner);
    }
    H5E_END_TRY;
    return 1;
} /* end test_rename() */

/*-------------------------------------------------------------------------
 * Function:    test_new_move
 *
 * Purpose:     Tests H5Lmove() with different locations
 *
 * Return:      Success:        0
 *
 *              Failure:        number of errors
 *
 * Programmer:  Raymond Lu
 *              Thursday, April 25, 2002
 *
 * Modifications:
 *
 *-------------------------------------------------------------------------
 */
static int
test_new_move(hid_t fapl)
{
    hid_t file_a, file_b = (-1);
    hid_t grp_1 = (-1), grp_2 = (-1), grp_move = (-1), moved_grp = (-1);
    char  filename[1024];

    TESTING("new move");

    /* Create a second file */
    h5_fixname(FILENAME[1], fapl, filename, sizeof filename);
    if ((file_a = H5Fcreate(filename, H5F_ACC_TRUNC, H5P_DEFAULT, fapl)) < 0)
        FAIL_STACK_ERROR
    h5_fixname(FILENAME[2], fapl, filename, sizeof filename);
    if ((file_b = H5Fcreate(filename, H5F_ACC_TRUNC, H5P_DEFAULT, fapl)) < 0)
        FAIL_STACK_ERROR

    /* Create groups in first file */
    if ((grp_1 = H5Gcreate2(file_a, "group1", H5P_DEFAULT, H5P_DEFAULT, H5P_DEFAULT)) < 0)
        FAIL_STACK_ERROR
    if ((grp_2 = H5Gcreate2(file_a, "group2", H5P_DEFAULT, H5P_DEFAULT, H5P_DEFAULT)) < 0)
        FAIL_STACK_ERROR
    if ((grp_move = H5Gcreate2(grp_1, "group_move", H5P_DEFAULT, H5P_DEFAULT, H5P_DEFAULT)) < 0)
        FAIL_STACK_ERROR

    /* Create hard and soft links. */
    if (H5Lcreate_hard(grp_1, "group_move", H5L_SAME_LOC, "hard", H5P_DEFAULT, H5P_DEFAULT) < 0)
        FAIL_STACK_ERROR
    if (H5Lcreate_soft("/group1/group_move", grp_2, "soft", H5P_DEFAULT, H5P_DEFAULT) < 0)
        FAIL_STACK_ERROR

    /* Move a group within the file.  Both of source and destination use
     * H5L_SAME_LOC.  Should fail. */
    H5E_BEGIN_TRY
    {
        if (H5Lmove(H5L_SAME_LOC, "group_move", H5L_SAME_LOC, "group_new_name", H5P_DEFAULT, H5P_DEFAULT) !=
            FAIL)
            TEST_ERROR
    }
    H5E_END_TRY;

    /* Move a group across files.  Should fail. */
    H5E_BEGIN_TRY
    {
        if (H5Lmove(grp_1, "group_move", file_b, "group_new_name", H5P_DEFAULT, H5P_DEFAULT) != FAIL)
            TEST_ERROR
    }
    H5E_END_TRY;

    /* Move a group across groups in the same file. */
    if (H5Lmove(grp_1, "group_move", grp_2, "group_new_name", H5P_DEFAULT, H5P_DEFAULT) < 0)
        FAIL_STACK_ERROR

    /* Open the group just moved to the new location. */
    if ((moved_grp = H5Gopen2(grp_2, "group_new_name", H5P_DEFAULT)) < 0)
        FAIL_STACK_ERROR

    if (H5Gclose(grp_1) < 0)
        FAIL_STACK_ERROR
    if (H5Gclose(grp_2) < 0)
        FAIL_STACK_ERROR
    if (H5Gclose(grp_move) < 0)
        FAIL_STACK_ERROR
    if (H5Gclose(moved_grp) < 0)
        FAIL_STACK_ERROR
    if (H5Fclose(file_a) < 0)
        FAIL_STACK_ERROR
    if (H5Fclose(file_b) < 0)
        FAIL_STACK_ERROR

    PASSED();
    return 0;

error:
    H5E_BEGIN_TRY
    {
        H5Gclose(grp_1);
        H5Gclose(grp_2);
        H5Gclose(grp_move);
        H5Gclose(moved_grp);
        H5Fclose(file_a);
        H5Fclose(file_b);
    }
    H5E_END_TRY;
    return 1;
}

/*-------------------------------------------------------------------------
 * Function:    check_new_move
 *
 * Purpose:     Checks result of H5Lmove() with different locations
 *
 * Return:      Success:        0
 *
 *              Failure:        number of errors
 *
 * Programmer:  Raymond Lu
 *              Thursday, April 25, 2002
 *
 * Modifications:
 *
 *-------------------------------------------------------------------------
 */
static int
check_new_move(hid_t fapl)
{
    H5O_info2_t oi_hard1, oi_hard2;
    hid_t       file;
    char        filename[1024];
    char        linkval[1024];
    int         token_cmp;

    TESTING("check new move function");

    /* Open file */
    h5_fixname(FILENAME[1], fapl, filename, sizeof(filename));
    if ((file = H5Fopen(filename, H5F_ACC_RDONLY, fapl)) < 0)
        FAIL_STACK_ERROR

    /* Get hard link info */
    if (H5Oget_info_by_name3(file, "/group2/group_new_name", &oi_hard1, H5O_INFO_BASIC, H5P_DEFAULT) < 0)
        FAIL_STACK_ERROR
    if (H5Oget_info_by_name3(file, "/group1/hard", &oi_hard2, H5O_INFO_BASIC, H5P_DEFAULT) < 0)
        FAIL_STACK_ERROR

    /* Check hard links */
    if (H5O_TYPE_GROUP != oi_hard1.type || H5O_TYPE_GROUP != oi_hard2.type)
        FAIL_PUTS_ERROR("    Unexpected object type, should have been a group")
    if (H5Otoken_cmp(file, &oi_hard1.token, &oi_hard2.token, &token_cmp) < 0)
        FAIL_PUTS_ERROR("    H5Otoken_cmp failed")
    if (token_cmp)
        FAIL_PUTS_ERROR("    Hard link test failed.  Link seems not to point to the expected file location.")

    /* Check soft links */
    if (H5Lget_val(file, "group2/soft", linkval, sizeof(linkval), H5P_DEFAULT) < 0)
        FAIL_STACK_ERROR
<<<<<<< HEAD
    if (HDstrcmp(linkval, "/group1/group_move"))
=======
    if (HDstrcmp(linkval, "/group1/group_move") != 0)
>>>>>>> 18bbd3f0
        FAIL_PUTS_ERROR("    Soft link test failed. Wrong link value")

    /* Cleanup */
    if (H5Fclose(file) < 0)
        FAIL_STACK_ERROR

    PASSED();
    return 0;

error:
    return 1;
} /* end check_new_move() */

/*-------------------------------------------------------------------------
 * Function:    test_filespace
 *
 * Purpose:     Test proper reuse of space in the file when objects are unlinked
 *
 * Return:      Success:        0
 *              Failure:        number of errors
 *
 * Programmer:  Quincey Koziol
 *              Saturday, March 22, 2003
 *
 * Modifications:
 *
 *-------------------------------------------------------------------------
 */
static int
test_filespace(hid_t fapl)
{
    hid_t   fapl_nocache;      /* File access property list with raw data cache turned off */
    hid_t   contig_dcpl;       /* Dataset creation property list for contiguous dataset */
    hid_t   early_chunk_dcpl;  /* Dataset creation property list for chunked dataset & early allocation */
    hid_t   late_chunk_dcpl;   /* Dataset creation property list for chunked dataset & late allocation */
    hid_t   comp_dcpl;         /* Dataset creation property list for compressed, chunked dataset */
    hid_t   compact_dcpl;      /* Dataset creation property list for compact dataset */
    hid_t   file;              /* File ID */
    hid_t   group, group2;     /* Group IDs */
    hid_t   dataset, dataset2; /* Dataset IDs */
    hid_t   space;             /* Dataspace ID */
    hid_t   type;              /* Datatype ID */
    hid_t   attr_space;        /* Dataspace ID for attributes */
    hid_t   attr;              /* Attribute ID */
    char    filename[1024];    /* Name of file to create */
    char    objname[128];      /* Name of object to create */
    hsize_t dims[FILESPACE_NDIMS] = {FILESPACE_DIM0, FILESPACE_DIM1, FILESPACE_DIM2}; /* Dataset dimensions */
    hsize_t chunk_dims[FILESPACE_NDIMS]     = {FILESPACE_CHUNK0, FILESPACE_CHUNK1,
                                           FILESPACE_CHUNK2}; /* Chunk dimensions */
    hsize_t attr_dims[FILESPACE_ATTR_NDIMS] = {FILESPACE_ATTR_DIM0,
                                               FILESPACE_ATTR_DIM1}; /* Attribute dimensions */
    int *   data                            = NULL;                  /* Pointer to dataset buffer */
    int *   tmp_data;                                                /* Temporary pointer to dataset buffer */
    h5_stat_size_t empty_size;                                       /* Size of an empty file */
    h5_stat_size_t file_size;                                        /* Size of each file created */
    herr_t         status;                                           /* Function status return value */
    unsigned       u, v, w;                                          /* Local index variables */

    /* Metadata cache parameters */
    int    mdc_nelmts;
    size_t rdcc_nelmts;
    size_t rdcc_nbytes;
    double rdcc_w0;

    HDputs("Testing file space gets reused:");

    /* Open file */
    h5_fixname(FILENAME[4], fapl, filename, sizeof filename);

    /* Create FAPL with raw data cache disabled */
    /* Create file access property list with raw data cache disabled */
    if ((fapl_nocache = H5Pcopy(fapl)) < 0)
        TEST_ERROR

    /* Get the cache settings */
    if (H5Pget_cache(fapl_nocache, &mdc_nelmts, &rdcc_nelmts, &rdcc_nbytes, &rdcc_w0) < 0)
        TEST_ERROR

    /* Disable the raw data cache */
    rdcc_nelmts = 0;
    rdcc_nbytes = 0;
    if (H5Pset_cache(fapl_nocache, mdc_nelmts, rdcc_nelmts, rdcc_nbytes, rdcc_w0) < 0)
        TEST_ERROR

    /* Create empty file for size comparisons later */

    /* Create file */
    if ((file = H5Fcreate(filename, H5F_ACC_TRUNC, H5P_DEFAULT, fapl)) < 0)
        TEST_ERROR

    /* Close file */
    if (H5Fclose(file) < 0)
        TEST_ERROR

    /* Get the size of an empty file */
    if ((empty_size = h5_get_file_size(filename, fapl)) < 0)
        TEST_ERROR

    /* Create common objects for datasets */

    /* Create dataset creation property list for contigous storage */
    if ((contig_dcpl = H5Pcreate(H5P_DATASET_CREATE)) < 0)
        TEST_ERROR

    /* Make certain that space is allocated early */
    if (H5Pset_alloc_time(contig_dcpl, H5D_ALLOC_TIME_EARLY) < 0)
        TEST_ERROR

    /* Create dataset creation property list for chunked storage & early allocation */
    if ((early_chunk_dcpl = H5Pcopy(contig_dcpl)) < 0)
        TEST_ERROR

    /* Set chunk dimensions */
    if (H5Pset_chunk(early_chunk_dcpl, FILESPACE_NDIMS, chunk_dims) < 0)
        TEST_ERROR

    /* Create dataset creation property list for chunked storage & late allocation */
    if ((late_chunk_dcpl = H5Pcreate(H5P_DATASET_CREATE)) < 0)
        TEST_ERROR

    /* Set chunk dimensions */
    if (H5Pset_chunk(late_chunk_dcpl, FILESPACE_NDIMS, chunk_dims) < 0)
        TEST_ERROR

    /* Create dataset creation property list for compressed, chunked storage & early allocation */
    if ((comp_dcpl = H5Pcopy(early_chunk_dcpl)) < 0)
        TEST_ERROR

    /* Enable compression & set level */
    if (H5Pset_deflate(comp_dcpl, FILESPACE_DEFLATE_LEVEL) < 0)
        TEST_ERROR

    /* Create dataset creation property list for compact storage */
    if ((compact_dcpl = H5Pcreate(H5P_DATASET_CREATE)) < 0)
        TEST_ERROR

    /* Set to compact storage */
    if (H5Pset_layout(compact_dcpl, H5D_COMPACT) < 0)
        TEST_ERROR

    /* Create dataspace for datasets */
    if ((space = H5Screate_simple(FILESPACE_NDIMS, dims, NULL)) < 0)
        TEST_ERROR

    /* Create buffer for writing dataset */
    if (NULL == (data = (int *)HDmalloc(sizeof(int) * FILESPACE_DIM0 * FILESPACE_DIM1 * FILESPACE_DIM2)))
        TEST_ERROR

    /* Create single dataset (with contiguous storage & late allocation), remove it & verify file size */
    TESTING("    contiguous dataset with late allocation");

    /* Create file */
    if ((file = H5Fcreate(filename, H5F_ACC_TRUNC, H5P_DEFAULT, fapl)) < 0)
        FAIL_STACK_ERROR

    /* Create a single dataset to remove */
    if ((dataset =
             H5Dcreate2(file, DATASETNAME, H5T_NATIVE_INT, space, H5P_DEFAULT, H5P_DEFAULT, H5P_DEFAULT)) < 0)
        FAIL_STACK_ERROR
    if (H5Dclose(dataset) < 0)
        FAIL_STACK_ERROR

    /* Remove the dataset */
    if (H5Ldelete(file, DATASETNAME, H5P_DEFAULT) < 0)
        FAIL_STACK_ERROR

    /* Close file */
    if (H5Fclose(file) < 0)
        FAIL_STACK_ERROR

    /* Get the size of the file */
    if ((file_size = h5_get_file_size(filename, fapl)) < 0)
        TEST_ERROR

    /* Verify the file is correct size */
    if (file_size != empty_size)
        TEST_ERROR

    PASSED();

    /* Create single dataset (with contiguous storage & early allocation), remove it & verify file size */
    TESTING("    contiguous dataset with early allocation");

    /* Create file */
    if ((file = H5Fcreate(filename, H5F_ACC_TRUNC, H5P_DEFAULT, fapl)) < 0)
        FAIL_STACK_ERROR

    /* Create a single dataset to remove */
    if ((dataset =
             H5Dcreate2(file, DATASETNAME, H5T_NATIVE_INT, space, H5P_DEFAULT, contig_dcpl, H5P_DEFAULT)) < 0)
        FAIL_STACK_ERROR
    if (H5Dclose(dataset) < 0)
        FAIL_STACK_ERROR

    /* Remove the dataset */
    if (H5Ldelete(file, DATASETNAME, H5P_DEFAULT) < 0)
        FAIL_STACK_ERROR

    /* Close file */
    if (H5Fclose(file) < 0)
        FAIL_STACK_ERROR

    /* Get the size of the file */
    if ((file_size = h5_get_file_size(filename, fapl)) < 0)
        TEST_ERROR

    /* Verify the file is correct size */
    if (file_size != empty_size)
        TEST_ERROR

    PASSED();

    /* Create single dataset (with chunked storage & late allocation), remove it & verify file size */
    TESTING("    chunked dataset with late allocation");

    /* Create file */
    if ((file = H5Fcreate(filename, H5F_ACC_TRUNC, H5P_DEFAULT, fapl)) < 0)
        FAIL_STACK_ERROR

    /* Create a single dataset to remove */
    if ((dataset = H5Dcreate2(file, DATASETNAME, H5T_NATIVE_INT, space, H5P_DEFAULT, late_chunk_dcpl,
                              H5P_DEFAULT)) < 0)
        FAIL_STACK_ERROR
    if (H5Dclose(dataset) < 0)
        FAIL_STACK_ERROR

    /* Remove the dataset */
    if (H5Ldelete(file, DATASETNAME, H5P_DEFAULT) < 0)
        FAIL_STACK_ERROR

    /* Close file */
    if (H5Fclose(file) < 0)
        FAIL_STACK_ERROR

    /* Get the size of the file */
    if ((file_size = h5_get_file_size(filename, fapl)) < 0)
        TEST_ERROR

    /* Verify the file is correct size */
    if (file_size != empty_size)
        TEST_ERROR

    PASSED();

    /* Create single dataset (with chunked storage & early allocation), remove it & verify file size */
    TESTING("    chunked dataset with early allocation");

    /* Create file */
    if ((file = H5Fcreate(filename, H5F_ACC_TRUNC, H5P_DEFAULT, fapl)) < 0)
        FAIL_STACK_ERROR

    /* Create a single dataset to remove */
    if ((dataset = H5Dcreate2(file, DATASETNAME, H5T_NATIVE_INT, space, H5P_DEFAULT, early_chunk_dcpl,
                              H5P_DEFAULT)) < 0)
        FAIL_STACK_ERROR
    if (H5Dclose(dataset) < 0)
        FAIL_STACK_ERROR

    /* Remove the dataset */
    if (H5Ldelete(file, DATASETNAME, H5P_DEFAULT) < 0)
        FAIL_STACK_ERROR

    /* Close file */
    if (H5Fclose(file) < 0)
        FAIL_STACK_ERROR

    /* Get the size of the file */
    if ((file_size = h5_get_file_size(filename, fapl)) < 0)
        TEST_ERROR

    /* Verify the file is correct size */
    if (file_size != empty_size)
        TEST_ERROR

    PASSED();

    /* Create single dataset (with compressed storage & early allocation), remove it & verify file size */
    TESTING("    compressed, chunked dataset");

    /* Create file */
    if ((file = H5Fcreate(filename, H5F_ACC_TRUNC, H5P_DEFAULT, fapl)) < 0)
        FAIL_STACK_ERROR

    /* Create a single dataset to remove */
    if ((dataset =
             H5Dcreate2(file, DATASETNAME, H5T_NATIVE_INT, space, H5P_DEFAULT, comp_dcpl, H5P_DEFAULT)) < 0)
        FAIL_STACK_ERROR
    if (H5Dclose(dataset) < 0)
        FAIL_STACK_ERROR

    /* Remove the dataset */
    if (H5Ldelete(file, DATASETNAME, H5P_DEFAULT) < 0)
        FAIL_STACK_ERROR

    /* Close file */
    if (H5Fclose(file) < 0)
        FAIL_STACK_ERROR

    /* Get the size of the file */
    if ((file_size = h5_get_file_size(filename, fapl)) < 0)
        TEST_ERROR

    /* Verify the file is correct size */
    if (file_size != empty_size)
        TEST_ERROR

    PASSED();

    /* Create single dataset (with compressed storage & early allocation), re-write it a bunch of
     * times (which should re-allocate blocks many times) and remove it & verify
     * file size.
     */
    TESTING("    re-writing compressed, chunked dataset");

    /* Create file (using FAPL with disabled raw data cache) */
    if ((file = H5Fcreate(filename, H5F_ACC_TRUNC, H5P_DEFAULT, fapl_nocache)) < 0)
        FAIL_STACK_ERROR

    /* Create a single dataset to remove */
    if ((dataset =
             H5Dcreate2(file, DATASETNAME, H5T_NATIVE_INT, space, H5P_DEFAULT, comp_dcpl, H5P_DEFAULT)) < 0)
        FAIL_STACK_ERROR

    /* Alternate re-writing dataset with compressible & random data */
    for (u = 0; u < FILESPACE_REWRITE; u++) {
        /* Set buffer to some compressible values */
        for (v = 0, tmp_data = data; v < (FILESPACE_DIM0 * FILESPACE_DIM1 * FILESPACE_DIM2); v++)
            *tmp_data++ = (int)(v * u);

        /* Write the buffer to the dataset */
        if (H5Dwrite(dataset, H5T_NATIVE_INT, H5S_ALL, H5S_ALL, H5P_DEFAULT, data) < 0)
            FAIL_STACK_ERROR

        /* Set buffer to different random numbers each time */
        for (v = 0, tmp_data = data; v < (FILESPACE_DIM0 * FILESPACE_DIM1 * FILESPACE_DIM2); v++)
            *tmp_data++ = (int)HDrandom();

        /* Write the buffer to the dataset */
        if (H5Dwrite(dataset, H5T_NATIVE_INT, H5S_ALL, H5S_ALL, H5P_DEFAULT, data) < 0)
            FAIL_STACK_ERROR
    } /* end for */

    /* Close dataset */
    if (H5Dclose(dataset) < 0)
        FAIL_STACK_ERROR

    /* Remove the dataset */
    if (H5Ldelete(file, DATASETNAME, H5P_DEFAULT) < 0)
        FAIL_STACK_ERROR

    /* Close file */
    if (H5Fclose(file) < 0)
        FAIL_STACK_ERROR

    /* Get the size of the file */
    if ((file_size = h5_get_file_size(filename, fapl_nocache)) < 0)
        TEST_ERROR

    /* Verify the file is correct size */
    if (file_size != empty_size)
        TEST_ERROR

    PASSED();

    /* Create single dataset (with compact storage), remove it & verify file size */
    TESTING("    compact dataset");

    /* Create file */
    if ((file = H5Fcreate(filename, H5F_ACC_TRUNC, H5P_DEFAULT, fapl)) < 0)
        FAIL_STACK_ERROR

    /* Create a single dataset to remove */
    if ((dataset = H5Dcreate2(file, DATASETNAME, H5T_NATIVE_INT, space, H5P_DEFAULT, compact_dcpl,
                              H5P_DEFAULT)) < 0)
        FAIL_STACK_ERROR
    if (H5Dclose(dataset) < 0)
        FAIL_STACK_ERROR

    /* Remove the dataset */
    if (H5Ldelete(file, DATASETNAME, H5P_DEFAULT) < 0)
        FAIL_STACK_ERROR

    /* Close file */
    if (H5Fclose(file) < 0)
        FAIL_STACK_ERROR

    /* Get the size of the file */
    if ((file_size = h5_get_file_size(filename, fapl)) < 0)
        TEST_ERROR

    /* Verify the file is correct size */
    if (file_size != empty_size)
        TEST_ERROR

    PASSED();

    /* Create two datasets (with contiguous storage), alternate adding attributes
     * to each one (which creates many object header continuations),
     * remove both & verify file size.
     */
    TESTING("    object header continuations");

    /* Create file */
    if ((file = H5Fcreate(filename, H5F_ACC_TRUNC, H5P_DEFAULT, fapl)) < 0)
        FAIL_STACK_ERROR

    /* Create datasets to remove */
    if ((dataset =
             H5Dcreate2(file, DATASETNAME, H5T_NATIVE_INT, space, H5P_DEFAULT, contig_dcpl, H5P_DEFAULT)) < 0)
        FAIL_STACK_ERROR
    if ((dataset2 = H5Dcreate2(file, DATASET2NAME, H5T_NATIVE_INT, space, H5P_DEFAULT, contig_dcpl,
                               H5P_DEFAULT)) < 0)
        FAIL_STACK_ERROR

    /* Create a dataspace for the attributes */
    if ((attr_space = H5Screate_simple(FILESPACE_ATTR_NDIMS, attr_dims, NULL)) < 0)
        FAIL_STACK_ERROR

    /* Alternate adding attributes to each one */
    for (u = 0; u < FILESPACE_NATTR; u++) {
        /* Set the name of the attribute to create */
        HDsprintf(objname, "%s %u", ATTRNAME, u);

        /* Create an attribute on the first dataset */
        if ((attr = H5Acreate2(dataset, objname, H5T_NATIVE_INT, attr_space, H5P_DEFAULT, H5P_DEFAULT)) < 0)
            FAIL_STACK_ERROR

        /* Don't worry about writing the attribute - it will have a fill value */

        /* Close the attribute on the first dataset */
        if (H5Aclose(attr) < 0)
            FAIL_STACK_ERROR

        /* Create an attribute on the second dataset */
        if ((attr = H5Acreate2(dataset2, objname, H5T_NATIVE_INT, attr_space, H5P_DEFAULT, H5P_DEFAULT)) < 0)
            FAIL_STACK_ERROR

        /* Don't worry about writing the attribute - it will have a fill value */

        /* Close the attribute on the second dataset */
        if (H5Aclose(attr) < 0)
            FAIL_STACK_ERROR

        /* Flush the file (to fix the sizes of object header buffers, etc) */
        if (H5Fflush(file, H5F_SCOPE_GLOBAL) < 0)
            FAIL_STACK_ERROR
    } /* end for */

    /* Close the dataspace for the attributes */
    if (H5Sclose(attr_space) < 0)
        FAIL_STACK_ERROR

    /* Close datasets */
    if (H5Dclose(dataset) < 0)
        FAIL_STACK_ERROR
    if (H5Dclose(dataset2) < 0)
        FAIL_STACK_ERROR

    /* Remove the datasets */
    if (H5Ldelete(file, DATASETNAME, H5P_DEFAULT) < 0)
        FAIL_STACK_ERROR
    if (H5Ldelete(file, DATASET2NAME, H5P_DEFAULT) < 0)
        FAIL_STACK_ERROR

    /* Close file */
    if (H5Fclose(file) < 0)
        FAIL_STACK_ERROR

    /* Get the size of the file */
    if ((file_size = h5_get_file_size(filename, fapl)) < 0)
        TEST_ERROR

    /* Verify the file is correct size */
    if (file_size != empty_size)
        TEST_ERROR

    PASSED();

    /* Create single named datatype, remove it & verify file size */
    TESTING("    named datatype");

    /* Create file */
    if ((file = H5Fcreate(filename, H5F_ACC_TRUNC, H5P_DEFAULT, fapl)) < 0)
        FAIL_STACK_ERROR

    /* Create datatype to commit */
    if ((type = H5Tcopy(H5T_NATIVE_INT)) < 0)
        FAIL_STACK_ERROR

    /* Create a single named datatype to remove */
    if (H5Tcommit2(file, TYPENAME, type, H5P_DEFAULT, H5P_DEFAULT, H5P_DEFAULT) < 0)
        FAIL_STACK_ERROR
    if (H5Tclose(type) < 0)
        FAIL_STACK_ERROR

    /* Remove the named datatype */
    if (H5Ldelete(file, TYPENAME, H5P_DEFAULT) < 0)
        FAIL_STACK_ERROR

    /* Close file */
    if (H5Fclose(file) < 0)
        FAIL_STACK_ERROR

    /* Get the size of the file */
    if ((file_size = h5_get_file_size(filename, fapl)) < 0)
        TEST_ERROR

    /* Verify the file is correct size */
    if (file_size != empty_size)
        TEST_ERROR

    PASSED();

    /* Create single group, remove it & verify file size */
    TESTING("    single group");

    /* Create file */
    if ((file = H5Fcreate(filename, H5F_ACC_TRUNC, H5P_DEFAULT, fapl)) < 0)
        FAIL_STACK_ERROR

    /* Create a single group to remove */
    if ((group = H5Gcreate2(file, GROUPNAME, H5P_DEFAULT, H5P_DEFAULT, H5P_DEFAULT)) < 0)
        FAIL_STACK_ERROR
    if (H5Gclose(group) < 0)
        FAIL_STACK_ERROR

    /* Remove the group */
    if (H5Ldelete(file, GROUPNAME, H5P_DEFAULT) < 0)
        FAIL_STACK_ERROR

    /* Close file */
    if (H5Fclose(file) < 0)
        FAIL_STACK_ERROR

    /* Get the size of the file */
    if ((file_size = h5_get_file_size(filename, fapl)) < 0)
        TEST_ERROR

    /* Verify the file is correct size */
    if (file_size != empty_size)
        TEST_ERROR

    PASSED();

    /* Create many groups, remove them & verify file size */
    TESTING("    multiple groups");

    /* Create file */
    if ((file = H5Fcreate(filename, H5F_ACC_TRUNC, H5P_DEFAULT, fapl)) < 0)
        FAIL_STACK_ERROR

    /* Create a many groups to remove */
    for (u = 0; u < UNLINK_NGROUPS; u++) {
        HDsprintf(objname, "%s %u", GROUPNAME, u);
        if ((group = H5Gcreate2(file, objname, H5P_DEFAULT, H5P_DEFAULT, H5P_DEFAULT)) < 0)
            FAIL_STACK_ERROR
        if (H5Gclose(group) < 0)
            FAIL_STACK_ERROR
    } /* end for */

    /* Remove the all the groups */
    /* (Remove them in reverse order just to make file size calculation easier -QAK) */
    for (u = UNLINK_NGROUPS; u > 0; u--) {
        HDsprintf(objname, "%s %u", GROUPNAME, (u - 1));
        if (H5Ldelete(file, objname, H5P_DEFAULT) < 0)
            FAIL_STACK_ERROR
    } /* end for */

    /* Close file */
    if (H5Fclose(file) < 0)
        FAIL_STACK_ERROR

    /* Get the size of the file */
    if ((file_size = h5_get_file_size(filename, fapl)) < 0)
        TEST_ERROR

    /* Verify the file is correct size */
    if (file_size != empty_size)
        TEST_ERROR

    PASSED();

    /* Create simple group hiearchy, remove it & verify file size */
    TESTING("    simple group hierarchy");

    /* Create file */
    if ((file = H5Fcreate(filename, H5F_ACC_TRUNC, H5P_DEFAULT, fapl)) < 0)
        FAIL_STACK_ERROR

    /* Create a small group hierarchy to remove */
    if ((group = H5Gcreate2(file, GROUPNAME, H5P_DEFAULT, H5P_DEFAULT, H5P_DEFAULT)) < 0)
        FAIL_STACK_ERROR
    if ((group2 = H5Gcreate2(group, GROUP2NAME, H5P_DEFAULT, H5P_DEFAULT, H5P_DEFAULT)) < 0)
        FAIL_STACK_ERROR
    if (H5Gclose(group2) < 0)
        FAIL_STACK_ERROR
    if (H5Gclose(group) < 0)
        FAIL_STACK_ERROR

    /* Remove the second group */
    if (H5Ldelete(file, GROUPNAME "/" GROUP2NAME, H5P_DEFAULT) < 0)
        FAIL_STACK_ERROR

    /* Remove the first group */
    if (H5Ldelete(file, GROUPNAME, H5P_DEFAULT) < 0)
        FAIL_STACK_ERROR

    /* Close file */
    if (H5Fclose(file) < 0)
        FAIL_STACK_ERROR

    /* Get the size of the file */
    if ((file_size = h5_get_file_size(filename, fapl)) < 0)
        TEST_ERROR

    /* Verify the file is correct size */
    if (file_size != empty_size)
        TEST_ERROR

    PASSED();

    /* Create complex group hiearchy, remove it & verify file size */
    TESTING("    complex group hierarchy");

    /* Create file */
    if ((file = H5Fcreate(filename, H5F_ACC_TRUNC, H5P_DEFAULT, fapl)) < 0)
        FAIL_STACK_ERROR

    /* Create a complex group hierarchy to remove */
    for (u = 0; u < FILESPACE_TOP_GROUPS; u++) {
        /* Create group */
        HDsprintf(objname, "%s %u", GROUPNAME, u);
        if ((group = H5Gcreate2(file, objname, H5P_DEFAULT, H5P_DEFAULT, H5P_DEFAULT)) < 0)
            FAIL_STACK_ERROR

        /* Create nested groups inside top groups */
        for (v = 0; v < FILESPACE_NESTED_GROUPS; v++) {
            /* Create group */
            HDsprintf(objname, "%s %u", GROUP2NAME, v);
            if ((group2 = H5Gcreate2(group, objname, H5P_DEFAULT, H5P_DEFAULT, H5P_DEFAULT)) < 0)
                FAIL_STACK_ERROR

            /* Create datasets inside nested groups */
            for (w = 0; w < FILESPACE_NDATASETS; w++) {
                /* Create & close a dataset */
                HDsprintf(objname, "%s %u", DATASETNAME, w);
                if ((dataset = H5Dcreate2(group2, objname, H5T_NATIVE_INT, space, H5P_DEFAULT, H5P_DEFAULT,
                                          H5P_DEFAULT)) < 0)
                    FAIL_STACK_ERROR
                if (H5Dclose(dataset) < 0)
                    FAIL_STACK_ERROR
            } /* end for */

            /* Close nested group */
            if (H5Gclose(group2) < 0)
                FAIL_STACK_ERROR
        } /* end for */

        /* Close top group */
        if (H5Gclose(group) < 0)
            FAIL_STACK_ERROR
    } /* end for */

    /* Remove complex group hierarchy */
    /* (Remove them in reverse order just to make file size calculation easier -QAK) */
    for (u = FILESPACE_TOP_GROUPS; u > 0; u--) {
        /* Open group */
        HDsprintf(objname, "%s %u", GROUPNAME, (u - 1));
        if ((group = H5Gopen2(file, objname, H5P_DEFAULT)) < 0)
            FAIL_STACK_ERROR

        /* Open nested groups inside top groups */
        for (v = 0; v < FILESPACE_NESTED_GROUPS; v++) {
            /* Create group */
            HDsprintf(objname, "%s %u", GROUP2NAME, v);
            if ((group2 = H5Gopen2(group, objname, H5P_DEFAULT)) < 0)
                FAIL_STACK_ERROR

            /* Remove datasets inside nested groups */
            for (w = 0; w < FILESPACE_NDATASETS; w++) {
                /* Remove dataset */
                HDsprintf(objname, "%s %u", DATASETNAME, w);
                if (H5Ldelete(group2, objname, H5P_DEFAULT) < 0)
                    FAIL_STACK_ERROR
            } /* end for */

            /* Close nested group */
            if (H5Gclose(group2) < 0)
                FAIL_STACK_ERROR

            /* Remove nested group */
            HDsprintf(objname, "%s %u", GROUP2NAME, v);
            if (H5Ldelete(group, objname, H5P_DEFAULT) < 0)
                FAIL_STACK_ERROR
        } /* end for */

        /* Close top group */
        if (H5Gclose(group) < 0)
            FAIL_STACK_ERROR

        /* Remove top group */
        HDsprintf(objname, "%s %u", GROUPNAME, (u - 1));
        if (H5Ldelete(file, objname, H5P_DEFAULT) < 0)
            FAIL_STACK_ERROR
    } /* end for */

    /* Close file */
    if (H5Fclose(file) < 0)
        FAIL_STACK_ERROR

    /* Get the size of the file */
    if ((file_size = h5_get_file_size(filename, fapl)) < 0)
        TEST_ERROR

    /* Verify the file is correct size */
    if (file_size != empty_size)
        TEST_ERROR

    PASSED();

    /* Create dataset and duplicate dataset, remove original & verify file size */
    TESTING("    duplicate dataset");

    /* Create file */
    if ((file = H5Fcreate(filename, H5F_ACC_TRUNC, H5P_DEFAULT, fapl)) < 0)
        FAIL_STACK_ERROR

    /* Create a single dataset to remove */
    if ((dataset =
             H5Dcreate2(file, DATASETNAME, H5T_NATIVE_INT, space, H5P_DEFAULT, H5P_DEFAULT, H5P_DEFAULT)) < 0)
        FAIL_STACK_ERROR
    if (H5Dclose(dataset) < 0)
        FAIL_STACK_ERROR

    /* Create another dataset with same name */
    H5E_BEGIN_TRY
    {
        dataset = H5Dcreate2(file, DATASETNAME, H5T_NATIVE_INT, space, H5P_DEFAULT, H5P_DEFAULT, H5P_DEFAULT);
    }
    H5E_END_TRY;
    if (dataset >= 0) {
        H5Dclose(dataset);
        TEST_ERROR
    } /* end if */

    /* Remove the dataset */
    if (H5Ldelete(file, DATASETNAME, H5P_DEFAULT) < 0)
        FAIL_STACK_ERROR

    /* Close file */
    if (H5Fclose(file) < 0)
        FAIL_STACK_ERROR

    /* Get the size of the file */
    if ((file_size = h5_get_file_size(filename, fapl)) < 0)
        TEST_ERROR

    /* Verify the file is correct size */
    if (file_size != empty_size)
        TEST_ERROR

    PASSED();

    /* Create group and duplicate group, remove original & verify file size */
    TESTING("    duplicate group");

    /* Create file */
    if ((file = H5Fcreate(filename, H5F_ACC_TRUNC, H5P_DEFAULT, fapl)) < 0)
        FAIL_STACK_ERROR

    /* Create a single group to remove */
    if ((group = H5Gcreate2(file, GROUPNAME, H5P_DEFAULT, H5P_DEFAULT, H5P_DEFAULT)) < 0)
        FAIL_STACK_ERROR
    if (H5Gclose(group) < 0)
        FAIL_STACK_ERROR

    /* Create another group with same name */
    H5E_BEGIN_TRY
    {
        group = H5Gcreate2(file, GROUPNAME, H5P_DEFAULT, H5P_DEFAULT, H5P_DEFAULT);
    }
    H5E_END_TRY;
    if (group >= 0) {
        H5Gclose(group);
        TEST_ERROR
    } /* end if */

    /* Remove the group */
    if (H5Ldelete(file, GROUPNAME, H5P_DEFAULT) < 0)
        FAIL_STACK_ERROR

    /* Close file */
    if (H5Fclose(file) < 0)
        FAIL_STACK_ERROR

    /* Get the size of the file */
    if ((file_size = h5_get_file_size(filename, fapl)) < 0)
        TEST_ERROR

    /* Verify the file is correct size */
    if (file_size != empty_size)
        TEST_ERROR

    PASSED();

    /* Create named datatype and duplicate named datatype, remove original & verify file size */
    TESTING("    duplicate named datatype");

    /* Create file */
    if ((file = H5Fcreate(filename, H5F_ACC_TRUNC, H5P_DEFAULT, fapl)) < 0)
        FAIL_STACK_ERROR

    /* Create datatype to commit */
    if ((type = H5Tcopy(H5T_NATIVE_INT)) < 0)
        FAIL_STACK_ERROR

    /* Create a single named datatype to remove */
    if (H5Tcommit2(file, TYPENAME, type, H5P_DEFAULT, H5P_DEFAULT, H5P_DEFAULT) < 0)
        FAIL_STACK_ERROR
    if (H5Tclose(type) < 0)
        FAIL_STACK_ERROR

    /* Create datatype to commit */
    if ((type = H5Tcopy(H5T_NATIVE_INT)) < 0)
        FAIL_STACK_ERROR

    /* Create another named datatype with same name */
    H5E_BEGIN_TRY
    {
        status = H5Tcommit2(file, TYPENAME, type, H5P_DEFAULT, H5P_DEFAULT, H5P_DEFAULT);
    }
    H5E_END_TRY;
    if (status >= 0)
        TEST_ERROR
    if (H5Tclose(type) < 0)
        FAIL_STACK_ERROR

    /* Remove the named datatype */
    if (H5Ldelete(file, TYPENAME, H5P_DEFAULT) < 0)
        FAIL_STACK_ERROR

    /* Close file */
    if (H5Fclose(file) < 0)
        FAIL_STACK_ERROR

    /* Get the size of the file */
    if ((file_size = h5_get_file_size(filename, fapl)) < 0)
        TEST_ERROR

    /* Verify the file is correct size */
    if (file_size != empty_size)
        TEST_ERROR

    PASSED();

    /* Create named datatype and duplicate named datatype, remove original & verify file size */
    TESTING("    duplicate attribute");

    /* Create file */
    if ((file = H5Fcreate(filename, H5F_ACC_TRUNC, H5P_DEFAULT, fapl)) < 0)
        FAIL_STACK_ERROR

    /* Create datasets to remove */
    if ((dataset =
             H5Dcreate2(file, DATASETNAME, H5T_NATIVE_INT, space, H5P_DEFAULT, contig_dcpl, H5P_DEFAULT)) < 0)
        FAIL_STACK_ERROR

    /* Create a dataspace for the attributes */
    if ((attr_space = H5Screate_simple(FILESPACE_ATTR_NDIMS, attr_dims, NULL)) < 0)
        FAIL_STACK_ERROR

    /* Create an attribute on the dataset */
    if ((attr = H5Acreate2(dataset, ATTRNAME, H5T_NATIVE_INT, attr_space, H5P_DEFAULT, H5P_DEFAULT)) < 0)
        FAIL_STACK_ERROR

    /* Don't worry about writing the attribute - it will have a fill value */

    /* Close the attribute on the dataset */
    if (H5Aclose(attr) < 0)
        FAIL_STACK_ERROR

    /* Create another attribute with same name */
    H5E_BEGIN_TRY
    {
        attr = H5Acreate2(dataset, ATTRNAME, H5T_NATIVE_INT, attr_space, H5P_DEFAULT, H5P_DEFAULT);
    }
    H5E_END_TRY;
    if (attr >= 0) {
        H5Aclose(attr);
        TEST_ERROR
    } /* end if */

    /* Close the dataspace for the attributes */
    if (H5Sclose(attr_space) < 0)
        FAIL_STACK_ERROR

    /* Close dataset */
    if (H5Dclose(dataset) < 0)
        FAIL_STACK_ERROR

    /* Remove the dataset */
    if (H5Ldelete(file, DATASETNAME, H5P_DEFAULT) < 0)
        FAIL_STACK_ERROR

    /* Close file */
    if (H5Fclose(file) < 0)
        FAIL_STACK_ERROR

    /* Get the size of the file */
    if ((file_size = h5_get_file_size(filename, fapl)) < 0)
        TEST_ERROR

    /* Verify the file is correct size */
    if (file_size != empty_size)
        TEST_ERROR

    PASSED();

    /* Cleanup common objects */

    /* Release dataset buffer */
    HDfree(data);

    /* Close property lists */
    if (H5Pclose(fapl_nocache) < 0)
        FAIL_STACK_ERROR
    if (H5Pclose(contig_dcpl) < 0)
        FAIL_STACK_ERROR
    if (H5Pclose(early_chunk_dcpl) < 0)
        FAIL_STACK_ERROR
    if (H5Pclose(late_chunk_dcpl) < 0)
        FAIL_STACK_ERROR
    if (H5Pclose(comp_dcpl) < 0)
        FAIL_STACK_ERROR
    if (H5Pclose(compact_dcpl) < 0)
        FAIL_STACK_ERROR

    /* Close dataspace */
    if (H5Sclose(space) < 0)
        FAIL_STACK_ERROR

    /* Indicate success */
    /* Don't print final "PASSED", since we aren't on the correct line anymore */
    return 0;

error:
    /* Release dataset buffer */
    if (data)
        HDfree(data);

    return 1;
} /* end test_filespace() */

/*-------------------------------------------------------------------------
 * Function:    test_create_unlink
 *
 * Purpose:     Creates and then unlinks a large number of objects
 *
 * Return:      Success:        0
 *              Failure:        number of errors
 *
 * Programmer:  Quincey Koziol
 *              Friday, April 11, 2003
 *
 * Modifications:
 *
 *-------------------------------------------------------------------------
 */
static int
test_create_unlink(const char *msg, hid_t fapl)
{
    hid_t    file, group;
    unsigned u;
    char     groupname[1024];
    char     filename[1024];

    TESTING(msg);

    /* Create file */
    h5_fixname(FILENAME[3], fapl, filename, sizeof filename);
    if ((file = H5Fcreate(filename, H5F_ACC_TRUNC, H5P_DEFAULT, fapl)) < 0)
        FAIL_PUTS_ERROR("    Creating file failed")

    /* Create a many groups to remove */
    for (u = 0; u < UNLINK_NGROUPS; u++) {
        HDsprintf(groupname, "%s %u", GROUPNAME, u);
        if ((group = H5Gcreate2(file, groupname, H5P_DEFAULT, H5P_DEFAULT, H5P_DEFAULT)) < 0) {
            H5_FAILED();
            HDprintf("group %s creation failed\n", groupname);
            goto error;
        } /* end if */
        if (H5Gclose(group) < 0) {
            H5_FAILED();
            HDprintf("closing group %s failed\n", groupname);
            goto error;
        } /* end if */
    }     /* end for */

    /* Remove the all the groups */
    for (u = 0; u < UNLINK_NGROUPS; u++) {
        HDsprintf(groupname, "%s %u", GROUPNAME, u);
        if (H5Ldelete(file, groupname, H5P_DEFAULT) < 0) {
            H5_FAILED();
            HDprintf("Unlinking group %s failed\n", groupname);
            goto error;
        } /* end if */
    }     /* end for */

    /* Close file */
    if (H5Fclose(file) < 0)
        FAIL_PUTS_ERROR("Closing file failed")

    PASSED();
    return 0;

error:
    return 1;
} /* end test_create_unlink() */

/*-------------------------------------------------------------------------
 * Function:    test_link_slashes
 *
 * Purpose:     Tests creating links with various multiple & trailing slashes
 *
 * Return:      Success:        0
 *              Failure:        number of errors
 *
 * Programmer:  Quincey Koziol
 *              Saturday, August 16, 2003
 *
 * Modifications:
 *
 *-------------------------------------------------------------------------
 */
static int
test_link_slashes(hid_t fapl)
{
    hid_t fid;       /* File ID */
    hid_t gid, gid2; /* Group ID */
    char  filename[1024];

    TESTING("creating links with multiple slashes");

    /* Create file */
    h5_fixname(FILENAME[5], fapl, filename, sizeof filename);

    /* Create a file */
    if ((fid = H5Fcreate(filename, H5F_ACC_TRUNC, H5P_DEFAULT, H5P_DEFAULT)) < 0)
        FAIL_STACK_ERROR

    /* Create a group in the root group */
    if ((gid = H5Gcreate2(fid, SLASHES_GROUP_NAME, H5P_DEFAULT, H5P_DEFAULT, H5P_DEFAULT)) < 0)
        FAIL_STACK_ERROR

    /* Create a nested group in the root group */
    if ((gid2 = H5Gcreate2(gid, SLASHES_GROUP_NAME, H5P_DEFAULT, H5P_DEFAULT, H5P_DEFAULT)) < 0)
        FAIL_STACK_ERROR

    /* Close the nested group */
    if (H5Gclose(gid2) < 0)
        FAIL_STACK_ERROR

    /* Create a hard link to the nested group */
    if (H5Lcreate_hard(gid, SLASHES_GROUP_NAME, H5L_SAME_LOC, SLASHES_HARDLINK_NAME, H5P_DEFAULT,
                       H5P_DEFAULT) < 0)
        FAIL_STACK_ERROR

    /* Create a soft link with a relative path to the nested group */
    if (H5Lcreate_soft(SLASHES_GROUP_NAME, gid, SLASHES_SOFTLINK_NAME, H5P_DEFAULT, H5P_DEFAULT) < 0)
        FAIL_STACK_ERROR

    /* Create a soft link with the full path to the nested group */
    if (H5Lcreate_soft("////" SLASHES_GROUP_NAME "" SLASHES_GROUP_NAME, gid, SLASHES_SOFTLINK2_NAME,
                       H5P_DEFAULT, H5P_DEFAULT) < 0)
        FAIL_STACK_ERROR

    /* Create a soft link to the root group */
    if (H5Lcreate_soft("////", gid, SLASHES_ROOTLINK_NAME, H5P_DEFAULT, H5P_DEFAULT) < 0)
        FAIL_STACK_ERROR

    /* Close the group */
    if (H5Gclose(gid) < 0)
        FAIL_STACK_ERROR

    /* Create a hard link to the existing group */
    if (H5Lcreate_hard(fid, SLASHES_GROUP_NAME, H5L_SAME_LOC, SLASHES_HARDLINK_NAME, H5P_DEFAULT,
                       H5P_DEFAULT) < 0)
        FAIL_STACK_ERROR

    /* Close the file */
    if (H5Fclose(fid) < 0)
        FAIL_STACK_ERROR

    PASSED();
    return 0;

error:
    return 1;
} /* end test_link_slashes() */

/*-------------------------------------------------------------------------
 * Function:    test_unlink_slashes
 *
 * Purpose:     Tests deleting links with various multiple & trailing slashes
 *
 * Return:      Success:        0
 *              Failure:        number of errors
 *
 * Programmer:  Quincey Koziol
 *              Saturday, August 16, 2003
 *
 * Modifications:
 *
 *-------------------------------------------------------------------------
 */
static int
test_unlink_slashes(hid_t fapl)
{
    hid_t fid; /* File ID */
    hid_t gid; /* Group ID */
    char  filename[1024];

    TESTING("deleting links with multiple slashes");

    /* Create file */
    h5_fixname(FILENAME[5], fapl, filename, sizeof filename);

    /* Open the file */
    if ((fid = H5Fopen(filename, H5F_ACC_RDWR, H5P_DEFAULT)) < 0)
        FAIL_STACK_ERROR

    /* Open the top level group */
    if ((gid = H5Gopen2(fid, SLASHES_GROUP_NAME, H5P_DEFAULT)) < 0)
        FAIL_STACK_ERROR

    /* Delete the root link */
    if (H5Ldelete(gid, SLASHES_ROOTLINK_NAME, H5P_DEFAULT) < 0)
        FAIL_STACK_ERROR

    /* Delete the soft link with the full path */
    if (H5Ldelete(gid, SLASHES_SOFTLINK2_NAME, H5P_DEFAULT) < 0)
        FAIL_STACK_ERROR

    /* Delete the soft link with the relative path */
    if (H5Ldelete(gid, SLASHES_SOFTLINK_NAME, H5P_DEFAULT) < 0)
        FAIL_STACK_ERROR

    /* Delete the hard link */
    if (H5Ldelete(gid, SLASHES_HARDLINK_NAME, H5P_DEFAULT) < 0)
        FAIL_STACK_ERROR

    /* Delete the group itself */
    if (H5Ldelete(gid, SLASHES_GROUP_NAME, H5P_DEFAULT) < 0)
        FAIL_STACK_ERROR

    /* Close the group */
    if (H5Gclose(gid) < 0)
        FAIL_STACK_ERROR

    /* Delete the hard link */
    if (H5Ldelete(fid, SLASHES_HARDLINK_NAME, H5P_DEFAULT) < 0)
        FAIL_STACK_ERROR

    /* Delete the group itself */
    if (H5Ldelete(fid, SLASHES_GROUP_NAME, H5P_DEFAULT) < 0)
        FAIL_STACK_ERROR

    /* Close the file */
    if (H5Fclose(fid) < 0)
        TEST_ERROR

    PASSED();
    return 0;

error:
    return 1;
} /* end test_unlink_slashes() */

/*
 * Helper routine for test_unlink_rightleaf()
 */
static int
delete_node(hid_t pid, hid_t id)
{
    char name[256]; /* Name of object to close */

    /* Get the name of the object to delete */
    if (H5Iget_name(id, name, sizeof(name)) < 0)
        return (-1);

    /* Close the object */
    if (H5Gclose(id) < 0)
        return (-1);

    /* Unlink the object */
    if (H5Ldelete(pid, name, H5P_DEFAULT) < 0)
        return (-1);

    /* If this object is the right-most child, try opening the previous object */
    if (HDstrcmp(name, "/Zone81") == 0) {
        hid_t gid;

        if ((gid = H5Gopen2(pid, "/Zone80", H5P_DEFAULT)) < 0)
            return (-1);
        if (H5Gclose(gid) < 0)
            return (-1);
    } /* end if */

    /* Indicate success */
    return (0);
}

/*-------------------------------------------------------------------------
 * Function:    test_unlink_rightleaf
 *
 * Purpose:     Tests deleting objects in a way that triggers deletion of the
 *              right child in the leaf of a non-leaf B-tree node
 *
 * Return:      Success:        0
 *              Failure:        number of errors
 *
 * Programmer:  Quincey Koziol
 *              Monday, January 19, 2004
 *
 * Modifications:
 *
 *-------------------------------------------------------------------------
 */
static int
test_unlink_rightleaf(hid_t fid)
{
    hid_t rootid = -1,   /* Group ID for root group */
        *gids    = NULL; /* Array of IDs for groups created */
    int n,               /* Local index variable */
        ngroups = 150;   /* Number of groups to create */
    char name[256];      /* Name of object to create */

    TESTING("deleting right-most child in non-leaf B-tree node");

    /* Allocate space for the group IDs */
    if (NULL == (gids = (hid_t *)HDcalloc((size_t)ngroups, sizeof(hid_t))))
        TEST_ERROR

    if ((rootid = H5Gopen2(fid, "/", H5P_DEFAULT)) < 0)
        FAIL_STACK_ERROR

    /* Create all the groups */
    for (n = 0; n < ngroups; n++) {
        HDsprintf(name, "Zone%d", n + 1);
        if ((gids[n] = H5Gcreate2(rootid, name, H5P_DEFAULT, H5P_DEFAULT, H5P_DEFAULT)) < 0)
            TEST_ERROR
    } /* end for */

    /* Unlink & re-create each group */
    for (n = 0; n < ngroups; n++) {
        if (delete_node(rootid, gids[n]) < 0)
            TEST_ERROR
        HDsprintf(name, "Zone%d", n + 1);
        if ((gids[n] = H5Gcreate2(rootid, name, H5P_DEFAULT, H5P_DEFAULT, H5P_DEFAULT)) < 0)
            TEST_ERROR
    } /* end for */

    /* Close all the groups */
    for (n = 0; n < ngroups; n++) {
        if (H5Gclose(gids[n]) < 0)
            TEST_ERROR
        gids[n] = 0;
    } /* end for */

    /* Close root group ID */
    if (H5Gclose(rootid) < 0)
        TEST_ERROR

    /* Free memory */
    HDfree(gids);

    PASSED();
    return 0;

error:
    if (gids) {
        /* Close any open groups */
        for (n = 0; n < ngroups; n++)
            if (gids[n]) {
                H5E_BEGIN_TRY
                {
                    H5Gclose(gids[n]);
                }
                H5E_END_TRY;
            } /* end if */
        HDfree(gids);
    } /* end if */
    H5E_BEGIN_TRY
    {
        H5Gclose(rootid);
    }
    H5E_END_TRY;

    return 1;
} /* end test_unlink_rightleaf() */

/*-------------------------------------------------------------------------
 * Function:    test_unlink_rightnode
 *
 * Purpose:     Tests deleting objects in a way that triggers deletion of the
 *              entire right child leaf of a non-leaf B-tree node
 *
 * Return:      Success:        0
 *              Failure:        number of errors
 *
 * Programmer:  Quincey Koziol
 *              Monday, January 19, 2004
 *
 * Modifications:
 *
 *-------------------------------------------------------------------------
 */
static int
test_unlink_rightnode(hid_t fid)
{
    hid_t rootid = -1,   /* Group ID for root group */
        *gids    = NULL; /* Array of IDs for groups created */
    int n,               /* Local index variable */
        ngroups = 150;   /* Number of groups to create */
    char name[256];      /* Name of object to create */

    TESTING("deleting right-most child in non-leaf B-tree node");

    /* Allocate space for the group IDs */
    if (NULL == (gids = (hid_t *)HDcalloc((size_t)ngroups, sizeof(hid_t))))
        TEST_ERROR

    if ((rootid = H5Gopen2(fid, "/", H5P_DEFAULT)) < 0)
        FAIL_STACK_ERROR

    /* Create all the groups */
    for (n = 0; n < ngroups; n++) {
        HDsprintf(name, "ZoneB%d", n + 1);
        if ((gids[n] = H5Gcreate2(rootid, name, H5P_DEFAULT, H5P_DEFAULT, H5P_DEFAULT)) < 0)
            FAIL_STACK_ERROR
    } /* end for */

    /* Close all the groups */
    for (n = 0; n < ngroups; n++) {
        if (H5Gclose(gids[n]) < 0)
            FAIL_STACK_ERROR
        gids[n] = 0;
    } /* end for */

    /* Unlink specific objects to trigger deletion of right leaf in non-leaf node */
    if (H5Ldelete(fid, "/ZoneB77", H5P_DEFAULT) < 0)
        FAIL_STACK_ERROR
    if (H5Ldelete(fid, "/ZoneB78", H5P_DEFAULT) < 0)
        FAIL_STACK_ERROR
    if (H5Ldelete(fid, "/ZoneB79", H5P_DEFAULT) < 0)
        FAIL_STACK_ERROR
    if (H5Ldelete(fid, "/ZoneB8", H5P_DEFAULT) < 0)
        FAIL_STACK_ERROR
    if (H5Ldelete(fid, "/ZoneB80", H5P_DEFAULT) < 0)
        FAIL_STACK_ERROR

    /* Close root group ID */
    if (H5Gclose(rootid) < 0)
        FAIL_STACK_ERROR

    /* Free memory */
    HDfree(gids);

    PASSED();
    return 0;

error:
    if (gids) {
        /* Close any open groups */
        for (n = 0; n < ngroups; n++)
            if (gids[n]) {
                H5E_BEGIN_TRY
                {
                    H5Gclose(gids[n]);
                }
                H5E_END_TRY;
            } /* end if */
        HDfree(gids);
    } /* end if */
    H5E_BEGIN_TRY
    {
        H5Gclose(rootid);
    }
    H5E_END_TRY;

    return 1;
} /* end test_unlink_rightnode() */

/*-------------------------------------------------------------------------
 * Function:    test_unlink_middlenode
 *
 * Purpose:     Tests deleting objects in a way that triggers deletion of all
 *              the leafs of a "middle" non-leaf B-tree node
 *
 * Return:      Success:        0
 *              Failure:        number of errors
 *
 * Programmer:  Quincey Koziol
 *              Monday, January 19, 2004
 *
 * Modifications:
 *
 *-------------------------------------------------------------------------
 */
static int
test_unlink_middlenode(hid_t fid)
{
    hid_t rootid = -1,   /* Group ID for root group */
        *gids    = NULL; /* Array of IDs for groups created */
    int n,               /* Local index variable */
        ngroups = 250;   /* Number of groups to create */
    char name[256];      /* Name of object to create */

    TESTING("deleting right-most child in non-leaf B-tree node");

    /* Allocate space for the group IDs */
    if (NULL == (gids = (hid_t *)HDcalloc((size_t)ngroups, sizeof(hid_t))))
        TEST_ERROR

    if ((rootid = H5Gopen2(fid, "/", H5P_DEFAULT)) < 0)
        FAIL_STACK_ERROR

    /* Create all the groups */
    for (n = 0; n < ngroups; n++) {
        HDsprintf(name, "ZoneC%d", n + 1);
        if ((gids[n] = H5Gcreate2(rootid, name, H5P_DEFAULT, H5P_DEFAULT, H5P_DEFAULT)) < 0)
            FAIL_STACK_ERROR
    } /* end for */

    /* Close all the groups */
    for (n = 0; n < ngroups; n++) {
        if (H5Gclose(gids[n]) < 0)
            FAIL_STACK_ERROR
        gids[n] = 0;
    } /* end for */

    /* Unlink specific objects to trigger deletion of all leafs in "interior" non-leaf node */
    if (H5Ldelete(fid, "/ZoneC11", H5P_DEFAULT) < 0)
        FAIL_STACK_ERROR
    if (H5Ldelete(fid, "/ZoneC110", H5P_DEFAULT) < 0)
        FAIL_STACK_ERROR
    if (H5Ldelete(fid, "/ZoneC111", H5P_DEFAULT) < 0)
        FAIL_STACK_ERROR
    if (H5Ldelete(fid, "/ZoneC112", H5P_DEFAULT) < 0)
        FAIL_STACK_ERROR
    if (H5Ldelete(fid, "/ZoneC113", H5P_DEFAULT) < 0)
        FAIL_STACK_ERROR
    if (H5Ldelete(fid, "/ZoneC114", H5P_DEFAULT) < 0)
        FAIL_STACK_ERROR
    if (H5Ldelete(fid, "/ZoneC115", H5P_DEFAULT) < 0)
        FAIL_STACK_ERROR
    if (H5Ldelete(fid, "/ZoneC116", H5P_DEFAULT) < 0)
        FAIL_STACK_ERROR
    if (H5Ldelete(fid, "/ZoneC117", H5P_DEFAULT) < 0)
        FAIL_STACK_ERROR
    if (H5Ldelete(fid, "/ZoneC118", H5P_DEFAULT) < 0)
        FAIL_STACK_ERROR
    if (H5Ldelete(fid, "/ZoneC119", H5P_DEFAULT) < 0)
        FAIL_STACK_ERROR
    if (H5Ldelete(fid, "/ZoneC12", H5P_DEFAULT) < 0)
        FAIL_STACK_ERROR
    if (H5Ldelete(fid, "/ZoneC120", H5P_DEFAULT) < 0)
        FAIL_STACK_ERROR
    if (H5Ldelete(fid, "/ZoneC121", H5P_DEFAULT) < 0)
        FAIL_STACK_ERROR
    if (H5Ldelete(fid, "/ZoneC122", H5P_DEFAULT) < 0)
        FAIL_STACK_ERROR
    if (H5Ldelete(fid, "/ZoneC123", H5P_DEFAULT) < 0)
        FAIL_STACK_ERROR
    if (H5Ldelete(fid, "/ZoneC124", H5P_DEFAULT) < 0)
        FAIL_STACK_ERROR
    if (H5Ldelete(fid, "/ZoneC125", H5P_DEFAULT) < 0)
        FAIL_STACK_ERROR
    if (H5Ldelete(fid, "/ZoneC126", H5P_DEFAULT) < 0)
        FAIL_STACK_ERROR
    if (H5Ldelete(fid, "/ZoneC127", H5P_DEFAULT) < 0)
        FAIL_STACK_ERROR
    if (H5Ldelete(fid, "/ZoneC128", H5P_DEFAULT) < 0)
        FAIL_STACK_ERROR
    if (H5Ldelete(fid, "/ZoneC129", H5P_DEFAULT) < 0)
        FAIL_STACK_ERROR
    if (H5Ldelete(fid, "/ZoneC13", H5P_DEFAULT) < 0)
        FAIL_STACK_ERROR
    if (H5Ldelete(fid, "/ZoneC130", H5P_DEFAULT) < 0)
        FAIL_STACK_ERROR
    if (H5Ldelete(fid, "/ZoneC131", H5P_DEFAULT) < 0)
        FAIL_STACK_ERROR
    if (H5Ldelete(fid, "/ZoneC132", H5P_DEFAULT) < 0)
        FAIL_STACK_ERROR
    if (H5Ldelete(fid, "/ZoneC133", H5P_DEFAULT) < 0)
        FAIL_STACK_ERROR
    if (H5Ldelete(fid, "/ZoneC134", H5P_DEFAULT) < 0)
        FAIL_STACK_ERROR
    if (H5Ldelete(fid, "/ZoneC135", H5P_DEFAULT) < 0)
        FAIL_STACK_ERROR
    if (H5Ldelete(fid, "/ZoneC136", H5P_DEFAULT) < 0)
        FAIL_STACK_ERROR
    if (H5Ldelete(fid, "/ZoneC137", H5P_DEFAULT) < 0)
        FAIL_STACK_ERROR
    if (H5Ldelete(fid, "/ZoneC138", H5P_DEFAULT) < 0)
        FAIL_STACK_ERROR
    if (H5Ldelete(fid, "/ZoneC139", H5P_DEFAULT) < 0)
        FAIL_STACK_ERROR
    if (H5Ldelete(fid, "/ZoneC14", H5P_DEFAULT) < 0)
        FAIL_STACK_ERROR
    if (H5Ldelete(fid, "/ZoneC140", H5P_DEFAULT) < 0)
        FAIL_STACK_ERROR
    if (H5Ldelete(fid, "/ZoneC141", H5P_DEFAULT) < 0)
        FAIL_STACK_ERROR
    if (H5Ldelete(fid, "/ZoneC142", H5P_DEFAULT) < 0)
        FAIL_STACK_ERROR
    if (H5Ldelete(fid, "/ZoneC143", H5P_DEFAULT) < 0)
        FAIL_STACK_ERROR
    if (H5Ldelete(fid, "/ZoneC144", H5P_DEFAULT) < 0)
        FAIL_STACK_ERROR
    if (H5Ldelete(fid, "/ZoneC145", H5P_DEFAULT) < 0)
        FAIL_STACK_ERROR
    if (H5Ldelete(fid, "/ZoneC146", H5P_DEFAULT) < 0)
        FAIL_STACK_ERROR
    if (H5Ldelete(fid, "/ZoneC147", H5P_DEFAULT) < 0)
        FAIL_STACK_ERROR
    if (H5Ldelete(fid, "/ZoneC148", H5P_DEFAULT) < 0)
        FAIL_STACK_ERROR
    if (H5Ldelete(fid, "/ZoneC149", H5P_DEFAULT) < 0)
        FAIL_STACK_ERROR
    if (H5Ldelete(fid, "/ZoneC15", H5P_DEFAULT) < 0)
        FAIL_STACK_ERROR
    if (H5Ldelete(fid, "/ZoneC150", H5P_DEFAULT) < 0)
        FAIL_STACK_ERROR
    if (H5Ldelete(fid, "/ZoneC151", H5P_DEFAULT) < 0)
        FAIL_STACK_ERROR
    if (H5Ldelete(fid, "/ZoneC152", H5P_DEFAULT) < 0)
        FAIL_STACK_ERROR
    if (H5Ldelete(fid, "/ZoneC153", H5P_DEFAULT) < 0)
        FAIL_STACK_ERROR
    if (H5Ldelete(fid, "/ZoneC154", H5P_DEFAULT) < 0)
        FAIL_STACK_ERROR
    if (H5Ldelete(fid, "/ZoneC155", H5P_DEFAULT) < 0)
        FAIL_STACK_ERROR
    if (H5Ldelete(fid, "/ZoneC156", H5P_DEFAULT) < 0)
        FAIL_STACK_ERROR
    if (H5Ldelete(fid, "/ZoneC157", H5P_DEFAULT) < 0)
        FAIL_STACK_ERROR
    if (H5Ldelete(fid, "/ZoneC158", H5P_DEFAULT) < 0)
        FAIL_STACK_ERROR
    if (H5Ldelete(fid, "/ZoneC159", H5P_DEFAULT) < 0)
        FAIL_STACK_ERROR
    if (H5Ldelete(fid, "/ZoneC16", H5P_DEFAULT) < 0)
        FAIL_STACK_ERROR
    if (H5Ldelete(fid, "/ZoneC160", H5P_DEFAULT) < 0)
        FAIL_STACK_ERROR
    if (H5Ldelete(fid, "/ZoneC161", H5P_DEFAULT) < 0)
        FAIL_STACK_ERROR
    if (H5Ldelete(fid, "/ZoneC162", H5P_DEFAULT) < 0)
        FAIL_STACK_ERROR
    if (H5Ldelete(fid, "/ZoneC163", H5P_DEFAULT) < 0)
        FAIL_STACK_ERROR
    if (H5Ldelete(fid, "/ZoneC164", H5P_DEFAULT) < 0)
        FAIL_STACK_ERROR
    if (H5Ldelete(fid, "/ZoneC165", H5P_DEFAULT) < 0)
        FAIL_STACK_ERROR
    if (H5Ldelete(fid, "/ZoneC166", H5P_DEFAULT) < 0)
        FAIL_STACK_ERROR
    if (H5Ldelete(fid, "/ZoneC167", H5P_DEFAULT) < 0)
        FAIL_STACK_ERROR
    if (H5Ldelete(fid, "/ZoneC168", H5P_DEFAULT) < 0)
        FAIL_STACK_ERROR
    if (H5Ldelete(fid, "/ZoneC169", H5P_DEFAULT) < 0)
        FAIL_STACK_ERROR
    if (H5Ldelete(fid, "/ZoneC17", H5P_DEFAULT) < 0)
        FAIL_STACK_ERROR
    if (H5Ldelete(fid, "/ZoneC170", H5P_DEFAULT) < 0)
        FAIL_STACK_ERROR
    if (H5Ldelete(fid, "/ZoneC171", H5P_DEFAULT) < 0)
        FAIL_STACK_ERROR
    if (H5Ldelete(fid, "/ZoneC172", H5P_DEFAULT) < 0)
        FAIL_STACK_ERROR
    if (H5Ldelete(fid, "/ZoneC173", H5P_DEFAULT) < 0)
        FAIL_STACK_ERROR
    if (H5Ldelete(fid, "/ZoneC174", H5P_DEFAULT) < 0)
        FAIL_STACK_ERROR
    if (H5Ldelete(fid, "/ZoneC175", H5P_DEFAULT) < 0)
        FAIL_STACK_ERROR
    if (H5Ldelete(fid, "/ZoneC176", H5P_DEFAULT) < 0)
        FAIL_STACK_ERROR
    if (H5Ldelete(fid, "/ZoneC177", H5P_DEFAULT) < 0)
        FAIL_STACK_ERROR
    if (H5Ldelete(fid, "/ZoneC178", H5P_DEFAULT) < 0)
        FAIL_STACK_ERROR
    if (H5Ldelete(fid, "/ZoneC179", H5P_DEFAULT) < 0)
        FAIL_STACK_ERROR
    if (H5Ldelete(fid, "/ZoneC18", H5P_DEFAULT) < 0)
        FAIL_STACK_ERROR
    if (H5Ldelete(fid, "/ZoneC180", H5P_DEFAULT) < 0)
        FAIL_STACK_ERROR
    if (H5Ldelete(fid, "/ZoneC19", H5P_DEFAULT) < 0)
        FAIL_STACK_ERROR
    if (H5Ldelete(fid, "/ZoneC2", H5P_DEFAULT) < 0)
        FAIL_STACK_ERROR
    if (H5Ldelete(fid, "/ZoneC20", H5P_DEFAULT) < 0)
        FAIL_STACK_ERROR
    if (H5Ldelete(fid, "/ZoneC21", H5P_DEFAULT) < 0)
        FAIL_STACK_ERROR
    if (H5Ldelete(fid, "/ZoneC22", H5P_DEFAULT) < 0)
        FAIL_STACK_ERROR
    if (H5Ldelete(fid, "/ZoneC23", H5P_DEFAULT) < 0)
        FAIL_STACK_ERROR
    if (H5Ldelete(fid, "/ZoneC24", H5P_DEFAULT) < 0)
        FAIL_STACK_ERROR
    if (H5Ldelete(fid, "/ZoneC25", H5P_DEFAULT) < 0)
        FAIL_STACK_ERROR
    if (H5Ldelete(fid, "/ZoneC26", H5P_DEFAULT) < 0)
        FAIL_STACK_ERROR
    if (H5Ldelete(fid, "/ZoneC27", H5P_DEFAULT) < 0)
        FAIL_STACK_ERROR
    if (H5Ldelete(fid, "/ZoneC28", H5P_DEFAULT) < 0)
        FAIL_STACK_ERROR
    if (H5Ldelete(fid, "/ZoneC29", H5P_DEFAULT) < 0)
        FAIL_STACK_ERROR
    if (H5Ldelete(fid, "/ZoneC3", H5P_DEFAULT) < 0)
        FAIL_STACK_ERROR
    if (H5Ldelete(fid, "/ZoneC30", H5P_DEFAULT) < 0)
        FAIL_STACK_ERROR
    if (H5Ldelete(fid, "/ZoneC31", H5P_DEFAULT) < 0)
        FAIL_STACK_ERROR
    if (H5Ldelete(fid, "/ZoneC32", H5P_DEFAULT) < 0)
        FAIL_STACK_ERROR
    if (H5Ldelete(fid, "/ZoneC33", H5P_DEFAULT) < 0)
        FAIL_STACK_ERROR
    if (H5Ldelete(fid, "/ZoneC34", H5P_DEFAULT) < 0)
        FAIL_STACK_ERROR
    if (H5Ldelete(fid, "/ZoneC35", H5P_DEFAULT) < 0)
        FAIL_STACK_ERROR
    if (H5Ldelete(fid, "/ZoneC36", H5P_DEFAULT) < 0)
        FAIL_STACK_ERROR
    if (H5Ldelete(fid, "/ZoneC37", H5P_DEFAULT) < 0)
        FAIL_STACK_ERROR
    if (H5Ldelete(fid, "/ZoneC38", H5P_DEFAULT) < 0)
        FAIL_STACK_ERROR
    if (H5Ldelete(fid, "/ZoneC39", H5P_DEFAULT) < 0)
        FAIL_STACK_ERROR
    if (H5Ldelete(fid, "/ZoneC4", H5P_DEFAULT) < 0)
        FAIL_STACK_ERROR
    if (H5Ldelete(fid, "/ZoneC40", H5P_DEFAULT) < 0)
        FAIL_STACK_ERROR
    if (H5Ldelete(fid, "/ZoneC41", H5P_DEFAULT) < 0)
        FAIL_STACK_ERROR
    if (H5Ldelete(fid, "/ZoneC42", H5P_DEFAULT) < 0)
        FAIL_STACK_ERROR
    if (H5Ldelete(fid, "/ZoneC43", H5P_DEFAULT) < 0)
        FAIL_STACK_ERROR
    if (H5Ldelete(fid, "/ZoneC44", H5P_DEFAULT) < 0)
        FAIL_STACK_ERROR
    if (H5Ldelete(fid, "/ZoneC45", H5P_DEFAULT) < 0)
        FAIL_STACK_ERROR
    if (H5Ldelete(fid, "/ZoneC46", H5P_DEFAULT) < 0)
        FAIL_STACK_ERROR
    if (H5Ldelete(fid, "/ZoneC47", H5P_DEFAULT) < 0)
        FAIL_STACK_ERROR
    if (H5Ldelete(fid, "/ZoneC48", H5P_DEFAULT) < 0)
        FAIL_STACK_ERROR
    if (H5Ldelete(fid, "/ZoneC49", H5P_DEFAULT) < 0)
        FAIL_STACK_ERROR
    if (H5Ldelete(fid, "/ZoneC5", H5P_DEFAULT) < 0)
        FAIL_STACK_ERROR
    if (H5Ldelete(fid, "/ZoneC50", H5P_DEFAULT) < 0)
        FAIL_STACK_ERROR
    if (H5Ldelete(fid, "/ZoneC51", H5P_DEFAULT) < 0)
        FAIL_STACK_ERROR
    if (H5Ldelete(fid, "/ZoneC52", H5P_DEFAULT) < 0)
        FAIL_STACK_ERROR
    if (H5Ldelete(fid, "/ZoneC53", H5P_DEFAULT) < 0)
        FAIL_STACK_ERROR
    if (H5Ldelete(fid, "/ZoneC54", H5P_DEFAULT) < 0)
        FAIL_STACK_ERROR
    if (H5Ldelete(fid, "/ZoneC55", H5P_DEFAULT) < 0)
        FAIL_STACK_ERROR
    if (H5Ldelete(fid, "/ZoneC56", H5P_DEFAULT) < 0)
        FAIL_STACK_ERROR
    if (H5Ldelete(fid, "/ZoneC57", H5P_DEFAULT) < 0)
        FAIL_STACK_ERROR
    if (H5Ldelete(fid, "/ZoneC58", H5P_DEFAULT) < 0)
        FAIL_STACK_ERROR
    if (H5Ldelete(fid, "/ZoneC59", H5P_DEFAULT) < 0)
        FAIL_STACK_ERROR
    if (H5Ldelete(fid, "/ZoneC6", H5P_DEFAULT) < 0)
        FAIL_STACK_ERROR
    if (H5Ldelete(fid, "/ZoneC60", H5P_DEFAULT) < 0)
        FAIL_STACK_ERROR
    if (H5Ldelete(fid, "/ZoneC61", H5P_DEFAULT) < 0)
        FAIL_STACK_ERROR
    if (H5Ldelete(fid, "/ZoneC62", H5P_DEFAULT) < 0)
        FAIL_STACK_ERROR
    if (H5Ldelete(fid, "/ZoneC63", H5P_DEFAULT) < 0)
        FAIL_STACK_ERROR
    if (H5Ldelete(fid, "/ZoneC64", H5P_DEFAULT) < 0)
        FAIL_STACK_ERROR
    if (H5Ldelete(fid, "/ZoneC65", H5P_DEFAULT) < 0)
        FAIL_STACK_ERROR
    if (H5Ldelete(fid, "/ZoneC66", H5P_DEFAULT) < 0)
        FAIL_STACK_ERROR
    if (H5Ldelete(fid, "/ZoneC67", H5P_DEFAULT) < 0)
        FAIL_STACK_ERROR
    if (H5Ldelete(fid, "/ZoneC68", H5P_DEFAULT) < 0)
        FAIL_STACK_ERROR
    if (H5Ldelete(fid, "/ZoneC69", H5P_DEFAULT) < 0)
        FAIL_STACK_ERROR
    if (H5Ldelete(fid, "/ZoneC7", H5P_DEFAULT) < 0)
        FAIL_STACK_ERROR
    if (H5Ldelete(fid, "/ZoneC70", H5P_DEFAULT) < 0)
        FAIL_STACK_ERROR
    if (H5Ldelete(fid, "/ZoneC71", H5P_DEFAULT) < 0)
        FAIL_STACK_ERROR
    if (H5Ldelete(fid, "/ZoneC72", H5P_DEFAULT) < 0)
        FAIL_STACK_ERROR
    if (H5Ldelete(fid, "/ZoneC73", H5P_DEFAULT) < 0)
        FAIL_STACK_ERROR
    if (H5Ldelete(fid, "/ZoneC74", H5P_DEFAULT) < 0)
        FAIL_STACK_ERROR
    if (H5Ldelete(fid, "/ZoneC75", H5P_DEFAULT) < 0)
        FAIL_STACK_ERROR
    if (H5Ldelete(fid, "/ZoneC76", H5P_DEFAULT) < 0)
        FAIL_STACK_ERROR
    if (H5Ldelete(fid, "/ZoneC77", H5P_DEFAULT) < 0)
        FAIL_STACK_ERROR
    if (H5Ldelete(fid, "/ZoneC78", H5P_DEFAULT) < 0)
        FAIL_STACK_ERROR
    if (H5Ldelete(fid, "/ZoneC79", H5P_DEFAULT) < 0)
        FAIL_STACK_ERROR
    if (H5Ldelete(fid, "/ZoneC8", H5P_DEFAULT) < 0)
        FAIL_STACK_ERROR
    if (H5Ldelete(fid, "/ZoneC80", H5P_DEFAULT) < 0)
        FAIL_STACK_ERROR

    /* Close root group ID */
    if (H5Gclose(rootid) < 0)
        FAIL_STACK_ERROR

    /* Free memory */
    HDfree(gids);

    PASSED();
    return 0;

error:
    if (gids) {
        /* Close any open groups */
        for (n = 0; n < ngroups; n++)
            if (gids[n]) {
                H5E_BEGIN_TRY
                {
                    H5Gclose(gids[n]);
                }
                H5E_END_TRY;
            } /* end if */
        HDfree(gids);
    } /* end if */
    H5E_BEGIN_TRY
    {
        H5Gclose(rootid);
    }
    H5E_END_TRY;

    return 1;
} /* end test_unlink_middlenode() */

/*-------------------------------------------------------------------------
 * Function:    test_resurrect_dataset
 *
 * Purpose:     Tests deleting a dataset while its still open and then
 *              "resurrecting" it by creating a link to it again.
 *
 * Return:      Success:        0
 *              Failure:        number of errors
 *
 * Programmer:  Quincey Koziol
 *              Wednesday, July 14, 2004
 *
 * Modifications:
 *
 *-------------------------------------------------------------------------
 */
static int
test_resurrect_dataset(hid_t fapl)
{
    hid_t f = -1, s = -1, d = -1;
    char  filename[1024];

    TESTING("resurrecting dataset after deletion");

    /* Create file */
    h5_fixname(FILENAME[6], fapl, filename, sizeof filename);

    /* Create the file */
    if ((f = H5Fcreate(filename, H5F_ACC_TRUNC, H5P_DEFAULT, fapl)) < 0)
        FAIL_STACK_ERROR

    /* Create a dataset in the file */
    if ((s = H5Screate(H5S_SCALAR)) < 0)
        FAIL_STACK_ERROR
    if ((d = H5Dcreate2(f, DATASETNAME, H5T_NATIVE_INT, s, H5P_DEFAULT, H5P_DEFAULT, H5P_DEFAULT)) < 0)
        FAIL_STACK_ERROR
    if (H5Sclose(s) < 0)
        FAIL_STACK_ERROR

    /* Unlink the dataset while it's open (will mark it for deletion when closed) */
    if (H5Ldelete(f, DATASETNAME, H5P_DEFAULT) < 0)
        FAIL_STACK_ERROR

    /* Check that dataset name is NULL */
    if (H5Iget_name(d, NULL, (size_t)0) != 0)
        FAIL_STACK_ERROR

    /* Re-link the dataset to the group hierarchy (shouldn't get deleted now) */
    if (H5Lcreate_hard(d, ".", f, DATASET2NAME, H5P_DEFAULT, H5P_DEFAULT) < 0)
        FAIL_STACK_ERROR

    /* Close things */
    if (H5Dclose(d) < 0)
        FAIL_STACK_ERROR
    if (H5Fclose(f) < 0)
        FAIL_STACK_ERROR

    /* Re-open the file */
    if ((f = H5Fopen(filename, H5F_ACC_RDONLY, fapl)) < 0)
        FAIL_STACK_ERROR

    /* Attempt to open the dataset under the new name */
    if ((d = H5Dopen2(f, DATASET2NAME, H5P_DEFAULT)) < 0)
        FAIL_STACK_ERROR

    /* Close things */
    if (H5Dclose(d) < 0)
        FAIL_STACK_ERROR
    if (H5Fclose(f) < 0)
        FAIL_STACK_ERROR

    PASSED();
    return 0;

error:
    H5E_BEGIN_TRY
    {
        H5Sclose(s);
        H5Dclose(d);
        H5Fclose(f);
    }
    H5E_END_TRY;
    return 1;
} /* end test_resurrect_dataset() */

/*-------------------------------------------------------------------------
 * Function:    test_resurrect_datatype
 *
 * Purpose:     Tests deleting a datatype while it's still open and then
 *              "resurrecting" it by creating a link to it again.
 *
 * Return:      Success:        0
 *              Failure:        number of errors
 *
 * Programmer:  James Laird
 *              Wednesday, July 28, 2004
 *
 * Modifications:
 *
 *-------------------------------------------------------------------------
 */
static int
test_resurrect_datatype(hid_t fapl)
{
    hid_t file = -1, type = -1;
    char  filename[1024];

    TESTING("resurrecting datatype after deletion");

    /* Create file */
    h5_fixname(FILENAME[7], fapl, filename, sizeof filename);

    /* Create the file */
    if ((file = H5Fcreate(filename, H5F_ACC_TRUNC, H5P_DEFAULT, fapl)) < 0)
        FAIL_STACK_ERROR

    /* Create a named datatype in the file */
    if ((type = H5Tcopy(H5T_NATIVE_INT)) < 0)
        FAIL_STACK_ERROR
    if (H5Tcommit2(file, TYPENAME, type, H5P_DEFAULT, H5P_DEFAULT, H5P_DEFAULT) < 0)
        FAIL_STACK_ERROR

    /* Unlink the datatype while it's open (will mark it for deletion when closed) */
    if (H5Ldelete(file, TYPENAME, H5P_DEFAULT) < 0)
        FAIL_STACK_ERROR

    /* Check that datatype name is NULL */
    if (H5Iget_name(type, NULL, (size_t)0) != 0)
        FAIL_STACK_ERROR

    /* Re-link the datatype to the group hierarchy (shouldn't get deleted now) */
    if (H5Lcreate_hard(type, ".", file, TYPE2NAME, H5P_DEFAULT, H5P_DEFAULT) < 0)
        FAIL_STACK_ERROR

    /* Close things */
    if (H5Tclose(type) < 0)
        FAIL_STACK_ERROR
    if (H5Fclose(file) < 0)
        FAIL_STACK_ERROR

    /* Re-open the file */
    if ((file = H5Fopen(filename, H5F_ACC_RDONLY, fapl)) < 0)
        FAIL_STACK_ERROR

    /* Attempt to open the datatype under the new name */
    if ((type = H5Topen2(file, TYPE2NAME, H5P_DEFAULT)) < 0)
        FAIL_STACK_ERROR

    /* Close things */
    if (H5Tclose(type) < 0)
        FAIL_STACK_ERROR
    if (H5Fclose(file) < 0)
        FAIL_STACK_ERROR

    PASSED();
    return 0;

error:
    H5E_BEGIN_TRY
    {
        H5Tclose(type);
        H5Fclose(file);
    }
    H5E_END_TRY;
    return 1;
} /* end test_resurrect_datatype() */

/*-------------------------------------------------------------------------
 * Function:    test_resurrect_group
 *
 * Purpose:     Tests deleting a group while it's still open and then
 *              "resurrecting" it by creating a link to it again.
 *
 * Return:      Success:        0
 *              Failure:        number of errors
 *
 * Programmer:  James Laird
 *              Wednesday, July 28, 2004
 *
 * Modifications:
 *
 *-------------------------------------------------------------------------
 */
static int
test_resurrect_group(hid_t fapl)
{
    hid_t file = -1, group = -1;
    char  filename[1024];

    TESTING("resurrecting group after deletion");

    /* Create file */
    h5_fixname(FILENAME[8], fapl, filename, sizeof filename);

    /* Create the file */
    if ((file = H5Fcreate(filename, H5F_ACC_TRUNC, H5P_DEFAULT, fapl)) < 0)
        FAIL_STACK_ERROR

    /* Create a group in the file */
    if ((group = H5Gcreate2(file, GROUPNAME, H5P_DEFAULT, H5P_DEFAULT, H5P_DEFAULT)) < 0)
        FAIL_STACK_ERROR

    /* Unlink the group while it's open (will mark it for deletion when closed) */
    if (H5Ldelete(file, GROUPNAME, H5P_DEFAULT) < 0)
        FAIL_STACK_ERROR

    /* Check that group's name is NULL */
    if (H5Iget_name(group, NULL, (size_t)0) != 0)
        FAIL_STACK_ERROR

    /* Re-link the group into the group hierarchy (shouldn't get deleted now) */
    if (H5Lcreate_hard(group, ".", file, GROUP2NAME, H5P_DEFAULT, H5P_DEFAULT) < 0)
        FAIL_STACK_ERROR

    /* Close things */
    if (H5Gclose(group) < 0)
        FAIL_STACK_ERROR
    if (H5Fclose(file) < 0)
        FAIL_STACK_ERROR

    /* Re-open the file */
    if ((file = H5Fopen(filename, H5F_ACC_RDONLY, fapl)) < 0)
        FAIL_STACK_ERROR

    /* Attempt to open the datatype under the new name */
    if ((group = H5Gopen2(file, GROUP2NAME, H5P_DEFAULT)) < 0)
        FAIL_STACK_ERROR

    /* Close things */
    if (H5Gclose(group) < 0)
        FAIL_STACK_ERROR
    if (H5Fclose(file) < 0)
        FAIL_STACK_ERROR

    PASSED();
    return 0;

error:
    H5E_BEGIN_TRY
    {
        H5Gclose(group);
        H5Fclose(file);
    }
    H5E_END_TRY;
    return 1;
} /* end test_resurrect_group() */

/*-------------------------------------------------------------------------
 * Function:    test_unlink_chunked_dataset
 *
 * Purpose:     Tests deleting a chunked dataset
 *
 * Return:      Success:        0
 *              Failure:        number of errors
 *
 * Programmer:  Quincey Koziol
 *              Monday, September 27, 2004
 *
 * Modifications:
 *
 *-------------------------------------------------------------------------
 */
static int
test_unlink_chunked_dataset(hid_t fapl)
{
    hid_t   file_id                     = -1;
    hid_t   dset_id                     = -1;
    hid_t   space_id                    = -1;
    hid_t   dcpl_id                     = -1;
    hsize_t dims[FILESPACE_NDIMS]       = {FILESPACE_DIM0, FILESPACE_DIM1, FILESPACE_DIM2};
    hsize_t max_dims[FILESPACE_NDIMS]   = {H5S_UNLIMITED, H5S_UNLIMITED, H5S_UNLIMITED};
    hsize_t chunk_dims[FILESPACE_NDIMS] = {FILESPACE_CHUNK0, FILESPACE_CHUNK1, FILESPACE_CHUNK2};
    char    filename[1024];

    TESTING("unlinking chunked dataset");

    /* Create file */
    h5_fixname(FILENAME[9], fapl, filename, sizeof filename);

    /* Create the file */
    if ((file_id = H5Fcreate(filename, H5F_ACC_TRUNC, H5P_DEFAULT, fapl)) < 0)
        FAIL_STACK_ERROR

    /* Create the dataspace */
    if ((space_id = H5Screate_simple(FILESPACE_NDIMS, dims, max_dims)) < 0)
        FAIL_STACK_ERROR

    /* Create the dataset creation filter */
    if ((dcpl_id = H5Pcreate(H5P_DATASET_CREATE)) < 0)
        FAIL_STACK_ERROR

    /* Set to chunked storage */
    if (H5Pset_chunk(dcpl_id, FILESPACE_NDIMS, chunk_dims) < 0)
        FAIL_STACK_ERROR

    /* Set to early space allocation */
    if (H5Pset_alloc_time(dcpl_id, H5D_ALLOC_TIME_EARLY) < 0)
        FAIL_STACK_ERROR

    /* Create the dataset */
    if ((dset_id = H5Dcreate2(file_id, DATASETNAME, H5T_NATIVE_INT, space_id, H5P_DEFAULT, dcpl_id,
                              H5P_DEFAULT)) < 0)
        FAIL_STACK_ERROR

    /* Close the dataspace */
    if (H5Sclose(space_id) < 0)
        FAIL_STACK_ERROR

    /* Close the dataset creation property list */
    if (H5Pclose(dcpl_id) < 0)
        FAIL_STACK_ERROR

    /* Close the dataset */
    if (H5Dclose(dset_id) < 0)
        FAIL_STACK_ERROR

    /* Close the file */
    if (H5Fclose(file_id) < 0)
        FAIL_STACK_ERROR

    /* Re-open the file */
    if ((file_id = H5Fopen(filename, H5F_ACC_RDWR, fapl)) < 0)
        FAIL_STACK_ERROR

    /* Delete the dataset */
    if (H5Ldelete(file_id, DATASETNAME, H5P_DEFAULT) < 0)
        FAIL_STACK_ERROR

    /* Close the file */
    if (H5Fclose(file_id) < 0)
        FAIL_STACK_ERROR

    PASSED();
    return 0;

error:
    H5E_BEGIN_TRY
    {
        H5Pclose(dcpl_id);
        H5Sclose(space_id);
        H5Dclose(dset_id);
        H5Fclose(file_id);
    }
    H5E_END_TRY;
    return 1;
} /* end test_unlink_chunked_dataset() */

/*-------------------------------------------------------------------------
 * Function:    test_full_group_compact
 *
 * Purpose:     Test deleting a compact group which still has valid objects in it
 *
 * Return:      Success:        0
 *              Failure:        number of errors
 *
 * Programmer:  Quincey Koziol
 *              Wednesday, January 18, 2006
 *
 *-------------------------------------------------------------------------
 */
static int
test_full_group_compact(hid_t fapl)
{
    hid_t          file_id = -1;
    hid_t          gid = -1, gid2 = -1; /* Group IDs */
    H5O_info2_t    oi;                  /* Stat buffer for object */
    char           objname[128];        /* Buffer for name of objects to create */
    char           objname2[128];       /* Buffer for name of objects to create */
    char           filename[1024];      /* Buffer for filename */
    h5_stat_size_t keep_size;           /* Size of the file with objects to keep */
    h5_stat_size_t file_size;           /* Size of each file created */
    unsigned       u;                   /* Local index variable */

    TESTING("unlinking non-empty compact group");

    /* Create filename */
    h5_fixname(FILENAME[10], fapl, filename, sizeof filename);

    /* Create the file */
    if ((file_id = H5Fcreate(filename, H5F_ACC_TRUNC, H5P_DEFAULT, fapl)) < 0)
        FAIL_STACK_ERROR

    /* Create group to link objects to */
    if ((gid = H5Gcreate2(file_id, "/keep", H5P_DEFAULT, H5P_DEFAULT, H5P_DEFAULT)) < 0)
        FAIL_STACK_ERROR

    /* Create several objects to link to */
    for (u = 0; u < FULL_GROUP_NUM_KEEP; u++) {
        HDsprintf(objname, "keep %u\n", u);
        if ((gid2 = H5Gcreate2(gid, objname, H5P_DEFAULT, H5P_DEFAULT, H5P_DEFAULT)) < 0)
            FAIL_STACK_ERROR
        if (H5Gclose(gid2) < 0)
            FAIL_STACK_ERROR
    } /* end for */

    /* Close group with objects to keep */
    if (H5Gclose(gid) < 0)
        FAIL_STACK_ERROR

    /* Close the file */
    if (H5Fclose(file_id) < 0)
        FAIL_STACK_ERROR

    /* Get the size of the file with only the objects to keep */
    if ((keep_size = h5_get_file_size(filename, fapl)) < 0)
        TEST_ERROR

    /* Re-open the file */
    if ((file_id = H5Fopen(filename, H5F_ACC_RDWR, fapl)) < 0)
        FAIL_STACK_ERROR

    /* Create group to delete */
    if ((gid = H5Gcreate2(file_id, "/delete", H5P_DEFAULT, H5P_DEFAULT, H5P_DEFAULT)) < 0)
        FAIL_STACK_ERROR

    /* Create external link (doesn't matter if it dangles) */
    if (H5Lcreate_external("foo.h5", "/dst", gid, "external", H5P_DEFAULT, H5P_DEFAULT) < 0)
        FAIL_STACK_ERROR

    /* Create soft link (doesn't matter if it dangles) */
    if (H5Lcreate_soft("/foo", gid, "soft", H5P_DEFAULT, H5P_DEFAULT) < 0)
        FAIL_STACK_ERROR

    /* Create hard links to objects in group to keep */
    for (u = 0; u < FULL_GROUP_NUM_KEEP; u++) {
        HDsprintf(objname, "/keep/keep %u\n", u);
        HDsprintf(objname2, "keep %u\n", u);
        if (H5Lcreate_hard(file_id, objname, gid, objname2, H5P_DEFAULT, H5P_DEFAULT) < 0)
            FAIL_STACK_ERROR
    } /* end for */

    /* Create several objects to delete */
    for (u = 0; u < FULL_GROUP_NUM_DELETE_COMPACT; u++) {
        HDsprintf(objname, "delete %u\n", u);
        if ((gid2 = H5Gcreate2(gid, objname, H5P_DEFAULT, H5P_DEFAULT, H5P_DEFAULT)) < 0)
            FAIL_STACK_ERROR
        if (H5Gclose(gid2) < 0)
            FAIL_STACK_ERROR
    } /* end for */

    /* Check on group's status */
    if (H5G__is_empty_test(gid) == TRUE)
        TEST_ERROR
    if (H5G__has_links_test(gid, NULL) != TRUE)
        TEST_ERROR
    if (H5G__has_stab_test(gid) == TRUE)
        TEST_ERROR

    /* Close group with objects to delete */
    if (H5Gclose(gid) < 0)
        FAIL_STACK_ERROR

    /* Check reference count on objects to keep */
    for (u = 0; u < FULL_GROUP_NUM_KEEP; u++) {
        HDsprintf(objname, "/keep/keep %u\n", u);
        if (H5Oget_info_by_name3(file_id, objname, &oi, H5O_INFO_BASIC, H5P_DEFAULT) < 0)
            FAIL_STACK_ERROR
        if (oi.rc != 2)
            TEST_ERROR
    } /* end for */

    /* Close the file */
    if (H5Fclose(file_id) < 0)
        FAIL_STACK_ERROR

    /* Re-open the file */
    if ((file_id = H5Fopen(filename, H5F_ACC_RDWR, fapl)) < 0)
        FAIL_STACK_ERROR

    /* Delete the full group */
    if (H5Ldelete(file_id, "/delete", H5P_DEFAULT) < 0)
        FAIL_STACK_ERROR

    /* Check reference count on objects to keep */
    for (u = 0; u < FULL_GROUP_NUM_KEEP; u++) {
        HDsprintf(objname, "/keep/keep %u\n", u);
        if (H5Oget_info_by_name3(file_id, objname, &oi, H5O_INFO_BASIC, H5P_DEFAULT) < 0)
            FAIL_STACK_ERROR
        if (oi.rc != 1)
            TEST_ERROR
    } /* end for */

    /* Close the file */
    if (H5Fclose(file_id) < 0)
        FAIL_STACK_ERROR

    /* Get the size of the file */
    if ((file_size = h5_get_file_size(filename, fapl)) < 0)
        TEST_ERROR

    /* Verify the file is correct size */
    if (file_size != keep_size)
        TEST_ERROR

    PASSED();
    return 0;

error:
    H5E_BEGIN_TRY
    {
        H5Gclose(gid2);
        H5Gclose(gid);
        H5Fclose(file_id);
    }
    H5E_END_TRY;
    return 1;
} /* end test_full_group_compact() */

/*-------------------------------------------------------------------------
 * Function:    test_full_group_dense
 *
 * Purpose:     Test deleting a dense group which still has valid objects in it
 *
 * Return:      Success:        0
 *              Failure:        number of errors
 *
 * Programmer:  Quincey Koziol
 *              Wednesday, January 18, 2006
 *
 *-------------------------------------------------------------------------
 */
static int
test_full_group_dense(hid_t fapl)
{
    hid_t          file_id = -1;
    hid_t          gcpl    = (-1);      /* Group creation property list ID */
    hid_t          gid = -1, gid2 = -1; /* Group IDs */
    H5O_info2_t    oi;                  /* Stat buffer for object */
    char           objname[128];        /* Buffer for name of objects to create */
    char           objname2[128];       /* Buffer for name of objects to create */
    char           filename[1024];      /* Buffer for filename */
    h5_stat_size_t keep_size;           /* Size of the file with objects to keep */
    h5_stat_size_t file_size;           /* Size of each file created */
    unsigned       u;                   /* Local index variable */

    TESTING("unlinking non-empty dense group");

    /* Create filename */
    h5_fixname(FILENAME[10], fapl, filename, sizeof filename);

    /* Create the file */
    if ((file_id = H5Fcreate(filename, H5F_ACC_TRUNC, H5P_DEFAULT, fapl)) < 0)
        FAIL_STACK_ERROR

    /* Create group to link objects to */
    if ((gid = H5Gcreate2(file_id, "/keep", H5P_DEFAULT, H5P_DEFAULT, H5P_DEFAULT)) < 0)
        FAIL_STACK_ERROR

    /* Create several objects to link to */
    for (u = 0; u < FULL_GROUP_NUM_KEEP; u++) {
        HDsprintf(objname, "keep %u\n", u);
        if ((gid2 = H5Gcreate2(gid, objname, H5P_DEFAULT, H5P_DEFAULT, H5P_DEFAULT)) < 0)
            FAIL_STACK_ERROR
        if (H5Gclose(gid2) < 0)
            FAIL_STACK_ERROR
    } /* end for */

    /* Close group with objects to keep */
    if (H5Gclose(gid) < 0)
        FAIL_STACK_ERROR

    /* Close the file */
    if (H5Fclose(file_id) < 0)
        FAIL_STACK_ERROR

    /* Get the size of the file with only the objects to keep */
    if ((keep_size = h5_get_file_size(filename, fapl)) < 0)
        TEST_ERROR

    /* Re-open the file */
    if ((file_id = H5Fopen(filename, H5F_ACC_RDWR, fapl)) < 0)
        FAIL_STACK_ERROR

    /* Set group creation "est. link info" closer to what will actually occur */
    if ((gcpl = H5Pcreate(H5P_GROUP_CREATE)) < 0)
        FAIL_STACK_ERROR
    if (H5Pset_est_link_info(gcpl, FULL_GROUP_EST_NUM_ENTRIES, FULL_GROUP_EST_ENTRY_LEN) < 0)
        FAIL_STACK_ERROR

    /* Create group to delete */
    /* (use non-default GCPL, in order to make certain that the group's object
     *  header is large enough to hold the links inserted without allocating
     *  another object header message chunk - in order to make the file size
     *  computation below easier/correct - QAK)
     */
    if ((gid = H5Gcreate2(file_id, "/delete", H5P_DEFAULT, gcpl, H5P_DEFAULT)) < 0)
        FAIL_STACK_ERROR

    /* Close GCPL */
    if (H5Pclose(gcpl) < 0)
        FAIL_STACK_ERROR

    /* Create external link (doesn't matter if it dangles) */
    if (H5Lcreate_external("foo.h5", "/dst", gid, "external", H5P_DEFAULT, H5P_DEFAULT) < 0)
        FAIL_STACK_ERROR

    /* Create soft link (doesn't matter if it dangles) */
    if (H5Lcreate_soft("/foo", gid, "soft", H5P_DEFAULT, H5P_DEFAULT) < 0)
        FAIL_STACK_ERROR

    /* Create hard links to objects in group to keep */
    for (u = 0; u < FULL_GROUP_NUM_KEEP; u++) {
        HDsprintf(objname, "/keep/keep %u\n", u);
        HDsprintf(objname2, "keep %u\n", u);
        if (H5Lcreate_hard(file_id, objname, gid, objname2, H5P_DEFAULT, H5P_DEFAULT) < 0)
            FAIL_STACK_ERROR
    } /* end for */

    /* Create several objects to delete */
    for (u = 0; u < FULL_GROUP_NUM_DELETE_DENSE; u++) {
        HDsprintf(objname, "delete %u\n", u);
        if ((gid2 = H5Gcreate2(gid, objname, H5P_DEFAULT, H5P_DEFAULT, H5P_DEFAULT)) < 0)
            FAIL_STACK_ERROR
        if (H5Gclose(gid2) < 0)
            FAIL_STACK_ERROR
    } /* end for */

    /* Check on group's status */
    if (H5G__is_empty_test(gid) == TRUE)
        TEST_ERROR
    if (H5G__has_links_test(gid, NULL) == TRUE)
        TEST_ERROR
    if (H5G__is_new_dense_test(gid) != TRUE)
        TEST_ERROR

    /* Close group with objects to delete */
    if (H5Gclose(gid) < 0)
        FAIL_STACK_ERROR

    /* Check reference count on objects to keep */
    for (u = 0; u < FULL_GROUP_NUM_KEEP; u++) {
        HDsprintf(objname, "/keep/keep %u\n", u);
        if (H5Oget_info_by_name3(file_id, objname, &oi, H5O_INFO_BASIC, H5P_DEFAULT) < 0)
            FAIL_STACK_ERROR
        if (oi.rc != 2)
            TEST_ERROR
    } /* end for */

    /* Close the file */
    if (H5Fclose(file_id) < 0)
        FAIL_STACK_ERROR

    /* Re-open the file */
    if ((file_id = H5Fopen(filename, H5F_ACC_RDWR, fapl)) < 0)
        FAIL_STACK_ERROR

    /* Delete the full group */
    if (H5Ldelete(file_id, "/delete", H5P_DEFAULT) < 0)
        FAIL_STACK_ERROR

    /* Check reference count on objects to keep */
    for (u = 0; u < FULL_GROUP_NUM_KEEP; u++) {
        HDsprintf(objname, "/keep/keep %u\n", u);
        if (H5Oget_info_by_name3(file_id, objname, &oi, H5O_INFO_BASIC, H5P_DEFAULT) < 0)
            FAIL_STACK_ERROR
        if (oi.rc != 1)
            TEST_ERROR
    } /* end for */

    /* Close the file */
    if (H5Fclose(file_id) < 0)
        FAIL_STACK_ERROR

    /* Get the size of the file */
    if ((file_size = h5_get_file_size(filename, fapl)) < 0)
        TEST_ERROR

    /* Verify the file is correct size */
    if (file_size != keep_size)
        TEST_ERROR

    PASSED();
    return 0;

error:
    H5E_BEGIN_TRY
    {
        H5Gclose(gid2);
        H5Gclose(gid);
        H5Pclose(gcpl);
        H5Fclose(file_id);
    }
    H5E_END_TRY;
    return 1;
} /* end test_full_group_dense() */

/*-------------------------------------------------------------------------
 * Function:    main
 *
 * Purpose:     Test unlinking operations
 *
 * Return:      EXIT_SUCCESS/EXIT_FAILURE
 *
 * Programmer:    Robb Matzke
 *              Friday, September 25, 1998
 *
 *-------------------------------------------------------------------------
 */
int
main(void)
{
    hid_t    fapl, fapl2, file;
    int      nerrors = 0;
    char     filename[1024];
    unsigned new_format;

    /* Metadata cache parameters */
    int    mdc_nelmts;
    size_t rdcc_nelmts;
    size_t rdcc_nbytes;
    double rdcc_w0;

    /* Set the random # seed */
    HDsrandom((unsigned)HDtime(NULL));

    /* Open */
    h5_reset();
    fapl = h5_fileaccess();

    /* Copy the file access property list */
    if ((fapl2 = H5Pcopy(fapl)) < 0)
        TEST_ERROR

    /* Set the "use the latest version of the format" bounds for creating objects in the file */
    if (H5Pset_libver_bounds(fapl2, H5F_LIBVER_LATEST, H5F_LIBVER_LATEST) < 0)
        TEST_ERROR

    /* Test with old & new format groups */
    for (new_format = FALSE; new_format <= TRUE; new_format++) {
        hid_t my_fapl;

        /* Set the FAPL for the type of format */
        if (new_format) {
            HDputs("\nTesting with new group format:");
            my_fapl = fapl2;
        } /* end if */
        else {
            HDputs("Testing with old group format:");
            my_fapl = fapl;
        } /* end else */

        h5_fixname(FILENAME[0], my_fapl, filename, sizeof filename);
        if ((file = H5Fcreate(filename, H5F_ACC_TRUNC, H5P_DEFAULT, my_fapl)) < 0)
            TEST_ERROR

        /* Tests */
        nerrors += test_one(file);
        nerrors += test_many(file);
        nerrors += test_symlink(file);
        nerrors += test_rename(file);

        nerrors += test_new_move(my_fapl);
        nerrors += check_new_move(my_fapl);
        nerrors += test_filespace(my_fapl);

        /* Test creating & unlinking lots of objects with default FAPL */
        nerrors += test_create_unlink("create and unlink large number of objects", my_fapl);

        {
            hid_t fapl_small_mdc;

            /* Make copy of regular fapl, to turn down the elements in the metadata cache */
            if ((fapl_small_mdc = H5Pcopy(my_fapl)) < 0)
                goto error;

            /* Get FAPL cache settings */
            if (H5Pget_cache(fapl_small_mdc, &mdc_nelmts, &rdcc_nelmts, &rdcc_nbytes, &rdcc_w0) < 0)
                HDprintf("H5Pget_cache failed\n");

            /* Change FAPL cache settings */
            mdc_nelmts = 1;
            if (H5Pset_cache(fapl_small_mdc, mdc_nelmts, rdcc_nelmts, rdcc_nbytes, rdcc_w0) < 0)
                HDprintf("H5Pset_cache failed\n");

            /* Test creating & unlinking lots of objects with a 1-element metadata cache FAPL */
            nerrors += test_create_unlink("create and unlink large number of objects with small cache",
                                          fapl_small_mdc);

            if (H5Pclose(fapl_small_mdc) < 0)
                TEST_ERROR
        } /* end block */

        nerrors += test_link_slashes(my_fapl);
        nerrors += test_unlink_slashes(my_fapl);

        /* Test specific B-tree removal issues */
        /* (only for old format groups) */
        if (!new_format) {
            nerrors += test_unlink_rightleaf(file);
            nerrors += test_unlink_rightnode(file);
            nerrors += test_unlink_middlenode(file);
        } /* end if */

        /* Test "resurrecting" objects */
        nerrors += test_resurrect_dataset(my_fapl);
        nerrors += test_resurrect_datatype(my_fapl);
        nerrors += test_resurrect_group(my_fapl);

        /* Test unlinking chunked datasets */
        nerrors += test_unlink_chunked_dataset(my_fapl);

        /* Test unlinked groups which still have objects in them */
        /* (only for new format groups) */
        if (new_format) {
            nerrors += test_full_group_compact(my_fapl);
            nerrors += test_full_group_dense(my_fapl);
        } /* end if */

        /* Close */
        if (H5Fclose(file) < 0)
            TEST_ERROR
    } /* end for */

    /* Close 2nd FAPL */
    H5Pclose(fapl2);

    /* Verify symbol table messages are cached */
    nerrors += (h5_verify_cached_stabs(FILENAME, fapl) < 0 ? 1 : 0);

    if (nerrors) {
        HDprintf("***** %d FAILURE%s! *****\n", nerrors, 1 == nerrors ? "" : "S");
        HDexit(EXIT_FAILURE);
    }

    HDputs("All unlink tests passed.");

    h5_cleanup(FILENAME, fapl);

    HDexit(EXIT_SUCCESS);

error:
    HDexit(EXIT_FAILURE);
} /* end main() */<|MERGE_RESOLUTION|>--- conflicted
+++ resolved
@@ -516,11 +516,7 @@
     /* Check soft links */
     if (H5Lget_val(file, "group2/soft", linkval, sizeof(linkval), H5P_DEFAULT) < 0)
         FAIL_STACK_ERROR
-<<<<<<< HEAD
-    if (HDstrcmp(linkval, "/group1/group_move"))
-=======
     if (HDstrcmp(linkval, "/group1/group_move") != 0)
->>>>>>> 18bbd3f0
         FAIL_PUTS_ERROR("    Soft link test failed. Wrong link value")
 
     /* Cleanup */
