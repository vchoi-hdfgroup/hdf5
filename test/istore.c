/* * * * * * * * * * * * * * * * * * * * * * * * * * * * * * * * * * * * * * *
 * Copyright by The HDF Group.                                               *
 * Copyright by the Board of Trustees of the University of Illinois.         *
 * All rights reserved.                                                      *
 *                                                                           *
 * This file is part of HDF5.  The full HDF5 copyright notice, including     *
 * terms governing use, modification, and redistribution, is contained in    *
 * the COPYING file, which can be found at the root of the source code       *
 * distribution tree, or in https://www.hdfgroup.org/licenses.               *
 * If you do not have access to either file, you may request a copy from     *
 * help@hdfgroup.org.                                                        *
 * * * * * * * * * * * * * * * * * * * * * * * * * * * * * * * * * * * * * * */

/* Programmer:    Robb Matzke
 *        Wednesday, October 15, 1997
 *
 * Purpose:    Tests various aspects of indexed raw data storage.
 */

#define H5F_FRIEND /*suppress error about including H5Fpkg      */

#include "h5test.h"

#include "H5Dprivate.h"
#include "H5Iprivate.h"
#include "H5Pprivate.h"
#include "H5Fpkg.h"
#include "H5Gprivate.h"
#include "H5Oprivate.h"
#include "H5VMprivate.h"

const char *FILENAME[] = {"istore", NULL};

#define TEST_SMALL  0x0001
#define TEST_MEDIUM 0x0002
#define TEST_LARGE  0x0004

/* The datatype of the dataset operated on by this test */
#define TEST_DATATYPE H5T_NATIVE_UCHAR

#define TEST_CHUNK_SIZE  50
#define TEST_SPARSE_SIZE 1000000

hsize_t chunk_dims[H5O_LAYOUT_NDIMS];
hsize_t zero[H5O_LAYOUT_NDIMS];

/*-------------------------------------------------------------------------
 * Function:    is_sparse
 *
 * Purpose:    Determines if the file system of the current working
 *        directory supports holes.
 *
 * Return:    Success:    Non-zero if holes are supported; zero
 *                otherwise.
 *
 *        Failure:    zero
 *
 * Programmer:    Robb Matzke
 *              Wednesday, July 15, 1998
 *
 *-------------------------------------------------------------------------
 */
static int
is_sparse(void)
{
    int       fd;
    h5_stat_t sb;

    if ((fd = HDopen("x.h5", O_RDWR | O_TRUNC | O_CREAT, H5_POSIX_CREATE_MODE_RW)) < 0)
        return 0;
    if (HDlseek(fd, (off_t)(1024 * 1024), SEEK_SET) != 1024 * 1024)
        return 0;
    if (5 != HDwrite(fd, "hello", (size_t)5))
        return 0;
    if (HDclose(fd) < 0)
        return 0;
    if (HDstat("x.h5", &sb) < 0)
        return 0;
    if (HDremove("x.h5") < 0)
        return 0;
#ifdef H5_HAVE_STAT_ST_BLOCKS
    return ((unsigned long)sb.st_blocks * 512 < (unsigned long)sb.st_size);
#else
    return (0);
#endif
}

/*-------------------------------------------------------------------------
 * Function:    print_array
 *
 * Purpose:    Prints the values in an array
 *
 * Return:    void
 *
 * Programmer:    Robb Matzke
 *        Friday, October 10, 1997
 *
 * Modifications:
 *
 *-------------------------------------------------------------------------
 */
static void
print_array(uint8_t *array, size_t nx, size_t ny, size_t nz)
{
    size_t i, j, k;

    for (i = 0; i < nx; i++) {
        if (nz > 1) {
            HDfprintf(stderr, "i=%lu:\n", (unsigned long)i);
        }
        else {
            HDfprintf(stderr, "%03lu:", (unsigned long)i);
        }

        for (j = 0; j < ny; j++) {
            if (nz > 1)
                HDfprintf(stderr, "%03lu:", (unsigned long)j);
            for (k = 0; k < nz; k++) {
                HDfprintf(stderr, " %3d", *array++);
            }
            if (nz > 1)
                HDfprintf(stderr, "\n");
        }
        HDfprintf(stderr, "\n");
    }
}

/*-------------------------------------------------------------------------
 * Function:    new_object
 *
 * Purpose:    Creates a new object that refers to a indexed storage of raw
 *        data.  No raw data is stored.
 *
 * Return:    Success:    ID of dataset
 *
 *        Failure:    -1
 *
 * Programmer:    Robb Matzke
 *        Wednesday, October 15, 1997
 *
 * Modifications:
 *              Converted to use datasets instead of directly messing with
 *              the istore routines, etc. since the new raw data architecture
 *              performs hyperslab operations at a higher level than the
 *              istore routines did and the new istore routines can't handle
 *              I/O on more than one chunk at a time. QAK - 2003/04/16
 *
 *-------------------------------------------------------------------------
 */
static hid_t
new_object(hid_t f, const char *name, int ndims, hsize_t dims[], hsize_t cdims[])
{
    hid_t dataset; /* Dataset ID */
    hid_t space;   /* Dataspace ID */
    hid_t dcpl;    /* Dataset creation property list ID */

    /* Create the dataset creation property list */
    if ((dcpl = H5Pcreate(H5P_DATASET_CREATE)) < 0)
        TEST_ERROR;

    /* Set the chunk dimensions */
    if (H5Pset_chunk(dcpl, ndims, cdims) < 0)
        TEST_ERROR;

    /* Create the dataspace */
    if ((space = H5Screate_simple(ndims, dims, NULL)) < 0)
        TEST_ERROR;

    /* Create the dataset */
    if ((dataset = H5Dcreate2(f, name, TEST_DATATYPE, space, H5P_DEFAULT, dcpl, H5P_DEFAULT)) < 0)
        TEST_ERROR;

    /* Clean up */

    /* Close property lists */
    if (H5Pclose(dcpl) < 0)
        TEST_ERROR;

    /* Close dataspace */
    if (H5Sclose(space) < 0)
        TEST_ERROR;

    return dataset;

error:
    return -1;
}

/*-------------------------------------------------------------------------
 * Function:    test_create
 *
 * Purpose:    Creates a named object that refers to indexed storage of raw
 *        data.  No raw data is stored.
 *
 * Return:    Success:    SUCCEED
 *
 *        Failure:    FAIL
 *
 * Programmer:    Robb Matzke
 *        Wednesday, October 15, 1997
 *
 * Modifications:
 *
 *-------------------------------------------------------------------------
 */
static herr_t
test_create(hid_t f, const char *prefix)
{
    hid_t    dataset;                             /* Dataset ID */
    hsize_t  dims[H5O_LAYOUT_NDIMS + 1];          /* Dimensions of dataset */
    hsize_t  my_chunk_dims[H5O_LAYOUT_NDIMS + 1]; /* Dimensions of chunks */
    char     name[256];                           /* Dataset name */
    unsigned u;                                   /* Local index variable */

    TESTING("istore create");

    dims[0] = my_chunk_dims[0] = 1;
    for (u = 1; u <= H5S_MAX_RANK; u++) {
        /* Initialize the dimension size in this new dimension */
        dims[u] = my_chunk_dims[u] = 2;

        /* Create chunked dataset of this dimensionality */
        HDsnprintf(name, sizeof name, "%s_%02u", prefix, u);
        if ((dataset = new_object(f, name, (int)u, dims, my_chunk_dims)) < 0)
            return FAIL;

        /* Close dataset created */
        if (H5Dclose(dataset) < 0)
            return FAIL;
    }

    PASSED();
    return SUCCEED;
}

/*-------------------------------------------------------------------------
 * Function:    test_extend
 *
 * Purpose:    Creates an empty object and then writes to it in such a way
 *        as to always extend the object's domain without creating
 *        holes and without causing the object to become concave.
 *
 * Return:    Success:    SUCCEED
 *
 *        Failure:    FAIL
 *
 * Programmer:    Robb Matzke
 *        Wednesday, October 15, 1997
 *
 * Modifications:
 *
 *-------------------------------------------------------------------------
 */
static herr_t
test_extend(hid_t f, const char *prefix, size_t nx, size_t ny, size_t nz)
{
    hid_t    dataset; /* Dataset ID */
    hid_t    fspace;  /* Dataset's file dataspace */
    hid_t    mspace;  /* Dataset's memory dataspace */
    size_t   i, j, k, ctr;
    int      ndims;
    uint8_t *buf = NULL, *check = NULL, *whole = NULL;
    char     dims[64], s[256], name[256];
    hsize_t  offset[3];
    hsize_t  max_corner[3];
    hsize_t  size[3];
    hsize_t  whole_size[3];
    hsize_t  nelmts;

    if (!nz) {
        if (!ny) {
            ndims = 1;
            ny = nz = 1;
            HDsprintf(dims, "%lu", (unsigned long)nx);
        }
        else {
            ndims = 2;
            nz    = 1;
            HDsprintf(dims, "%lux%lu", (unsigned long)nx, (unsigned long)ny);
        }
    }
    else {
        ndims = 3;
        HDsprintf(dims, "%lux%lux%lu", (unsigned long)nx, (unsigned long)ny, (unsigned long)nz);
    }

    HDsprintf(s, "istore extend: %s", dims);
    TESTING(s);
    buf   = (uint8_t *)HDmalloc(nx * ny * nz);
    check = (uint8_t *)HDmalloc(nx * ny * nz);
    whole = (uint8_t *)HDcalloc((size_t)1, nx * ny * nz);

    whole_size[0] = nx;
    whole_size[1] = ny;
    whole_size[2] = nz;
    max_corner[0] = 0;
    max_corner[1] = 0;
    max_corner[2] = 0;

    /* Build the new empty object */
    HDsprintf(name, "%s_%s", prefix, dims);
    if ((dataset = new_object(f, name, ndims, whole_size, whole_size)) < 0) {
        HDfprintf(stderr, "    Cannot create %u-d object `%s'\n", ndims, name);
        goto error;
    }

    /* Get dataset's dataspace */
    if ((fspace = H5Dget_space(dataset)) < 0)
        TEST_ERROR;

    for (ctr = 0; H5VM_vector_lt_u((unsigned)ndims, max_corner, whole_size); ctr++) {

        /* Size and location */
        if (0 == ctr) {
            offset[0] = offset[1] = offset[2] = 0;
            size[0] = size[1] = size[2] = 1;
            nelmts                      = 1;
        }
        else {
            for (i = 0, nelmts = 1; i < (size_t)ndims; i++) {
                if (ctr % (size_t)ndims == i) {
                    offset[i] = max_corner[i];
                    size[i]   = MIN(1, whole_size[i] - offset[i]);
                }
                else {
                    offset[i] = 0;
                    size[i]   = max_corner[i];
                }
                nelmts *= size[i];
            }
        }

#if 0
    if (0 == ctr)
        HDfprintf(stderr,"\n");
    HDfprintf(stderr,"    Insert: ctr=%lu, corner=(%ld", (unsigned long)ctr, (long)offset[0]);
    if (ndims > 1)
        HDfprintf(stderr,",%ld", (long)offset[1]);
    if (ndims > 2)
        HDfprintf(stderr,",%ld", (long)offset[2]);
    HDfprintf(stderr,"), size=(%lu", (unsigned long)size[0]);
    if (ndims > 1)
        HDfprintf(stderr,",%lu", (unsigned long)size[1]);
    if (ndims > 2)
        HDfprintf(stderr,",%lu", (unsigned long)size[2]);
    HDfprintf(stderr,"), %lu element%s", (unsigned long)nelmts, 1 == nelmts ? "" : "s");
    if (0 == nelmts)
        HDfprintf(stderr," *SKIPPED*");
    HDfprintf(stderr,"\n");
#endif

        /* Fill the source array */
        if (0 == nelmts)
            continue;
        HDmemset(buf, (signed)(128 + ctr), (size_t)nelmts);

        /* Create dataspace for selection in memory */
        if ((mspace = H5Screate_simple(1, &nelmts, NULL)) < 0)
            TEST_ERROR;

        /* Select region in file dataspace */
        if (H5Sselect_hyperslab(fspace, H5S_SELECT_SET, offset, NULL, size, NULL) < 0)
            TEST_ERROR;

        /* Write to disk */
        if (H5Dwrite(dataset, TEST_DATATYPE, mspace, fspace, H5P_DEFAULT, buf) < 0) {
            H5_FAILED();
            HDfprintf(stderr, "    Write failed: ctr=%lu\n", (unsigned long)ctr);
            goto error;
        }

        /* Read from disk */
        HDmemset(check, 0xff, (size_t)nelmts);
        if (H5Dread(dataset, TEST_DATATYPE, mspace, fspace, H5P_DEFAULT, check) < 0) {
            H5_FAILED();
            HDfprintf(stderr, "    Read failed: ctr=%lu\n", (unsigned long)ctr);
            goto error;
        }
<<<<<<< HEAD
        if (HDmemcmp(buf, check, (size_t)nelmts)) {
=======
        if (HDmemcmp(buf, check, (size_t)nelmts) != 0) {
>>>>>>> 18bbd3f0
            H5_FAILED();
            HDfprintf(stderr, "    Read check failed: ctr=%lu\n", (unsigned long)ctr);
            HDfprintf(stderr, "    Wrote:\n");
            print_array(buf, (size_t)size[0], (size_t)size[1], (size_t)size[2]);
            HDfprintf(stderr, "    Read:\n");
            print_array(check, (size_t)size[0], (size_t)size[1], (size_t)size[2]);
            goto error;
        }

        /* Close memory dataspace */
        if (H5Sclose(mspace) < 0)
            TEST_ERROR;

        /* Write to `whole' buffer for later checking */
        H5VM_hyper_copy((unsigned)ndims, size, whole_size, offset, whole, /*dst*/
                        size, H5VM_ZERO, buf);                            /*src*/

        /* Update max corner */
        for (i = 0; i < (size_t)ndims; i++)
            max_corner[i] = MAX(max_corner[i], offset[i] + size[i]);
    }

    /* Now read the entire array back out and check it */
    HDmemset(buf, 0xff, nx * ny * nz);
    if (H5Dread(dataset, TEST_DATATYPE, H5S_ALL, H5S_ALL, H5P_DEFAULT, buf) < 0) {
        H5_FAILED();
        HDfprintf(stderr, "    Read failed for whole array.\n");
        goto error;
    }
    for (i = 0; i < nx; i++) {
        for (j = 0; j < ny; j++) {
            for (k = 0; k < nz; k++) {
                if (whole[i * ny * nz + j * nz + k] != buf[i * ny * nz + j * nz + k]) {
                    H5_FAILED();
                    HDfprintf(stderr, "    Check failed at i=%lu", (unsigned long)i);
                    if (ndims > 1) {
                        HDfprintf(stderr, ", j=%lu", (unsigned long)j);
                    }
                    if (ndims > 2) {
                        HDfprintf(stderr, ", k=%lu", (unsigned long)k);
                    }
                    HDfprintf(stderr, "\n    Check array is:\n");
                    print_array(whole, nx, ny, nz);
                    HDfprintf(stderr, "    Value read is:\n");
                    print_array(buf, nx, ny, nz);
                    goto error;
                }
            }
        }
    }

    /* Close dataset's dataspace */
    if (H5Sclose(fspace) < 0)
        TEST_ERROR;

    /* Close dataset */
    if (H5Dclose(dataset) < 0)
        TEST_ERROR;

    /* Free memory used */
    HDfree(buf);
    HDfree(check);
    HDfree(whole);

    PASSED();
    return SUCCEED;

error:
    HDfree(buf);
    HDfree(check);
    HDfree(whole);
    return FAIL;
}

/*-------------------------------------------------------------------------
 * Function:    test_sparse
 *
 * Purpose:    Creates a sparse matrix consisting of NBLOCKS randomly placed
 *        blocks each of size NX,NY,NZ.
 *
 * Return:    Success:    SUCCEED
 *
 *        Failure:    FAIL
 *
 * Programmer:    Robb Matzke
 *        Wednesday, October 22, 1997
 *
 * Modifications:
 *
 *-------------------------------------------------------------------------
 */
static herr_t
test_sparse(hid_t f, const char *prefix, size_t nblocks, size_t nx, size_t ny, size_t nz, int skip_test)
{
    hid_t    dataset; /* Dataset ID */
    hid_t    fspace;  /* Dataset's file dataspace */
    hid_t    mspace;  /* Dataset's memory dataspace */
    int      ndims;
    hsize_t  ctr;
    char     dims[64], s[256], name[256];
    hsize_t  offset[3];
    hsize_t  size[3], total = 0;
    uint8_t *buf = NULL;
    hsize_t  whole_size[3]; /* Size of dataset's dataspace */
    size_t   u;             /* Local index variable */

    if (!nz) {
        if (!ny) {
            ndims = 1;
            ny = nz = 1;
            HDsprintf(dims, "%lu", (unsigned long)nx);
        }
        else {
            ndims = 2;
            nz    = 1;
            HDsprintf(dims, "%lux%lu", (unsigned long)nx, (unsigned long)ny);
        }
    }
    else {
        ndims = 3;
        HDsprintf(dims, "%lux%lux%lu", (unsigned long)nx, (unsigned long)ny, (unsigned long)nz);
    }

    HDsprintf(s, "istore sparse: %s", dims);
    TESTING(s);
    if (skip_test) {
        SKIPPED()
        return SUCCEED;
    }
    buf = (uint8_t *)HDmalloc(nx * ny * nz);
    HDmemset(buf, 128, nx * ny * nz);

    /* Set dimensions of dataset */
    for (u = 0; u < (size_t)ndims; u++)
        whole_size[u] = TEST_SPARSE_SIZE;

    /* Set dimensions of selection */
    size[0] = nx;
    size[1] = ny;
    size[2] = nz;

    /* Build the new empty object */
    HDsprintf(name, "%s_%s", prefix, dims);
    if ((dataset = new_object(f, name, ndims, whole_size, chunk_dims)) < 0) {
        HDprintf("    Cannot create %u-d object `%s'\n", ndims, name);
        goto error;
    }

    /* Get dataset's dataspace */
    if ((fspace = H5Dget_space(dataset)) < 0)
        TEST_ERROR;

    /* Create dataspace for memory buffer */
    if ((mspace = H5Screate_simple(ndims, size, NULL)) < 0)
        TEST_ERROR;

    for (ctr = 0; ctr < nblocks; ctr++) {
        offset[0] = (hsize_t)(HDrandom() % (int)(TEST_SPARSE_SIZE - nx));
        offset[1] = (hsize_t)(HDrandom() % (int)(TEST_SPARSE_SIZE - ny));
        offset[2] = (hsize_t)(HDrandom() % (int)(TEST_SPARSE_SIZE - nz));

        /* Select region in file dataspace */
        if (H5Sselect_hyperslab(fspace, H5S_SELECT_SET, offset, NULL, size, NULL) < 0)
            TEST_ERROR;

        /* write to disk */
        if (H5Dwrite(dataset, TEST_DATATYPE, mspace, fspace, H5P_DEFAULT, buf) < 0) {
            H5_FAILED();
            HDprintf("    Write failed: ctr=%lu\n", (unsigned long)ctr);
            HDprintf("    offset=(%lu", (unsigned long)(offset[0]));
            if (ndims > 1)
                HDprintf(",%lu", (unsigned long)(offset[1]));
            if (ndims > 2)
                HDprintf(",%lu", (unsigned long)(offset[2]));
            HDprintf("), size=(%lu", (unsigned long)(size[0]));
            if (ndims > 1)
                HDprintf(",%lu", (unsigned long)(size[1]));
            if (ndims > 2)
                HDprintf(",%lu", (unsigned long)(size[2]));
            HDprintf(")\n");
            goto error;
        }
        total += nx * ny * nz;
#if 0
    HDfprintf(stderr,"ctr: ctr=%Zu, total=%Zu\n", ctr, total);
#endif

        /* We don't test reading yet.... */
    }

    /* Close memory dataspace */
    if (H5Sclose(mspace) < 0)
        TEST_ERROR;

    /* Close dataset's dataspace */
    if (H5Sclose(fspace) < 0)
        TEST_ERROR;

    /* Close dataset */
    if (H5Dclose(dataset) < 0)
        TEST_ERROR;

    HDfree(buf);
    PASSED();
    return SUCCEED;

error:
    HDfree(buf);
    return FAIL;
}

/*-------------------------------------------------------------------------
 * Function:    main
 *
 * Purpose:     Tests indexed storage
 *
 * Return:      EXIT_SUCCESS/EXIT_FAILURE
 *
 * Programmer:    Robb Matzke
 *        Wednesday, October 15, 1997
 *
 *-------------------------------------------------------------------------
 */
int
main(int argc, char *argv[])
{
    hid_t    fapl = -1, file = -1, fcpl = -1;
    herr_t   status;
    int      nerrors = 0;
    unsigned size_of_test;
    unsigned u; /* Local index variable */
    char     filename[1024];
    int      skip_test          = 0;
    int      has_sparse_support = 0;

    /* Parse arguments or assume these tests (`small', `medium' ) */
    if (1 == argc) {
        size_of_test = TEST_SMALL | TEST_MEDIUM | TEST_LARGE;
    }
    else {
        int i;
        for (i = 1, size_of_test = 0; i < argc; i++) {
            if (!HDstrcmp(argv[i], "small")) {
                size_of_test |= TEST_SMALL;
            }
<<<<<<< HEAD
            else if (!strcmp(argv[i], "medium")) {
                size_of_test |= TEST_MEDIUM;
            }
            else if (!strcmp(argv[i], "large")) {
=======
            else if (!HDstrcmp(argv[i], "medium")) {
                size_of_test |= TEST_MEDIUM;
            }
            else if (!HDstrcmp(argv[i], "large")) {
>>>>>>> 18bbd3f0
                size_of_test |= TEST_LARGE;
            }
            else {
                HDprintf("unrecognized argument: %s\n", argv[i]);
            }
        }
    }
    HDprintf("Test sizes: ");
    if (size_of_test & TEST_SMALL)
        HDprintf(" SMALL");
    if (size_of_test & TEST_MEDIUM)
        HDprintf(" MEDIUM");
    if (size_of_test & TEST_LARGE)
        HDprintf(" LARGE");
    HDprintf("\n");

    /* Set the random # seed */
    HDsrandom((unsigned)HDtime(NULL));

    /* Check to see if the file system supports POSIX-style sparse files.
     * Windows NTFS does not, so we want to avoid tests which create
     * very large files.
     */
    has_sparse_support = is_sparse();

    /* Reset library */
    h5_reset();
    fapl = h5_fileaccess();

    /* Use larger file addresses... */
    fcpl = H5Pcreate(H5P_FILE_CREATE);
    H5Pset_sizes(fcpl, (size_t)8, (size_t)0);

    /* Create the test file */
    h5_fixname(FILENAME[0], fapl, filename, sizeof filename);
    if ((file = H5Fcreate(filename, H5F_ACC_TRUNC, fcpl, fapl)) < 0) {
        HDprintf("Cannot create file %s; test aborted\n", filename);
        HDexit(EXIT_FAILURE);
    }

    /* Initialize chunk dimensions */
    for (u = 0; u < H5O_LAYOUT_NDIMS; u++)
        chunk_dims[u] = TEST_CHUNK_SIZE;

    /*
     * Creation test: Creates empty objects with various raw data sizes
     * and alignments.
     */
    status = test_create(file, "create");
    nerrors += status < 0 ? 1 : 0;

    if (size_of_test & TEST_SMALL) {
        status = test_extend(file, "extend", (size_t)10, (size_t)0, (size_t)0);
        nerrors += status < 0 ? 1 : 0;
        status = test_extend(file, "extend", (size_t)10, (size_t)10, (size_t)0);
        nerrors += status < 0 ? 1 : 0;
        status = test_extend(file, "extend", (size_t)10, (size_t)10, (size_t)10);
        nerrors += status < 0 ? 1 : 0;
    }
    if (size_of_test & TEST_MEDIUM) {
        status = test_extend(file, "extend", (size_t)10000, (size_t)0, (size_t)0);
        nerrors += status < 0 ? 1 : 0;
        status = test_extend(file, "extend", (size_t)2500, (size_t)10, (size_t)0);
        nerrors += status < 0 ? 1 : 0;
        status = test_extend(file, "extend", (size_t)10, (size_t)400, (size_t)10);
        nerrors += status < 0 ? 1 : 0;
    }
    skip_test = 0;
    if (size_of_test & TEST_SMALL) {
        status = test_sparse(file, "sparse", (size_t)100, (size_t)5, (size_t)0, (size_t)0, skip_test);
        nerrors += status < 0 ? 1 : 0;
        status = test_sparse(file, "sparse", (size_t)100, (size_t)3, (size_t)4, (size_t)0, skip_test);
        nerrors += status < 0 ? 1 : 0;
        status = test_sparse(file, "sparse", (size_t)100, (size_t)2, (size_t)3, (size_t)4, skip_test);
        nerrors += status < 0 ? 1 : 0;
    }
    if (size_of_test & TEST_MEDIUM) {
        status = test_sparse(file, "sparse", (size_t)1000, (size_t)30, (size_t)0, (size_t)0, skip_test);
        nerrors += status < 0 ? 1 : 0;
        status = test_sparse(file, "sparse", (size_t)2000, (size_t)7, (size_t)3, (size_t)0, skip_test);
        nerrors += status < 0 ? 1 : 0;
        status = test_sparse(file, "sparse", (size_t)2000, (size_t)4, (size_t)2, (size_t)3, skip_test);
        nerrors += status < 0 ? 1 : 0;
    }
    skip_test = !has_sparse_support;
    if (size_of_test & TEST_LARGE) {
        /* This test is skipped if there is no POSIX-style sparse file support
         * e.g.: Windows NTFS filesystems
         */
        status = test_sparse(file, "sparse", (size_t)800, (size_t)50, (size_t)50, (size_t)50, skip_test);
        if (skip_test)
            HDprintf("    The current VFD does not support sparse files on this platform.\n");
        nerrors += status < 0 ? 1 : 0;
    }

    /* Close the test file and exit */
    H5Pclose(fcpl);
    H5Fclose(file);

    /* Verify symbol table messages are cached */
    nerrors += (h5_verify_cached_stabs(FILENAME, fapl) < 0 ? 1 : 0);

    if (nerrors) {
        HDprintf("***** %d I-STORE TEST%s FAILED! *****\n", nerrors, 1 == nerrors ? "" : "S");
        HDexit(EXIT_FAILURE);
    }

    HDprintf("All i-store tests passed.\n");

    h5_cleanup(FILENAME, fapl);

    HDexit(EXIT_SUCCESS);
}<|MERGE_RESOLUTION|>--- conflicted
+++ resolved
@@ -376,11 +376,7 @@
             HDfprintf(stderr, "    Read failed: ctr=%lu\n", (unsigned long)ctr);
             goto error;
         }
-<<<<<<< HEAD
-        if (HDmemcmp(buf, check, (size_t)nelmts)) {
-=======
         if (HDmemcmp(buf, check, (size_t)nelmts) != 0) {
->>>>>>> 18bbd3f0
             H5_FAILED();
             HDfprintf(stderr, "    Read check failed: ctr=%lu\n", (unsigned long)ctr);
             HDfprintf(stderr, "    Wrote:\n");
@@ -626,17 +622,10 @@
             if (!HDstrcmp(argv[i], "small")) {
                 size_of_test |= TEST_SMALL;
             }
-<<<<<<< HEAD
-            else if (!strcmp(argv[i], "medium")) {
-                size_of_test |= TEST_MEDIUM;
-            }
-            else if (!strcmp(argv[i], "large")) {
-=======
             else if (!HDstrcmp(argv[i], "medium")) {
                 size_of_test |= TEST_MEDIUM;
             }
             else if (!HDstrcmp(argv[i], "large")) {
->>>>>>> 18bbd3f0
                 size_of_test |= TEST_LARGE;
             }
             else {
