/* * * * * * * * * * * * * * * * * * * * * * * * * * * * * * * * * * * * * * *
 * Copyright by The HDF Group.                                               *
 * All rights reserved.                                                      *
 *                                                                           *
 * This file is part of HDF5.  The full HDF5 copyright notice, including     *
 * terms governing use, modification, and redistribution, is contained in    *
 * the COPYING file, which can be found at the root of the source code       *
 * distribution tree, or in https://www.hdfgroup.org/licenses.               *
 * If you do not have access to either file, you may request a copy from     *
 * help@hdfgroup.org.                                                        *
 * * * * * * * * * * * * * * * * * * * * * * * * * * * * * * * * * * * * * * */

/*
 * Module Info: This module contains the functionality for reference
 *      datatypes in the H5T interface.
 */

#include "H5Tmodule.h" /* This source code file is part of the H5T module */
#define H5F_FRIEND     /*suppress error about including H5Fpkg   */
#define H5R_FRIEND     /*suppress error about including H5Rpkg   */

#include "H5private.h"   /* Generic Functions    */
#include "H5CXprivate.h" /* API Contexts         */
#include "H5Eprivate.h"  /* Error handling       */
#include "H5Iprivate.h"  /* IDs                  */
#include "H5Fpkg.h"      /* File                 */
#include "H5Rpkg.h"      /* References           */
#include "H5Tpkg.h"      /* Datatypes            */

#include "H5VLnative_private.h" /* Native VOL connector                     */

/****************/
/* Local Macros */
/****************/

#define H5T_REF_MEM_SIZE         (H5R_REF_BUF_SIZE)
#define H5T_REF_OBJ_MEM_SIZE     (H5R_OBJ_REF_BUF_SIZE)
#define H5T_REF_DSETREG_MEM_SIZE (H5R_DSET_REG_REF_BUF_SIZE)

#define H5T_REF_OBJ_DISK_SIZE(f)     (H5F_SIZEOF_ADDR(f))
#define H5T_REF_DSETREG_DISK_SIZE(f) (H5HG_HEAP_ID_SIZE(f))
<<<<<<< HEAD
=======

/* Debug */
// #define H5T_REF_DEBUG
#ifdef H5T_REF_DEBUG
#define H5T_REF_LOG_DEBUG(...)                                                                               \
    do {                                                                                                     \
        HDfprintf(stdout, " # %s(): ", __func__);                                                            \
        HDfprintf(stdout, __VA_ARGS__);                                                                      \
        HDfprintf(stdout, "\n");                                                                             \
        HDfflush(stdout);                                                                                    \
    } while (0)
#else
#define H5T_REF_LOG_DEBUG(...)                                                                               \
    do {                                                                                                     \
    } while (0)
#endif
>>>>>>> 18bbd3f0

/******************/
/* Local Typedefs */
/******************/

/* For region compatibility support */
struct H5Tref_dsetreg {
    H5O_token_t token; /* Object token */
    H5S_t *     space; /* Dataspace */
};

/********************/
/* Local Prototypes */
/********************/

static herr_t H5T__ref_mem_isnull(const H5VL_object_t *src_file, const void *src_buf, hbool_t *isnull);
static herr_t H5T__ref_mem_setnull(H5VL_object_t *dst_file, void *dst_buf, void *bg_buf);
static size_t H5T__ref_mem_getsize(H5VL_object_t *src_file, const void *src_buf, size_t src_size,
                                   H5VL_object_t *dst_file, hbool_t *dst_copy);
static herr_t H5T__ref_mem_read(H5VL_object_t *src_file, const void *src_buf, size_t src_size,
                                H5VL_object_t *dst_file, void *dst_buf, size_t dst_size);
static herr_t H5T__ref_mem_write(H5VL_object_t *src_file, const void *src_buf, size_t src_size,
                                 H5R_type_t src_type, H5VL_object_t *dst_file, void *dst_buf, size_t dst_size,
                                 void *bg_buf);

static herr_t H5T__ref_disk_isnull(const H5VL_object_t *src_file, const void *src_buf, hbool_t *isnull);
static herr_t H5T__ref_disk_setnull(H5VL_object_t *dst_file, void *dst_buf, void *bg_buf);
static size_t H5T__ref_disk_getsize(H5VL_object_t *src_file, const void *src_buf, size_t src_size,
                                    H5VL_object_t *dst_file, hbool_t *dst_copy);
static herr_t H5T__ref_disk_read(H5VL_object_t *src_file, const void *src_buf, size_t src_size,
                                 H5VL_object_t *dst_file, void *dst_buf, size_t dst_size);
static herr_t H5T__ref_disk_write(H5VL_object_t *src_file, const void *src_buf, size_t src_size,
                                  H5R_type_t src_type, H5VL_object_t *dst_file, void *dst_buf,
                                  size_t dst_size, void *bg_buf);

/* For compatibility */
static herr_t H5T__ref_obj_disk_isnull(const H5VL_object_t *src_file, const void *src_buf, hbool_t *isnull);
static size_t H5T__ref_obj_disk_getsize(H5VL_object_t *src_file, const void *src_buf, size_t src_size,
                                        H5VL_object_t *dst_file, hbool_t *dst_copy);
static herr_t H5T__ref_obj_disk_read(H5VL_object_t *src_file, const void *src_buf, size_t src_size,
                                     H5VL_object_t *dst_file, void *dst_buf, size_t dst_size);

static herr_t H5T__ref_dsetreg_disk_isnull(const H5VL_object_t *src_file, const void *src_buf,
                                           hbool_t *isnull);
static size_t H5T__ref_dsetreg_disk_getsize(H5VL_object_t *src_file, const void *src_buf, size_t src_size,
                                            H5VL_object_t *dst_file, hbool_t *dst_copy);
static herr_t H5T__ref_dsetreg_disk_read(H5VL_object_t *src_file, const void *src_buf, size_t src_size,
                                         H5VL_object_t *dst_file, void *dst_buf, size_t dst_size);

/*******************/
/* Local Variables */
/*******************/

/* Class for reference in memory */
static const H5T_ref_class_t H5T_ref_mem_g = {
    H5T__ref_mem_isnull,  /* 'isnull' */
    H5T__ref_mem_setnull, /* 'setnull' */
    H5T__ref_mem_getsize, /* 'getsize' */
    H5T__ref_mem_read,    /* 'read' */
    H5T__ref_mem_write    /* 'write' */
};

static const H5T_ref_class_t H5T_ref_disk_g = {
    H5T__ref_disk_isnull,  /* 'isnull' */
    H5T__ref_disk_setnull, /* 'setnull' */
    H5T__ref_disk_getsize, /* 'getsize' */
    H5T__ref_disk_read,    /* 'read' */
    H5T__ref_disk_write    /* 'write' */
};

static const H5T_ref_class_t H5T_ref_obj_disk_g = {
    H5T__ref_obj_disk_isnull,  /* 'isnull' */
    NULL,                      /* 'setnull' */
    H5T__ref_obj_disk_getsize, /* 'getsize' */
    H5T__ref_obj_disk_read,    /* 'read' */
    NULL                       /* 'write' */
};

static const H5T_ref_class_t H5T_ref_dsetreg_disk_g = {
    H5T__ref_dsetreg_disk_isnull,  /* 'isnull' */
    NULL,                          /* 'setnull' */
    H5T__ref_dsetreg_disk_getsize, /* 'getsize' */
    H5T__ref_dsetreg_disk_read,    /* 'read' */
    NULL                           /* 'write' */
};

/*-------------------------------------------------------------------------
 * Function: H5T__ref_set_loc
 *
 * Purpose:	Sets the location of a reference datatype to be either on disk
 *          or in memory
 *
 * Return:
 *  One of two values on success:
 *      TRUE - If the location of any reference types changed
 *      FALSE - If the location of any reference types is the same
 *  Negative value is returned on failure
 *
 *-------------------------------------------------------------------------
 */
htri_t
H5T__ref_set_loc(H5T_t *dt, H5VL_object_t *file, H5T_loc_t loc)
{
    htri_t ret_value = FALSE; /* Indicate success, but no location change */

    FUNC_ENTER_PACKAGE
    H5T_REF_LOG_DEBUG("loc=%d", (int)loc);

    HDassert(dt);
    /* f is NULL when loc == H5T_LOC_MEMORY */
    HDassert(loc >= H5T_LOC_BADLOC && loc < H5T_LOC_MAXLOC);

    /* Only change the location if it's different */
    if (loc == dt->shared->u.atomic.u.r.loc && file == dt->shared->u.atomic.u.r.file)
        HGOTO_DONE(FALSE)

    switch (loc) {
        case H5T_LOC_MEMORY: /* Memory based reference datatype */

            /* NB. We allow for the file to be non-NULL when doing
             * memory-to-memory conversion */

            /* Mark this type as being stored in memory */
            dt->shared->u.atomic.u.r.loc = H5T_LOC_MEMORY;

            /* Release owned file */
            if (dt->shared->owned_vol_obj) {
                if (H5VL_free_object(dt->shared->owned_vol_obj) < 0)
                    HGOTO_ERROR(H5E_REFERENCE, H5E_CANTCLOSEOBJ, FAIL, "unable to close owned VOL object")
                dt->shared->owned_vol_obj = NULL;
            } /* end if */

            /* Reset file ID (since this reference is in memory) */
            dt->shared->u.atomic.u.r.file = file; /* file is NULL */

            if (dt->shared->u.atomic.u.r.opaque) {
                /* Size in memory, disk size is different */
                dt->shared->size          = H5T_REF_MEM_SIZE;
                dt->shared->u.atomic.prec = 8 * dt->shared->size;

                /* Set up the function pointers to access the reference in memory */
                dt->shared->u.atomic.u.r.cls = &H5T_ref_mem_g;
            } /* end if */
            else if (dt->shared->u.atomic.u.r.rtype == H5R_OBJECT1) {
                /* Size in memory, disk size is different */
                dt->shared->size          = H5T_REF_OBJ_MEM_SIZE;
                dt->shared->u.atomic.prec = 8 * dt->shared->size;

                /* Unused for now */
                dt->shared->u.atomic.u.r.cls = NULL;
            } /* end else-if */
            else if (dt->shared->u.atomic.u.r.rtype == H5R_DATASET_REGION1) {
                /* Size in memory, disk size is different */
                dt->shared->size          = H5T_REF_DSETREG_MEM_SIZE;
                dt->shared->u.atomic.prec = 8 * dt->shared->size;

                /* Unused for now */
                dt->shared->u.atomic.u.r.cls = NULL;
            } /* end else-if */
            else
                HGOTO_ERROR(H5E_DATATYPE, H5E_BADTYPE, FAIL, "invalid location")
            break;

        case H5T_LOC_DISK: /* Disk based reference datatype */
            HDassert(file);

            /* Mark this type as being stored on disk */
            dt->shared->u.atomic.u.r.loc = H5T_LOC_DISK;

            /* Set file pointer (since this reference is on disk) */
            dt->shared->u.atomic.u.r.file = file;

<<<<<<< HEAD
=======
            /* dt now owns a reference to file */
            if (H5T_own_vol_obj(dt, file) < 0)
                HGOTO_ERROR(H5E_REFERENCE, H5E_CANTINIT, FAIL, "can't give ownership of VOL object")

>>>>>>> 18bbd3f0
            if (dt->shared->u.atomic.u.r.rtype == H5R_OBJECT1) {
                H5F_t *f;

#ifndef NDEBUG
                {
                    hbool_t is_native = FALSE; /* Whether the file is using the native VOL connector */

                    /* Check if using native VOL connector */
                    if (H5VL_object_is_native(file, &is_native) < 0)
                        HGOTO_ERROR(H5E_REFERENCE, H5E_CANTGET, FAIL,
                                    "can't query if file uses native VOL connector")

                    /* Must use native VOL connector for this operation */
                    HDassert(is_native);
                }
#endif /* NDEBUG */

                /* Retrieve file from VOL object */
                if (NULL == (f = (H5F_t *)H5VL_object_data(file)))
                    HGOTO_ERROR(H5E_ARGS, H5E_BADTYPE, FAIL, "invalid VOL object")

                /* Size on disk, memory size is different */
                dt->shared->size          = H5T_REF_OBJ_DISK_SIZE(f);
                dt->shared->u.atomic.prec = 8 * dt->shared->size;

                /* Set up the function pointers to access the reference in memory */
                dt->shared->u.atomic.u.r.cls = &H5T_ref_obj_disk_g;
            } /* end if */
            else if (dt->shared->u.atomic.u.r.rtype == H5R_DATASET_REGION1) {
                H5F_t *f;

#ifndef NDEBUG
                {
                    hbool_t is_native = FALSE; /* Whether the file is using the native VOL connector */

                    /* Check if using native VOL connector */
                    if (H5VL_object_is_native(file, &is_native) < 0)
                        HGOTO_ERROR(H5E_REFERENCE, H5E_CANTGET, FAIL,
                                    "can't query if file uses native VOL connector")

                    /* Must use native VOL connector for this operation */
                    HDassert(is_native);
                }
#endif /* NDEBUG */

                /* Retrieve file from VOL object */
                if (NULL == (f = (H5F_t *)H5VL_object_data(file)))
                    HGOTO_ERROR(H5E_ARGS, H5E_BADTYPE, FAIL, "invalid VOL object")

                /* Size on disk, memory size is different */
                dt->shared->size          = H5T_REF_DSETREG_DISK_SIZE(f);
                dt->shared->u.atomic.prec = 8 * dt->shared->size;

                /* Set up the function pointers to access the reference in memory */
                dt->shared->u.atomic.u.r.cls = &H5T_ref_dsetreg_disk_g;
            } /* end else-if */
            else {
                H5VL_file_cont_info_t cont_info = {H5VL_CONTAINER_INFO_VERSION, 0, 0, 0};
                size_t                ref_encode_size;
                H5R_ref_priv_t        fixed_ref;

                /* Get container info */
                if (H5VL_file_get(file, H5VL_FILE_GET_CONT_INFO, H5P_DATASET_XFER_DEFAULT, H5_REQUEST_NULL,
                                  &cont_info) < 0)
                    HGOTO_ERROR(H5E_DATATYPE, H5E_CANTGET, FAIL, "unable to get container info")

                /* Retrieve min encode size (when references have no vlen part) */
                HDmemset(&fixed_ref, 0, sizeof(fixed_ref));
                fixed_ref.type       = (int8_t)H5R_OBJECT2;
                fixed_ref.token_size = (uint8_t)cont_info.token_size;
                if (H5R__encode(NULL, &fixed_ref, NULL, &ref_encode_size, 0) < 0)
                    HGOTO_ERROR(H5E_REFERENCE, H5E_CANTGET, FAIL, "can't get encode size")

                /* Size on disk, memory size is different */
                dt->shared->size = MAX(H5_SIZEOF_UINT32_T + H5R_ENCODE_HEADER_SIZE + cont_info.blob_id_size,
                                       ref_encode_size);
                dt->shared->u.atomic.prec = 8 * dt->shared->size;

                /* Set up the function pointers to access the information on
                 * disk. Region and attribute references are stored identically
                 * on disk, so use the same functions.
                 */
                dt->shared->u.atomic.u.r.cls = &H5T_ref_disk_g;
            }
            break;

        case H5T_LOC_BADLOC:
            /* Allow undefined location. In H5Odtype.c, H5O_dtype_decode sets undefined
             * location for reference type and leaves it for the caller to decide.
             */
            dt->shared->u.atomic.u.r.loc = H5T_LOC_BADLOC;

            /* Reset file pointer */
            dt->shared->u.atomic.u.r.file = NULL;

            /* Reset the function pointers */
            dt->shared->u.atomic.u.r.cls = NULL;

            break;

        case H5T_LOC_MAXLOC: /* MAXLOC is invalid */
        default:
            HGOTO_ERROR(H5E_DATATYPE, H5E_BADRANGE, FAIL, "invalid reference datatype location")
    } /* end switch */

    /* Indicate that the location changed */
    ret_value = TRUE;

done:
    FUNC_LEAVE_NOAPI(ret_value)
} /* end H5T__ref_set_loc() */

/*-------------------------------------------------------------------------
 * Function:    H5T__ref_mem_isnull
 *
 * Purpose: Check if it's a NULL / uninitialized reference.
 *
 * Return:  Non-negative on success/Negative on failure
 *
 *-------------------------------------------------------------------------
 */
static herr_t
H5T__ref_mem_isnull(const H5VL_object_t H5_ATTR_UNUSED *src_file, const void *src_buf, hbool_t *isnull)
{
    const unsigned char zeros[H5T_REF_MEM_SIZE] = {0};
    herr_t              ret_value               = SUCCEED;

    FUNC_ENTER_STATIC_NOERR
    H5T_REF_LOG_DEBUG("");

    /* Check parameters */
    HDassert(src_buf);
    HDassert(isnull);

    *isnull = (0 == HDmemcmp(src_buf, zeros, H5T_REF_MEM_SIZE)) ? TRUE : FALSE;

    FUNC_LEAVE_NOAPI(ret_value)
} /* end H5T__ref_mem_isnull() */

/*-------------------------------------------------------------------------
 * Function:    H5T__ref_mem_setnull
 *
 * Purpose: Set a reference as NULL / uninitialized.
 *
 * Return:  Non-negative on success/Negative on failure
 *
 *-------------------------------------------------------------------------
 */
static herr_t
H5T__ref_mem_setnull(H5VL_object_t H5_ATTR_UNUSED *dst_file, void *dst_buf, H5_ATTR_UNUSED void *bg_buf)
{
    herr_t ret_value = SUCCEED;

    FUNC_ENTER_STATIC_NOERR
    H5T_REF_LOG_DEBUG("");

    HDmemset(dst_buf, 0, H5T_REF_MEM_SIZE);

    FUNC_LEAVE_NOAPI(ret_value)
} /* end H5T__ref_mem_setnull() */

/*-------------------------------------------------------------------------
 * Function:	H5T__ref_mem_getsize
 *
 * Purpose:	Retrieves the size of a memory based reference.
 *
 * Return:	Non-negative on success/zero on failure
 *
 *-------------------------------------------------------------------------
 */
static size_t
H5T__ref_mem_getsize(H5VL_object_t H5_ATTR_UNUSED *src_file, const void *src_buf,
                     size_t H5_ATTR_UNUSED src_size, H5VL_object_t *dst_file, hbool_t *dst_copy)
{
<<<<<<< HEAD
    H5VL_object_t *       vol_obj; /* VOL object for src ref's location */
    const H5R_ref_priv_t *src_ref     = (const H5R_ref_priv_t *)src_buf;
    hbool_t               files_equal = FALSE; /* Whether src & dst references are in same file */
=======
    H5VL_object_t *       vol_obj = NULL; /* VOL object for src ref's location */
    const H5R_ref_priv_t *src_ref = (const H5R_ref_priv_t *)src_buf;
>>>>>>> 18bbd3f0
    char *                file_name_buf_dyn =
        NULL; /* Pointer to dynamically allocated buffer for file name, if static buffer is too small */
    unsigned flags     = 0; /* References flags */
    size_t   ret_value = 0; /* Return value */

    FUNC_ENTER_STATIC
    H5T_REF_LOG_DEBUG("");

    /* Sanity check */
    HDassert(src_buf);
    HDassert(src_size == H5T_REF_MEM_SIZE);

<<<<<<< HEAD
    /* Retrieve VOL object */
    if (NULL == (vol_obj = H5VL_vol_object(src_ref->loc_id)))
        HGOTO_ERROR(H5E_ARGS, H5E_BADTYPE, 0, "invalid location identifier")

    /* Set external flag if referenced file is not destination file */
    if (H5VL_file_is_same(vol_obj, dst_file, &files_equal) < 0)
        HGOTO_ERROR(H5E_REFERENCE, H5E_CANTCOMPARE, 0, "can't check if files are equal")
    flags |= !files_equal ? H5R_IS_EXTERNAL : 0;
=======
    if (NULL != dst_file) {
        hbool_t files_equal = TRUE; /* Whether src & dst references are in same file */

        /* Retrieve VOL object */
        if (NULL == (vol_obj = H5VL_vol_object(src_ref->loc_id)))
            HGOTO_ERROR(H5E_ARGS, H5E_BADTYPE, 0, "invalid location identifier")

        /* Set external flag if referenced file is not destination file */
        if (H5VL_file_is_same(vol_obj, dst_file, &files_equal) < 0)
            HGOTO_ERROR(H5E_REFERENCE, H5E_CANTCOMPARE, 0, "can't check if files are equal")
        flags |= !files_equal ? H5R_IS_EXTERNAL : 0;
    }
>>>>>>> 18bbd3f0

    /* Force re-calculating encoding size if any flags are set */
    if (flags || !src_ref->encode_size) {
        char    file_name_buf_static[256]; /* File name */
        ssize_t file_name_len;             /* Size of file name buffer */

        /* Pass the correct encoding version for the selection depending on the
         * file libver bounds, this is later retrieved in H5S hyper encode */
        if (src_ref->type == (int8_t)H5R_DATASET_REGION2) {
            hbool_t is_native = FALSE; /* Whether the dest. file is using the native VOL connector */

            /* Check if using native VOL connector */
            if (H5VL_object_is_native(dst_file, &is_native) < 0)
                HGOTO_ERROR(H5E_REFERENCE, H5E_CANTGET, 0, "can't query if file uses native VOL connector")

            /* Set the file's libver bounds if using the native VOL connector */
            if (is_native) {
                H5F_t *dst_f; /* Native file struct */

                if (NULL == (dst_f = (H5F_t *)H5VL_object_data(dst_file)))
                    HGOTO_ERROR(H5E_ARGS, H5E_BADTYPE, 0, "invalid VOL object")
                H5CX_set_libver_bounds(dst_f);
            } /* end if */
            else
                H5CX_set_libver_bounds(NULL);
        } /* end if */

        /* Get file name */
        if (H5VL_file_get(vol_obj, H5VL_FILE_GET_NAME, H5P_DATASET_XFER_DEFAULT, NULL, H5I_FILE,
                          sizeof(file_name_buf_static), file_name_buf_static, &file_name_len) < 0)
            HGOTO_ERROR(H5E_REFERENCE, H5E_CANTGET, 0, "can't get file name")
        if (file_name_len >= (ssize_t)sizeof(file_name_buf_static)) {
            if (NULL == (file_name_buf_dyn = (char *)H5MM_malloc((size_t)file_name_len + 1)))
                HGOTO_ERROR(H5E_RESOURCE, H5E_CANTALLOC, 0, "can't allocate space for file name")
            if (H5VL_file_get(vol_obj, H5VL_FILE_GET_NAME, H5P_DATASET_XFER_DEFAULT, NULL, H5I_FILE,
                              (size_t)file_name_len + 1, file_name_buf_dyn, &file_name_len) < 0)
                HGOTO_ERROR(H5E_REFERENCE, H5E_CANTGET, 0, "can't get file name")
        } /* end if */

        /* Determine encoding size */
        if (H5R__encode(file_name_buf_dyn ? file_name_buf_dyn : file_name_buf_static, src_ref, NULL,
                        &ret_value, flags) < 0)
            HGOTO_ERROR(H5E_REFERENCE, H5E_CANTENCODE, 0, "unable to determine encoding size")
    } /* end if */
    else {
        /* Can do a direct copy and skip blob decoding */
        if (src_ref->type == (int8_t)H5R_OBJECT2)
            *dst_copy = TRUE;

        /* Get cached encoding size */
        ret_value = src_ref->encode_size;
    } /* end else */

done:
    H5MM_xfree(file_name_buf_dyn);

    FUNC_LEAVE_NOAPI(ret_value)
} /* end H5T__ref_mem_getsize() */

/*-------------------------------------------------------------------------
 * Function:	H5T__ref_mem_read
 *
 * Purpose:	"Reads" the memory based reference into a buffer
 *
 * Return:	Non-negative on success/Negative on failure
 *
 *-------------------------------------------------------------------------
 */
static herr_t
H5T__ref_mem_read(H5VL_object_t H5_ATTR_UNUSED *src_file, const void *src_buf, size_t H5_ATTR_UNUSED src_size,
                  H5VL_object_t *dst_file, void *dst_buf, size_t dst_size)
{
    H5VL_object_t *       vol_obj; /* VOL object for src ref's location */
    const H5R_ref_priv_t *src_ref     = (const H5R_ref_priv_t *)src_buf;
<<<<<<< HEAD
    hbool_t               files_equal = FALSE;       /* Whether src & dst references are in same file */
    char                  file_name_buf_static[256]; /* File name */
=======
    hbool_t               files_equal = TRUE; /* Whether src & dst references are in same file */
    char                  file_name_buf_static[256] = {'\0'}; /* File name */
>>>>>>> 18bbd3f0
    char *                file_name_buf_dyn =
        NULL; /* Pointer to dynamically allocated buffer for file name, if static buffer is too small */
    ssize_t  file_name_len;       /* Size of file name buffer */
    unsigned flags     = 0;       /* References flags */
    herr_t   ret_value = SUCCEED; /* Return value */

    FUNC_ENTER_STATIC
    H5T_REF_LOG_DEBUG("");

    /* Sanity check */
    HDassert(src_buf);
    HDassert(src_size == H5T_REF_MEM_SIZE);
    HDassert(dst_buf);
    HDassert(dst_size);

    /* Memory-to-memory conversion to support vlen conversion */
    if (NULL == dst_file) {
        H5MM_memcpy(dst_buf, src_buf, dst_size);
        HGOTO_DONE(ret_value);
    }

    /* Retrieve VOL object */
    if (NULL == (vol_obj = H5VL_vol_object(src_ref->loc_id)))
        HGOTO_ERROR(H5E_ARGS, H5E_BADTYPE, 0, "invalid location identifier")

    /* Set external flag if referenced file is not destination file */
    if (H5VL_file_is_same(vol_obj, dst_file, &files_equal) < 0)
        HGOTO_ERROR(H5E_REFERENCE, H5E_CANTCOMPARE, FAIL, "can't check if files are equal")
    flags |= !files_equal ? H5R_IS_EXTERNAL : 0;

    /* Pass the correct encoding version for the selection depending on the
     * file libver bounds, this is later retrieved in H5S hyper encode */
    if (src_ref->type == (int8_t)H5R_DATASET_REGION2) {
        hbool_t is_native = FALSE; /* Whether the dest. file is using the native VOL connector */

        /* Check if using native VOL connector */
        if (H5VL_object_is_native(dst_file, &is_native) < 0)
            HGOTO_ERROR(H5E_REFERENCE, H5E_CANTGET, 0, "can't query if file uses native VOL connector")

        /* Set the file's libver bounds if using the native VOL connector */
        if (is_native) {
            H5F_t *dst_f;

            if (NULL == (dst_f = (H5F_t *)H5VL_object_data(dst_file)))
                HGOTO_ERROR(H5E_ARGS, H5E_BADTYPE, 0, "invalid VOL object")
            H5CX_set_libver_bounds(dst_f);
        } /* end if */
        else
            H5CX_set_libver_bounds(NULL);
    } /* end if */

<<<<<<< HEAD
    /* Get file name */
    if (H5VL_file_get(vol_obj, H5VL_FILE_GET_NAME, H5P_DATASET_XFER_DEFAULT, NULL, H5I_FILE,
                      sizeof(file_name_buf_static), file_name_buf_static, &file_name_len) < 0)
        HGOTO_ERROR(H5E_REFERENCE, H5E_CANTGET, 0, "can't get file name")
    if (file_name_len >= (ssize_t)sizeof(file_name_buf_static)) {
        if (NULL == (file_name_buf_dyn = (char *)H5MM_malloc((size_t)file_name_len + 1)))
            HGOTO_ERROR(H5E_RESOURCE, H5E_CANTALLOC, 0, "can't allocate space for file name")
        if (H5VL_file_get(vol_obj, H5VL_FILE_GET_NAME, H5P_DATASET_XFER_DEFAULT, NULL, H5I_FILE,
                          (size_t)file_name_len + 1, file_name_buf_dyn, &file_name_len) < 0)
=======
    /* Get file name (if external reference) */
    if (flags) {
        if (H5VL_file_get(vol_obj, H5VL_FILE_GET_NAME, H5P_DATASET_XFER_DEFAULT, NULL, H5I_FILE,
                          sizeof(file_name_buf_static), file_name_buf_static, &file_name_len) < 0)
>>>>>>> 18bbd3f0
            HGOTO_ERROR(H5E_REFERENCE, H5E_CANTGET, 0, "can't get file name")
        if (file_name_len >= (ssize_t)sizeof(file_name_buf_static)) {
            if (NULL == (file_name_buf_dyn = (char *)H5MM_malloc((size_t)file_name_len + 1)))
                HGOTO_ERROR(H5E_RESOURCE, H5E_CANTALLOC, 0, "can't allocate space for file name")
            if (H5VL_file_get(vol_obj, H5VL_FILE_GET_NAME, H5P_DATASET_XFER_DEFAULT, NULL, H5I_FILE,
                              (size_t)file_name_len + 1, file_name_buf_dyn, &file_name_len) < 0)
                HGOTO_ERROR(H5E_REFERENCE, H5E_CANTGET, 0, "can't get file name")
        } /* end if */
    }     /* end if */

    /* Encode reference */
    if (H5R__encode(file_name_buf_dyn ? file_name_buf_dyn : file_name_buf_static, src_ref,
                    (unsigned char *)dst_buf, &dst_size, flags) < 0)
        HGOTO_ERROR(H5E_REFERENCE, H5E_CANTENCODE, FAIL, "Cannot encode reference")

done:
    H5MM_xfree(file_name_buf_dyn);

    FUNC_LEAVE_NOAPI(ret_value)
} /* end H5T__ref_mem_read() */

/*-------------------------------------------------------------------------
 * Function:	H5T__ref_mem_write
 *
 * Purpose:	"Writes" the memory reference from a buffer
 *
 * Return:	Non-negative on success/Negative on failure
 *
 *-------------------------------------------------------------------------
 */
static herr_t
H5T__ref_mem_write(H5VL_object_t *src_file, const void *src_buf, size_t src_size, H5R_type_t src_type,
                   H5VL_object_t H5_ATTR_UNUSED *dst_file, void *dst_buf, size_t dst_size,
                   void H5_ATTR_UNUSED *bg_buf)
{
<<<<<<< HEAD
    H5F_t *         src_f;
    hid_t           file_id   = H5I_INVALID_HID;
    H5R_ref_priv_t *dst_ref   = (H5R_ref_priv_t *)dst_buf;
=======
    H5F_t *         src_f   = NULL;
    hid_t           file_id = H5I_INVALID_HID;
    H5R_ref_priv_t *dst_ref = (H5R_ref_priv_t *)dst_buf;
    H5R_ref_priv_t  tmp_ref; /* Temporary reference to decode into */
>>>>>>> 18bbd3f0
    herr_t          ret_value = SUCCEED;

    FUNC_ENTER_STATIC
    H5T_REF_LOG_DEBUG("");

    /* Sanity check */
    HDassert(src_buf);
    HDassert(src_size);
    HDassert(dst_buf);
    HDassert(dst_size == H5T_REF_MEM_SIZE);
    HDcompile_assert(sizeof(*dst_ref) == sizeof(tmp_ref));

    /* Memory-to-memory conversion to support vlen conversion */
    if (NULL == src_file) {
        H5MM_memcpy(dst_buf, src_buf, src_size);
        HGOTO_DONE(ret_value);
    }

#ifndef NDEBUG
<<<<<<< HEAD
    {
=======
    if ((src_type == H5R_OBJECT1) || (src_type == H5R_DATASET_REGION1)) {
>>>>>>> 18bbd3f0
        hbool_t is_native = FALSE; /* Whether the src file is using the native VOL connector */

        /* Check if using native VOL connector */
        if (H5VL_object_is_native(src_file, &is_native) < 0)
            HGOTO_ERROR(H5E_REFERENCE, H5E_CANTGET, FAIL, "can't query if file uses native VOL connector")

        /* Must use native VOL connector for this operation */
        HDassert(is_native);
    }
#endif /* NDEBUG */

    /* Retrieve file from VOL object */
    if (NULL == (src_f = (H5F_t *)H5VL_object_data(src_file)))
        HGOTO_ERROR(H5E_ARGS, H5E_BADTYPE, FAIL, "invalid VOL object")

    /* Make sure reference buffer is correctly initialized */
    HDmemset(&tmp_ref, 0, sizeof(tmp_ref));

    switch (src_type) {
        case H5R_OBJECT1: {
            size_t token_size = H5F_SIZEOF_ADDR(src_f);

<<<<<<< HEAD
            if (H5R__create_object((const H5O_token_t *)src_buf, token_size, dst_ref) < 0)
=======
            if (H5R__create_object((const H5O_token_t *)src_buf, token_size, &tmp_ref) < 0)
>>>>>>> 18bbd3f0
                HGOTO_ERROR(H5E_REFERENCE, H5E_CANTCREATE, FAIL, "unable to create object reference")
        } break;

        case H5R_DATASET_REGION1: {
            const struct H5Tref_dsetreg *src_reg    = (const struct H5Tref_dsetreg *)src_buf;
            size_t                       token_size = H5F_SIZEOF_ADDR(src_f);

<<<<<<< HEAD
            if (H5R__create_region(&src_reg->token, token_size, src_reg->space, dst_ref) < 0)
=======
            if (H5R__create_region(&src_reg->token, token_size, src_reg->space, &tmp_ref) < 0)
>>>>>>> 18bbd3f0
                HGOTO_ERROR(H5E_REFERENCE, H5E_CANTCREATE, FAIL, "unable to create region reference")

            /* create_region creates its internal copy of the space */
            if (H5S_close(src_reg->space) < 0)
                HGOTO_ERROR(H5E_REFERENCE, H5E_CANTFREE, FAIL, "Cannot close dataspace")
        } break;

        case H5R_DATASET_REGION2:
            /* Pass the correct encoding version for the selection depending on the
             * file libver bounds, this is later retrieved in H5S hyper decode */
            H5CX_set_libver_bounds(src_f);
            /* FALLTHROUGH */
            H5_ATTR_FALLTHROUGH
        case H5R_OBJECT2:
        case H5R_ATTR:
            /* Decode reference */
<<<<<<< HEAD
            if (H5R__decode((const unsigned char *)src_buf, &src_size, dst_ref) < 0)
=======
            if (H5R__decode((const unsigned char *)src_buf, &src_size, &tmp_ref) < 0)
>>>>>>> 18bbd3f0
                HGOTO_ERROR(H5E_REFERENCE, H5E_CANTDECODE, FAIL, "Cannot decode reference")
            break;

        case H5R_BADTYPE:
        case H5R_MAXTYPE:
        default:
            HDassert("unknown reference type" && 0);
            HGOTO_ERROR(H5E_REFERENCE, H5E_UNSUPPORTED, FAIL, "internal error (unknown reference type)")
    } /* end switch */

    /* If no filename set, this is not an external reference */
<<<<<<< HEAD
    if (NULL == H5R_REF_FILENAME(dst_ref)) {
=======
    if (NULL == H5R_REF_FILENAME(&tmp_ref)) {
>>>>>>> 18bbd3f0
        /* TODO temporary hack to retrieve file object */
        if ((file_id = H5F_get_file_id(src_file, H5I_FILE, FALSE)) < 0)
            HGOTO_ERROR(H5E_ARGS, H5E_BADTYPE, FAIL, "not a file or file object")

        /* Attach loc ID to reference and hold reference to it, this is a
         * user exposed reference so set app_ref to TRUE. */
<<<<<<< HEAD
        if (H5R__set_loc_id(dst_ref, file_id, TRUE, TRUE) < 0)
=======
        if (H5R__set_loc_id(&tmp_ref, file_id, TRUE, TRUE) < 0)
>>>>>>> 18bbd3f0
            HGOTO_ERROR(H5E_REFERENCE, H5E_CANTSET, FAIL, "unable to attach location id to reference")
    } /* end if */

    /* Set output info */
    HDmemcpy(dst_ref, &tmp_ref, sizeof(tmp_ref));

done:
    if ((file_id != H5I_INVALID_HID) && (H5I_dec_ref(file_id) < 0))
        HDONE_ERROR(H5E_REFERENCE, H5E_CANTDEC, FAIL, "unable to decrement refcount on location id")
    FUNC_LEAVE_NOAPI(ret_value)
} /* end H5T__ref_mem_write() */

/*-------------------------------------------------------------------------
 * Function:    H5T__ref_disk_isnull
 *
 * Purpose: Check if it's a NULL / uninitialized reference.
 *
 * Return:  Non-negative on success/Negative on failure
 *
 *-------------------------------------------------------------------------
 */
static herr_t
H5T__ref_disk_isnull(const H5VL_object_t *src_file, const void *src_buf, hbool_t *isnull)
{
    const uint8_t *p = (const uint8_t *)src_buf;
    H5R_type_t     ref_type;
    herr_t         ret_value = SUCCEED;

    FUNC_ENTER_STATIC
    H5T_REF_LOG_DEBUG("");

    /* Check parameters */
    HDassert(src_file);
    HDassert(src_buf);
    HDassert(isnull);

    /* Try to check encoded reference type */
    ref_type = (H5R_type_t)*p++;
    if (ref_type) {
        /* This is a valid reference */
        *isnull = FALSE;
    }
    else {
        /* Skip the size / header */
        p = (const uint8_t *)src_buf + H5R_ENCODE_HEADER_SIZE + H5_SIZEOF_UINT32_T;

        /* Check if blob ID is "nil" */
        if (H5VL_blob_specific(src_file, (void *)p, H5VL_BLOB_ISNULL, isnull) < 0)
            HGOTO_ERROR(H5E_DATATYPE, H5E_CANTGET, FAIL, "unable to check if a blob ID is 'nil'")
    }

done:
    FUNC_LEAVE_NOAPI(ret_value)
} /* end H5T__ref_disk_isnull() */

/*-------------------------------------------------------------------------
 * Function:    H5T__ref_disk_setnull
 *
 * Purpose: Set a reference as NULL / uninitialized.
 *
 * Return:  Non-negative on success/Negative on failure
 *
 *-------------------------------------------------------------------------
 */
static herr_t
H5T__ref_disk_setnull(H5VL_object_t *dst_file, void *dst_buf, void *bg_buf)
{
    uint8_t *q         = (uint8_t *)dst_buf;
    uint8_t *p_bg      = (uint8_t *)bg_buf;
    herr_t   ret_value = SUCCEED;

    FUNC_ENTER_STATIC
    H5T_REF_LOG_DEBUG("");

    HDassert(dst_file);
    HDassert(dst_buf);

    /* TODO Should get rid of bg stuff */
    if (p_bg) {
        /* Skip the size / header */
        p_bg += (H5_SIZEOF_UINT32_T + H5R_ENCODE_HEADER_SIZE);

        /* Remove blob for old data */
        if (H5VL_blob_specific(dst_file, (void *)p_bg, H5VL_BLOB_DELETE) < 0)
            HGOTO_ERROR(H5E_DATATYPE, H5E_CANTREMOVE, FAIL, "unable to delete blob")
    } /* end if */

    /* Copy header manually so that it does not get encoded into the blob */
    HDmemset(q, 0, H5R_ENCODE_HEADER_SIZE);
    q += H5R_ENCODE_HEADER_SIZE;

    /* Set the size */
    UINT32ENCODE(q, 0);

    /* Set blob ID to "nil" */
    if (H5VL_blob_specific(dst_file, q, H5VL_BLOB_SETNULL) < 0)
        HGOTO_ERROR(H5E_DATATYPE, H5E_CANTSET, FAIL, "unable to set a blob ID to 'nil'")

done:
    FUNC_LEAVE_NOAPI(ret_value)
} /* end H5T__ref_disk_setnull() */

/*-------------------------------------------------------------------------
 * Function:	H5T__ref_disk_getsize
 *
 * Purpose:	Retrieves the length of a disk based reference.
 *
 * Return:	Non-negative value (cannot fail)
 *
 *-------------------------------------------------------------------------
 */
static size_t
H5T__ref_disk_getsize(H5VL_object_t H5_ATTR_UNUSED *src_file, const void *src_buf, size_t src_size,
                      H5VL_object_t H5_ATTR_UNUSED *dst_file, hbool_t *dst_copy)
{
    const uint8_t *p = (const uint8_t *)src_buf;
    unsigned       flags;
    H5R_type_t     ref_type;
    size_t         ret_value = 0;

    FUNC_ENTER_STATIC
    H5T_REF_LOG_DEBUG("");

    HDassert(src_buf);

    /* Set reference type */
    ref_type = (H5R_type_t)*p++;
    if (ref_type <= H5R_BADTYPE || ref_type >= H5R_MAXTYPE)
        HGOTO_ERROR(H5E_ARGS, H5E_BADVALUE, 0, "invalid reference type")

    /* Set flags */
    flags = (unsigned)*p++;

    if (!(flags & H5R_IS_EXTERNAL) && (ref_type == H5R_OBJECT2)) {
        /* Can do a direct copy and skip blob decoding */
        *dst_copy = TRUE;

        ret_value = src_size;
    } /* end if */
    else {
        /* Retrieve encoded data size */
        UINT32DECODE(p, ret_value);

        /* Add size of the header */
        ret_value += H5R_ENCODE_HEADER_SIZE;
    } /* end else */

done:
    FUNC_LEAVE_NOAPI(ret_value)
} /* end H5T__ref_disk_getsize() */

/*-------------------------------------------------------------------------
 * Function:	H5T__ref_disk_read
 *
 * Purpose:	Reads the disk based reference into a buffer
 *
 * Return:	Non-negative on success/Negative on failure
 *
 *-------------------------------------------------------------------------
 */
static herr_t
H5T__ref_disk_read(H5VL_object_t *src_file, const void *src_buf, size_t H5_ATTR_NDEBUG_UNUSED src_size,
                   H5VL_object_t H5_ATTR_UNUSED *dst_file, void *dst_buf, size_t dst_size)
{
    const uint8_t *p         = (const uint8_t *)src_buf;
    uint8_t *      q         = (uint8_t *)dst_buf;
    size_t         blob_size = dst_size;
    herr_t         ret_value = SUCCEED;

    FUNC_ENTER_STATIC
    H5T_REF_LOG_DEBUG("");

    HDassert(src_file);
    HDassert(src_buf);
    HDassert(dst_buf);
    HDassert(dst_size);

    /* Copy header manually */
    H5MM_memcpy(q, p, H5R_ENCODE_HEADER_SIZE);
    p += H5R_ENCODE_HEADER_SIZE;
    q += H5R_ENCODE_HEADER_SIZE;
    blob_size -= H5R_ENCODE_HEADER_SIZE;

    /* Skip the size */
    p += H5_SIZEOF_UINT32_T;
    HDassert(src_size > (H5R_ENCODE_HEADER_SIZE + H5_SIZEOF_UINT32_T));

    /* Retrieve blob */
    if (H5VL_blob_get(src_file, p, q, blob_size, NULL) < 0)
        HGOTO_ERROR(H5E_DATATYPE, H5E_CANTGET, FAIL, "unable to get blob")

done:
    FUNC_LEAVE_NOAPI(ret_value)
} /* end H5T__ref_disk_read() */

/*-------------------------------------------------------------------------
 * Function:	H5T__ref_disk_write
 *
 * Purpose:	Writes the disk based reference from a buffer
 *
 * Return:	Non-negative on success/Negative on failure
 *
 *-------------------------------------------------------------------------
 */
static herr_t
H5T__ref_disk_write(H5VL_object_t H5_ATTR_UNUSED *src_file, const void *src_buf, size_t src_size,
                    H5R_type_t H5_ATTR_UNUSED src_type, H5VL_object_t *dst_file, void *dst_buf,
                    size_t dst_size, void *bg_buf)
{
    const uint8_t *p             = (const uint8_t *)src_buf;
    uint8_t *      q             = (uint8_t *)dst_buf;
    size_t         buf_size_left = dst_size;
    uint8_t *      p_bg          = (uint8_t *)bg_buf;
    herr_t         ret_value     = SUCCEED;

    FUNC_ENTER_STATIC
    H5T_REF_LOG_DEBUG("");

    HDassert(src_buf);
    HDassert(src_size);
    HDassert(dst_file);
    HDassert(dst_buf);

    /* TODO Should get rid of bg stuff */
    if (p_bg) {
        size_t p_buf_size_left = dst_size;

        /* Skip the size / header */
        p_bg += (H5_SIZEOF_UINT32_T + H5R_ENCODE_HEADER_SIZE);
        HDassert(p_buf_size_left > (H5_SIZEOF_UINT32_T + H5R_ENCODE_HEADER_SIZE));
        p_buf_size_left -= (H5_SIZEOF_UINT32_T + H5R_ENCODE_HEADER_SIZE);

        /* Remove blob for old data */
        if (H5VL_blob_specific(dst_file, (void *)p_bg, H5VL_BLOB_DELETE) < 0)
            HGOTO_ERROR(H5E_DATATYPE, H5E_CANTREMOVE, FAIL, "unable to delete blob")
    } /* end if */

    /* Copy header manually so that it does not get encoded into the blob */
    H5MM_memcpy(q, p, H5R_ENCODE_HEADER_SIZE);
    p += H5R_ENCODE_HEADER_SIZE;
    q += H5R_ENCODE_HEADER_SIZE;
    src_size -= H5R_ENCODE_HEADER_SIZE;
    buf_size_left -= H5_SIZEOF_UINT32_T;

    /* Set the size */
    UINT32ENCODE(q, src_size);
    HDassert(buf_size_left > H5_SIZEOF_UINT32_T);
    buf_size_left -= H5_SIZEOF_UINT32_T;

    /* Store blob */
    if (H5VL_blob_put(dst_file, p, src_size, q, NULL) < 0)
        HGOTO_ERROR(H5E_DATATYPE, H5E_CANTSET, FAIL, "unable to put blob")

done:
    FUNC_LEAVE_NOAPI(ret_value)
} /* end H5T__ref_disk_write() */

/*-------------------------------------------------------------------------
 * Function:    H5T__ref_obj_disk_isnull
 *
 * Purpose: Check if it's a NULL / uninitialized reference.
 *
 * Return:  Non-negative on success/Negative on failure
 *
 *-------------------------------------------------------------------------
 */
static herr_t
H5T__ref_obj_disk_isnull(const H5VL_object_t *src_file, const void *src_buf, hbool_t *isnull)
{
    H5F_t *        src_f;
    const uint8_t *p = (const uint8_t *)src_buf;
    haddr_t        addr;
    herr_t         ret_value = SUCCEED;

    FUNC_ENTER_STATIC
    H5T_REF_LOG_DEBUG("");

    /* Check parameters */
    HDassert(src_file);
    HDassert(src_buf);
    HDassert(isnull);

#ifndef NDEBUG
    {
        hbool_t is_native = FALSE; /* Whether the src file is using the native VOL connector */

        /* Check if using native VOL connector */
        if (H5VL_object_is_native(src_file, &is_native) < 0)
            HGOTO_ERROR(H5E_REFERENCE, H5E_CANTGET, FAIL, "can't query if file uses native VOL connector")

        /* Must use native VOL connector for this operation */
        HDassert(is_native);
    }
#endif /* NDEBUG */

    /* Retrieve file from VOL object */
    if (NULL == (src_f = (H5F_t *)H5VL_object_data(src_file)))
        HGOTO_ERROR(H5E_ARGS, H5E_BADTYPE, FAIL, "invalid VOL object")

    /* Get the object address */
    H5F_addr_decode(src_f, &p, &addr);

    /* Check if heap address is 'nil' */
    *isnull = (addr == 0) ? TRUE : FALSE;

done:
    FUNC_LEAVE_NOAPI(ret_value)
} /* end H5T__ref_obj_disk_isnull() */

/*-------------------------------------------------------------------------
 * Function:    H5T__ref_obj_disk_getsize
 *
 * Purpose: Retrieves the length of a disk based reference.
 *
 * Return:  Non-negative value (cannot fail)
 *
 *-------------------------------------------------------------------------
 */
static size_t
H5T__ref_obj_disk_getsize(H5VL_object_t *src_file, const void H5_ATTR_UNUSED *src_buf,
                          size_t H5_ATTR_UNUSED src_size, H5VL_object_t H5_ATTR_UNUSED *dst_file,
                          hbool_t H5_ATTR_UNUSED *dst_copy)
{
    H5F_t *src_f;
    size_t ret_value = 0;

    FUNC_ENTER_STATIC
    H5T_REF_LOG_DEBUG("");

    HDassert(src_file);
    HDassert(src_buf);

#ifndef NDEBUG
    {
        hbool_t is_native = FALSE; /* Whether the src file is using the native VOL connector */

        /* Check if using native VOL connector */
        if (H5VL_object_is_native(src_file, &is_native) < 0)
            HGOTO_ERROR(H5E_REFERENCE, H5E_CANTGET, 0, "can't query if file uses native VOL connector")

        /* Must use native VOL connector for this operation */
        HDassert(is_native);
    }
#endif /* NDEBUG */

    /* Retrieve file from VOL object */
    if (NULL == (src_f = (H5F_t *)H5VL_object_data(src_file)))
        HGOTO_ERROR(H5E_ARGS, H5E_BADTYPE, 0, "invalid VOL object")

    HDassert(src_size == H5T_REF_OBJ_DISK_SIZE(src_f));

    ret_value = H5T_REF_OBJ_DISK_SIZE(src_f);

done:
    FUNC_LEAVE_NOAPI(ret_value)
} /* end H5T__ref_obj_disk_getsize() */

/*-------------------------------------------------------------------------
 * Function:    H5T__ref_obj_disk_read
 *
 * Purpose: Reads the disk based reference into a buffer
 *
 * Return:  Non-negative on success/Negative on failure
 *
 *-------------------------------------------------------------------------
 */
static herr_t
H5T__ref_obj_disk_read(H5VL_object_t *src_file, const void *src_buf, size_t src_size,
                       H5VL_object_t H5_ATTR_UNUSED *dst_file, void *dst_buf, size_t H5_ATTR_UNUSED dst_size)
{
    H5F_t *src_f;
    herr_t ret_value = SUCCEED;

    FUNC_ENTER_STATIC
    H5T_REF_LOG_DEBUG("");

    HDassert(src_file);
    HDassert(src_buf);
    HDassert(dst_buf);

#ifndef NDEBUG
    {
        hbool_t is_native = FALSE; /* Whether the src file is using the native VOL connector */

        /* Check if using native VOL connector */
        if (H5VL_object_is_native(src_file, &is_native) < 0)
            HGOTO_ERROR(H5E_REFERENCE, H5E_CANTGET, FAIL, "can't query if file uses native VOL connector")

        /* Must use native VOL connector for this operation */
        HDassert(is_native);
    }
#endif /* NDEBUG */

    /* Retrieve file from VOL object */
    if (NULL == (src_f = (H5F_t *)H5VL_object_data(src_file)))
        HGOTO_ERROR(H5E_ARGS, H5E_BADTYPE, FAIL, "invalid VOL object")

    HDassert(src_size == H5T_REF_OBJ_DISK_SIZE(src_f));
    HDassert(dst_size == H5F_SIZEOF_ADDR(src_f));

    /* Get object address */
    if (H5R__decode_token_obj_compat((const unsigned char *)src_buf, &src_size, (H5O_token_t *)dst_buf,
                                     H5F_SIZEOF_ADDR(src_f)) < 0)
        HGOTO_ERROR(H5E_REFERENCE, H5E_CANTDECODE, FAIL, "unable to get object address")

done:
    FUNC_LEAVE_NOAPI(ret_value)
} /* end H5T__ref_obj_disk_read() */

/*-------------------------------------------------------------------------
 * Function:    H5T__ref_dsetreg_disk_isnull
 *
 * Purpose: Check if it's a NULL / uninitialized reference.
 *
 * Return:  Non-negative on success/Negative on failure
 *
 *-------------------------------------------------------------------------
 */
static herr_t
H5T__ref_dsetreg_disk_isnull(const H5VL_object_t *src_file, const void *src_buf, hbool_t *isnull)
{
    H5F_t *        src_f;
    const uint8_t *p = (const uint8_t *)src_buf;
    haddr_t        addr;
    herr_t         ret_value = SUCCEED;

    FUNC_ENTER_STATIC
    H5T_REF_LOG_DEBUG("");

    /* Check parameters */
    HDassert(src_file);
    HDassert(src_buf);
    HDassert(isnull);

#ifndef NDEBUG
    {
        hbool_t is_native = FALSE; /* Whether the src file is using the native VOL connector */

        /* Check if using native VOL connector */
        if (H5VL_object_is_native(src_file, &is_native) < 0)
            HGOTO_ERROR(H5E_REFERENCE, H5E_CANTGET, FAIL, "can't query if file uses native VOL connector")

        /* Must use native VOL connector for this operation */
        HDassert(is_native);
    }
#endif /* NDEBUG */

    /* Retrieve file from VOL object */
    if (NULL == (src_f = (H5F_t *)H5VL_object_data(src_file)))
        HGOTO_ERROR(H5E_ARGS, H5E_BADTYPE, FAIL, "invalid VOL object")

    /* Get the heap address */
    H5F_addr_decode(src_f, &p, &addr);

    /* Check if heap address is 'nil' */
    *isnull = (addr == 0) ? TRUE : FALSE;

done:
    FUNC_LEAVE_NOAPI(ret_value)
} /* end H5T__ref_dsetreg_disk_isnull() */

/*-------------------------------------------------------------------------
 * Function:    H5T__ref_dsetreg_disk_getsize
 *
 * Purpose: Retrieves the length of a disk based reference.
 *
 * Return:  Non-negative value (cannot fail)
 *
 *-------------------------------------------------------------------------
 */
static size_t
H5T__ref_dsetreg_disk_getsize(H5VL_object_t H5_ATTR_UNUSED *src_file, const void H5_ATTR_UNUSED *src_buf,
                              size_t H5_ATTR_UNUSED src_size, H5VL_object_t H5_ATTR_UNUSED *dst_file,
                              hbool_t H5_ATTR_UNUSED *dst_copy)
{
    size_t ret_value = sizeof(struct H5Tref_dsetreg);

#ifndef NDEBUG
    FUNC_ENTER_STATIC
#else
    FUNC_ENTER_STATIC_NOERR
#endif
<<<<<<< HEAD
=======
    H5T_REF_LOG_DEBUG("");
>>>>>>> 18bbd3f0

    HDassert(src_buf);

#ifndef NDEBUG
    {
        H5F_t * src_f;
        hbool_t is_native = FALSE; /* Whether the src file is using the native VOL connector */

        /* Check if using native VOL connector */
        if (H5VL_object_is_native(src_file, &is_native) < 0)
            HGOTO_ERROR(H5E_REFERENCE, H5E_CANTGET, 0, "can't query if file uses native VOL connector")

        /* Must use native VOL connector for this operation */
        HDassert(is_native);

        /* Retrieve file from VOL object */
        if (NULL == (src_f = (H5F_t *)H5VL_object_data(src_file)))
            HGOTO_ERROR(H5E_ARGS, H5E_BADTYPE, 0, "invalid VOL object")

        HDassert(src_size == H5T_REF_DSETREG_DISK_SIZE(src_f));
    }
#endif /* NDEBUG */

#ifndef NDEBUG
done:
#endif
    FUNC_LEAVE_NOAPI(ret_value)
} /* end H5T__ref_dsetreg_disk_getsize() */

/*-------------------------------------------------------------------------
 * Function:    H5T__ref_dsetreg_disk_read
 *
 * Purpose: Reads the disk based reference into a buffer
 *
 * Return:  Non-negative on success/Negative on failure
 *
 *-------------------------------------------------------------------------
 */
static herr_t
H5T__ref_dsetreg_disk_read(H5VL_object_t *src_file, const void *src_buf, size_t src_size,
                           H5VL_object_t H5_ATTR_UNUSED *dst_file, void *dst_buf,
                           size_t H5_ATTR_UNUSED dst_size)
{
    H5F_t *                src_f;
    struct H5Tref_dsetreg *dst_reg   = (struct H5Tref_dsetreg *)dst_buf;
    herr_t                 ret_value = SUCCEED;

    FUNC_ENTER_STATIC
    H5T_REF_LOG_DEBUG("");

    HDassert(src_file);
    HDassert(src_buf);
    HDassert(dst_buf);
    HDassert(dst_size == sizeof(struct H5Tref_dsetreg));

#ifndef NDEBUG
    {
        hbool_t is_native = FALSE; /* Whether the src file is using the native VOL connector */

        /* Check if using native VOL connector */
        if (H5VL_object_is_native(src_file, &is_native) < 0)
            HGOTO_ERROR(H5E_REFERENCE, H5E_CANTGET, FAIL, "can't query if file uses native VOL connector")

        /* Must use native VOL connector for this operation */
        HDassert(is_native);
    }
#endif /* NDEBUG */

    /* Retrieve file from VOL object */
    if (NULL == (src_f = (H5F_t *)H5VL_object_data(src_file)))
        HGOTO_ERROR(H5E_ARGS, H5E_BADTYPE, FAIL, "invalid VOL object")

    HDassert(src_size == H5T_REF_DSETREG_DISK_SIZE(src_f));

    /* Retrieve object address and space */
    if (H5R__decode_token_region_compat(src_f, (const unsigned char *)src_buf, &src_size, &dst_reg->token,
                                        H5F_SIZEOF_ADDR(src_f), &dst_reg->space) < 0)
        HGOTO_ERROR(H5E_REFERENCE, H5E_CANTDECODE, FAIL, "unable to get object address")

done:
    FUNC_LEAVE_NOAPI(ret_value)
} /* end H5T__ref_dsetreg_disk_read() */

/*-------------------------------------------------------------------------
 * Function:    H5T__ref_reclaim
 *
 * Purpose: Internal routine to free reference datatypes
 *
 * Return:  Non-negative on success / Negative on failure
 *
 *-------------------------------------------------------------------------
 */
herr_t
H5T__ref_reclaim(void *elem, const H5T_t *dt)
{
    herr_t ret_value = SUCCEED; /* Return value */

    FUNC_ENTER_PACKAGE
    H5T_REF_LOG_DEBUG("");

    /* Sanity checks */
    HDassert(elem);
    HDassert(dt && (dt->shared->type == H5T_REFERENCE));

    if (dt->shared->u.atomic.u.r.opaque && H5R__destroy((H5R_ref_priv_t *)elem) < 0)
        HGOTO_ERROR(H5E_REFERENCE, H5E_CANTFREE, FAIL, "cannot free reference")

done:
    FUNC_LEAVE_NOAPI(ret_value)
<<<<<<< HEAD
} /* end H5T_ref_reclaim() */
=======
} /* end H5T__ref_reclaim() */
>>>>>>> 18bbd3f0
<|MERGE_RESOLUTION|>--- conflicted
+++ resolved
@@ -39,8 +39,6 @@
 
 #define H5T_REF_OBJ_DISK_SIZE(f)     (H5F_SIZEOF_ADDR(f))
 #define H5T_REF_DSETREG_DISK_SIZE(f) (H5HG_HEAP_ID_SIZE(f))
-<<<<<<< HEAD
-=======
 
 /* Debug */
 // #define H5T_REF_DEBUG
@@ -57,7 +55,6 @@
     do {                                                                                                     \
     } while (0)
 #endif
->>>>>>> 18bbd3f0
 
 /******************/
 /* Local Typedefs */
@@ -230,13 +227,10 @@
             /* Set file pointer (since this reference is on disk) */
             dt->shared->u.atomic.u.r.file = file;
 
-<<<<<<< HEAD
-=======
             /* dt now owns a reference to file */
             if (H5T_own_vol_obj(dt, file) < 0)
                 HGOTO_ERROR(H5E_REFERENCE, H5E_CANTINIT, FAIL, "can't give ownership of VOL object")
 
->>>>>>> 18bbd3f0
             if (dt->shared->u.atomic.u.r.rtype == H5R_OBJECT1) {
                 H5F_t *f;
 
@@ -411,14 +405,8 @@
 H5T__ref_mem_getsize(H5VL_object_t H5_ATTR_UNUSED *src_file, const void *src_buf,
                      size_t H5_ATTR_UNUSED src_size, H5VL_object_t *dst_file, hbool_t *dst_copy)
 {
-<<<<<<< HEAD
-    H5VL_object_t *       vol_obj; /* VOL object for src ref's location */
-    const H5R_ref_priv_t *src_ref     = (const H5R_ref_priv_t *)src_buf;
-    hbool_t               files_equal = FALSE; /* Whether src & dst references are in same file */
-=======
     H5VL_object_t *       vol_obj = NULL; /* VOL object for src ref's location */
     const H5R_ref_priv_t *src_ref = (const H5R_ref_priv_t *)src_buf;
->>>>>>> 18bbd3f0
     char *                file_name_buf_dyn =
         NULL; /* Pointer to dynamically allocated buffer for file name, if static buffer is too small */
     unsigned flags     = 0; /* References flags */
@@ -431,16 +419,6 @@
     HDassert(src_buf);
     HDassert(src_size == H5T_REF_MEM_SIZE);
 
-<<<<<<< HEAD
-    /* Retrieve VOL object */
-    if (NULL == (vol_obj = H5VL_vol_object(src_ref->loc_id)))
-        HGOTO_ERROR(H5E_ARGS, H5E_BADTYPE, 0, "invalid location identifier")
-
-    /* Set external flag if referenced file is not destination file */
-    if (H5VL_file_is_same(vol_obj, dst_file, &files_equal) < 0)
-        HGOTO_ERROR(H5E_REFERENCE, H5E_CANTCOMPARE, 0, "can't check if files are equal")
-    flags |= !files_equal ? H5R_IS_EXTERNAL : 0;
-=======
     if (NULL != dst_file) {
         hbool_t files_equal = TRUE; /* Whether src & dst references are in same file */
 
@@ -453,7 +431,6 @@
             HGOTO_ERROR(H5E_REFERENCE, H5E_CANTCOMPARE, 0, "can't check if files are equal")
         flags |= !files_equal ? H5R_IS_EXTERNAL : 0;
     }
->>>>>>> 18bbd3f0
 
     /* Force re-calculating encoding size if any flags are set */
     if (flags || !src_ref->encode_size) {
@@ -528,13 +505,8 @@
 {
     H5VL_object_t *       vol_obj; /* VOL object for src ref's location */
     const H5R_ref_priv_t *src_ref     = (const H5R_ref_priv_t *)src_buf;
-<<<<<<< HEAD
-    hbool_t               files_equal = FALSE;       /* Whether src & dst references are in same file */
-    char                  file_name_buf_static[256]; /* File name */
-=======
     hbool_t               files_equal = TRUE; /* Whether src & dst references are in same file */
     char                  file_name_buf_static[256] = {'\0'}; /* File name */
->>>>>>> 18bbd3f0
     char *                file_name_buf_dyn =
         NULL; /* Pointer to dynamically allocated buffer for file name, if static buffer is too small */
     ssize_t  file_name_len;       /* Size of file name buffer */
@@ -586,22 +558,10 @@
             H5CX_set_libver_bounds(NULL);
     } /* end if */
 
-<<<<<<< HEAD
-    /* Get file name */
-    if (H5VL_file_get(vol_obj, H5VL_FILE_GET_NAME, H5P_DATASET_XFER_DEFAULT, NULL, H5I_FILE,
-                      sizeof(file_name_buf_static), file_name_buf_static, &file_name_len) < 0)
-        HGOTO_ERROR(H5E_REFERENCE, H5E_CANTGET, 0, "can't get file name")
-    if (file_name_len >= (ssize_t)sizeof(file_name_buf_static)) {
-        if (NULL == (file_name_buf_dyn = (char *)H5MM_malloc((size_t)file_name_len + 1)))
-            HGOTO_ERROR(H5E_RESOURCE, H5E_CANTALLOC, 0, "can't allocate space for file name")
-        if (H5VL_file_get(vol_obj, H5VL_FILE_GET_NAME, H5P_DATASET_XFER_DEFAULT, NULL, H5I_FILE,
-                          (size_t)file_name_len + 1, file_name_buf_dyn, &file_name_len) < 0)
-=======
     /* Get file name (if external reference) */
     if (flags) {
         if (H5VL_file_get(vol_obj, H5VL_FILE_GET_NAME, H5P_DATASET_XFER_DEFAULT, NULL, H5I_FILE,
                           sizeof(file_name_buf_static), file_name_buf_static, &file_name_len) < 0)
->>>>>>> 18bbd3f0
             HGOTO_ERROR(H5E_REFERENCE, H5E_CANTGET, 0, "can't get file name")
         if (file_name_len >= (ssize_t)sizeof(file_name_buf_static)) {
             if (NULL == (file_name_buf_dyn = (char *)H5MM_malloc((size_t)file_name_len + 1)))
@@ -637,16 +597,10 @@
                    H5VL_object_t H5_ATTR_UNUSED *dst_file, void *dst_buf, size_t dst_size,
                    void H5_ATTR_UNUSED *bg_buf)
 {
-<<<<<<< HEAD
-    H5F_t *         src_f;
-    hid_t           file_id   = H5I_INVALID_HID;
-    H5R_ref_priv_t *dst_ref   = (H5R_ref_priv_t *)dst_buf;
-=======
     H5F_t *         src_f   = NULL;
     hid_t           file_id = H5I_INVALID_HID;
     H5R_ref_priv_t *dst_ref = (H5R_ref_priv_t *)dst_buf;
     H5R_ref_priv_t  tmp_ref; /* Temporary reference to decode into */
->>>>>>> 18bbd3f0
     herr_t          ret_value = SUCCEED;
 
     FUNC_ENTER_STATIC
@@ -666,11 +620,7 @@
     }
 
 #ifndef NDEBUG
-<<<<<<< HEAD
-    {
-=======
     if ((src_type == H5R_OBJECT1) || (src_type == H5R_DATASET_REGION1)) {
->>>>>>> 18bbd3f0
         hbool_t is_native = FALSE; /* Whether the src file is using the native VOL connector */
 
         /* Check if using native VOL connector */
@@ -693,11 +643,7 @@
         case H5R_OBJECT1: {
             size_t token_size = H5F_SIZEOF_ADDR(src_f);
 
-<<<<<<< HEAD
-            if (H5R__create_object((const H5O_token_t *)src_buf, token_size, dst_ref) < 0)
-=======
             if (H5R__create_object((const H5O_token_t *)src_buf, token_size, &tmp_ref) < 0)
->>>>>>> 18bbd3f0
                 HGOTO_ERROR(H5E_REFERENCE, H5E_CANTCREATE, FAIL, "unable to create object reference")
         } break;
 
@@ -705,11 +651,7 @@
             const struct H5Tref_dsetreg *src_reg    = (const struct H5Tref_dsetreg *)src_buf;
             size_t                       token_size = H5F_SIZEOF_ADDR(src_f);
 
-<<<<<<< HEAD
-            if (H5R__create_region(&src_reg->token, token_size, src_reg->space, dst_ref) < 0)
-=======
             if (H5R__create_region(&src_reg->token, token_size, src_reg->space, &tmp_ref) < 0)
->>>>>>> 18bbd3f0
                 HGOTO_ERROR(H5E_REFERENCE, H5E_CANTCREATE, FAIL, "unable to create region reference")
 
             /* create_region creates its internal copy of the space */
@@ -726,11 +668,7 @@
         case H5R_OBJECT2:
         case H5R_ATTR:
             /* Decode reference */
-<<<<<<< HEAD
-            if (H5R__decode((const unsigned char *)src_buf, &src_size, dst_ref) < 0)
-=======
             if (H5R__decode((const unsigned char *)src_buf, &src_size, &tmp_ref) < 0)
->>>>>>> 18bbd3f0
                 HGOTO_ERROR(H5E_REFERENCE, H5E_CANTDECODE, FAIL, "Cannot decode reference")
             break;
 
@@ -742,22 +680,14 @@
     } /* end switch */
 
     /* If no filename set, this is not an external reference */
-<<<<<<< HEAD
-    if (NULL == H5R_REF_FILENAME(dst_ref)) {
-=======
     if (NULL == H5R_REF_FILENAME(&tmp_ref)) {
->>>>>>> 18bbd3f0
         /* TODO temporary hack to retrieve file object */
         if ((file_id = H5F_get_file_id(src_file, H5I_FILE, FALSE)) < 0)
             HGOTO_ERROR(H5E_ARGS, H5E_BADTYPE, FAIL, "not a file or file object")
 
         /* Attach loc ID to reference and hold reference to it, this is a
          * user exposed reference so set app_ref to TRUE. */
-<<<<<<< HEAD
-        if (H5R__set_loc_id(dst_ref, file_id, TRUE, TRUE) < 0)
-=======
         if (H5R__set_loc_id(&tmp_ref, file_id, TRUE, TRUE) < 0)
->>>>>>> 18bbd3f0
             HGOTO_ERROR(H5E_REFERENCE, H5E_CANTSET, FAIL, "unable to attach location id to reference")
     } /* end if */
 
@@ -1240,10 +1170,7 @@
 #else
     FUNC_ENTER_STATIC_NOERR
 #endif
-<<<<<<< HEAD
-=======
-    H5T_REF_LOG_DEBUG("");
->>>>>>> 18bbd3f0
+    H5T_REF_LOG_DEBUG("");
 
     HDassert(src_buf);
 
@@ -1353,8 +1280,4 @@
 
 done:
     FUNC_LEAVE_NOAPI(ret_value)
-<<<<<<< HEAD
-} /* end H5T_ref_reclaim() */
-=======
-} /* end H5T__ref_reclaim() */
->>>>>>> 18bbd3f0
+} /* end H5T__ref_reclaim() */