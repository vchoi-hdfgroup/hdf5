/* * * * * * * * * * * * * * * * * * * * * * * * * * * * * * * * * * * * * * *
 * Copyright by The HDF Group.                                               *
 * All rights reserved.                                                      *
 *                                                                           *
 * This file is part of HDF5. The full HDF5 copyright notice, including      *
 * terms governing use, modification, and redistribution, is contained in    *
 * the COPYING file, which can be found at the root of the source code       *
 * distribution tree, or in https://www.hdfgroup.org/licenses.               *
 * If you do not have access to either file, you may request a copy from     *
 * help@hdfgroup.org.                                                        *
 * * * * * * * * * * * * * * * * * * * * * * * * * * * * * * * * * * * * * * */

/*
 * This file contains public declarations for the H5ES (event set) module.
 */

#ifndef H5ESpublic_H
#define H5ESpublic_H

/* Public headers needed by this file */
#include "H5public.h" /* Generic Functions                    */

/*****************/
/* Public Macros */
/*****************/

/*******************/
/* Public Typedefs */
/*******************/

/* Asynchronous operation status */
typedef enum H5ES_status_t {
    H5ES_STATUS_IN_PROGRESS, /* Operation has not yet completed                       */
    H5ES_STATUS_SUCCEED,     /* Operation has completed, successfully                 */
    H5ES_STATUS_FAIL,        /* Operation has completed, but failed                   */
    H5ES_STATUS_CANCELED     /* Operation has not completed and was canceled          */
} H5ES_status_t;

/********************/
/* Public Variables */
/********************/

/*********************/
/* Public Prototypes */
/*********************/

#ifdef __cplusplus
extern "C" {
#endif

#ifdef __cplusplus
}
#endif

<<<<<<< HEAD
#endif /* _H5ESpublic_H */
=======
#endif /* H5ESpublic_H */
>>>>>>> 18bbd3f0
<|MERGE_RESOLUTION|>--- conflicted
+++ resolved
@@ -52,8 +52,4 @@
 }
 #endif
 
-<<<<<<< HEAD
-#endif /* _H5ESpublic_H */
-=======
-#endif /* H5ESpublic_H */
->>>>>>> 18bbd3f0
+#endif /* H5ESpublic_H */