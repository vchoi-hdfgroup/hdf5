--- conflicted
+++ resolved
@@ -154,33 +154,20 @@
 
 /* Data structure for priority queue node of block free lists */
 typedef struct H5FL_blk_node_t {
-<<<<<<< HEAD
-    size_t                  size; /* Size of the blocks in the list */
-    H5FL_blk_list_t *       list; /* List of free blocks */
-    struct H5FL_blk_node_t *next; /* Pointer to next free list in queue */
-    struct H5FL_blk_node_t *prev; /* Pointer to previous free list in queue */
-=======
     size_t                  size;      /* Size of the blocks in the list */
     unsigned                allocated; /* Number of blocks of this size allocated */
     unsigned                onlist;    /* Number of blocks on free list */
     H5FL_blk_list_t *       list;      /* List of free blocks */
     struct H5FL_blk_node_t *next;      /* Pointer to next free list in queue */
     struct H5FL_blk_node_t *prev;      /* Pointer to previous free list in queue */
->>>>>>> 18bbd3f0
 } H5FL_blk_node_t;
 
 /* Data structure for priority queue of native block free lists */
 typedef struct H5FL_blk_head_t {
     hbool_t          init;      /* Whether the free list has been initialized */
-<<<<<<< HEAD
-    unsigned         allocated; /* Number of blocks allocated */
-    unsigned         onlist;    /* Number of blocks on free list */
-    size_t           list_mem;  /* Amount of memory in block on free list */
-=======
     unsigned         allocated; /* Total number of blocks allocated */
     unsigned         onlist;    /* Total number of blocks on free list */
     size_t           list_mem;  /* Total amount of memory in blocks on free list */
->>>>>>> 18bbd3f0
     const char *     name;      /* Name of the type */
     H5FL_blk_node_t *head;      /* Pointer to first free list in queue */
 } H5FL_blk_head_t;
@@ -242,27 +229,17 @@
 
 /* Data structure for each size of array element */
 typedef struct H5FL_arr_node_t {
-<<<<<<< HEAD
-    size_t           size;   /* Size of the blocks in the list */
-    unsigned         onlist; /* Number of blocks on free list */
-    H5FL_arr_list_t *list;   /* List of free blocks */
-=======
     size_t size;                /* Size of the blocks in the list (in bytes) */
                                 /* (Note: base_size + <# of elem> * elem_size) */
     unsigned         allocated; /* Number of blocks allocated of this element size */
     unsigned         onlist;    /* Number of blocks on free list */
     H5FL_arr_list_t *list;      /* List of free blocks */
->>>>>>> 18bbd3f0
 } H5FL_arr_node_t;
 
 /* Data structure for free list of array blocks */
 typedef struct H5FL_arr_head_t {
     hbool_t          init;      /* Whether the free list has been initialized */
-<<<<<<< HEAD
-    unsigned         allocated; /* Number of blocks allocated */
-=======
     unsigned         allocated; /* Total number of blocks allocated */
->>>>>>> 18bbd3f0
     size_t           list_mem;  /* Amount of memory in block on free list */
     const char *     name;      /* Name of the type */
     int              maxelem;   /* Maximum number of elements in an array */
@@ -451,11 +428,8 @@
 H5_DLL herr_t H5FL_set_free_list_limits(int reg_global_lim, int reg_list_lim, int arr_global_lim,
                                         int arr_list_lim, int blk_global_lim, int blk_list_lim,
                                         int fac_global_lim, int fac_list_lim);
-<<<<<<< HEAD
-=======
 H5_DLL herr_t H5FL_get_free_list_sizes(size_t *reg_size, size_t *arr_size, size_t *blk_size,
                                        size_t *fac_size);
->>>>>>> 18bbd3f0
 H5_DLL int    H5FL_term_interface(void);
 
 #endif