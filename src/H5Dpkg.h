/* * * * * * * * * * * * * * * * * * * * * * * * * * * * * * * * * * * * * * *
 * Copyright by The HDF Group.                                               *
 * Copyright by the Board of Trustees of the University of Illinois.         *
 * All rights reserved.                                                      *
 *                                                                           *
 * This file is part of HDF5.  The full HDF5 copyright notice, including     *
 * terms governing use, modification, and redistribution, is contained in    *
 * the files COPYING and Copyright.html.  COPYING can be found at the root   *
 * of the source code distribution tree; Copyright.html can be found at the  *
 * root level of an installed copy of the electronic HDF5 document set and   *
 * is linked from the top-level documents page.  It can also be found at     *
 * http://hdfgroup.org/HDF5/doc/Copyright.html.  If you do not have          *
 * access to either file, you may request a copy from help@hdfgroup.org.     *
 * * * * * * * * * * * * * * * * * * * * * * * * * * * * * * * * * * * * * * */

/*
 * Programmer:	Quincey Koziol <koziol@ncsa.uiuc.edu>
 *		Monday, April 14, 2003
 *
 * Purpose:	This file contains declarations which are visible only within
 *		the H5D package.  Source files outside the H5D package should
 *		include H5Dprivate.h instead.
 */
#ifndef H5D_PACKAGE
#error "Do not include this file outside the H5D package!"
#endif

#ifndef _H5Dpkg_H
#define _H5Dpkg_H

/* Get package's private header */
#include "H5Dprivate.h"

/* Other private headers needed by this file */
#include "H5ACprivate.h"	/* Metadata cache			*/
#include "H5Fprivate.h"		/* File access				*/
#include "H5Gprivate.h"		/* Groups 			  	*/
#include "H5SLprivate.h"	/* Skip lists				*/
#include "H5Tprivate.h"		/* Datatypes         			*/

/**************************/
/* Package Private Macros */
/**************************/

/* Set the minimum object header size to create objects with */
#define H5D_MINHDR_SIZE 256

/* [Simple] Macro to construct a H5D_io_info_t from it's components */
#define H5D_BUILD_IO_INFO_WRT(io_info, ds, dxpl_c, dxpl_i, str, buf)    \
    (io_info)->dset = ds;                                               \
    (io_info)->dxpl_cache = dxpl_c;                                     \
    (io_info)->dxpl_id = dxpl_i;                                        \
    (io_info)->store = str;                                             \
    (io_info)->op_type = H5D_IO_OP_WRITE;                               \
    (io_info)->u.wbuf = buf

/* Flags for marking aspects of a dataset dirty */
#define H5D_MARK_SPACE  0x01
#define H5D_MARK_LAYOUT  0x02


/****************************/
/* Package Private Typedefs */
/****************************/

/* Typedef for datatype information for raw data I/O operation */
typedef struct H5D_type_info_t {
    /* Initial values */
    const H5T_t *mem_type;              /* Pointer to memory datatype */
    const H5T_t *dset_type;             /* Pointer to dataset datatype */
    H5T_path_t *tpath;                  /* Datatype conversion path */
    hid_t src_type_id;                  /* Source datatype ID */
    hid_t dst_type_id;                  /* Destination datatype ID */

    /* Computed/derived values */
    size_t src_type_size;		/* Size of source type	*/
    size_t dst_type_size;	        /* Size of destination type */
    size_t max_type_size;	        /* Size of largest source/destination type */
    hbool_t is_conv_noop;               /* Whether the type conversion is a NOOP */
    hbool_t is_xform_noop;              /* Whether the data transform is a NOOP */
    const H5T_subset_info_t *cmpd_subset;   /* Info related to the compound subset conversion functions */
    H5T_bkg_t need_bkg;		        /* Type of background buf needed */
    size_t request_nelmts;		/* Requested strip mine	*/
    uint8_t *tconv_buf;	                /* Datatype conv buffer	*/
    hbool_t tconv_buf_allocated;        /* Whether the type conversion buffer was allocated */
    uint8_t *bkg_buf;	                /* Background buffer	*/
    hbool_t bkg_buf_allocated;          /* Whether the background buffer was allocated */
} H5D_type_info_t;

/* Forward declaration of structs used below */
struct H5D_io_info_t;
struct H5D_dset_info_t;

/* Function pointers for I/O on particular types of dataset layouts */
typedef herr_t (*H5D_layout_construct_func_t)(H5F_t *f, H5D_t *dset);
typedef herr_t (*H5D_layout_init_func_t)(H5F_t *f, hid_t dxpl_id, const H5D_t *dset,
    hid_t dapl_id);
typedef hbool_t (*H5D_layout_is_space_alloc_func_t)(const H5O_storage_t *storage);
typedef herr_t (*H5D_layout_io_init_func_t)(struct H5D_io_info_t *io_info,
    const H5D_type_info_t *type_info,
    hsize_t nelmts, const H5S_t *file_space, const H5S_t *mem_space,
    struct H5D_dset_info_t *dinfo);
typedef herr_t (*H5D_layout_read_func_t)(struct H5D_io_info_t *io_info,
    const H5D_type_info_t *type_info, hsize_t nelmts, const H5S_t *file_space,
    const H5S_t *mem_space, struct H5D_dset_info_t *dinfo);
typedef herr_t (*H5D_layout_write_func_t)(struct H5D_io_info_t *io_info,
    const H5D_type_info_t *type_info, hsize_t nelmts, const H5S_t *file_space,
    const H5S_t *mem_space, struct H5D_dset_info_t *dinfo);
typedef herr_t (*H5D_layout_read_md_func_t)(const hid_t file_id, const size_t count, 
                                            struct H5D_io_info_t *io_info);
typedef herr_t (*H5D_layout_write_md_func_t)(const hid_t file_id, const size_t count, 
                                             struct H5D_io_info_t *io_info);
typedef ssize_t (*H5D_layout_readvv_func_t)(const struct H5D_io_info_t *io_info,
    size_t dset_max_nseq, size_t *dset_curr_seq, size_t dset_len_arr[], hsize_t dset_offset_arr[],
    size_t mem_max_nseq, size_t *mem_curr_seq, size_t mem_len_arr[], hsize_t mem_offset_arr[]);
typedef ssize_t (*H5D_layout_writevv_func_t)(const struct H5D_io_info_t *io_info,
    size_t dset_max_nseq, size_t *dset_curr_seq, size_t dset_len_arr[], hsize_t dset_offset_arr[],
    size_t mem_max_nseq, size_t *mem_curr_seq, size_t mem_len_arr[], hsize_t mem_offset_arr[]);
typedef herr_t (*H5D_layout_flush_func_t)(H5D_t *dataset, hid_t dxpl_id);
typedef herr_t (*H5D_layout_io_term_func_t)(struct H5D_io_info_t *io_info, struct H5D_dset_info_t *di);

/* Typedef for grouping layout I/O routines */
typedef struct H5D_layout_ops_t {
    H5D_layout_construct_func_t construct;      /* Layout constructor for new datasets */
    H5D_layout_init_func_t init;        /* Layout initializer for dataset */
    H5D_layout_is_space_alloc_func_t is_space_alloc;    /* Query routine to determine if storage is allocated */
    H5D_layout_io_init_func_t io_init;  /* I/O initialization routine */
    H5D_layout_read_func_t ser_read;    /* High-level I/O routine for reading data in serial */
    H5D_layout_write_func_t ser_write;  /* High-level I/O routine for writing data in serial */
#ifdef H5_HAVE_PARALLEL
    H5D_layout_read_md_func_t par_read;   /* High-level I/O routine for reading data in parallel */
    H5D_layout_write_md_func_t par_write; /* High-level I/O routine for writing data in parallel */
#endif /* H5_HAVE_PARALLEL */
    H5D_layout_readvv_func_t readvv;    /* Low-level I/O routine for reading data */
    H5D_layout_writevv_func_t writevv;  /* Low-level I/O routine for writing data */
    H5D_layout_flush_func_t flush;      /* Low-level I/O routine for flushing raw data */
    H5D_layout_io_term_func_t io_term;  /* I/O shutdown routine for multi-dset */
} H5D_layout_ops_t;

/* Function pointers for either multiple or single block I/O access */
typedef herr_t (*H5D_io_single_read_func_t)(const struct H5D_io_info_t *io_info,
    const H5D_type_info_t *type_info,
    hsize_t nelmts, const H5S_t *file_space, const H5S_t *mem_space);
typedef herr_t (*H5D_io_single_write_func_t)(const struct H5D_io_info_t *io_info,
    const H5D_type_info_t *type_info,
    hsize_t nelmts, const H5S_t *file_space, const H5S_t *mem_space);

typedef herr_t (*H5D_io_single_read_md_func_t)(const struct H5D_io_info_t *io_info, hsize_t nelmts, 
                                               const H5S_t *file_space, const H5S_t *mem_space);
typedef herr_t (*H5D_io_single_write_md_func_t)(const struct H5D_io_info_t *io_info, hsize_t nelmts, 
                                                const H5S_t *file_space, const H5S_t *mem_space);

/* Typedef for raw data I/O framework info */
typedef struct H5D_io_ops_t {
    H5D_layout_read_func_t multi_read;          /* High-level I/O routine for reading data */
    H5D_layout_write_func_t multi_write;        /* High-level I/O routine for writing data */
    H5D_io_single_read_func_t single_read;      /* I/O routine for reading single block */
    H5D_io_single_write_func_t single_write;    /* I/O routine for writing single block */
    H5D_layout_read_md_func_t multi_read_md;          /* High-level I/O routine for reading data for multi-dset */
    H5D_layout_write_md_func_t multi_write_md;        /* High-level I/O routine for writing data for multi-dset */
    H5D_io_single_read_md_func_t single_read_md;      /* I/O routine for reading single block for multi-dset */
    H5D_io_single_write_md_func_t single_write_md;    /* I/O routine for writing single block for multi-dset */
} H5D_io_ops_t;

/* Typedefs for dataset storage information */
typedef struct {
    haddr_t dset_addr;      /* Address of dataset in file */
    hsize_t dset_size;      /* Total size of dataset in file */
} H5D_contig_storage_t;

typedef struct {
    hsize_t *scaled;        /* Scaled coordinates for a chunk */
} H5D_chunk_storage_t;

typedef struct {
    void *buf;              /* Buffer for compact dataset */
    hbool_t *dirty;         /* Pointer to dirty flag to mark */
} H5D_compact_storage_t;

typedef union H5D_storage_t {
    H5D_contig_storage_t contig; /* Contiguous information for dataset */
    H5D_chunk_storage_t chunk;  /* Chunk information for dataset */
    H5D_compact_storage_t compact; /* Compact information for dataset */
    H5O_efl_t   efl;            /* External file list information for dataset */
} H5D_storage_t;

/* Typedef for raw data I/O operation info */
typedef enum H5D_io_op_type_t {
    H5D_IO_OP_READ,         /* Read operation */
    H5D_IO_OP_WRITE         /* Write operation */
} H5D_io_op_type_t;

/* piece info for multiple dsets. */
typedef struct H5D_piece_info_t {
    haddr_t faddr;              /* file addr. key of skip list */
    hsize_t index;              /* "Index" of chunk in dataset */
    uint32_t piece_points;      /* Number of elements selected in piece */
    hsize_t scaled[H5O_LAYOUT_NDIMS];   /* Scaled coordinates of chunk (in file dataset's dataspace) */
    const H5S_t *fspace;        /* Dataspace describing chunk & selection in it */
    unsigned fspace_shared;     /* Indicate that the file space for a chunk is shared and shouldn't be freed */
    const H5S_t *mspace;        /* Dataspace describing selection in memory corresponding to this chunk */
    unsigned mspace_shared;     /* Indicate that the memory space for a chunk is shared and shouldn't be freed */
    struct H5D_dset_info_t *dset_info;  /* Pointer to dset_info */
} H5D_piece_info_t;

/* Union for read/write dataset buffers */
typedef union H5D_dset_buf_t {
    void *rbuf;                 /* Pointer to buffer for read */
    const void *wbuf;           /* Pointer to buffer to write */
} H5D_dset_buf_t;

/* dset info for multiple dsets */
typedef struct H5D_dset_info_t {
    H5D_t *dset;                /* Pointer to dataset being operated on */
    H5D_storage_t *store;       /* Dataset storage info */
    H5D_layout_ops_t layout_ops;    /* Dataset layout I/O operation function pointers */
    H5D_dset_buf_t u;           /* Buffer pointer */

    H5O_layout_t *layout;       /* Dataset layout information*/
    hsize_t nelmts;             /* Number of elements selected in file & memory dataspaces */

    const H5S_t *file_space;    /* Pointer to the file dataspace */
    unsigned f_ndims;           /* Number of dimensions for file dataspace */
    hsize_t f_dims[H5O_LAYOUT_NDIMS];   /* File dataspace dimensions */

    const H5S_t *mem_space;     /* Pointer to the memory dataspace */
    H5S_t *mchunk_tmpl;         /* Dataspace template for new memory chunks */
    H5S_sel_iter_t mem_iter;    /* Iterator for elements in memory selection */
    unsigned m_ndims;           /* Number of dimensions for memory dataspace */
    H5S_sel_type msel_type;     /* Selection type in memory */

    H5SL_t *dset_sel_pieces;    /* Skiplist of selected pieces in this dataset, indexed by index */

    H5S_t  *single_space;       /* Dataspace for single chunk */
    H5D_piece_info_t *single_piece_info;
    hbool_t use_single;         /* Whether I/O is on a single element */

    hsize_t last_index;         /* Index of last chunk operated on */
    H5D_piece_info_t *last_piece_info;  /* Pointer to last piece's info */

    hsize_t chunk_dim[H5O_LAYOUT_NDIMS];    /* Size of chunk in each dimension */

    hid_t mem_type_id;          /* memory datatype ID */
    H5D_type_info_t type_info;
    hbool_t type_info_init; 
} H5D_dset_info_t;

typedef struct H5D_io_info_t {
#ifndef H5_HAVE_PARALLEL
    const
#endif /* H5_HAVE_PARALLEL */
        H5D_dxpl_cache_t *dxpl_cache; /* Pointer to cached DXPL info */
    hid_t dxpl_id;              /* Original DXPL ID */
#ifdef H5_HAVE_PARALLEL
    MPI_Comm comm;              /* MPI communicator for file */
    hbool_t using_mpi_vfd;      /* Whether the file is using an MPI-based VFD */
    struct {
        H5FD_mpio_xfer_t xfer_mode; /* Parallel transfer for this request (H5D_XFER_IO_XFER_MODE_NAME) */
        H5FD_mpio_collective_opt_t coll_opt_mode; /* Parallel transfer with independent IO or collective IO with this mode */
        H5D_io_ops_t io_ops;    /* I/O operation function pointers */
    } orig;
#endif /* H5_HAVE_PARALLEL */
    H5D_io_ops_t io_ops;        /* I/O operation function pointers */
    H5D_io_op_type_t op_type;

    H5D_dset_info_t *dsets_info; /* dsets info where I/O is done to/from */
    H5SL_t *sel_pieces;         /* Skip list containing information for each piece selected */

    haddr_t store_faddr;        /* lowest file addr for read/write */
    const void * base_maddr_w;  /* start mem addr for write */
    void * base_maddr_r;        /* start mem addr for read */

    hbool_t is_coll_broken;     /* is collective mode broken? */
} H5D_io_info_t;

/* created to pass both at once for callback func */
typedef struct H5D_io_info_wrap_t {
    H5D_io_info_t *io_info;
    H5D_dset_info_t *dinfo;
} H5D_io_info_wrap_t;


/******************/
/* Chunk typedefs */
/******************/

/* Typedef for chunked dataset index operation info */
typedef struct H5D_chk_idx_info_t {
    H5F_t *f;                   /* File pointer for operation */
    hid_t dxpl_id;              /* DXPL ID for operation */
    const H5O_pline_t *pline;   /* I/O pipeline info */
    H5O_layout_chunk_t *layout;           /* Chunk layout description */
    H5O_storage_chunk_t *storage;         /* Chunk storage description */
} H5D_chk_idx_info_t;

/*
 * "Generic" chunk record.  Each chunk is keyed by the minimum logical
 * N-dimensional coordinates and the datatype size of the chunk.
 * The fastest-varying dimension is assumed to reference individual bytes of
 * the array, so a 100-element 1-D array of 4-byte integers would really be a
 * 2-D array with the slow varying dimension of size 100 and the fast varying
 * dimension of size 4 (the storage dimensionality has very little to do with
 * the real dimensionality).
 *
 * The chunk's file address, filter mask and size on disk are not key values.
 */
typedef struct H5D_chunk_rec_t {
    hsize_t	scaled[H5O_LAYOUT_NDIMS];	/* Logical offset to start */
    uint32_t	nbytes;				/* Size of stored data	*/
    unsigned	filter_mask;			/* Excluded filters	*/
    haddr_t     chunk_addr;                     /* Address of chunk in file */
} H5D_chunk_rec_t;

/*
 * Common data exchange structure for indexed storage nodes.  This structure is
 * passed through the indexing layer to the methods for the objects
 * to which the index points.
 */
typedef struct H5D_chunk_common_ud_t {
    /* downward */
    const H5O_layout_chunk_t *layout;           /* Chunk layout description */
    const H5O_storage_chunk_t *storage;         /* Chunk storage description */
    const hsize_t *scaled;		        /* Scaled coordinates for a chunk */
} H5D_chunk_common_ud_t;

/* B-tree callback info for various operations */
typedef struct H5D_chunk_ud_t {
    H5D_chunk_common_ud_t common;       /* Common info for B-tree user data (must be first) */

    /* Upward */
    unsigned    idx_hint;               /*index of chunk in cache, if present */
    H5F_block_t chunk_block;            /*offset/length of chunk in file */
    unsigned	filter_mask;		/*excluded filters	*/
} H5D_chunk_ud_t;

/* Typedef for "generic" chunk callbacks */
typedef int (*H5D_chunk_cb_func_t)(const H5D_chunk_rec_t *chunk_rec,
    void *udata);

/* Typedefs for chunk operations */
typedef herr_t (*H5D_chunk_init_func_t)(const H5D_chk_idx_info_t *idx_info,
    const H5S_t *space, haddr_t dset_ohdr_addr);
typedef herr_t (*H5D_chunk_create_func_t)(const H5D_chk_idx_info_t *idx_info);
typedef hbool_t (*H5D_chunk_is_space_alloc_func_t)(const H5O_storage_chunk_t *storage);
typedef herr_t (*H5D_chunk_insert_func_t)(const H5D_chk_idx_info_t *idx_info,
    H5D_chunk_ud_t *udata);
typedef herr_t (*H5D_chunk_get_addr_func_t)(const H5D_chk_idx_info_t *idx_info,
    H5D_chunk_ud_t *udata);
typedef herr_t (*H5D_chunk_resize_func_t)(H5O_layout_chunk_t *layout);
typedef int (*H5D_chunk_iterate_func_t)(const H5D_chk_idx_info_t *idx_info,
    H5D_chunk_cb_func_t chunk_cb, void *chunk_udata);
typedef herr_t (*H5D_chunk_remove_func_t)(const H5D_chk_idx_info_t *idx_info,
    H5D_chunk_common_ud_t *udata);
typedef herr_t (*H5D_chunk_delete_func_t)(const H5D_chk_idx_info_t *idx_info);
typedef herr_t (*H5D_chunk_copy_setup_func_t)(const H5D_chk_idx_info_t *idx_info_src,
    const H5D_chk_idx_info_t *idx_info_dst);
typedef herr_t (*H5D_chunk_copy_shutdown_func_t)(H5O_storage_chunk_t *storage_src,
    H5O_storage_chunk_t *storage_dst, hid_t dxpl_id);
typedef herr_t (*H5D_chunk_size_func_t)(const H5D_chk_idx_info_t *idx_info,
    hsize_t *idx_size);
typedef herr_t (*H5D_chunk_reset_func_t)(H5O_storage_chunk_t *storage, hbool_t reset_addr);
typedef herr_t (*H5D_chunk_dump_func_t)(const H5O_storage_chunk_t *storage,
    FILE *stream);
typedef herr_t (*H5D_chunk_dest_func_t)(const H5D_chk_idx_info_t *idx_info);

/* Typedef for grouping chunk I/O routines */
typedef struct H5D_chunk_ops_t {
    H5D_chunk_init_func_t init;             /* Routine to initialize indexing information in memory */
    H5D_chunk_create_func_t create;         /* Routine to create chunk index */
    H5D_chunk_is_space_alloc_func_t is_space_alloc;    /* Query routine to determine if storage/index is allocated */
    H5D_chunk_insert_func_t insert;         /* Routine to insert a chunk into an index */
    H5D_chunk_get_addr_func_t get_addr;     /* Routine to retrieve address of chunk in file */
    H5D_chunk_resize_func_t resize;         /* Routine to update chunk index info after resizing dataset */
    H5D_chunk_iterate_func_t iterate;       /* Routine to iterate over chunks */
    H5D_chunk_remove_func_t remove;         /* Routine to remove a chunk from an index */
    H5D_chunk_delete_func_t idx_delete;     /* Routine to delete index & all chunks from file*/
    H5D_chunk_copy_setup_func_t copy_setup; /* Routine to perform any necessary setup for copying chunks */
    H5D_chunk_copy_shutdown_func_t copy_shutdown; /* Routine to perform any necessary shutdown for copying chunks */
    H5D_chunk_size_func_t size;             /* Routine to get size of indexing information */
    H5D_chunk_reset_func_t reset;           /* Routine to reset indexing information */
    H5D_chunk_dump_func_t dump;             /* Routine to dump indexing information */
    H5D_chunk_dest_func_t dest;             /* Routine to destroy indexing information in memory */
} H5D_chunk_ops_t;

<<<<<<< HEAD
=======
/* Structure holding information about a chunk's selection for mapping */
typedef struct H5D_chunk_info_t {
    hsize_t index;              /* "Index" of chunk in dataset */
    uint32_t chunk_points;      /* Number of elements selected in chunk */
    hsize_t scaled[H5O_LAYOUT_NDIMS];   /* Scaled coordinates of chunk (in file dataset's dataspace) */
    H5S_t *fspace;              /* Dataspace describing chunk & selection in it */
    hbool_t fspace_shared;      /* Indicate that the file space for a chunk is shared and shouldn't be freed */
    H5S_t *mspace;              /* Dataspace describing selection in memory corresponding to this chunk */
    hbool_t mspace_shared;      /* Indicate that the memory space for a chunk is shared and shouldn't be freed */
} H5D_chunk_info_t;

/* Main structure holding the mapping between file chunks and memory */
typedef struct H5D_chunk_map_t {
    H5O_layout_t *layout;       /* Dataset layout information*/
    hsize_t nelmts;             /* Number of elements selected in file & memory dataspaces */

    const H5S_t *file_space;    /* Pointer to the file dataspace */
    unsigned f_ndims;           /* Number of dimensions for file dataspace */

    const H5S_t *mem_space;     /* Pointer to the memory dataspace */
    H5S_t *mchunk_tmpl;         /* Dataspace template for new memory chunks */
    H5S_sel_iter_t mem_iter;    /* Iterator for elements in memory selection */
    unsigned m_ndims;           /* Number of dimensions for memory dataspace */
    H5S_sel_type msel_type;     /* Selection type in memory */
    H5S_sel_type fsel_type;     /* Selection type in file */

    H5SL_t *sel_chunks;         /* Skip list containing information for each chunk selected */

    H5S_t  *single_space;       /* Dataspace for single chunk */
    H5D_chunk_info_t *single_chunk_info;  /* Pointer to single chunk's info */
    hbool_t use_single;         /* Whether I/O is on a single element */

    hsize_t last_index;         /* Index of last chunk operated on */
    H5D_chunk_info_t *last_chunk_info;  /* Pointer to last chunk's info */

    hsize_t chunk_dim[H5O_LAYOUT_NDIMS];    /* Size of chunk in each dimension */

#ifdef H5_HAVE_PARALLEL
    H5D_chunk_info_t **select_chunk;    /* Store the information about whether this chunk is selected or not */
#endif /* H5_HAVE_PARALLEL */
} H5D_chunk_map_t;

>>>>>>> afb85e30
/* Cached information about a particular chunk */
typedef struct H5D_chunk_cached_t {
    hbool_t     valid;                          /*whether cache info is valid*/
    hsize_t	scaled[H5O_LAYOUT_NDIMS];	/*scaled offset of chunk*/
    haddr_t	addr;				/*file address of chunk */
    uint32_t	nbytes;				/*size of stored data	*/
    unsigned	filter_mask;			/*excluded filters	*/
} H5D_chunk_cached_t;

/* The raw data chunk cache */
typedef struct H5D_rdcc_t {
    struct {
        unsigned	ninits;	/* Number of chunk creations		*/
        unsigned	nhits;	/* Number of cache hits			*/
        unsigned	nmisses;/* Number of cache misses		*/
        unsigned	nflushes;/* Number of cache flushes		*/
    } stats;
    size_t		nbytes_max; /* Maximum cached raw data in bytes	*/
    size_t		nslots;	/* Number of chunk slots allocated	*/
    double		w0;     /* Chunk preemption policy          */
    struct H5D_rdcc_ent_t *head; /* Head of doubly linked list		*/
    struct H5D_rdcc_ent_t *tail; /* Tail of doubly linked list		*/
    size_t		nbytes_used; /* Current cached raw data in bytes */
    int			nused;	/* Number of chunk slots in use		*/
    H5D_chunk_cached_t last;    /* Cached copy of last chunk information */
    struct H5D_rdcc_ent_t **slot; /* Chunk slots, each points to a chunk*/
    H5SL_t		*sel_chunks; /* Skip list containing information for each chunk selected */
    H5S_t		*single_space; /* Dataspace for single element I/O on chunks */
    H5D_piece_info_t *single_piece_info;  /* Pointer to single piece's info */

    /* Cached information about scaled dataspace dimensions */
    hsize_t             scaled_dims[H5S_MAX_RANK];          /* The scaled dim sizes */
    hsize_t             scaled_power2up[H5S_MAX_RANK];      /* The scaled dim sizes, rounded up to next power of 2 */
    unsigned            scaled_encode_bits[H5S_MAX_RANK];   /* The number of bits needed to encode the scaled dim sizes */
} H5D_rdcc_t;

/* The raw data contiguous data cache */
typedef struct H5D_rdcdc_t {
    unsigned char *sieve_buf;   /* Buffer to hold data sieve buffer */
    haddr_t sieve_loc;          /* File location (offset) of the data sieve buffer */
    size_t sieve_size;          /* Size of the data sieve buffer used (in bytes) */
    size_t sieve_buf_size;      /* Size of the data sieve buffer allocated (in bytes) */
    hbool_t sieve_dirty;        /* Flag to indicate that the data sieve buffer is dirty */
} H5D_rdcdc_t;

/*
 * A dataset is made of two layers, an H5D_t struct that is unique to
 * each instance of an opened datset, and a shared struct that is only
 * created once for a given dataset.  Thus, if a dataset is opened twice,
 * there will be two IDs and two H5D_t structs, both sharing one H5D_shared_t.
 */
typedef struct H5D_shared_t {
    size_t              fo_count;       /* Reference count */
    hid_t               type_id;        /* ID for dataset's datatype    */
    H5T_t              *type;           /* Datatype for this dataset     */
    H5S_t              *space;          /* Dataspace of this dataset    */
    hbool_t             space_dirty;    /* Whether the dataspace info needs to be flushed to the file */
    hbool_t             layout_dirty;   /* Whether the layout info needs to be flushed to the file */
    hid_t               dcpl_id;        /* Dataset creation property id */
    H5D_dcpl_cache_t    dcpl_cache;     /* Cached DCPL values */
    H5O_layout_t        layout;         /* Data layout                  */
    hbool_t             checked_filters;/* TRUE if dataset passes can_apply check */

    /* Cached dataspace info */
    unsigned            ndims;          /* The dataset's dataspace rank */
    hsize_t             curr_dims[H5S_MAX_RANK];    /* The curr. size of dataset dimensions */
    hsize_t             max_dims[H5S_MAX_RANK];     /* The max. size of dataset dimensions */ 

    /* Buffered/cached information for types of raw data storage*/
    struct {
        H5D_rdcdc_t     contig;         /* Information about contiguous data */
                                        /* (Note that the "contig" cache
                                         * information can be used by a chunked
                                         * dataset in certain circumstances)
                                         */
        H5D_rdcc_t      chunk;          /* Information about chunked data */
        H5SL_t		*sel_pieces; /* Skip list containing information for each piece selected */
    } cache;
} H5D_shared_t;

struct H5D_t {
    H5O_loc_t           oloc;           /* Object header location       */
    H5G_name_t          path;           /* Group hierarchy path         */
    H5D_shared_t        *shared;        /* cached information from file */
};

/* Enumerated type for allocating dataset's storage */
typedef enum {
    H5D_ALLOC_CREATE,           /* Dataset is being created */
    H5D_ALLOC_OPEN,             /* Dataset is being opened */
    H5D_ALLOC_EXTEND,           /* Dataset's dataspace is being extended */
    H5D_ALLOC_WRITE             /* Dataset is being extended */
} H5D_time_alloc_t;


/* Typedef for dataset creation operation */
typedef struct {
    hid_t type_id;              /* Datatype for dataset */
    const H5S_t *space;         /* Dataspace for dataset */
    hid_t dcpl_id;              /* Dataset creation property list */
    hid_t dapl_id;              /* Dataset access property list */
} H5D_obj_create_t;

/* Typedef for filling a buffer with a fill value */
typedef struct H5D_fill_buf_info_t {
    H5MM_allocate_t fill_alloc_func;    /* Routine to call for allocating fill buffer */
    void        *fill_alloc_info;       /* Extra info for allocation routine */
    H5MM_free_t fill_free_func;         /* Routine to call for freeing fill buffer */
    void        *fill_free_info;        /* Extra info for free routine */
    H5T_path_t *fill_to_mem_tpath;      /* Datatype conversion path for converting the fill value to the memory buffer */
    H5T_path_t *mem_to_dset_tpath;      /* Datatype conversion path for converting the memory buffer to the dataset elements */
    const H5O_fill_t *fill;             /* Pointer to fill value */
    void       *fill_buf;               /* Fill buffer */
    size_t      fill_buf_size;          /* Size of fill buffer */
    hbool_t     use_caller_fill_buf;    /* Whether the caller provided the fill buffer */
    void       *bkg_buf;                /* Background conversion buffer */
    size_t      bkg_buf_size;           /* Size of background buffer */
    H5T_t      *mem_type;               /* Pointer to memory datatype */
    const H5T_t *file_type;             /* Pointer to file datatype */
    hid_t       mem_tid;                /* ID for memory version of disk datatype */
    hid_t       file_tid;               /* ID for disk datatype */
    size_t      mem_elmt_size, file_elmt_size;       /* Size of element in memory and on disk */
    size_t      max_elmt_size;          /* Max. size of memory or file datatype */
    size_t      elmts_per_buf;          /* # of elements that fit into a buffer */
    hbool_t     has_vlen_fill_type;     /* Whether the datatype for the fill value has a variable-length component */
} H5D_fill_buf_info_t;

/* Internal data structure for computing variable-length dataset's total size */
typedef struct {
    H5D_t *dset;        /* Dataset for operation */
    H5S_t *fspace;      /* Dataset's dataspace for operation */
    H5S_t *mspace;      /* Memory dataspace for operation */
    void *fl_tbuf;      /* Ptr to the temporary buffer we are using for fixed-length data */
    void *vl_tbuf;      /* Ptr to the temporary buffer we are using for VL data */
    hid_t xfer_pid;     /* ID of the dataset xfer property list */
    hsize_t size;       /* Accumulated number of bytes for the selection */
} H5D_vlen_bufsize_t;

/* Raw data chunks are cached.  Each entry in the cache is: */
typedef struct H5D_rdcc_ent_t {
    hbool_t	locked;		/*entry is locked in cache		*/
    hbool_t	dirty;		/*needs to be written to disk?		*/
    hbool_t     deleted;        /*chunk about to be deleted		*/
    hsize_t 	scaled[H5O_LAYOUT_NDIMS]; /*scaled chunk 'name' (coordinates) */
    uint32_t	rd_count;	/*bytes remaining to be read		*/
    uint32_t	wr_count;	/*bytes remaining to be written		*/
    H5F_block_t chunk_block;    /*offset/length of chunk in file        */
    uint8_t	*chunk;		/*the unfiltered chunk data		*/
    unsigned	idx;		/*index in hash table			*/
    struct H5D_rdcc_ent_t *next;/*next item in doubly-linked list	*/
    struct H5D_rdcc_ent_t *prev;/*previous item in doubly-linked list	*/
} H5D_rdcc_ent_t;
typedef H5D_rdcc_ent_t *H5D_rdcc_ent_ptr_t; /* For free lists */


/*****************************/
/* Package Private Variables */
/*****************************/
extern H5D_dxpl_cache_t H5D_def_dxpl_cache;

/* Storage layout class I/O operations */
H5_DLLVAR const H5D_layout_ops_t H5D_LOPS_CONTIG[1];
H5_DLLVAR const H5D_layout_ops_t H5D_LOPS_EFL[1];
H5_DLLVAR const H5D_layout_ops_t H5D_LOPS_COMPACT[1];
H5_DLLVAR const H5D_layout_ops_t H5D_LOPS_CHUNK[1];

/* Chunked layout operations */
H5_DLLVAR const H5D_chunk_ops_t H5D_COPS_BTREE[1];


/******************************/
/* Package Private Prototypes */
/******************************/

H5_DLL herr_t H5D__term_pub_interface(void);
H5_DLL herr_t H5D__term_deprec_interface(void);
H5_DLL H5D_t *H5D__create(H5F_t *file, hid_t type_id, const H5S_t *space,
    hid_t dcpl_id, hid_t dapl_id, hid_t dxpl_id);
H5_DLL H5D_t *H5D__create_named(const H5G_loc_t *loc, const char *name,
    hid_t type_id, const H5S_t *space, hid_t lcpl_id, hid_t dcpl_id,
    hid_t dapl_id, hid_t dxpl_id);
H5_DLL herr_t H5D__get_space_status(H5D_t *dset, H5D_space_status_t *allocation,
    hid_t dxpl_id);
H5_DLL herr_t H5D__alloc_storage(const H5D_t *dset, hid_t dxpl_id, H5D_time_alloc_t time_alloc,
    hbool_t full_overwrite, hsize_t old_dim[]);
H5_DLL herr_t H5D__get_storage_size(H5D_t *dset, hid_t dxpl_id, hsize_t *storage_size);
H5_DLL haddr_t H5D__get_offset(const H5D_t *dset);
H5_DLL herr_t H5D__iterate(void *buf, hid_t type_id, const H5S_t *space,
    H5D_operator_t op, void *operator_data);
H5_DLL void *H5D__vlen_get_buf_size_alloc(size_t size, void *info);
H5_DLL herr_t H5D__vlen_get_buf_size(void *elem, hid_t type_id, unsigned ndim,
    const hsize_t *point, void *op_data);
H5_DLL herr_t H5D__check_filters(H5D_t *dataset);
H5_DLL herr_t H5D__set_extent(H5D_t *dataset, const hsize_t *size, hid_t dxpl_id);
H5_DLL herr_t H5D__get_dxpl_cache(hid_t dxpl_id, H5D_dxpl_cache_t **cache);
H5_DLL herr_t H5D__flush_sieve_buf(H5D_t *dataset, hid_t dxpl_id);
H5_DLL herr_t H5D__mark(const H5D_t *dataset, hid_t dxpl_id, unsigned flags);
H5_DLL herr_t H5D__flush_real(H5D_t *dataset, hid_t dxpl_id);

/* Functions to do I/O */
H5_DLL herr_t H5D__read(hid_t file_id, hid_t dxpl_id, size_t count,
    H5D_dset_info_t *dset_info);

/* Functions that perform direct serial I/O operations */
H5_DLL herr_t H5D__select_read(const H5D_io_info_t *io_info,
    const H5D_type_info_t *type_info,
    hsize_t nelmts, const H5S_t *file_space, const H5S_t *mem_space);
H5_DLL herr_t H5D__select_write(const H5D_io_info_t *io_info,
    const H5D_type_info_t *type_info,
    hsize_t nelmts, const H5S_t *file_space, const H5S_t *mem_space);

/* Functions that perform scatter-gather serial I/O operations */
H5_DLL herr_t H5D__scatter_mem(const void *_tscat_buf,
    const H5S_t *space, H5S_sel_iter_t *iter, size_t nelmts,
    const H5D_dxpl_cache_t *dxpl_cache, void *_buf);
H5_DLL herr_t H5D__scatgath_read(const H5D_io_info_t *io_info,
    const H5D_type_info_t *type_info,
    hsize_t nelmts, const H5S_t *file_space, const H5S_t *mem_space);
H5_DLL herr_t H5D__scatgath_write(const H5D_io_info_t *io_info,
    const H5D_type_info_t *type_info,
    hsize_t nelmts, const H5S_t *file_space, const H5S_t *mem_space);

/* Functions that operate on dataset's layout information */
H5_DLL herr_t H5D__layout_set_io_ops(const H5D_t *dataset);
H5_DLL size_t H5D__layout_meta_size(const H5F_t *f, const H5O_layout_t *layout,
    hbool_t include_compact_data);
H5_DLL herr_t H5D__layout_oh_create(H5F_t *file, hid_t dxpl_id, H5O_t *oh,
    H5D_t *dset, hid_t dapl_id);
H5_DLL herr_t H5D__layout_oh_read(H5D_t *dset, hid_t dxpl_id, hid_t dapl_id,
    H5P_genplist_t *plist);
H5_DLL herr_t H5D__layout_oh_write(H5D_t *dataset, hid_t dxpl_id, H5O_t *oh,
    unsigned update_flags);

/* Functions that operate on contiguous storage */
H5_DLL herr_t H5D__contig_alloc(H5F_t *f, hid_t dxpl_id,
    H5O_storage_contig_t *storage);
H5_DLL hbool_t H5D__contig_is_space_alloc(const H5O_storage_t *storage);
H5_DLL herr_t H5D__contig_fill(const H5D_t *dset, hid_t dxpl_id);
H5_DLL herr_t H5D__contig_read(H5D_io_info_t *io_info, const H5D_type_info_t *type_info,
    hsize_t nelmts, const H5S_t *file_space, const H5S_t *mem_space,
    H5D_dset_info_t *dinfo);
H5_DLL herr_t H5D__contig_write(H5D_io_info_t *io_info, const H5D_type_info_t *type_info,
    hsize_t nelmts, const H5S_t *file_space, const H5S_t *mem_space,
    H5D_dset_info_t *dinfo);
H5_DLL herr_t H5D__contig_copy(H5F_t *f_src, const H5O_storage_contig_t *storage_src,
    H5F_t *f_dst, H5O_storage_contig_t *storage_dst, H5T_t *src_dtype,
    H5O_copy_t *cpy_info, hid_t dxpl_id);
H5_DLL herr_t H5D__contig_delete(H5F_t *f, hid_t dxpl_id,
    const H5O_storage_t *store);


/* Functions that operate on chunked dataset storage */
H5_DLL htri_t H5D__chunk_cacheable(const H5D_io_info_t *io_info, H5D_dset_info_t *dset_info, 
    haddr_t caddr, hbool_t write_op);
H5_DLL herr_t H5D__chunk_create(const H5D_t *dset /*in,out*/, hid_t dxpl_id);
H5_DLL herr_t H5D__chunk_set_info(const H5D_t *dset);
H5_DLL herr_t H5D__chunk_init(H5F_t *f, hid_t dxpl_id, const H5D_t *dset,
    hid_t dapl_id);
H5_DLL hbool_t H5D__chunk_is_space_alloc(const H5O_storage_t *storage);
H5_DLL herr_t H5D__chunk_lookup(const H5D_t *dset, hid_t dxpl_id,
    const hsize_t *scaled, H5D_chunk_ud_t *udata);
H5_DLL void *H5D__chunk_lock(const H5D_io_info_t *io_info,
    H5D_chunk_ud_t *udata, hbool_t relax);
H5_DLL herr_t H5D__chunk_unlock(const H5D_io_info_t *io_info,
    const H5D_chunk_ud_t *udata, hbool_t dirty, void *chunk,
    uint32_t naccessed);
H5_DLL herr_t H5D__chunk_allocated(H5D_t *dset, hid_t dxpl_id, hsize_t *nbytes);
H5_DLL herr_t H5D__chunk_allocate(const H5D_t *dset, hid_t dxpl_id,
    hbool_t full_overwrite, hsize_t old_dim[]);
H5_DLL herr_t H5D__chunk_prune_by_extent(H5D_t *dset, hid_t dxpl_id,
    const hsize_t *old_dim);
#ifdef H5_HAVE_PARALLEL
H5_DLL herr_t H5D__chunk_addrmap(const H5D_io_info_t *io_info, haddr_t chunk_addr[]);
#endif /* H5_HAVE_PARALLEL */
H5_DLL herr_t H5D__chunk_update_cache(H5D_t *dset, hid_t dxpl_id);
H5_DLL herr_t H5D__chunk_copy(H5F_t *f_src, H5O_storage_chunk_t *storage_src,
    H5O_layout_chunk_t *layout_src, H5F_t *f_dst, H5O_storage_chunk_t *storage_dst,
    const H5S_extent_t *ds_extent_src, const H5T_t *dt_src,
    const H5O_pline_t *pline_src, H5O_copy_t *cpy_info, hid_t dxpl_id);
H5_DLL herr_t H5D__chunk_bh_info(H5F_t *f, hid_t dxpl_id, H5O_layout_t *layout,
    const H5O_pline_t *pline, hsize_t *btree_size);
H5_DLL herr_t H5D__chunk_dump_index(H5D_t *dset, hid_t dxpl_id, FILE *stream);
H5_DLL herr_t H5D__chunk_dest(H5F_t *f, hid_t dxpl_id, H5D_t *dset);
H5_DLL herr_t H5D__chunk_delete(H5F_t *f, hid_t dxpl_id, H5O_t *oh,
    H5O_storage_t *store);
H5_DLL herr_t H5D__chunk_direct_write(const H5D_t *dset, hid_t dxpl_id, uint32_t filters, 
         hsize_t *offset, uint32_t data_size, const void *buf);
#ifdef H5D_CHUNK_DEBUG
H5_DLL herr_t H5D__chunk_stats(const H5D_t *dset, hbool_t headers);
#endif /* H5D_CHUNK_DEBUG */

/* Functions that operate on compact dataset storage */
H5_DLL herr_t H5D__compact_fill(const H5D_t *dset, hid_t dxpl_id);
H5_DLL herr_t H5D__compact_copy(H5F_t *f_src, H5O_storage_compact_t *storage_src,
    H5F_t *f_dst, H5O_storage_compact_t *storage_dst, H5T_t *src_dtype,
    H5O_copy_t *cpy_info, hid_t dxpl_id);

/* Functions that operate on EFL (External File List)*/
H5_DLL hbool_t H5D__efl_is_space_alloc(const H5O_storage_t *storage);
H5_DLL herr_t H5D__efl_bh_info(H5F_t *f, hid_t dxpl_id, H5O_efl_t *efl,
    hsize_t *heap_size);

/* Functions that perform fill value operations on datasets */
H5_DLL herr_t H5D__fill(const void *fill, const H5T_t *fill_type, void *buf,
    const H5T_t *buf_type, const H5S_t *space, hid_t dxpl_id);
H5_DLL herr_t H5D__fill_init(H5D_fill_buf_info_t *fb_info, void *caller_fill_buf,
    H5MM_allocate_t alloc_func, void *alloc_info,
    H5MM_free_t free_func, void *free_info,
    const H5O_fill_t *fill, const H5T_t *dset_type, hid_t dset_type_id,
    size_t nelmts, size_t min_buf_size, hid_t dxpl_id);
H5_DLL herr_t H5D__fill_refill_vl(H5D_fill_buf_info_t *fb_info, size_t nelmts,
    hid_t dxpl_id);
H5_DLL herr_t H5D__fill_term(H5D_fill_buf_info_t *fb_info);

#ifdef H5_HAVE_PARALLEL

#ifdef H5S_DEBUG
#ifndef H5Dmpio_DEBUG
#define H5Dmpio_DEBUG
#endif /*H5Dmpio_DEBUG*/
#endif/*H5S_DEBUG*/

/* MPI-IO function to read multi-dsets (Chunk, Contig), it will select either 
 * regular or irregular read */
H5_DLL herr_t H5D__mpio_select_read(const H5D_io_info_t *io_info,
    hsize_t nelmts, const H5S_t *file_space, const H5S_t *mem_space);
/* MPI-IO function to write multi-dsets (Chunk, Contig), it will select either
 * regular or irregular write */
H5_DLL herr_t H5D__mpio_select_write(const H5D_io_info_t *io_info,
    hsize_t nelmts, const H5S_t *file_space, const H5S_t *mem_space);

/* MPI-IO functions to handle collective IO for multiple dsets (CONTIG, CHUNK) */
H5_DLL herr_t H5D__collective_read(const hid_t file_id, const size_t count, H5D_io_info_t *io_info);
H5_DLL herr_t H5D__collective_write(const hid_t file_id, const size_t count, H5D_io_info_t *io_info);


/* MPI-IO function to check if a direct I/O transfer is possible between
 * memory and the file */
H5_DLL htri_t H5D__mpio_opt_possible(const size_t count, H5D_io_info_t *io_info, 
                                     H5P_genplist_t *dx_plist);

/* function to invoke collective I/O calls for ranks that have no I/O
   on a dataset to match other ranks' collective calls */
H5_DLL herr_t H5D__match_coll_calls(hid_t file_id, H5P_genplist_t *plist, hbool_t do_read);

#endif /* H5_HAVE_PARALLEL */

/* for both CHUNK and CONTIG dset skiplist free (sel_pieces) for layout_ops.io_term. */
H5_DLL herr_t H5D__piece_io_term(H5D_io_info_t *io_info, H5D_dset_info_t *di);

/* Testing functions */
#ifdef H5D_TESTING
H5_DLL herr_t H5D__layout_version_test(hid_t did, unsigned *version);
H5_DLL herr_t H5D__layout_contig_size_test(hid_t did, hsize_t *size);
H5_DLL herr_t H5D__current_cache_size_test(hid_t did, size_t *nbytes_used, int *nused);
#endif /* H5D_TESTING */

#endif /*_H5Dpkg_H*/
<|MERGE_RESOLUTION|>--- conflicted
+++ resolved
@@ -220,6 +220,7 @@
     hsize_t nelmts;             /* Number of elements selected in file & memory dataspaces */
 
     const H5S_t *file_space;    /* Pointer to the file dataspace */
+    H5S_sel_type fsel_type;     /* Selection type in file */
     unsigned f_ndims;           /* Number of dimensions for file dataspace */
     hsize_t f_dims[H5O_LAYOUT_NDIMS];   /* File dataspace dimensions */
 
@@ -382,51 +383,6 @@
     H5D_chunk_dest_func_t dest;             /* Routine to destroy indexing information in memory */
 } H5D_chunk_ops_t;
 
-<<<<<<< HEAD
-=======
-/* Structure holding information about a chunk's selection for mapping */
-typedef struct H5D_chunk_info_t {
-    hsize_t index;              /* "Index" of chunk in dataset */
-    uint32_t chunk_points;      /* Number of elements selected in chunk */
-    hsize_t scaled[H5O_LAYOUT_NDIMS];   /* Scaled coordinates of chunk (in file dataset's dataspace) */
-    H5S_t *fspace;              /* Dataspace describing chunk & selection in it */
-    hbool_t fspace_shared;      /* Indicate that the file space for a chunk is shared and shouldn't be freed */
-    H5S_t *mspace;              /* Dataspace describing selection in memory corresponding to this chunk */
-    hbool_t mspace_shared;      /* Indicate that the memory space for a chunk is shared and shouldn't be freed */
-} H5D_chunk_info_t;
-
-/* Main structure holding the mapping between file chunks and memory */
-typedef struct H5D_chunk_map_t {
-    H5O_layout_t *layout;       /* Dataset layout information*/
-    hsize_t nelmts;             /* Number of elements selected in file & memory dataspaces */
-
-    const H5S_t *file_space;    /* Pointer to the file dataspace */
-    unsigned f_ndims;           /* Number of dimensions for file dataspace */
-
-    const H5S_t *mem_space;     /* Pointer to the memory dataspace */
-    H5S_t *mchunk_tmpl;         /* Dataspace template for new memory chunks */
-    H5S_sel_iter_t mem_iter;    /* Iterator for elements in memory selection */
-    unsigned m_ndims;           /* Number of dimensions for memory dataspace */
-    H5S_sel_type msel_type;     /* Selection type in memory */
-    H5S_sel_type fsel_type;     /* Selection type in file */
-
-    H5SL_t *sel_chunks;         /* Skip list containing information for each chunk selected */
-
-    H5S_t  *single_space;       /* Dataspace for single chunk */
-    H5D_chunk_info_t *single_chunk_info;  /* Pointer to single chunk's info */
-    hbool_t use_single;         /* Whether I/O is on a single element */
-
-    hsize_t last_index;         /* Index of last chunk operated on */
-    H5D_chunk_info_t *last_chunk_info;  /* Pointer to last chunk's info */
-
-    hsize_t chunk_dim[H5O_LAYOUT_NDIMS];    /* Size of chunk in each dimension */
-
-#ifdef H5_HAVE_PARALLEL
-    H5D_chunk_info_t **select_chunk;    /* Store the information about whether this chunk is selected or not */
-#endif /* H5_HAVE_PARALLEL */
-} H5D_chunk_map_t;
-
->>>>>>> afb85e30
 /* Cached information about a particular chunk */
 typedef struct H5D_chunk_cached_t {
     hbool_t     valid;                          /*whether cache info is valid*/
