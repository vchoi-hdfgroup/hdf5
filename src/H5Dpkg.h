--- conflicted
+++ resolved
@@ -275,10 +275,6 @@
     size_t                  bkg_buf_size;        /* Size of background buffer */
     size_t max_tconv_type_size; /* Largest of all source and destination type sizes involved in type
                                    conversion */
-<<<<<<< HEAD
-=======
-    size_t tconv_buf_size;      /* Size of type conversion buffer */
->>>>>>> d68cc92b
     hbool_t
         must_fill_bkg; /* Whether any datasets need a background buffer filled with destination contents */
 #ifdef H5_HAVE_PARALLEL
