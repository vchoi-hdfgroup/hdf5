/* * * * * * * * * * * * * * * * * * * * * * * * * * * * * * * * * * * * * * *
 * Copyright by The HDF Group.                                               *
 * Copyright by the Board of Trustees of the University of Illinois.         *
 * All rights reserved.                                                      *
 *                                                                           *
 * This file is part of HDF5.  The full HDF5 copyright notice, including     *
 * terms governing use, modification, and redistribution, is contained in    *
 * the COPYING file, which can be found at the root of the source code       *
 * distribution tree, or in https://www.hdfgroup.org/licenses.               *
 * If you do not have access to either file, you may request a copy from     *
 * help@hdfgroup.org.                                                        *
 * * * * * * * * * * * * * * * * * * * * * * * * * * * * * * * * * * * * * * */

/****************/
/* Module Setup */
/****************/

#define H5G_FRIEND     /*suppress error about including H5Gpkg   */
#include "H5Lmodule.h" /* This source code file is part of the H5L module */

/***********/
/* Headers */
/***********/
#include "H5private.h"   /* Generic Functions                    */
#include "H5ACprivate.h" /* Metadata cache                       */
#include "H5CXprivate.h" /* API Contexts                         */
#include "H5Eprivate.h"  /* Error handling                       */
#include "H5Fprivate.h"  /* Files                                */
#include "H5Gpkg.h"      /* Groups                               */
#include "H5Iprivate.h"  /* IDs                                  */
#include "H5Lpkg.h"      /* Links                                */
#include "H5MMprivate.h" /* Memory management                    */
#include "H5Opublic.h"   /* File objects                         */
#include "H5Pprivate.h"  /* Property lists                       */
#include "H5VLprivate.h" /* Virtual Object Layer                 */

/****************/
/* Local Macros */
/****************/

/* Version of external link format */
#define H5L_EXT_VERSION 0

/* Valid flags for external links */
#define H5L_EXT_FLAGS_ALL 0

/* Size of local link name buffer for traversing external links */
#define H5L_EXT_TRAVERSE_BUF_SIZE 256

/******************/
/* Local Typedefs */
/******************/

/********************/
/* Local Prototypes */
/********************/
static hid_t   H5L__extern_traverse(const char *link_name, hid_t cur_group, const void *udata,
                                    size_t udata_size, hid_t lapl_id, hid_t dxpl_id);
static ssize_t H5L__extern_query(const char *link_name, const void *udata, size_t udata_size,
                                 void *buf /*out*/, size_t buf_size);

/*********************/
/* Package Variables */
/*********************/

/*****************************/
/* Library Private Variables */
/*****************************/

/*******************/
/* Local Variables */
/*******************/

/* Default External Link link class */
static const H5L_class_t H5L_EXTERN_LINK_CLASS[1] = {{
    H5L_LINK_CLASS_T_VERS, /* H5L_class_t version            */
    H5L_TYPE_EXTERNAL,     /* Link type id number            */
    "external",            /* Link name for debugging        */
    NULL,                  /* Creation callback              */
    NULL,                  /* Move callback                  */
    NULL,                  /* Copy callback                  */
    H5L__extern_traverse,  /* The actual traversal function  */
    NULL,                  /* Deletion callback              */
    H5L__extern_query      /* Query callback                 */
}};

/*-------------------------------------------------------------------------
 * Function:	H5L__extern_traverse
 *
 * Purpose:    Default traversal function for external links. This can
 *              be overridden using H5Lregister().
 *
 *              Given a filename and path packed into the link udata,
 *              attempts to open an object within an external file.
 *              If the H5L_ELINK_PREFIX_NAME property is set in the
 *              link access property list, appends that prefix to the
 *              filename being opened.
 *
 * Return:    ID of the opened object on success/H5I_INVALID_HID on failure
 *
 * Programmer:    James Laird
 *              Monday, July 10, 2006
 *
 *-------------------------------------------------------------------------
 */
static hid_t
H5L__extern_traverse(const char H5_ATTR_UNUSED *link_name, hid_t cur_group, const void *_udata,
                     size_t H5_ATTR_UNUSED udata_size, hid_t lapl_id, hid_t H5_ATTR_UNUSED dxpl_id)
{
    H5P_genplist_t *   plist;                              /* Property list pointer */
    H5G_loc_t          root_loc;                           /* Location of root group in external file */
    H5G_loc_t          loc;                                /* Location of object */
    H5F_t *            ext_file = NULL;                    /* File struct for external file */
    const uint8_t *    p        = (const uint8_t *)_udata; /* Pointer into external link buffer */
    const char *       file_name;                    /* Name of file containing external link's object */
    const char *       obj_name;                     /* Name external link's object */
    size_t             fname_len;                    /* Length of external link file name */
    unsigned           intent;                       /* File access permissions */
    H5L_elink_cb_t     cb_info;                      /* Callback info struct */
<<<<<<< HEAD
    hid_t              fapl_id    = -1;              /* File access property list for external link's file */
=======
    hid_t              fapl_id    = H5I_INVALID_HID; /* File access property list for external link's file */
>>>>>>> 18bbd3f0
    void *             ext_obj    = NULL;            /* External link's object */
    hid_t              ext_obj_id = H5I_INVALID_HID; /* ID for external link's object */
    H5I_type_t         opened_type;                  /* ID type of external link's object */
    char *             parent_group_name = NULL;     /* Temporary pointer to group name */
    char               local_group_name[H5L_EXT_TRAVERSE_BUF_SIZE]; /* Local buffer to hold group name */
    H5P_genplist_t *   fa_plist;                                    /* File access property list pointer */
    H5F_close_degree_t fc_degree    = H5F_CLOSE_WEAK;               /* File close degree for target file */
    char *             elink_prefix = NULL;                         /* Pointer to elink prefix */
    hid_t              ret_value    = H5I_INVALID_HID;              /* Return value */

    FUNC_ENTER_STATIC

    /* Sanity checks */
    HDassert(p);

    /* Check external link version & flags */
    if (((*p >> 4) & 0x0F) > H5L_EXT_VERSION)
        HGOTO_ERROR(H5E_LINK, H5E_CANTDECODE, H5I_INVALID_HID, "bad version number for external link")
    if ((*p & 0x0F) & ~H5L_EXT_FLAGS_ALL)
        HGOTO_ERROR(H5E_LINK, H5E_CANTDECODE, H5I_INVALID_HID, "bad flags for external link")
    p++;

    /* Gather some information from the external link's user data */
    file_name = (const char *)p;
    fname_len = HDstrlen(file_name);
    obj_name  = (const char *)p + fname_len + 1;

    /* Get the plist structure */
    if (NULL == (plist = H5P_object_verify(lapl_id, H5P_LINK_ACCESS)))
        HGOTO_ERROR(H5E_ATOM, H5E_BADATOM, H5I_INVALID_HID, "can't find object for ID")

    /* Get the fapl_id set for lapl_id if any */
    if (H5P_get(plist, H5L_ACS_ELINK_FAPL_NAME, &fapl_id) < 0)
        HGOTO_ERROR(H5E_PLIST, H5E_CANTGET, H5I_INVALID_HID, "can't get fapl for links")

    /* Get the location for the group holding the external link */
    if (H5G_loc(cur_group, &loc) < 0)
        HGOTO_ERROR(H5E_LINK, H5E_CANTGET, H5I_INVALID_HID, "can't get object location")

    /* get the access flags set for lapl_id if any */
    if (H5P_get(plist, H5L_ACS_ELINK_FLAGS_NAME, &intent) < 0)
        HGOTO_ERROR(H5E_PLIST, H5E_CANTGET, H5I_INVALID_HID, "can't get elink file access flags")

    /* get the file access mode flags for the parent file, if they were not set
     * on lapl_id */
    if (intent == H5F_ACC_DEFAULT)
        intent = H5F_INTENT(loc.oloc->file);

    if ((fapl_id == H5P_DEFAULT) && ((fapl_id = H5F_get_access_plist(loc.oloc->file, FALSE)) < 0))
        HGOTO_ERROR(H5E_LINK, H5E_CANTGET, H5I_INVALID_HID, "can't get parent's file access property list")

    /* Get callback_info */
    if (H5P_get(plist, H5L_ACS_ELINK_CB_NAME, &cb_info) < 0)
        HGOTO_ERROR(H5E_PLIST, H5E_CANTGET, H5I_INVALID_HID, "can't get elink callback info")

    /* Get file access property list */
    if (NULL == (fa_plist = H5P_object_verify(fapl_id, H5P_FILE_ACCESS)))
        HGOTO_ERROR(H5E_ATOM, H5E_BADATOM, H5I_INVALID_HID, "can't find object for ID")

    /* Make callback if it exists */
    if (cb_info.func) {
        const char *parent_file_name; /* Parent file name */
        ssize_t     group_name_len;   /* Length of parent group name */

        /* Get parent file name */
        parent_file_name = H5F_OPEN_NAME(loc.oloc->file);

        /* Query length of parent group name */
        if ((group_name_len = H5G_get_name(&loc, NULL, (size_t)0, NULL)) < 0)
            HGOTO_ERROR(H5E_LINK, H5E_CANTGET, H5I_INVALID_HID, "unable to retrieve length of group name")

        /* Account for null terminator */
        group_name_len++;

        /* Check if we need to allocate larger buffer */
        if ((size_t)group_name_len > sizeof(local_group_name)) {
            if (NULL == (parent_group_name = (char *)H5MM_malloc((size_t)group_name_len)))
                HGOTO_ERROR(H5E_LINK, H5E_CANTALLOC, H5I_INVALID_HID,
                            "can't allocate buffer to hold group name, group_name_len = %zd", group_name_len)
        } /* end if */
        else
            parent_group_name = local_group_name;

        /* Get parent group name */
        if (H5G_get_name(&loc, parent_group_name, (size_t)group_name_len, NULL) < 0)
            HGOTO_ERROR(H5E_LINK, H5E_CANTGET, H5I_INVALID_HID, "unable to retrieve group name")

        /* Make callback */
        if ((cb_info.func)(parent_file_name, parent_group_name, file_name, obj_name, &intent, fapl_id,
                           cb_info.user_data) < 0)
            HGOTO_ERROR(H5E_LINK, H5E_CALLBACK, H5I_INVALID_HID, "traversal operator failed")

        /* Check access flags */
        if ((intent & H5F_ACC_TRUNC) || (intent & H5F_ACC_EXCL))
            HGOTO_ERROR(H5E_ARGS, H5E_BADVALUE, H5I_INVALID_HID, "invalid file open flags")
    } /* end if */

    /* Set file close degree for new file to "weak" */
    if (H5P_set(fa_plist, H5F_ACS_CLOSE_DEGREE_NAME, &fc_degree) < 0)
        HGOTO_ERROR(H5E_PLIST, H5E_CANTSET, H5I_INVALID_HID, "can't set file close degree")

    /* Get the current elink prefix */
    if (H5P_peek(plist, H5L_ACS_ELINK_PREFIX_NAME, &elink_prefix) < 0)
        HGOTO_ERROR(H5E_PLIST, H5E_CANTGET, H5I_INVALID_HID, "can't get external link prefix")

    /* Search for the target file */
    if (NULL == (ext_file = H5F_prefix_open_file(loc.oloc->file, H5F_PREFIX_ELINK, elink_prefix, file_name,
                                                 intent, fapl_id)))
        HGOTO_ERROR(H5E_LINK, H5E_CANTOPENFILE, H5I_INVALID_HID,
                    "unable to open external file, external link file name = '%s'", file_name)

    /* Retrieve the "group location" for the file's root group */
    if (H5G_root_loc(ext_file, &root_loc) < 0)
        HGOTO_ERROR(H5E_LINK, H5E_BADVALUE, H5I_INVALID_HID, "unable to create location for file")

    /* Open the object referenced in the external file */
    if (NULL == (ext_obj = H5O_open_name(&root_loc, obj_name, &opened_type)))
        HGOTO_ERROR(H5E_LINK, H5E_CANTOPENOBJ, H5I_INVALID_HID, "unable to open object")

    /* Get an ID for the external link's object */
    if ((ext_obj_id = H5VL_wrap_register(opened_type, ext_obj, TRUE)) < 0)
        HGOTO_ERROR(H5E_ATOM, H5E_CANTREGISTER, H5I_INVALID_HID, "unable to register external link object")

    /* Set return value */
    ret_value = ext_obj_id;

done:
    /* XXX (VOL MERGE): Probably also want to consider closing ext_obj here on failures */
    /* Release resources */
    if (fapl_id > 0 && H5I_dec_ref(fapl_id) < 0)
        HDONE_ERROR(H5E_ATOM, H5E_CANTRELEASE, H5I_INVALID_HID,
                    "unable to close atom for file access property list")
    if (ext_file && H5F_efc_close(loc.oloc->file, ext_file) < 0)
        HDONE_ERROR(H5E_LINK, H5E_CANTCLOSEFILE, H5I_INVALID_HID, "problem closing external file")
    if (parent_group_name && parent_group_name != local_group_name)
        parent_group_name = (char *)H5MM_xfree(parent_group_name);
    if (ret_value < 0) {
        /* Close object if it's open and something failed */
        if (ext_obj_id >= 0 && H5I_dec_ref(ext_obj_id) < 0)
            HDONE_ERROR(H5E_ATOM, H5E_CANTRELEASE, H5I_INVALID_HID,
                        "unable to close atom for external object")
    } /* end if */

    FUNC_LEAVE_NOAPI(ret_value)
} /* end H5L__extern_traverse() */

/*-------------------------------------------------------------------------
 * Function:	H5L__extern_query
 *
 * Purpose:    Default query function for external links. This can
 *              be overridden using H5Lregister().
 *
 *              Returns the size of the link's user data. If a buffer of
 *              is provided, copies at most buf_size bytes of the udata
 *              into it.
 *
 * Return:    Size of buffer on success/Negative on failure
 *
 * Programmer:    James Laird
 *              Monday, July 10, 2006
 *
 *-------------------------------------------------------------------------
 */
static ssize_t
H5L__extern_query(const char H5_ATTR_UNUSED *link_name, const void *_udata, size_t udata_size,
                  void *buf /*out*/, size_t buf_size)
{
    const uint8_t *udata     = (const uint8_t *)_udata; /* Pointer to external link buffer */
    ssize_t        ret_value = SUCCEED;                 /* Return value */

    FUNC_ENTER_STATIC

    /* Check external link version & flags */
    if (((*udata >> 4) & 0x0F) != H5L_EXT_VERSION)
        HGOTO_ERROR(H5E_LINK, H5E_CANTDECODE, FAIL, "bad version number for external link")
    if ((*udata & 0x0F) & ~H5L_EXT_FLAGS_ALL)
        HGOTO_ERROR(H5E_LINK, H5E_CANTDECODE, FAIL, "bad flags for external link")

    /* If the buffer is NULL, skip writing anything in it and just return
     * the size needed */
    if (buf) {
        if (udata_size < buf_size)
            buf_size = udata_size;

        /* Copy the udata verbatim up to buf_size */
        H5MM_memcpy(buf, udata, buf_size);
    } /* end if */

    /* Set return value */
    ret_value = (ssize_t)udata_size;

done:
    FUNC_LEAVE_NOAPI(ret_value)
} /* end H5L__extern_query() */

/*-------------------------------------------------------------------------
 * Function:    H5Lcreate_external
 *
 * Purpose:     Creates an external link from LINK_NAME to OBJ_NAME.
 *
 *              External links are links to objects in other HDF5 files.  They
 *              are allowed to "dangle" like soft links internal to a file.
 *              FILE_NAME is the name of the file that OBJ_NAME is is contained
 *              within.  If OBJ_NAME is given as a relative path name, the
 *              path will be relative to the root group of FILE_NAME.
 *              LINK_NAME is interpreted relative to LINK_LOC_ID, which is
 *              either a file ID or a group ID.
 *
 * Return:      Non-negative on success/Negative on failure
 *
 * Programmer:  Quincey Koziol
 *              Wednesday, May 18, 2005
 *
 *-------------------------------------------------------------------------
 */
herr_t
H5Lcreate_external(const char *file_name, const char *obj_name, hid_t link_loc_id, const char *link_name,
                   hid_t lcpl_id, hid_t lapl_id)
{
    H5VL_object_t *   vol_obj = NULL; /* Object of loc_id */
    H5VL_loc_params_t loc_params;
    char *            norm_obj_name = NULL; /* Pointer to normalized current name */
    void *            ext_link_buf  = NULL; /* Buffer to contain external link */
    size_t            buf_size;             /* Size of buffer to hold external link */
    size_t            file_name_len;        /* Length of file name string */
    size_t            norm_obj_name_len;    /* Length of normalized object name string */
    uint8_t *         p;                    /* Pointer into external link buffer */
    H5L_type_t        link_type = H5L_TYPE_EXTERNAL;
    herr_t            ret_value = SUCCEED; /* Return value */

    FUNC_ENTER_API(FAIL)
    H5TRACE6("e", "*s*si*sii", file_name, obj_name, link_loc_id, link_name, lcpl_id, lapl_id);

    /* Check arguments */
    if (!file_name || !*file_name)
        HGOTO_ERROR(H5E_ARGS, H5E_BADVALUE, FAIL, "no file name specified")
    if (!obj_name || !*obj_name)
        HGOTO_ERROR(H5E_ARGS, H5E_BADVALUE, FAIL, "no object name specified")
    if (!link_name || !*link_name)
        HGOTO_ERROR(H5E_ARGS, H5E_BADVALUE, FAIL, "no link name specified")

    /* Get the link creation property list */
    if (H5P_DEFAULT == lcpl_id)
        lcpl_id = H5P_LINK_CREATE_DEFAULT;

    /* Set the LCPL for the API context */
    H5CX_set_lcpl(lcpl_id);

    /* Verify access property list and set up collective metadata if appropriate */
    if (H5CX_set_apl(&lapl_id, H5P_CLS_LACC, link_loc_id, TRUE) < 0)
        HGOTO_ERROR(H5E_LINK, H5E_CANTSET, FAIL, "can't set access property list info")

    /* Get normalized copy of the link target */
    if (NULL == (norm_obj_name = H5G_normalize(obj_name)))
        HGOTO_ERROR(H5E_LINK, H5E_BADVALUE, FAIL, "can't normalize object name")

    /* Combine the filename and link name into a single buffer to give to the UD link */
    file_name_len     = HDstrlen(file_name) + 1;
    norm_obj_name_len = HDstrlen(norm_obj_name) + 1;
    buf_size          = 1 + file_name_len + norm_obj_name_len;
    if (NULL == (ext_link_buf = H5MM_malloc(buf_size)))
        HGOTO_ERROR(H5E_RESOURCE, H5E_NOSPACE, FAIL, "unable to allocate udata buffer")

    /* Encode the external link information */
    p    = (uint8_t *)ext_link_buf;
    *p++ = (H5L_EXT_VERSION << 4) | H5L_EXT_FLAGS_ALL; /* External link version & flags */
    HDstrncpy((char *)p, file_name, buf_size - 1);     /* Name of file containing external link's object */
    p += file_name_len;
    HDstrncpy((char *)p, norm_obj_name, buf_size - (file_name_len + 1)); /* External link's object */

    loc_params.type                         = H5VL_OBJECT_BY_NAME;
    loc_params.loc_data.loc_by_name.name    = link_name;
    loc_params.loc_data.loc_by_name.lapl_id = lapl_id;
    loc_params.obj_type                     = H5I_get_type(link_loc_id);

    /* get the location object */
    if (NULL == (vol_obj = (H5VL_object_t *)H5I_object(link_loc_id)))
        HGOTO_ERROR(H5E_ARGS, H5E_BADTYPE, FAIL, "invalid object identifier")

    /* Create an external link */
    if (H5VL_link_create(H5VL_LINK_CREATE_UD, vol_obj, &loc_params, lcpl_id, lapl_id,
                         H5P_DATASET_XFER_DEFAULT, H5_REQUEST_NULL, (int)link_type, ext_link_buf,
                         buf_size) < 0)
        HGOTO_ERROR(H5E_LINK, H5E_CANTINIT, FAIL, "unable to create external link")

done:
    H5MM_xfree(ext_link_buf);
    H5MM_xfree(norm_obj_name);

    FUNC_LEAVE_API(ret_value)
} /* end H5Lcreate_external() */

/*-------------------------------------------------------------------------
 * Function: H5L_register_external
 *
 * Purpose: Registers default "External Link" link class.
 *              Use during library initialization or to restore the default
 *              after users change it.
 *
 * Return: Non-negative on success/ negative on failure
 *
 * Programmer:  James Laird
 *              Monday, July 17, 2006
 *
 *-------------------------------------------------------------------------
 */
herr_t
H5L_register_external(void)
{
    herr_t ret_value = SUCCEED; /* Return value */

    FUNC_ENTER_NOAPI(FAIL)

    if (H5L_register(H5L_EXTERN_LINK_CLASS) < 0)
        HGOTO_ERROR(H5E_LINK, H5E_NOTREGISTERED, FAIL, "unable to register external link class")

done:
    FUNC_LEAVE_NOAPI(ret_value)
} /* end H5L_register_external() */

/*-------------------------------------------------------------------------
 * Function: H5Lunpack_elink_val
 *
 * Purpose: Given a buffer holding the "link value" from an external link,
 *              gets pointers to the information within the link value buffer.
 *
 *              External link link values contain some flags and
 *              two NULL-terminated strings, one after the other.
 *
 *              The FLAGS value will be filled in and FILENAME and
 *              OBJ_PATH will be set to pointers within ext_linkval (unless
 *              any of these values is NULL).
 *
 *              Using this function on strings that aren't external link
 *              udata buffers can result in segmentation faults.
 *
 * Return: Non-negative on success/ Negative on failure
 *
 * Programmer:  James Laird
 *              Monday, July 17, 2006
 *
 *-------------------------------------------------------------------------
 */
herr_t
H5Lunpack_elink_val(const void *_ext_linkval, size_t link_size, unsigned *flags, const char **filename,
                    const char **obj_path)
{
    const uint8_t *ext_linkval = (const uint8_t *)_ext_linkval; /* Pointer to the link value */
    unsigned       lnk_version;                                 /* External link format version */
    unsigned       lnk_flags;                                   /* External link flags */
    size_t         len;                                         /* Length of the filename in the linkval*/
    herr_t         ret_value = SUCCEED;                         /* Return value */

    FUNC_ENTER_API(FAIL)
    H5TRACE5("e", "*xz*Iu**s**s", _ext_linkval, link_size, flags, filename, obj_path);

    /* Sanity check external link buffer */
    if (ext_linkval == NULL)
        HGOTO_ERROR(H5E_ARGS, H5E_BADVALUE, FAIL, "not an external link linkval buffer")
    lnk_version = (*ext_linkval >> 4) & 0x0F;
    lnk_flags   = *ext_linkval & 0x0F;
    if (lnk_version > H5L_EXT_VERSION)
        HGOTO_ERROR(H5E_LINK, H5E_CANTDECODE, FAIL, "bad version number for external link")
    if (lnk_flags & (unsigned)~H5L_EXT_FLAGS_ALL)
        HGOTO_ERROR(H5E_LINK, H5E_CANTDECODE, FAIL, "bad flags for external link")
    if (link_size <= 2)
        HGOTO_ERROR(H5E_ARGS, H5E_BADVALUE, FAIL, "not a valid external link buffer")

    /* Try to do some error checking.  If the last character in the linkval
     * (the last character of obj_path) isn't NULL, then something's wrong.
     */
    if (ext_linkval[link_size - 1] != '\0')
        HGOTO_ERROR(H5E_ARGS, H5E_BADVALUE, FAIL, "linkval buffer is not NULL-terminated")

    /* We're now guaranteed that HDstrlen won't segfault, since the buffer has
     * at least one NULL in it.
     */
    len = HDstrlen((const char *)ext_linkval + 1);

    /* If the first NULL we found was at the very end of the buffer, then
     * this external link value has no object name and is invalid.
     */
    if ((len + 1) >= (link_size - 1))
        HGOTO_ERROR(H5E_ARGS, H5E_BADVALUE, FAIL, "linkval buffer doesn't contain an object path")

    /* If we got here then the buffer contains (at least) two strings packed
     * in the correct way.  Assume it's correct and return pointers to the
     * filename and object path.
     */
    if (filename)
        *filename = (const char *)ext_linkval + 1;
    if (obj_path)
        *obj_path = ((const char *)ext_linkval + 1) + len + 1; /* Add one for NULL terminator */

    /* Set the flags to return */
    if (flags)
        *flags = lnk_flags;

done:
    FUNC_LEAVE_API(ret_value)
} /* end H5Lunpack_elink_val() */<|MERGE_RESOLUTION|>--- conflicted
+++ resolved
@@ -117,11 +117,7 @@
     size_t             fname_len;                    /* Length of external link file name */
     unsigned           intent;                       /* File access permissions */
     H5L_elink_cb_t     cb_info;                      /* Callback info struct */
-<<<<<<< HEAD
-    hid_t              fapl_id    = -1;              /* File access property list for external link's file */
-=======
     hid_t              fapl_id    = H5I_INVALID_HID; /* File access property list for external link's file */
->>>>>>> 18bbd3f0
     void *             ext_obj    = NULL;            /* External link's object */
     hid_t              ext_obj_id = H5I_INVALID_HID; /* ID for external link's object */
     H5I_type_t         opened_type;                  /* ID type of external link's object */
