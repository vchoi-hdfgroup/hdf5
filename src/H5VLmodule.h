/* * * * * * * * * * * * * * * * * * * * * * * * * * * * * * * * * * * * * * *
 * Copyright by The HDF Group.                                               *
 * All rights reserved.                                                      *
 *                                                                           *
 * This file is part of HDF5.  The full HDF5 copyright notice, including     *
 * terms governing use, modification, and redistribution, is contained in    *
 * the COPYING file, which can be found at the root of the source code       *
 * distribution tree, or in https://www.hdfgroup.org/licenses.               *
 * If you do not have access to either file, you may request a copy from     *
 * help@hdfgroup.org.                                                        *
 * * * * * * * * * * * * * * * * * * * * * * * * * * * * * * * * * * * * * * */

/*
 * Purpose:	This file contains declarations which define macros for the
 *          H5VL package.  Including this header means that the source file
 *          is part of the H5VL package.
 */

#ifndef H5VLmodule_H
#define H5VLmodule_H

/* Define the proper control macros for the generic FUNC_ENTER/LEAVE and error
 *      reporting macros.
 */
#define H5VL_MODULE
#define H5_MY_PKG      H5VL
#define H5_MY_PKG_ERR  H5E_VOL
#define H5_MY_PKG_INIT YES

<<<<<<< HEAD
#endif /* _H5VLmodule_H */
=======
/**
 * \defgroup H5VL H5VL
 * \brief Virtual Object Layer Interface
 * \todo Describe concisely what the functions in this module are about.
 *
 * \defgroup H5VLDEF Definitions
 * \ingroup H5VL
 * \defgroup H5VLDEV VOL Developer
 * \ingroup H5VL
 * \defgroup H5VLNAT Native VOL
 * \ingroup H5VL
 * \defgroup H5VLPT Pass-through VOL
 * \ingroup H5VL
 */

#endif /* H5VLmodule_H */
>>>>>>> 18bbd3f0
<|MERGE_RESOLUTION|>--- conflicted
+++ resolved
@@ -27,9 +27,6 @@
 #define H5_MY_PKG_ERR  H5E_VOL
 #define H5_MY_PKG_INIT YES
 
-<<<<<<< HEAD
-#endif /* _H5VLmodule_H */
-=======
 /**
  * \defgroup H5VL H5VL
  * \brief Virtual Object Layer Interface
@@ -45,5 +42,4 @@
  * \ingroup H5VL
  */
 
-#endif /* H5VLmodule_H */
->>>>>>> 18bbd3f0
+#endif /* H5VLmodule_H */