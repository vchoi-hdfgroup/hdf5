--- conflicted
+++ resolved
@@ -392,11 +392,7 @@
     ret_value = heap->dblk_image + offset;
 
     CATCH
-<<<<<<< HEAD
-    /* No special processing on errors */
-=======
 /* No special processing on errors */
->>>>>>> 18bbd3f0
 END_FUNC(PRIV) /* end H5HL_offset_into() */
 
 /*-------------------------------------------------------------------------
@@ -523,21 +519,12 @@
  *
  *-------------------------------------------------------------------------
  */
-<<<<<<< HEAD
-BEGIN_FUNC(PRIV, ERR, size_t, UFAIL, UFAIL,
-           H5HL_insert(H5F_t *f, H5HL_t *heap, size_t buf_size, const void *buf))
-
-    H5HL_free_t *fl = NULL, *last_fl = NULL;
-    size_t       offset = 0;
-    size_t       need_size;
-=======
 BEGIN_FUNC(PRIV, ERR, herr_t, SUCCEED, FAIL,
            H5HL_insert(H5F_t *f, H5HL_t *heap, size_t buf_size, const void *buf, size_t *offset_out))
 
     H5HL_free_t *fl = NULL, *last_fl = NULL;
     size_t       need_size;
     size_t       offset = 0;
->>>>>>> 18bbd3f0
     hbool_t      found;
 
     /* Check arguments */
@@ -567,11 +554,7 @@
      */
     for (fl = heap->freelist, found = FALSE; fl; fl = fl->next) {
         if (fl->size > need_size && fl->size - need_size >= H5HL_SIZEOF_FREE(f)) {
-<<<<<<< HEAD
-            /* a big enough free block was found */
-=======
             /* A big enough free block was found */
->>>>>>> 18bbd3f0
             offset = fl->offset;
             fl->offset += need_size;
             fl->size -= need_size;
@@ -581,22 +564,14 @@
             break;
         }
         else if (fl->size == need_size) {
-<<<<<<< HEAD
-            /* free block of exact size found */
-=======
             /* Free block of exact size found */
->>>>>>> 18bbd3f0
             offset = fl->offset;
             fl     = H5HL__remove_free(heap, fl);
             found  = TRUE;
             break;
         }
         else if (!last_fl || last_fl->offset < fl->offset) {
-<<<<<<< HEAD
-            /* track free space that's closest to end of heap */
-=======
             /* Track free space that's closest to end of heap */
->>>>>>> 18bbd3f0
             last_fl = fl;
         }
     } /* end for */
@@ -729,11 +704,7 @@
     *offset_out = offset;
 
     CATCH
-<<<<<<< HEAD
-    /* No special processing on errors */
-=======
     /* No special processing on exit */
->>>>>>> 18bbd3f0
 
 END_FUNC(PRIV) /* H5HL_insert() */
 
@@ -959,11 +930,7 @@
 
     H5HL_cache_prfx_ud_t prfx_udata;  /* User data for protecting local heap prefix */
     H5HL_prfx_t *        prfx = NULL; /* Local heap prefix */
-<<<<<<< HEAD
-    H5HL_t *             heap;        /* Heap data structure */
-=======
     H5HL_t *             heap = NULL; /* Heap data structure */
->>>>>>> 18bbd3f0
 
     /* check arguments */
     HDassert(f);
@@ -1010,11 +977,7 @@
 
     H5HL_cache_prfx_ud_t prfx_udata;  /* User data for protecting local heap prefix */
     H5HL_prfx_t *        prfx = NULL; /* Local heap prefix */
-<<<<<<< HEAD
-    H5HL_t *             heap;        /* Heap data structure */
-=======
     H5HL_t *             heap = NULL; /* Heap data structure */
->>>>>>> 18bbd3f0
 
     /* check arguments */
     HDassert(f);
