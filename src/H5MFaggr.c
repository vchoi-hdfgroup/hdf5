--- conflicted
+++ resolved
@@ -889,11 +889,7 @@
     } /* H5MF__aggr_free() */
 
     /*-------------------------------------------------------------------------
-<<<<<<< HEAD
-     * Function:    H5MF_aggrs_try_shrink_eoa
-=======
      * Function:    H5MF__aggrs_try_shrink_eoa
->>>>>>> 18bbd3f0
      *
      * Purpose:     Check the metadata & small block aggregators to see if
      *		EOA shrink is possible; if so, shrink each aggregator
@@ -905,21 +901,13 @@
      *
      *-------------------------------------------------------------------------
      */
-<<<<<<< HEAD
-    htri_t H5MF_aggrs_try_shrink_eoa(H5F_t * f)
-=======
     htri_t H5MF__aggrs_try_shrink_eoa(H5F_t * f)
->>>>>>> 18bbd3f0
     {
         htri_t ma_status;        /* Whether the metadata aggregator can shrink the EOA */
         htri_t sda_status;       /* Whether the small data aggregator can shrink the EOA */
         htri_t ret_value = FAIL; /* Return value */
 
-<<<<<<< HEAD
-        FUNC_ENTER_NOAPI(FAIL)
-=======
         FUNC_ENTER_PACKAGE
->>>>>>> 18bbd3f0
 
         /* Check args */
         HDassert(f);
@@ -941,8 +929,4 @@
 
 done:
         FUNC_LEAVE_NOAPI(ret_value)
-<<<<<<< HEAD
-    } /* end H5MF_aggrs_try_shrink_eoa() */
-=======
-    } /* end H5MF__aggrs_try_shrink_eoa() */
->>>>>>> 18bbd3f0
+    } /* end H5MF__aggrs_try_shrink_eoa() */