--- conflicted
+++ resolved
@@ -22,13 +22,8 @@
  *-------------------------------------------------------------------------
  */
 
-<<<<<<< HEAD
-#ifndef _H5Bprivate_H
-#define _H5Bprivate_H
-=======
 #ifndef H5Bprivate_H
 #define H5Bprivate_H
->>>>>>> 18bbd3f0
 
 /* Private headers needed by this file */
 #include "H5private.h"   /* Generic Functions			*/
@@ -162,8 +157,4 @@
 H5_DLL herr_t H5B_debug(H5F_t *f, haddr_t addr, FILE *stream, int indent, int fwidth, const H5B_class_t *type,
                         void *udata);
 H5_DLL htri_t H5B_valid(H5F_t *f, const H5B_class_t *type, haddr_t addr);
-<<<<<<< HEAD
-#endif /* _H5Bprivate_H */
-=======
-#endif /* H5Bprivate_H */
->>>>>>> 18bbd3f0
+#endif /* H5Bprivate_H */