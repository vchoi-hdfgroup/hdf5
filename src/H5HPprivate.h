/* * * * * * * * * * * * * * * * * * * * * * * * * * * * * * * * * * * * * * *
 * Copyright by The HDF Group.                                               *
 * Copyright by the Board of Trustees of the University of Illinois.         *
 * All rights reserved.                                                      *
 *                                                                           *
 * This file is part of HDF5.  The full HDF5 copyright notice, including     *
 * terms governing use, modification, and redistribution, is contained in    *
 * the COPYING file, which can be found at the root of the source code       *
 * distribution tree, or in https://www.hdfgroup.org/licenses.               *
 * If you do not have access to either file, you may request a copy from     *
 * help@hdfgroup.org.                                                        *
 * * * * * * * * * * * * * * * * * * * * * * * * * * * * * * * * * * * * * * */

/*
 * This file contains private information about the H5HP module
 */
#ifndef H5HPprivate_H
#define H5HPprivate_H

/**************************************/
/* Public headers needed by this file */
/**************************************/
#ifdef LATER
#include "H5HPpublic.h"
#endif /* LATER */

/***************************************/
/* Private headers needed by this file */
/***************************************/
#include "H5private.h"

/************/
/* Typedefs */
/************/

/* Typedef for heap struct (defined in H5HP.c) */
typedef struct H5HP_t H5HP_t;

/* Typedef for objects which can be inserted into heaps */
/* This _must_ be the first field in objects which can be inserted into heaps */
typedef struct H5HP_info_t {
    size_t heap_loc; /* Location of object in heap */
} H5HP_info_t;

/* Typedef for type of heap to create */
typedef enum {
    H5HP_MIN_HEAP, /* Minimum values in heap are at the "top" */
    H5HP_MAX_HEAP  /* Maximum values in heap are at the "top" */
} H5HP_type_t;

/**********/
/* Macros */
/**********/

/********************/
/* Private routines */
/********************/
H5_DLL H5HP_t *H5HP_create(H5HP_type_t heap_type);
H5_DLL herr_t  H5HP_insert(H5HP_t *heap, int val, void *obj);
H5_DLL ssize_t H5HP_count(const H5HP_t *heap);
H5_DLL herr_t  H5HP_top(const H5HP_t *heap, int *val);
H5_DLL herr_t  H5HP_remove(H5HP_t *heap, int *val, void **ptr);
H5_DLL herr_t  H5HP_change(H5HP_t *heap, int val, void *obj);
H5_DLL herr_t  H5HP_incr(H5HP_t *heap, unsigned amt, void *obj);
H5_DLL herr_t  H5HP_decr(H5HP_t *heap, unsigned amt, void *obj);
H5_DLL herr_t  H5HP_close(H5HP_t *heap);

<<<<<<< HEAD
#endif /* _H5HPprivate_H */
=======
#endif /* H5HPprivate_H */
>>>>>>> 18bbd3f0
<|MERGE_RESOLUTION|>--- conflicted
+++ resolved
@@ -65,8 +65,4 @@
 H5_DLL herr_t  H5HP_decr(H5HP_t *heap, unsigned amt, void *obj);
 H5_DLL herr_t  H5HP_close(H5HP_t *heap);
 
-<<<<<<< HEAD
-#endif /* _H5HPprivate_H */
-=======
-#endif /* H5HPprivate_H */
->>>>>>> 18bbd3f0
+#endif /* H5HPprivate_H */