--- conflicted
+++ resolved
@@ -767,12 +767,8 @@
         HGOTO_ERROR(H5E_DATASET, H5E_CANTALLOC, FAIL, "can't allocate memory iterator")
 
     /* Allocate list of block memory spaces */
-<<<<<<< HEAD
-    /*!FIXME delay doing this until we find the first mem space that is non-contiguous or doesn't start at 0 */
-=======
-    /*!FIXME delay doing this until we find the first mem space that is non-contiguous or doesnt' start at 0
+    /*!FIXME delay doing this until we find the first mem space that is non-contiguous or doesn't start at 0
      */
->>>>>>> f7e9b183
     if (NULL == (tmp_mem_spaces = H5MM_malloc(io_info->pieces_added * sizeof(H5S_t *))))
         HGOTO_ERROR(H5E_RESOURCE, H5E_CANTALLOC, FAIL,
                     "memory allocation failed for temporary memory space list")
@@ -930,14 +926,9 @@
     /* Clear and free tmp_mem_spaces */
     if (tmp_mem_spaces) {
         for (i = 0; i < io_info->pieces_added; i++)
-<<<<<<< HEAD
-            if (tmp_mem_spaces[i] != io_info->mem_spaces[i] && tmp_mem_spaces[i] && H5S_close(tmp_mem_spaces[i]) < 0)
-                HDONE_ERROR(H5E_DATASET, H5E_CLOSEERROR, FAIL, "Can't close dataspace")
-=======
             if (tmp_mem_spaces[i] != io_info->mem_spaces[i] && tmp_mem_spaces[i] &&
                 H5S_close(tmp_mem_spaces[i]) < 0)
-                HDONE_ERROR(H5E_DATASET, H5E_CLOSEERROR, FAIL, "Can't clsoe dataspace")
->>>>>>> f7e9b183
+                HDONE_ERROR(H5E_DATASET, H5E_CLOSEERROR, FAIL, "Can't close dataspace")
         H5MM_free(tmp_mem_spaces);
         tmp_mem_spaces = NULL;
     }
@@ -994,12 +985,8 @@
         HGOTO_ERROR(H5E_DATASET, H5E_CANTALLOC, FAIL, "can't allocate memory iterator")
 
     /* Allocate list of block memory spaces */
-<<<<<<< HEAD
-    /*!FIXME delay doing this until we find the first mem space that is non-contiguous or doesn't start at 0 */
-=======
-    /*!FIXME delay doing this until we find the first mem space that is non-contiguous or doesnt' start at 0
+    /*!FIXME delay doing this until we find the first mem space that is non-contiguous or doesn't start at 0
      */
->>>>>>> f7e9b183
     if (NULL == (write_mem_spaces = H5MM_malloc(io_info->pieces_added * sizeof(H5S_t *))))
         HGOTO_ERROR(H5E_RESOURCE, H5E_CANTALLOC, FAIL,
                     "memory allocation failed for temporary memory space list")
@@ -1168,16 +1155,9 @@
 
         /* Read data */
         H5_CHECK_OVERFLOW(bkg_pieces, size_t, uint32_t)
-<<<<<<< HEAD
-        if (H5F_shared_select_read(io_info->f_sh, H5FD_MEM_DRAW, (uint32_t)bkg_pieces,
-                                   bkg_mem_spaces, bkg_file_spaces, bkg_addrs,
-                                   bkg_element_sizes, bkg_bufs) < 0)
-            HGOTO_ERROR(H5E_DATASET, H5E_READERROR, FAIL, "selection read to background buffer failed")
-=======
         if (H5F_shared_select_read(io_info->f_sh, H5FD_MEM_DRAW, (uint32_t)bkg_pieces, bkg_mem_spaces,
                                    bkg_file_spaces, bkg_addrs, bkg_element_sizes, bkg_bufs) < 0)
-            HGOTO_ERROR(H5E_DATASET, H5E_READERROR, FAIL, "selection read to backgroudn buffer failed")
->>>>>>> f7e9b183
+            HGOTO_ERROR(H5E_DATASET, H5E_READERROR, FAIL, "selection read to background buffer failed")
 
         /* Perform type conversion on pieces with background buffers that were just read */
         for (i = 0; i < io_info->pieces_added; i++) {
