--- conflicted
+++ resolved
@@ -29,13 +29,8 @@
 /***********/
 #include "H5private.h"   /* Generic Functions                        */
 #include "H5CXprivate.h" /* API Contexts                             */
-<<<<<<< HEAD
-#include "H5Eprivate.h"  /* Error handling                */
-#include "H5FLprivate.h" /* Free Lists                    */
-=======
 #include "H5Eprivate.h"  /* Error handling                           */
 #include "H5FLprivate.h" /* Free Lists                               */
->>>>>>> 18bbd3f0
 #include "H5Iprivate.h"  /* ID Functions                             */
 #include "H5MMprivate.h" /* Memory management                        */
 #include "H5Spkg.h"      /* Dataspace functions                      */
@@ -77,11 +72,7 @@
 static htri_t   H5S__point_intersect_block(const H5S_t *space, const hsize_t *start, const hsize_t *end);
 static herr_t   H5S__point_adjust_u(H5S_t *space, const hsize_t *offset);
 static herr_t   H5S__point_adjust_s(H5S_t *space, const hssize_t *offset);
-<<<<<<< HEAD
-static herr_t   H5S__point_project_scalar(const H5S_t *spasce, hsize_t *offset);
-=======
 static herr_t   H5S__point_project_scalar(const H5S_t *space, hsize_t *offset);
->>>>>>> 18bbd3f0
 static herr_t   H5S__point_project_simple(const H5S_t *space, H5S_t *new_space, hsize_t *offset);
 static herr_t   H5S__point_iter_init(const H5S_t *space, H5S_sel_iter_t *iter);
 static herr_t   H5S__point_get_version_enc_size(const H5S_t *space, uint32_t *version, uint8_t *enc_size);
@@ -1179,11 +1170,7 @@
 
     /* Determine the version and encoded size for point selection */
     if (H5S__point_get_version_enc_size(space, &version, &enc_size) < 0)
-<<<<<<< HEAD
-        HGOTO_ERROR(H5E_DATASPACE, H5E_CANTGET, FAIL, "can't determine hyper version")
-=======
         HGOTO_ERROR(H5E_DATASPACE, H5E_CANTGET, FAIL, "can't determine version and enc_size")
->>>>>>> 18bbd3f0
 
     /* Basic number of bytes required to serialize point selection: */
     if (version >= H5S_POINT_VERSION_2)
@@ -1234,11 +1221,7 @@
 H5S__point_serialize(const H5S_t *space, uint8_t **p)
 {
     H5S_pnt_node_t *curr;                /* Point information nodes */
-<<<<<<< HEAD
-    uint8_t *       pp;                  /* Local pointer for decoding */
-=======
     uint8_t *       pp;                  /* Local pointer for encoding */
->>>>>>> 18bbd3f0
     uint8_t *       lenp = NULL;         /* pointer to length location for later storage */
     uint32_t        len  = 0;            /* number of bytes used */
     unsigned        u;                   /* local counting variable */
@@ -1256,11 +1239,7 @@
 
     /* Determine the version and encoded size for point selection info */
     if (H5S__point_get_version_enc_size(space, &version, &enc_size) < 0)
-<<<<<<< HEAD
-        HGOTO_ERROR(H5E_DATASPACE, H5E_CANTGET, FAIL, "can't determine hyper version")
-=======
         HGOTO_ERROR(H5E_DATASPACE, H5E_CANTGET, FAIL, "can't determine version and enc_size")
->>>>>>> 18bbd3f0
 
     /* Store the preamble information */
     UINT32ENCODE(pp, (uint32_t)H5S_GET_SELECT_TYPE(space)); /* Store the type of selection */
@@ -1408,12 +1387,9 @@
     /* Decode version */
     UINT32DECODE(pp, version);
 
-<<<<<<< HEAD
-=======
     if (version < H5S_POINT_VERSION_1 || version > H5S_POINT_VERSION_LATEST)
         HGOTO_ERROR(H5E_DATASPACE, H5E_BADVALUE, FAIL, "bad version number for point selection")
 
->>>>>>> 18bbd3f0
     if (version >= (uint32_t)H5S_POINT_VERSION_2)
         /* Decode size of point info */
         enc_size = *(pp)++;
@@ -1538,14 +1514,9 @@
 static herr_t
 H5S__get_select_elem_pointlist(const H5S_t *space, hsize_t startpoint, hsize_t numpoints, hsize_t *buf)
 {
-<<<<<<< HEAD
-    H5S_pnt_node_t *node; /* Point node */
-    unsigned        rank; /* Dataspace rank */
-=======
     const hsize_t   endpoint = startpoint + numpoints; /* Index of last point in iteration */
     H5S_pnt_node_t *node;                              /* Point node */
     unsigned        rank;                              /* Dataspace rank */
->>>>>>> 18bbd3f0
 
     FUNC_ENTER_STATIC_NOERR
 
@@ -1563,20 +1534,12 @@
         /* Get the head of the point list */
         node = space->select.sel_info.pnt_lst->head;
 
-<<<<<<< HEAD
-    /* Iterate to the first point to return */
-    while (node != NULL && startpoint > 0) {
-        startpoint--;
-        node = node->next;
-    } /* end while */
-=======
         /* Iterate to the first point to return */
         while (node != NULL && startpoint > 0) {
             startpoint--;
             node = node->next;
         } /* end while */
     }     /* end else */
->>>>>>> 18bbd3f0
 
     /* Iterate through the node, copying each point's information */
     while (node != NULL && numpoints > 0) {
@@ -1585,13 +1548,10 @@
         numpoints--;
         node = node->next;
     } /* end while */
-<<<<<<< HEAD
-=======
 
     /* Cached next point in iteration */
     space->select.sel_info.pnt_lst->last_idx     = endpoint;
     space->select.sel_info.pnt_lst->last_idx_pnt = node;
->>>>>>> 18bbd3f0
 
     FUNC_LEAVE_NOAPI(SUCCEED)
 } /* end H5S__get_select_elem_pointlist() */
@@ -2383,13 +2343,10 @@
                 base_space->select.sel_info.pnt_lst->high_bounds[u - rank_diff];
         } /* end for */
     }     /* end else */
-<<<<<<< HEAD
-=======
 
     /* Clear cached iteration point */
     new_space->select.sel_info.pnt_lst->last_idx     = 0;
     new_space->select.sel_info.pnt_lst->last_idx_pnt = NULL;
->>>>>>> 18bbd3f0
 
     /* Number of elements selected will be the same */
     new_space->select.num_elem = base_space->select.num_elem;
