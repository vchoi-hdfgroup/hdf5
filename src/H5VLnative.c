--- conflicted
+++ resolved
@@ -15,23 +15,9 @@
  *              using HDF5 VFDs.
  */
 
-<<<<<<< HEAD
-#include "H5private.h"   /* Generic Functions                        */
-#include "H5Aprivate.h"  /* Attributes                               */
-#include "H5Dprivate.h"  /* Datasets                                 */
-#include "H5Eprivate.h"  /* Error handling                           */
-#include "H5Fprivate.h"  /* Files                                    */
-#include "H5Gprivate.h"  /* Groups                                   */
-#include "H5Iprivate.h"  /* IDs                                      */
-#include "H5Oprivate.h"  /* Object headers                           */
-#include "H5Pprivate.h"  /* Property lists                           */
-#include "H5Tprivate.h"  /* Datatypes                                */
-#include "H5VLprivate.h" /* Virtual Object Layer                     */
-=======
 /****************/
 /* Module Setup */
 /****************/
->>>>>>> 18bbd3f0
 
 #define H5VL_FRIEND /* Suppress error about including H5VLpkg   */
 
@@ -39,8 +25,6 @@
 /* Headers */
 /***********/
 
-<<<<<<< HEAD
-=======
 #include "H5private.h"  /* Generic Functions                        */
 #include "H5Aprivate.h" /* Attributes                               */
 #include "H5Dprivate.h" /* Datasets                                 */
@@ -55,7 +39,6 @@
 
 #include "H5VLnative_private.h" /* Native VOL connector                     */
 
->>>>>>> 18bbd3f0
 /* The VOL connector identification number */
 static hid_t H5VL_NATIVE_ID_g = H5I_INVALID_HID;
 
@@ -64,21 +47,12 @@
 
 /* Native VOL connector class struct */
 static const H5VL_class_t H5VL_native_cls_g = {
-<<<<<<< HEAD
-    H5VL_NATIVE_VERSION, /* version      */
-    H5VL_NATIVE_VALUE,   /* value        */
-    H5VL_NATIVE_NAME,    /* name         */
-    0,                   /* capability flags */
-    NULL,                /* initialize   */
-    H5VL__native_term,   /* terminate    */
-=======
     H5VL_VERSION,      /* VOL class struct version */
     H5VL_NATIVE_VALUE, /* value        */
     H5VL_NATIVE_NAME,  /* name         */
     0,                 /* capability flags */
     NULL,              /* initialize   */
     H5VL__native_term, /* terminate    */
->>>>>>> 18bbd3f0
     {
         /* info_cls */
         (size_t)0, /* info size    */
@@ -212,11 +186,7 @@
     /* Register the native VOL connector, if it isn't already */
     if (H5I_INVALID_HID == H5VL_NATIVE_ID_g)
         if ((H5VL_NATIVE_ID_g =
-<<<<<<< HEAD
-                 H5VL_register_connector(&H5VL_native_cls_g, TRUE, H5P_VOL_INITIALIZE_DEFAULT)) < 0)
-=======
                  H5VL__register_connector(&H5VL_native_cls_g, TRUE, H5P_VOL_INITIALIZE_DEFAULT)) < 0)
->>>>>>> 18bbd3f0
             HGOTO_ERROR(H5E_VOL, H5E_CANTINSERT, H5I_INVALID_HID, "can't create ID for native VOL connector")
 
     /* Set return value */
