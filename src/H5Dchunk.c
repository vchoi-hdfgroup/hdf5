/* * * * * * * * * * * * * * * * * * * * * * * * * * * * * * * * * * * * * * *
 * Copyright by The HDF Group.                                               *
 * All rights reserved.                                                      *
 *                                                                           *
 * This file is part of HDF5.  The full HDF5 copyright notice, including     *
 * terms governing use, modification, and redistribution, is contained in    *
 * the COPYING file, which can be found at the root of the source code       *
 * distribution tree, or in https://www.hdfgroup.org/licenses.               *
 * If you do not have access to either file, you may request a copy from     *
 * help@hdfgroup.org.                                                        *
 * * * * * * * * * * * * * * * * * * * * * * * * * * * * * * * * * * * * * * */

/* Purpose: Abstract indexed (chunked) I/O functions.  The logical
 *          multi-dimensional dataspace is regularly partitioned into
 *          same-sized "chunks", the first of which is aligned with the
 *          logical origin.  The chunks are indexed by different methods,
 *          that map a chunk index to disk address.  Each chunk can be
 *          compressed independently and the chunks may move around in the
 *          file as their storage requirements change.
 *
 * Cache:   Disk I/O is performed in units of chunks and H5MF_alloc()
 *          contains code to optionally align chunks on disk block
 *          boundaries for performance.
 *
 *          The chunk cache is an extendible hash indexed by a function
 *          of storage B-tree address and chunk N-dimensional offset
 *          within the dataset.  Collisions are not resolved -- one of
 *          the two chunks competing for the hash slot must be preempted
 *          from the cache.  All entries in the hash also participate in
 *          a doubly-linked list and entries are penalized by moving them
 *          toward the front of the list.  When a new chunk is about to
 *          be added to the cache the heap is pruned by preempting
 *          entries near the front of the list to make room for the new
 *          entry which is added to the end of the list.
 */

/****************/
/* Module Setup */
/****************/

#include "H5Dmodule.h" /* This source code file is part of the H5D module */

/***********/
/* Headers */
/***********/
#include "H5private.h" /* Generic Functions            */
#ifdef H5_HAVE_PARALLEL
#include "H5ACprivate.h" /* Metadata cache            */
#endif                   /* H5_HAVE_PARALLEL */
#include "H5CXprivate.h" /* API Contexts                         */
#include "H5Dpkg.h"      /* Dataset functions            */
#include "H5Eprivate.h"  /* Error handling              */
#include "H5Fprivate.h"  /* File functions            */
#include "H5FLprivate.h" /* Free Lists                           */
#include "H5Iprivate.h"  /* IDs                      */
#include "H5MMprivate.h" /* Memory management            */
#include "H5MFprivate.h" /* File memory management               */
#include "H5PBprivate.h" /* Page Buffer	                         */
#include "H5SLprivate.h" /* Skip Lists                               */
#include "H5VMprivate.h" /* Vector and array functions        */

/****************/
/* Local Macros */
/****************/

/* Macros for iterating over chunks to operate on */
#define H5D_CHUNK_GET_FIRST_NODE(dinfo)                                                                      \
    (dinfo->layout_io_info.chunk_map->use_single                                                             \
         ? (H5SL_node_t *)(1)                                                                                \
         : H5SL_first(dinfo->layout_io_info.chunk_map->dset_sel_pieces))
#define H5D_CHUNK_GET_NODE_INFO(dinfo, node)                                                                 \
    (dinfo->layout_io_info.chunk_map->use_single ? dinfo->layout_io_info.chunk_map->single_piece_info        \
                                                 : (H5D_piece_info_t *)H5SL_item(node))
#define H5D_CHUNK_GET_NEXT_NODE(dinfo, node)                                                                 \
    (dinfo->layout_io_info.chunk_map->use_single ? (H5SL_node_t *)NULL : H5SL_next(node))
#define H5D_CHUNK_GET_NODE_COUNT(dinfo)                                                                      \
    (dinfo->layout_io_info.chunk_map->use_single                                                             \
         ? (size_t)1                                                                                         \
         : H5SL_count(dinfo->layout_io_info.chunk_map->dset_sel_pieces))

/* Sanity check on chunk index types: commonly used by a lot of routines in this file */
#define H5D_CHUNK_STORAGE_INDEX_CHK(storage)                                                                 \
    do {                                                                                                     \
        assert((H5D_CHUNK_IDX_EARRAY == (storage)->idx_type && H5D_COPS_EARRAY == (storage)->ops) ||         \
               (H5D_CHUNK_IDX_FARRAY == (storage)->idx_type && H5D_COPS_FARRAY == (storage)->ops) ||         \
               (H5D_CHUNK_IDX_BT2 == (storage)->idx_type && H5D_COPS_BT2 == (storage)->ops) ||               \
               (H5D_CHUNK_IDX_BTREE == (storage)->idx_type && H5D_COPS_BTREE == (storage)->ops) ||           \
               (H5D_CHUNK_IDX_SINGLE == (storage)->idx_type && H5D_COPS_SINGLE == (storage)->ops) ||         \
               (H5D_CHUNK_IDX_NONE == (storage)->idx_type && H5D_COPS_NONE == (storage)->ops));              \
    } while (0)
/*
 * Feature: If this constant is defined then every cache preemption and load
 *        causes a character to be printed on the standard error stream:
 *
 *     `.': Entry was preempted because it has been completely read or
 *        completely written but not partially read and not partially
 *        written. This is often a good reason for preemption because such
 *        a chunk will be unlikely to be referenced in the near future.
 *
 *     `:': Entry was preempted because it hasn't been used recently.
 *
 *     `#': Entry was preempted because another chunk collided with it. This
 *        is usually a relatively bad thing.  If there are too many of
 *        these then the number of entries in the cache can be increased.
 *
 *       c: Entry was preempted because the file is closing.
 *
 *     w: A chunk read operation was eliminated because the library is
 *        about to write new values to the entire chunk.  This is a good
 *        thing, especially on files where the chunk size is the same as
 *        the disk block size, chunks are aligned on disk block boundaries,
 *        and the operating system can also eliminate a read operation.
 */

/*#define H5D_CHUNK_DEBUG */

/* Flags for the "edge_chunk_state" field below */
#define H5D_RDCC_DISABLE_FILTERS 0x01U /* Disable filters on this chunk */
#define H5D_RDCC_NEWLY_DISABLED_FILTERS                                                                      \
    0x02U /* Filters have been disabled since                                                                \
           * the last flush */

/******************/
/* Local Typedefs */
/******************/

/* Raw data chunks are cached.  Each entry in the cache is: */
typedef struct H5D_rdcc_ent_t {
    bool                   locked;                   /*entry is locked in cache        */
    bool                   dirty;                    /*needs to be written to disk?        */
    bool                   deleted;                  /*chunk about to be deleted        */
    unsigned               edge_chunk_state;         /*states related to edge chunks (see above) */
    hsize_t                scaled[H5O_LAYOUT_NDIMS]; /*scaled chunk 'name' (coordinates) */
    uint32_t               rd_count;                 /*bytes remaining to be read        */
    uint32_t               wr_count;                 /*bytes remaining to be written        */
    H5F_block_t            chunk_block;              /*offset/length of chunk in file        */
    hsize_t                chunk_idx;                /*index of chunk in dataset             */
    uint8_t               *chunk;                    /*the unfiltered chunk data        */
    unsigned               idx;                      /*index in hash table            */
    struct H5D_rdcc_ent_t *next;                     /*next item in doubly-linked list    */
    struct H5D_rdcc_ent_t *prev;                     /*previous item in doubly-linked list    */
    struct H5D_rdcc_ent_t *tmp_next;                 /*next item in temporary doubly-linked list */
    struct H5D_rdcc_ent_t *tmp_prev;                 /*previous item in temporary doubly-linked list */
} H5D_rdcc_ent_t;
typedef H5D_rdcc_ent_t *H5D_rdcc_ent_ptr_t; /* For free lists */

/* Callback info for iteration to prune chunks */
typedef struct H5D_chunk_it_ud1_t {
    H5D_chunk_common_ud_t     common;          /* Common info for B-tree user data (must be first) */
    const H5D_chk_idx_info_t *idx_info;        /* Chunked index info */
    const H5D_io_info_t      *io_info;         /* I/O info for dataset operation */
    const H5D_dset_io_info_t *dset_info;       /* Dataset specific I/O info */
    const hsize_t            *space_dim;       /* New dataset dimensions    */
    const bool               *shrunk_dim;      /* Dimensions which have been shrunk */
    H5S_t                    *chunk_space;     /* Dataspace for a chunk */
    uint32_t                  elmts_per_chunk; /* Elements in chunk */
    hsize_t                  *hyper_start;     /* Starting location of hyperslab */
    H5D_fill_buf_info_t       fb_info;         /* Dataset's fill buffer info */
    bool                      fb_info_init;    /* Whether the fill value buffer has been initialized */
} H5D_chunk_it_ud1_t;

/* Callback info for iteration to obtain chunk address and the index of the chunk for all chunks in the
 * B-tree. */
typedef struct H5D_chunk_it_ud2_t {
    /* down */
    H5D_chunk_common_ud_t common; /* Common info for B-tree user data (must be first) */

    /* up */
    haddr_t *chunk_addr; /* Array of chunk addresses to fill in */
} H5D_chunk_it_ud2_t;

/* Callback info for iteration to copy data */
typedef struct H5D_chunk_it_ud3_t {
    H5D_chunk_common_ud_t common;       /* Common info for B-tree user data (must be first) */
    H5F_t                *file_src;     /* Source file for copy */
    H5D_chk_idx_info_t   *idx_info_dst; /* Dest. chunk index info object */
    void                 *buf;          /* Buffer to hold chunk data for read/write */
    void                 *bkg;          /* Buffer for background information during type conversion */
    size_t                buf_size;     /* Buffer size */
    bool                  do_convert;   /* Whether to perform type conversions */

    /* needed for converting variable-length data */
    const H5T_t *dt_src;           /* Source datatype */
    const H5T_t *dt_dst;           /* Destination datatype */
    const H5T_t *dt_mem;           /* Memory datatype */
    H5T_path_t  *tpath_src_mem;    /* Datatype conversion path from source file to memory */
    H5T_path_t  *tpath_mem_dst;    /* Datatype conversion path from memory to dest. file */
    void        *reclaim_buf;      /* Buffer for reclaiming data */
    size_t       reclaim_buf_size; /* Reclaim buffer size */
    uint32_t     nelmts;           /* Number of elements in buffer */
    H5S_t       *buf_space;        /* Dataspace describing buffer */

    /* needed for compressed variable-length data */
    const H5O_pline_t *pline;      /* Filter pipeline */
    unsigned           dset_ndims; /* Number of dimensions in dataset */
    const hsize_t     *dset_dims;  /* Dataset dimensions */

    /* needed for copy object pointed by refs */
    H5O_copy_t *cpy_info; /* Copy options */

    /* needed for getting raw data from chunk cache */
    bool     chunk_in_cache;
    uint8_t *chunk; /* the unfiltered chunk data        */
} H5D_chunk_it_ud3_t;

/* Callback info for iteration to dump index */
typedef struct H5D_chunk_it_ud4_t {
    FILE     *stream;           /* Output stream    */
    bool      header_displayed; /* Node's header is displayed? */
    unsigned  ndims;            /* Number of dimensions for chunk/dataset */
    uint32_t *chunk_dim;        /* Chunk dimensions */
} H5D_chunk_it_ud4_t;

/* Callback info for iteration to format convert chunks */
typedef struct H5D_chunk_it_ud5_t {
    H5D_chk_idx_info_t *new_idx_info; /* Dest. chunk index info object */
    unsigned            dset_ndims;   /* Number of dimensions in dataset */
    hsize_t            *dset_dims;    /* Dataset dimensions */
} H5D_chunk_it_ud5_t;

/* Callback info for nonexistent readvv operation */
typedef struct H5D_chunk_readvv_ud_t {
    unsigned char *rbuf; /* Read buffer to initialize */
    const H5D_t   *dset; /* Dataset to operate on */
} H5D_chunk_readvv_ud_t;

/* Typedef for chunk info iterator callback */
typedef struct H5D_chunk_info_iter_ud_t {
    hsize_t  scaled[H5O_LAYOUT_NDIMS]; /* Logical offset of the chunk */
    hsize_t  ndims;                    /* Number of dimensions in the dataset */
    uint32_t nbytes;                   /* Size of stored data in the chunk */
    unsigned filter_mask;              /* Excluded filters */
    haddr_t  chunk_addr;               /* Address of the chunk in file */
    hsize_t  chunk_idx;                /* Chunk index, where the iteration needs to stop */
    hsize_t  curr_idx;                 /* Current index, where the iteration is */
    unsigned idx_hint;                 /* Index of chunk in cache, if present */
    bool     found;                    /* Whether the chunk was found */
} H5D_chunk_info_iter_ud_t;

#ifdef H5_HAVE_PARALLEL
/* information to construct a collective I/O operation for filling chunks */
typedef struct H5D_chunk_coll_fill_info_t {
    size_t num_chunks; /* Number of chunks in the write operation */
    struct chunk_coll_fill_info {
        haddr_t addr;       /* File address of the chunk */
        size_t  chunk_size; /* Size of the chunk in the file */
        bool    unfiltered_partial_chunk;
    } * chunk_info;
} H5D_chunk_coll_fill_info_t;
#endif /* H5_HAVE_PARALLEL */

typedef struct H5D_chunk_iter_ud_t {
    H5D_chunk_iter_op_t op;        /* User defined callback */
    void               *op_data;   /* User data for user defined callback */
    H5O_layout_chunk_t *chunk;     /* Chunk layout */
    haddr_t             base_addr; /* Base address of the file, taking user block into account */
} H5D_chunk_iter_ud_t;

/********************/
/* Local Prototypes */
/********************/

/* Chunked layout operation callbacks */
static herr_t H5D__chunk_construct(H5F_t *f, H5D_t *dset);
static herr_t H5D__chunk_init(H5F_t *f, const H5D_t *dset, hid_t dapl_id);
static herr_t H5D__chunk_io_init(H5D_io_info_t *io_info, H5D_dset_io_info_t *dinfo);
static herr_t H5D__chunk_io_init_selections(H5D_io_info_t *io_info, H5D_dset_io_info_t *dinfo);
static herr_t H5D__chunk_mdio_init(H5D_io_info_t *io_info, H5D_dset_io_info_t *dinfo);
static herr_t H5D__chunk_read(H5D_io_info_t *io_info, H5D_dset_io_info_t *dinfo);
static herr_t H5D__chunk_write(H5D_io_info_t *io_info, H5D_dset_io_info_t *dinfo);
static herr_t H5D__chunk_flush(H5D_t *dset);
static herr_t H5D__chunk_io_term(H5D_io_info_t *io_info, H5D_dset_io_info_t *di);
static herr_t H5D__chunk_dest(H5D_t *dset);

/* Chunk query operation callbacks */
static int H5D__get_num_chunks_cb(const H5D_chunk_rec_t *chunk_rec, void *_udata);
static int H5D__get_chunk_info_cb(const H5D_chunk_rec_t *chunk_rec, void *_udata);
static int H5D__get_chunk_info_by_coord_cb(const H5D_chunk_rec_t *chunk_rec, void *_udata);
static int H5D__chunk_iter_cb(const H5D_chunk_rec_t *chunk_rec, void *udata);

/* "Nonexistent" layout operation callback */
static ssize_t H5D__nonexistent_readvv(const H5D_io_info_t *io_info, const H5D_dset_io_info_t *dset_info,
                                       size_t chunk_max_nseq, size_t *chunk_curr_seq, size_t chunk_len_arr[],
                                       hsize_t chunk_offset_arr[], size_t mem_max_nseq, size_t *mem_curr_seq,
                                       size_t mem_len_arr[], hsize_t mem_offset_arr[]);

/* Format convert cb */
static int H5D__chunk_format_convert_cb(const H5D_chunk_rec_t *chunk_rec, void *_udata);

/* Helper routines */
static herr_t   H5D__chunk_set_info_real(H5O_layout_chunk_t *layout, unsigned ndims, const hsize_t *curr_dims,
                                         const hsize_t *max_dims);
static herr_t   H5D__chunk_cinfo_cache_reset(H5D_chunk_cached_t *last);
static herr_t   H5D__chunk_cinfo_cache_update(H5D_chunk_cached_t *last, const H5D_chunk_ud_t *udata);
static bool     H5D__chunk_cinfo_cache_found(const H5D_chunk_cached_t *last, H5D_chunk_ud_t *udata);
static herr_t   H5D__create_piece_map_single(H5D_dset_io_info_t *di, H5D_io_info_t *io_info);
static herr_t   H5D__create_piece_file_map_all(H5D_dset_io_info_t *di, H5D_io_info_t *io_info);
static herr_t   H5D__create_piece_file_map_hyper(H5D_dset_io_info_t *di, H5D_io_info_t *io_info);
static herr_t   H5D__create_piece_mem_map_1d(const H5D_dset_io_info_t *di);
static herr_t   H5D__create_piece_mem_map_hyper(const H5D_dset_io_info_t *di);
static herr_t   H5D__piece_file_cb(void *elem, const H5T_t *type, unsigned ndims, const hsize_t *coords,
                                   void *_opdata);
static herr_t   H5D__piece_mem_cb(void *elem, const H5T_t *type, unsigned ndims, const hsize_t *coords,
                                  void *_opdata);
static herr_t   H5D__chunk_may_use_select_io(H5D_io_info_t *io_info, const H5D_dset_io_info_t *dset_info);
static unsigned H5D__chunk_hash_val(const H5D_shared_t *shared, const hsize_t *scaled);
static herr_t   H5D__chunk_flush_entry(const H5D_t *dset, H5D_rdcc_ent_t *ent, bool reset);
static herr_t   H5D__chunk_cache_evict(const H5D_t *dset, H5D_rdcc_ent_t *ent, bool flush);
static void    *H5D__chunk_lock(const H5D_io_info_t *io_info, const H5D_dset_io_info_t *dset_info,
                                H5D_chunk_ud_t *udata, bool relax, bool prev_unfilt_chunk);
static herr_t   H5D__chunk_unlock(const H5D_io_info_t *io_info, const H5D_dset_io_info_t *dset_info,
                                  const H5D_chunk_ud_t *udata, bool dirty, void *chunk, uint32_t naccessed);
static herr_t   H5D__chunk_cache_prune(const H5D_t *dset, size_t size);
static herr_t   H5D__chunk_prune_fill(H5D_chunk_it_ud1_t *udata, bool new_unfilt_chunk);
#ifdef H5_HAVE_PARALLEL
static herr_t H5D__chunk_collective_fill(const H5D_t *dset, H5D_chunk_coll_fill_info_t *chunk_fill_info,
                                         const void *fill_buf, const void *partial_chunk_fill_buf);
static int    H5D__chunk_cmp_coll_fill_info(const void *_entry1, const void *_entry2);
#endif /* H5_HAVE_PARALLEL */

/* Debugging helper routine callback */
static int H5D__chunk_dump_index_cb(const H5D_chunk_rec_t *chunk_rec, void *_udata);

/*********************/
/* Package Variables */
/*********************/

/* Chunked storage layout I/O ops */
const H5D_layout_ops_t H5D_LOPS_CHUNK[1] = {{
    H5D__chunk_construct,      /* construct */
    H5D__chunk_init,           /* init */
    H5D__chunk_is_space_alloc, /* is_space_alloc */
    H5D__chunk_is_data_cached, /* is_data_cached */
    H5D__chunk_io_init,        /* io_init */
    H5D__chunk_mdio_init,      /* mdio_init */
    H5D__chunk_read,           /* ser_read */
    H5D__chunk_write,          /* ser_write */
    NULL,                      /* readvv */
    NULL,                      /* writevv */
    H5D__chunk_flush,          /* flush */
    H5D__chunk_io_term,        /* io_term */
    H5D__chunk_dest            /* dest */
}};

/*******************/
/* Local Variables */
/*******************/

/* "nonexistent" storage layout I/O ops */
static const H5D_layout_ops_t H5D_LOPS_NONEXISTENT[1] = {
    {NULL, NULL, NULL, NULL, NULL, NULL, NULL, NULL, H5D__nonexistent_readvv, NULL, NULL, NULL, NULL}};

/* Declare a free list to manage the H5F_rdcc_ent_ptr_t sequence information */
H5FL_SEQ_DEFINE_STATIC(H5D_rdcc_ent_ptr_t);

/* Declare a free list to manage H5D_rdcc_ent_t objects */
H5FL_DEFINE_STATIC(H5D_rdcc_ent_t);

/* Declare a free list to manage the H5D_chunk_info_t struct */
H5FL_DEFINE_STATIC(H5D_chunk_map_t);

/* Declare a free list to manage the H5D_piece_info_t struct */
H5FL_DEFINE(H5D_piece_info_t);

/* Declare a free list to manage the chunk sequence information */
H5FL_BLK_DEFINE_STATIC(chunk);

/* Declare extern free list to manage the H5S_sel_iter_t struct */
H5FL_EXTERN(H5S_sel_iter_t);

/*-------------------------------------------------------------------------
 * Function:    H5D__chunk_direct_write
 *
 * Purpose:    Internal routine to write a chunk directly into the file.
 *
 * Return:    Non-negative on success/Negative on failure
 *
 *-------------------------------------------------------------------------
 */
herr_t
H5D__chunk_direct_write(H5D_t *dset, uint32_t filters, hsize_t *offset, uint32_t data_size, const void *buf)
{
    const H5O_layout_t *layout = &(dset->shared->layout); /* Dataset layout */
    H5D_chunk_ud_t      udata;                            /* User data for querying chunk info */
    H5F_block_t         old_chunk;                        /* Offset/length of old chunk */
    H5D_chk_idx_info_t  idx_info;                         /* Chunked index info */
    hsize_t             scaled[H5S_MAX_RANK];             /* Scaled coordinates for this chunk */
    bool                need_insert = false;   /* Whether the chunk needs to be inserted into the index */
    herr_t              ret_value   = SUCCEED; /* Return value */

    FUNC_ENTER_PACKAGE_TAG(dset->oloc.addr)

    /* Sanity checks */
    assert(layout->type == H5D_CHUNKED);

    /* Allocate dataspace and initialize it if it hasn't been. */
    if (!H5D__chunk_is_space_alloc(&layout->storage))
        if (H5D__alloc_storage(dset, H5D_ALLOC_WRITE, false, NULL) < 0)
            HGOTO_ERROR(H5E_DATASET, H5E_CANTINIT, FAIL, "unable to initialize storage");

    /* Calculate the index of this chunk */
    H5VM_chunk_scaled(dset->shared->ndims, offset, layout->u.chunk.dim, scaled);
    scaled[dset->shared->ndims] = 0;

    /* Find out the file address of the chunk (if any) */
    if (H5D__chunk_lookup(dset, scaled, &udata) < 0)
        HGOTO_ERROR(H5E_DATASET, H5E_CANTGET, FAIL, "error looking up chunk address");

    /* Sanity check */
    assert((H5_addr_defined(udata.chunk_block.offset) && udata.chunk_block.length > 0) ||
           (!H5_addr_defined(udata.chunk_block.offset) && udata.chunk_block.length == 0));

    /* Set the file block information for the old chunk */
    /* (Which is only defined when overwriting an existing chunk) */
    old_chunk.offset = udata.chunk_block.offset;
    old_chunk.length = udata.chunk_block.length;

    /* Check if the chunk needs to be inserted (it also could exist already
     *      and the chunk allocate operation could resize it)
     */

    /* Compose chunked index info struct */
    idx_info.f       = dset->oloc.file;
    idx_info.pline   = &(dset->shared->dcpl_cache.pline);
    idx_info.layout  = &(dset->shared->layout.u.chunk);
    idx_info.storage = &(dset->shared->layout.storage.u.chunk);

    /* Set up the size of chunk for user data */
    udata.chunk_block.length = data_size;

    if (0 == idx_info.pline->nused && H5_addr_defined(old_chunk.offset))
        /* If there are no filters and we are overwriting the chunk we can just set values */
        need_insert = false;
    else {
        /* Otherwise, create the chunk it if it doesn't exist, or reallocate the chunk
         * if its size has changed.
         */
        if (H5D__chunk_file_alloc(&idx_info, &old_chunk, &udata.chunk_block, &need_insert, scaled) < 0)
            HGOTO_ERROR(H5E_DATASET, H5E_CANTALLOC, FAIL, "unable to allocate chunk");

        /* Cache the new chunk information */
        H5D__chunk_cinfo_cache_update(&dset->shared->cache.chunk.last, &udata);
    } /* end else */

    /* Make sure the address of the chunk is returned. */
    if (!H5_addr_defined(udata.chunk_block.offset))
        HGOTO_ERROR(H5E_DATASET, H5E_BADVALUE, FAIL, "chunk address isn't defined");

    /* Evict the (old) entry from the cache if present, but do not flush
     * it to disk */
    if (UINT_MAX != udata.idx_hint) {
        const H5D_rdcc_t *rdcc = &(dset->shared->cache.chunk); /*raw data chunk cache */

        if (H5D__chunk_cache_evict(dset, rdcc->slot[udata.idx_hint], false) < 0)
            HGOTO_ERROR(H5E_DATASET, H5E_CANTREMOVE, FAIL, "unable to evict chunk");
    } /* end if */

    /* Write the data to the file */
    if (H5F_shared_block_write(H5F_SHARED(dset->oloc.file), H5FD_MEM_DRAW, udata.chunk_block.offset,
                               data_size, buf) < 0)
        HGOTO_ERROR(H5E_DATASET, H5E_WRITEERROR, FAIL, "unable to write raw data to file");

    /* Insert the chunk record into the index */
    if (need_insert && layout->storage.u.chunk.ops->insert) {
        /* Set the chunk's filter mask to the new settings */
        udata.filter_mask = filters;

        if ((layout->storage.u.chunk.ops->insert)(&idx_info, &udata, dset) < 0)
            HGOTO_ERROR(H5E_DATASET, H5E_CANTINSERT, FAIL, "unable to insert chunk addr into index");
    } /* end if */

done:
    FUNC_LEAVE_NOAPI_TAG(ret_value)
} /* end H5D__chunk_direct_write() */

/*-------------------------------------------------------------------------
 * Function:    H5D__chunk_direct_read
 *
 * Purpose:     Internal routine to read a chunk directly from the file.
 *
 * Return:      Non-negative on success/Negative on failure
 *
 *-------------------------------------------------------------------------
 */
herr_t
H5D__chunk_direct_read(const H5D_t *dset, hsize_t *offset, uint32_t *filters, void *buf)
{
    const H5O_layout_t *layout = &(dset->shared->layout);      /* Dataset layout */
    const H5D_rdcc_t   *rdcc   = &(dset->shared->cache.chunk); /* raw data chunk cache */
    H5D_chunk_ud_t      udata;                                 /* User data for querying chunk info */
    hsize_t             scaled[H5S_MAX_RANK];                  /* Scaled coordinates for this chunk */
    herr_t              ret_value = SUCCEED;                   /* Return value */

    FUNC_ENTER_PACKAGE_TAG(dset->oloc.addr)

    /* Check args */
    assert(dset && H5D_CHUNKED == layout->type);
    assert(offset);
    assert(filters);
    assert(buf);

    *filters = 0;

    /* Allocate dataspace and initialize it if it hasn't been. */
    if (!H5D__chunk_is_space_alloc(&layout->storage) && !H5D__chunk_is_data_cached(dset->shared))
        HGOTO_ERROR(H5E_DATASET, H5E_CANTINIT, FAIL, "storage is not initialized");

    /* Calculate the index of this chunk */
    H5VM_chunk_scaled(dset->shared->ndims, offset, layout->u.chunk.dim, scaled);
    scaled[dset->shared->ndims] = 0;

    /* Reset fields about the chunk we are looking for */
    udata.filter_mask        = 0;
    udata.chunk_block.offset = HADDR_UNDEF;
    udata.chunk_block.length = 0;
    udata.idx_hint           = UINT_MAX;

    /* Find out the file address of the chunk */
    if (H5D__chunk_lookup(dset, scaled, &udata) < 0)
        HGOTO_ERROR(H5E_DATASET, H5E_CANTGET, FAIL, "error looking up chunk address");

    /* Sanity check */
    assert((H5_addr_defined(udata.chunk_block.offset) && udata.chunk_block.length > 0) ||
           (!H5_addr_defined(udata.chunk_block.offset) && udata.chunk_block.length == 0));

    /* Check if the requested chunk exists in the chunk cache */
    if (UINT_MAX != udata.idx_hint) {
        H5D_rdcc_ent_t *ent = rdcc->slot[udata.idx_hint];
        bool            flush;

        /* Sanity checks  */
        assert(udata.idx_hint < rdcc->nslots);
        assert(rdcc->slot[udata.idx_hint]);

        flush = (ent->dirty == true) ? true : false;

        /* Flush the chunk to disk and clear the cache entry */
        if (H5D__chunk_cache_evict(dset, rdcc->slot[udata.idx_hint], flush) < 0)
            HGOTO_ERROR(H5E_DATASET, H5E_CANTREMOVE, FAIL, "unable to evict chunk");

        /* Reset fields about the chunk we are looking for */
        udata.filter_mask        = 0;
        udata.chunk_block.offset = HADDR_UNDEF;
        udata.chunk_block.length = 0;
        udata.idx_hint           = UINT_MAX;

        /* Get the new file address / chunk size after flushing */
        if (H5D__chunk_lookup(dset, scaled, &udata) < 0)
            HGOTO_ERROR(H5E_DATASET, H5E_CANTGET, FAIL, "error looking up chunk address");
    }

    /* Make sure the address of the chunk is returned. */
    if (!H5_addr_defined(udata.chunk_block.offset))
        HGOTO_ERROR(H5E_DATASET, H5E_CANTGET, FAIL, "chunk address isn't defined");

    /* Read the chunk data into the supplied buffer */
    if (H5F_shared_block_read(H5F_SHARED(dset->oloc.file), H5FD_MEM_DRAW, udata.chunk_block.offset,
                              udata.chunk_block.length, buf) < 0)
        HGOTO_ERROR(H5E_IO, H5E_READERROR, FAIL, "unable to read raw data chunk");

    /* Return the filter mask */
    *filters = udata.filter_mask;

done:
    FUNC_LEAVE_NOAPI_TAG(ret_value)
} /* end H5D__chunk_direct_read() */

/*-------------------------------------------------------------------------
 * Function:    H5D__get_chunk_storage_size
 *
 * Purpose:     Internal routine to read the storage size of a chunk on disk.
 *
 * Return:      Non-negative on success/Negative on failure
 *
 *-------------------------------------------------------------------------
 */
herr_t
H5D__get_chunk_storage_size(H5D_t *dset, const hsize_t *offset, hsize_t *storage_size)
{
    const H5O_layout_t *layout = &(dset->shared->layout);      /* Dataset layout */
    const H5D_rdcc_t   *rdcc   = &(dset->shared->cache.chunk); /* raw data chunk cache */
    hsize_t             scaled[H5S_MAX_RANK];                  /* Scaled coordinates for this chunk */
    H5D_chunk_ud_t      udata;                                 /* User data for querying chunk info */
    herr_t              ret_value = SUCCEED;                   /* Return value */

    FUNC_ENTER_PACKAGE_TAG(dset->oloc.addr)

    /* Check args */
    assert(dset && H5D_CHUNKED == layout->type);
    assert(offset);
    assert(storage_size);

    /* Allocate dataspace and initialize it if it hasn't been. */
    if (!(*layout->ops->is_space_alloc)(&layout->storage))
        HGOTO_DONE(SUCCEED);

    /* Calculate the index of this chunk */
    H5VM_chunk_scaled(dset->shared->ndims, offset, layout->u.chunk.dim, scaled);
    scaled[dset->shared->ndims] = 0;

    /* Reset fields about the chunk we are looking for */
    udata.chunk_block.offset = HADDR_UNDEF;
    udata.chunk_block.length = 0;
    udata.idx_hint           = UINT_MAX;

    /* Find out the file address of the chunk */
    if (H5D__chunk_lookup(dset, scaled, &udata) < 0)
        HGOTO_ERROR(H5E_DATASET, H5E_CANTGET, FAIL, "error looking up chunk address");

    /* Sanity check */
    assert((H5_addr_defined(udata.chunk_block.offset) && udata.chunk_block.length > 0) ||
           (!H5_addr_defined(udata.chunk_block.offset) && udata.chunk_block.length == 0));

    /* The requested chunk is not in cache or on disk */
    if (!H5_addr_defined(udata.chunk_block.offset) && UINT_MAX == udata.idx_hint)
        HGOTO_ERROR(H5E_DATASET, H5E_CANTGET, FAIL, "chunk storage is not allocated");

    /* Check if there are filters registered to the dataset */
    if (dset->shared->dcpl_cache.pline.nused > 0) {
        /* Check if the requested chunk exists in the chunk cache */
        if (UINT_MAX != udata.idx_hint) {
            H5D_rdcc_ent_t *ent = rdcc->slot[udata.idx_hint];

            /* Sanity checks  */
            assert(udata.idx_hint < rdcc->nslots);
            assert(rdcc->slot[udata.idx_hint]);

            /* If the cached chunk is dirty, it must be flushed to get accurate size */
            if (ent->dirty == true) {
                /* Flush the chunk to disk and clear the cache entry */
                if (H5D__chunk_cache_evict(dset, rdcc->slot[udata.idx_hint], true) < 0)
                    HGOTO_ERROR(H5E_DATASET, H5E_CANTREMOVE, FAIL, "unable to evict chunk");

                /* Reset fields about the chunk we are looking for */
                udata.chunk_block.offset = HADDR_UNDEF;
                udata.chunk_block.length = 0;
                udata.idx_hint           = UINT_MAX;

                /* Get the new file address / chunk size after flushing */
                if (H5D__chunk_lookup(dset, scaled, &udata) < 0)
                    HGOTO_ERROR(H5E_DATASET, H5E_CANTGET, FAIL, "error looking up chunk address");
            }
        }

        /* Make sure the address of the chunk is returned. */
        if (!H5_addr_defined(udata.chunk_block.offset))
            HGOTO_ERROR(H5E_DATASET, H5E_CANTGET, FAIL, "chunk address isn't defined");

        /* Return the chunk size on disk */
        *storage_size = udata.chunk_block.length;
    }
    /* There are no filters registered, return the chunk size from the storage layout */
    else
        *storage_size = dset->shared->layout.u.chunk.size;

done:
    FUNC_LEAVE_NOAPI_TAG(ret_value)
} /* H5D__get_chunk_storage_size */

/*-------------------------------------------------------------------------
 * Function:    H5D__chunk_set_info_real
 *
 * Purpose:     Internal routine to set the information about chunks for a dataset
 *
 * Return:      SUCCEED/FAIL
 *-------------------------------------------------------------------------
 */
static herr_t
H5D__chunk_set_info_real(H5O_layout_chunk_t *layout, unsigned ndims, const hsize_t *curr_dims,
                         const hsize_t *max_dims)
{
    herr_t ret_value = SUCCEED;

    FUNC_ENTER_PACKAGE

    assert(layout);
    assert(curr_dims);

    /* Can happen when corrupt files are parsed */
    if (ndims == 0)
        HGOTO_ERROR(H5E_DATASET, H5E_BADVALUE, FAIL, "number of dimensions cannot be zero");

    /* Compute the # of chunks in dataset dimensions */
    layout->nchunks     = 1;
    layout->max_nchunks = 1;
    for (unsigned u = 0; u < ndims; u++) {
        /* Round up to the next integer # of chunks, to accommodate partial chunks */
        layout->chunks[u] = ((curr_dims[u] + layout->dim[u]) - 1) / layout->dim[u];
        if (H5S_UNLIMITED == max_dims[u])
            layout->max_chunks[u] = H5S_UNLIMITED;
        else {
            /* Sanity check */
            if (layout->dim[u] == 0)
                HGOTO_ERROR(H5E_DATASET, H5E_BADVALUE, FAIL, "dimension size must be > 0, dim = %u ", u);

            layout->max_chunks[u] = ((max_dims[u] + layout->dim[u]) - 1) / layout->dim[u];
        }

        /* Accumulate the # of chunks */
        layout->nchunks *= layout->chunks[u];
        layout->max_nchunks *= layout->max_chunks[u];
    }

    /* Get the "down" sizes for each dimension */
    H5VM_array_down(ndims, layout->chunks, layout->down_chunks);
    H5VM_array_down(ndims, layout->max_chunks, layout->max_down_chunks);

done:
    FUNC_LEAVE_NOAPI(ret_value)
} /* end H5D__chunk_set_info_real() */

/*-------------------------------------------------------------------------
 * Function:    H5D__chunk_set_info
 *
 * Purpose:    Sets the information about chunks for a dataset
 *
 * Return:    Non-negative on success/Negative on failure
 *
 *-------------------------------------------------------------------------
 */
herr_t
H5D__chunk_set_info(const H5D_t *dset)
{
    herr_t ret_value = SUCCEED; /* Return value */

    FUNC_ENTER_PACKAGE

    /* Sanity checks */
    assert(dset);

    /* Set the base layout information */
    if (H5D__chunk_set_info_real(&dset->shared->layout.u.chunk, dset->shared->ndims, dset->shared->curr_dims,
                                 dset->shared->max_dims) < 0)
        HGOTO_ERROR(H5E_DATASET, H5E_CANTSET, FAIL, "can't set layout's chunk info");

    /* Call the index's "resize" callback */
    if (dset->shared->layout.storage.u.chunk.ops->resize &&
        (dset->shared->layout.storage.u.chunk.ops->resize)(&dset->shared->layout.u.chunk) < 0)
        HGOTO_ERROR(H5E_DATASET, H5E_CANTSET, FAIL, "unable to resize chunk index information");

done:
    FUNC_LEAVE_NOAPI(ret_value)
} /* end H5D__chunk_set_info() */

/*-------------------------------------------------------------------------
 * Function:    H5D__chunk_set_sizes
 *
 * Purpose:     Sets chunk and type sizes.
 *
 * Return:      SUCCEED/FAIL
 *
 *-------------------------------------------------------------------------
 */
herr_t
H5D__chunk_set_sizes(H5D_t *dset)
{
    uint64_t chunk_size;            /* Size of chunk in bytes */
    unsigned max_enc_bytes_per_dim; /* Max. number of bytes required to encode this dimension */
    unsigned u;                     /* Iterator */
    herr_t   ret_value = SUCCEED;   /* Return value */

    FUNC_ENTER_NOAPI(FAIL)

    /* Sanity checks */
    assert(dset);

    /* Increment # of chunk dimensions, to account for datatype size as last element */
    dset->shared->layout.u.chunk.ndims++;

    /* Set the last dimension of the chunk size to the size of the datatype */
    dset->shared->layout.u.chunk.dim[dset->shared->layout.u.chunk.ndims - 1] =
        (uint32_t)H5T_GET_SIZE(dset->shared->type);

    /* Compute number of bytes to use for encoding chunk dimensions */
    max_enc_bytes_per_dim = 0;
    for (u = 0; u < (unsigned)dset->shared->layout.u.chunk.ndims; u++) {
        unsigned enc_bytes_per_dim; /* Number of bytes required to encode this dimension */

        /* Get encoded size of dim, in bytes */
        enc_bytes_per_dim = (H5VM_log2_gen(dset->shared->layout.u.chunk.dim[u]) + 8) / 8;

        /* Check if this is the largest value so far */
        if (enc_bytes_per_dim > max_enc_bytes_per_dim)
            max_enc_bytes_per_dim = enc_bytes_per_dim;
    } /* end for */
    assert(max_enc_bytes_per_dim > 0 && max_enc_bytes_per_dim <= 8);
    dset->shared->layout.u.chunk.enc_bytes_per_dim = max_enc_bytes_per_dim;

    /* Compute and store the total size of a chunk */
    /* (Use 64-bit value to ensure that we can detect >4GB chunks) */
    for (u = 1, chunk_size = (uint64_t)dset->shared->layout.u.chunk.dim[0];
         u < dset->shared->layout.u.chunk.ndims; u++)
        chunk_size *= (uint64_t)dset->shared->layout.u.chunk.dim[u];

    /* Check for chunk larger than can be represented in 32-bits */
    /* (Chunk size is encoded in 32-bit value in v1 B-tree records) */
    if (chunk_size > (uint64_t)0xffffffff)
        HGOTO_ERROR(H5E_DATASET, H5E_CANTINIT, FAIL, "chunk size must be < 4GB");

    H5_CHECKED_ASSIGN(dset->shared->layout.u.chunk.size, uint32_t, chunk_size, uint64_t);

done:
    FUNC_LEAVE_NOAPI(ret_value)
} /* end H5D__chunk_set_sizes */

/*-------------------------------------------------------------------------
 * Function:    H5D__chunk_construct
 *
 * Purpose:    Constructs new chunked layout information for dataset
 *
 * Return:    Non-negative on success/Negative on failure
 *
 *-------------------------------------------------------------------------
 */
static herr_t
H5D__chunk_construct(H5F_t H5_ATTR_UNUSED *f, H5D_t *dset)
{
    unsigned u;                   /* Local index variable */
    herr_t   ret_value = SUCCEED; /* Return value */

    FUNC_ENTER_PACKAGE

    /* Sanity checks */
    assert(f);
    assert(dset);

    /* Check for invalid chunk dimension rank */
    if (0 == dset->shared->layout.u.chunk.ndims)
        HGOTO_ERROR(H5E_DATASET, H5E_BADVALUE, FAIL, "no chunk information set?");
    if (dset->shared->layout.u.chunk.ndims != dset->shared->ndims)
        HGOTO_ERROR(H5E_DATASET, H5E_BADVALUE, FAIL, "dimensionality of chunks doesn't match the dataspace");

    /* Set chunk sizes */
    if (H5D__chunk_set_sizes(dset) < 0)
        HGOTO_ERROR(H5E_DATASET, H5E_BADVALUE, FAIL, "unable to set chunk sizes");
    assert((unsigned)(dset->shared->layout.u.chunk.ndims) <= NELMTS(dset->shared->layout.u.chunk.dim));

    /* Chunked storage is not compatible with external storage (currently) */
    if (dset->shared->dcpl_cache.efl.nused > 0)
        HGOTO_ERROR(H5E_DATASET, H5E_BADVALUE, FAIL, "external storage not supported with chunked layout");

    /* Sanity check dimensions */
    for (u = 0; u < dset->shared->layout.u.chunk.ndims - 1; u++) {
        /* Don't allow zero-sized chunk dimensions */
        if (0 == dset->shared->layout.u.chunk.dim[u])
            HGOTO_ERROR(H5E_DATASET, H5E_CANTINIT, FAIL, "chunk size must be > 0, dim = %u ", u);

        /*
         * The chunk size of a dimension with a fixed size cannot exceed
         * the maximum dimension size. If any dimension size is zero, there
         * will be no such restriction.
         */
        if (dset->shared->curr_dims[u] && dset->shared->max_dims[u] != H5S_UNLIMITED &&
            dset->shared->max_dims[u] < dset->shared->layout.u.chunk.dim[u])
            HGOTO_ERROR(H5E_DATASET, H5E_CANTINIT, FAIL,
                        "chunk size must be <= maximum dimension size for fixed-sized dimensions");
    } /* end for */

    /* Reset address and pointer of the array struct for the chunked storage index */
    if (H5D_chunk_idx_reset(&dset->shared->layout.storage.u.chunk, true) < 0)
        HGOTO_ERROR(H5E_DATASET, H5E_CANTINIT, FAIL, "unable to reset chunked storage index");

done:
    FUNC_LEAVE_NOAPI(ret_value)
} /* end H5D__chunk_construct() */

/*-------------------------------------------------------------------------
 * Function:    H5D__chunk_init
 *
 * Purpose:    Initialize the raw data chunk cache for a dataset.  This is
 *        called when the dataset is initialized.
 *
 * Return:    Non-negative on success/Negative on failure
 *
 *-------------------------------------------------------------------------
 */
static herr_t
H5D__chunk_init(H5F_t *f, const H5D_t *const dset, hid_t dapl_id)
{
    H5D_chk_idx_info_t idx_info;                            /* Chunked index info */
    H5D_rdcc_t        *rdcc = &(dset->shared->cache.chunk); /* Convenience pointer to dataset's chunk cache */
    H5P_genplist_t    *dapl;                                /* Data access property list object pointer */
    H5O_storage_chunk_t *sc        = &(dset->shared->layout.storage.u.chunk);
    bool                 idx_init  = false;
    herr_t               ret_value = SUCCEED; /* Return value */

    FUNC_ENTER_PACKAGE

    /* Sanity check */
    assert(f);
    assert(dset);
    H5D_CHUNK_STORAGE_INDEX_CHK(sc);

    if (NULL == (dapl = (H5P_genplist_t *)H5I_object(dapl_id)))
        HGOTO_ERROR(H5E_ID, H5E_BADID, FAIL, "can't find object for fapl ID");

    /* Use the properties in dapl_id if they have been set, otherwise use the properties from the file */
    if (H5P_get(dapl, H5D_ACS_DATA_CACHE_NUM_SLOTS_NAME, &rdcc->nslots) < 0)
        HGOTO_ERROR(H5E_PLIST, H5E_CANTGET, FAIL, "can't get data cache number of slots");
    if (rdcc->nslots == H5D_CHUNK_CACHE_NSLOTS_DEFAULT)
        rdcc->nslots = H5F_RDCC_NSLOTS(f);

    if (H5P_get(dapl, H5D_ACS_DATA_CACHE_BYTE_SIZE_NAME, &rdcc->nbytes_max) < 0)
        HGOTO_ERROR(H5E_PLIST, H5E_CANTGET, FAIL, "can't get data cache byte size");
    if (rdcc->nbytes_max == H5D_CHUNK_CACHE_NBYTES_DEFAULT)
        rdcc->nbytes_max = H5F_RDCC_NBYTES(f);

    if (H5P_get(dapl, H5D_ACS_PREEMPT_READ_CHUNKS_NAME, &rdcc->w0) < 0)
        HGOTO_ERROR(H5E_PLIST, H5E_CANTGET, FAIL, "can't get preempt read chunks");
    if (rdcc->w0 < 0)
        rdcc->w0 = H5F_RDCC_W0(f);

    /* If nbytes_max or nslots is 0, set them both to 0 and avoid allocating space */
    if (!rdcc->nbytes_max || !rdcc->nslots)
        rdcc->nbytes_max = rdcc->nslots = 0;
    else {
        rdcc->slot = H5FL_SEQ_CALLOC(H5D_rdcc_ent_ptr_t, rdcc->nslots);
        if (NULL == rdcc->slot)
            HGOTO_ERROR(H5E_RESOURCE, H5E_NOSPACE, FAIL, "memory allocation failed");

        /* Reset any cached chunk info for this dataset */
        H5D__chunk_cinfo_cache_reset(&(rdcc->last));
    } /* end else */

    /* Compute scaled dimension info, if dataset dims > 1 */
    if (dset->shared->ndims > 1) {
        unsigned u; /* Local index value */

        for (u = 0; u < dset->shared->ndims; u++) {
            hsize_t scaled_power2up; /* Scaled value, rounded to next power of 2 */

            /* Initial scaled dimension sizes */
            if (dset->shared->layout.u.chunk.dim[u] == 0)
                HGOTO_ERROR(H5E_DATASET, H5E_BADVALUE, FAIL, "chunk size must be > 0, dim = %u ", u);

            /* Round up to the next integer # of chunks, to accommodate partial chunks */
            rdcc->scaled_dims[u] = (dset->shared->curr_dims[u] + dset->shared->layout.u.chunk.dim[u] - 1) /
                                   dset->shared->layout.u.chunk.dim[u];

            if (!(scaled_power2up = H5VM_power2up(rdcc->scaled_dims[u])))
                HGOTO_ERROR(H5E_DATASET, H5E_CANTGET, FAIL, "unable to get the next power of 2");

            /* Initial 'power2up' values for scaled dimensions */
            rdcc->scaled_power2up[u] = scaled_power2up;

            /* Number of bits required to encode scaled dimension size */
            rdcc->scaled_encode_bits[u] = H5VM_log2_gen(rdcc->scaled_power2up[u]);
        } /* end for */
    }     /* end if */

    /* Compose chunked index info struct */
    idx_info.f       = f;
    idx_info.pline   = &dset->shared->dcpl_cache.pline;
    idx_info.layout  = &dset->shared->layout.u.chunk;
    idx_info.storage = sc;

    /* Allocate any indexing structures */
    if (sc->ops->init && (sc->ops->init)(&idx_info, dset->shared->space, dset->oloc.addr) < 0)
        HGOTO_ERROR(H5E_DATASET, H5E_CANTINIT, FAIL, "can't initialize indexing information");
    idx_init = true;

    /* Set the number of chunks in dataset, etc. */
    if (H5D__chunk_set_info(dset) < 0)
        HGOTO_ERROR(H5E_DATASET, H5E_CANTINIT, FAIL, "unable to set # of chunks for dataset");

done:
    if (FAIL == ret_value) {
        if (rdcc->slot)
            rdcc->slot = H5FL_SEQ_FREE(H5D_rdcc_ent_ptr_t, rdcc->slot);

        if (idx_init && sc->ops->dest && (sc->ops->dest)(&idx_info) < 0)
            HDONE_ERROR(H5E_DATASET, H5E_CANTFREE, FAIL, "unable to release chunk index info");
    }
    FUNC_LEAVE_NOAPI(ret_value)
} /* end H5D__chunk_init() */

/*-------------------------------------------------------------------------
 * Function:    H5D__chunk_is_space_alloc
 *
 * Purpose:    Query if space is allocated for layout
 *
 * Return:    Non-negative on success/Negative on failure
 *
 *-------------------------------------------------------------------------
 */
bool
H5D__chunk_is_space_alloc(const H5O_storage_t *storage)
{
    const H5O_storage_chunk_t *sc        = &(storage->u.chunk);
    bool                       ret_value = false; /* Return value */

    FUNC_ENTER_PACKAGE_NOERR

    /* Sanity checks */
    assert(storage);
    H5D_CHUNK_STORAGE_INDEX_CHK(sc);

    /* Query index layer */
    ret_value = (sc->ops->is_space_alloc)(sc);

    FUNC_LEAVE_NOAPI(ret_value)
} /* end H5D__chunk_is_space_alloc() */

/*-------------------------------------------------------------------------
 * Function:    H5D__chunk_is_data_cached
 *
 * Purpose:     Query if raw data is cached for dataset
 *
 * Return:      Non-negative on success/Negative on failure
 *
 *-------------------------------------------------------------------------
 */
bool
H5D__chunk_is_data_cached(const H5D_shared_t *shared_dset)
{
    FUNC_ENTER_PACKAGE_NOERR

    /* Sanity checks */
    assert(shared_dset);

    FUNC_LEAVE_NOAPI(shared_dset->cache.chunk.nused > 0)
} /* end H5D__chunk_is_data_cached() */

/*-------------------------------------------------------------------------
 * Function:    H5D__chunk_io_init
 *
 * Purpose:    Performs initialization before any sort of I/O on the raw data
 *
 * Return:    Non-negative on success/Negative on failure
 *
 *-------------------------------------------------------------------------
 */
static herr_t
H5D__chunk_io_init(H5D_io_info_t *io_info, H5D_dset_io_info_t *dinfo)
{
    const H5D_t     *dataset = dinfo->dset;         /* Local pointer to dataset info */
    H5D_chunk_map_t *fm;                            /* Convenience pointer to chunk map */
    hssize_t         old_offset[H5O_LAYOUT_NDIMS];  /* Old selection offset */
    htri_t           file_space_normalized = false; /* File dataspace was normalized */
    unsigned         f_ndims;                       /* The number of dimensions of the file's dataspace */
    int              sm_ndims; /* The number of dimensions of the memory buffer's dataspace (signed) */
    unsigned         u;        /* Local index variable */
    herr_t           ret_value = SUCCEED; /* Return value        */

    FUNC_ENTER_PACKAGE

    /* Allocate chunk map */
    if (NULL == (dinfo->layout_io_info.chunk_map = H5FL_MALLOC(H5D_chunk_map_t)))
        HGOTO_ERROR(H5E_DATASET, H5E_CANTALLOC, FAIL, "unable to allocate chunk map");
    fm = dinfo->layout_io_info.chunk_map;

    /* Get layout for dataset */
    dinfo->layout = &(dataset->shared->layout);

    /* Initialize "last chunk" information */
    fm->last_index      = (hsize_t)-1;
    fm->last_piece_info = NULL;

    /* Clear other fields */
    fm->mchunk_tmpl       = NULL;
    fm->dset_sel_pieces   = NULL;
    fm->single_space      = NULL;
    fm->single_piece_info = NULL;

    /* Initialize selection type in memory and file */
    fm->msel_type = H5S_SEL_ERROR;
    fm->fsel_type = H5S_SEL_ERROR;

    /* Check if the memory space is scalar & make equivalent memory space */
    if ((sm_ndims = H5S_GET_EXTENT_NDIMS(dinfo->mem_space)) < 0)
        HGOTO_ERROR(H5E_DATASPACE, H5E_CANTGET, FAIL, "unable to get dimension number");
    /* Set the number of dimensions for the memory dataspace */
    H5_CHECKED_ASSIGN(fm->m_ndims, unsigned, sm_ndims, int);

    /* Get rank for file dataspace */
    fm->f_ndims = f_ndims = dataset->shared->layout.u.chunk.ndims - 1;

    /* Normalize hyperslab selections by adjusting them by the offset */
    /* (It might be worthwhile to normalize both the file and memory dataspaces
     * before any (contiguous, chunked, etc) file I/O operation, in order to
     * speed up hyperslab calculations by removing the extra checks and/or
     * additions involving the offset and the hyperslab selection -QAK)
     */
    if ((file_space_normalized = H5S_hyper_normalize_offset(dinfo->file_space, old_offset)) < 0)
        HGOTO_ERROR(H5E_DATASET, H5E_CANTSET, FAIL, "unable to normalize selection");

    /* Decide the number of chunks in each dimension */
    for (u = 0; u < f_ndims; u++)
        /* Keep the size of the chunk dimensions as hsize_t for various routines */
        fm->chunk_dim[u] = dinfo->layout->u.chunk.dim[u];

    if (H5D__chunk_io_init_selections(io_info, dinfo) < 0)
        HGOTO_ERROR(H5E_DATASET, H5E_CANTINIT, FAIL, "unable to create file and memory chunk selections");

    /* Check if we're performing selection I/O and save the result if it hasn't
     * been disabled already */
    if (io_info->use_select_io != H5D_SELECTION_IO_MODE_OFF)
        if (H5D__chunk_may_use_select_io(io_info, dinfo) < 0)
            HGOTO_ERROR(H5E_DATASET, H5E_CANTGET, FAIL, "can't check if selection I/O is possible");

    /* Calculate type conversion buffer size if necessary.  Currently only implemented for selection I/O. */
    if (io_info->use_select_io != H5D_SELECTION_IO_MODE_OFF &&
        !(dinfo->type_info.is_xform_noop && dinfo->type_info.is_conv_noop)) {
        H5SL_node_t *chunk_node; /* Current node in chunk skip list */

        /* Iterate through nodes in chunk skip list */
        chunk_node = H5D_CHUNK_GET_FIRST_NODE(dinfo);
        while (chunk_node) {
            H5D_piece_info_t *piece_info; /* Chunk information */

            /* Get the actual chunk information from the skip list node */
            piece_info = H5D_CHUNK_GET_NODE_INFO(dinfo, chunk_node);

            /* Handle type conversion buffer */
            H5D_INIT_PIECE_TCONV(io_info, dinfo, piece_info)

            /* Advance to next chunk in list */
            chunk_node = H5D_CHUNK_GET_NEXT_NODE(dinfo, chunk_node);
        }
    }

#ifdef H5_HAVE_PARALLEL
    /*
     * If collective metadata reads are enabled, ensure all ranks
     * have the dataset's chunk index open (if it was created) to
     * prevent possible metadata inconsistency issues or unintentional
     * independent metadata reads later on.
     */
    if (H5F_SHARED_HAS_FEATURE(io_info->f_sh, H5FD_FEAT_HAS_MPI) &&
        H5F_shared_get_coll_metadata_reads(io_info->f_sh) &&
        H5D__chunk_is_space_alloc(&dataset->shared->layout.storage)) {
        H5O_storage_chunk_t *sc = &(dataset->shared->layout.storage.u.chunk);
        H5D_chk_idx_info_t   idx_info;
        bool                 index_is_open;

        idx_info.f       = dataset->oloc.file;
        idx_info.pline   = &dataset->shared->dcpl_cache.pline;
        idx_info.layout  = &dataset->shared->layout.u.chunk;
        idx_info.storage = sc;

        assert(sc && sc->ops && sc->ops->is_open);
        if (sc->ops->is_open(&idx_info, &index_is_open) < 0)
            HGOTO_ERROR(H5E_DATASET, H5E_CANTGET, FAIL, "unable to check if dataset chunk index is open");

        if (!index_is_open) {
            assert(sc->ops->open);
            if (sc->ops->open(&idx_info) < 0)
                HGOTO_ERROR(H5E_DATASET, H5E_CANTINIT, FAIL, "unable to open dataset chunk index");
        }

        /*
         * Load any other chunk index metadata that we can,
         * such as fixed array data blocks, while we know all
         * MPI ranks will do so with collective metadata reads
         * enabled
         */
        if (sc->ops->load_metadata && sc->ops->load_metadata(&idx_info) < 0)
            HGOTO_ERROR(H5E_DATASET, H5E_CANTINIT, FAIL, "unable to load additional chunk index metadata");
    }
#endif

done:
    if (file_space_normalized == true)
        if (H5S_hyper_denormalize_offset(dinfo->file_space, old_offset) < 0)
            HDONE_ERROR(H5E_DATASET, H5E_CANTSET, FAIL, "can't denormalize selection");

    FUNC_LEAVE_NOAPI(ret_value)
} /* end H5D__chunk_io_init() */

/*-------------------------------------------------------------------------
 * Function:    H5D__chunk_io_init_selections
 *
 * Purpose:        Initialize the chunk mappings
 *
 * Return:        Non-negative on success/Negative on failure
 *
 *-------------------------------------------------------------------------
 */
static herr_t
H5D__chunk_io_init_selections(H5D_io_info_t *io_info, H5D_dset_io_info_t *dinfo)
{
    H5D_chunk_map_t   *fm;                 /* Convenience pointer to chunk map */
    const H5D_t       *dataset;            /* Local pointer to dataset info */
    const H5T_t       *mem_type;           /* Local pointer to memory datatype */
    H5S_t             *tmp_mspace = NULL;  /* Temporary memory dataspace */
    bool               iter_init  = false; /* Selection iteration info has been initialized */
    char               bogus;              /* "bogus" buffer to pass to selection iterator */
    H5D_io_info_wrap_t io_info_wrap;
    herr_t             ret_value = SUCCEED; /* Return value        */

    FUNC_ENTER_PACKAGE

    assert(io_info);
    assert(dinfo);

    /* Set convenience pointers */
    fm = dinfo->layout_io_info.chunk_map;
    assert(fm);
    dataset  = dinfo->dset;
    mem_type = dinfo->type_info.mem_type;

    /* Special case for only one element in selection */
    /* (usually appending a record) */
    if (dinfo->nelmts == 1
#ifdef H5_HAVE_PARALLEL
        && !(io_info->using_mpi_vfd)
#endif /* H5_HAVE_PARALLEL */
        && H5S_SEL_ALL != H5S_GET_SELECT_TYPE(dinfo->file_space)) {
        /* Initialize skip list for chunk selections */
        fm->use_single = true;

        /* Initialize single chunk dataspace */
        if (NULL == dataset->shared->cache.chunk.single_space) {
            /* Make a copy of the dataspace for the dataset */
            if ((dataset->shared->cache.chunk.single_space = H5S_copy(dinfo->file_space, true, false)) ==
                NULL)
                HGOTO_ERROR(H5E_DATASPACE, H5E_CANTCOPY, FAIL, "unable to copy file space");

            /* Resize chunk's dataspace dimensions to size of chunk */
            if (H5S_set_extent_real(dataset->shared->cache.chunk.single_space, fm->chunk_dim) < 0)
                HGOTO_ERROR(H5E_DATASPACE, H5E_CANTSET, FAIL, "can't adjust chunk dimensions");

            /* Set the single chunk dataspace to 'all' selection */
            if (H5S_select_all(dataset->shared->cache.chunk.single_space, true) < 0)
                HGOTO_ERROR(H5E_DATASET, H5E_CANTSELECT, FAIL, "unable to set all selection");
        } /* end if */
        fm->single_space = dataset->shared->cache.chunk.single_space;
        assert(fm->single_space);

        /* Allocate the single chunk information */
        if (NULL == dataset->shared->cache.chunk.single_piece_info)
            if (NULL == (dataset->shared->cache.chunk.single_piece_info = H5FL_MALLOC(H5D_piece_info_t)))
                HGOTO_ERROR(H5E_RESOURCE, H5E_NOSPACE, FAIL, "can't allocate chunk info");
        fm->single_piece_info = dataset->shared->cache.chunk.single_piece_info;
        assert(fm->single_piece_info);

        /* Reset chunk template information */
        fm->mchunk_tmpl = NULL;

        /* Set up chunk mapping for single element */
        if (H5D__create_piece_map_single(dinfo, io_info) < 0)
            HGOTO_ERROR(H5E_DATASET, H5E_CANTINIT, FAIL,
                        "unable to create chunk selections for single element");
    } /* end if */
    else {
        bool sel_hyper_flag; /* Whether file selection is a hyperslab */

        /* Initialize skip list for chunk selections */
        if (NULL == dataset->shared->cache.chunk.sel_chunks)
            if (NULL == (dataset->shared->cache.chunk.sel_chunks = H5SL_create(H5SL_TYPE_HSIZE, NULL)))
                HGOTO_ERROR(H5E_DATASET, H5E_CANTCREATE, FAIL, "can't create skip list for chunk selections");
        fm->dset_sel_pieces = dataset->shared->cache.chunk.sel_chunks;
        assert(fm->dset_sel_pieces);

        /* We are not using single element mode */
        fm->use_single = false;

        /* Get type of selection on disk & in memory */
        if ((fm->fsel_type = H5S_GET_SELECT_TYPE(dinfo->file_space)) < H5S_SEL_NONE)
            HGOTO_ERROR(H5E_DATASET, H5E_BADSELECT, FAIL, "unable to get type of selection");
        if ((fm->msel_type = H5S_GET_SELECT_TYPE(dinfo->mem_space)) < H5S_SEL_NONE)
            HGOTO_ERROR(H5E_DATASET, H5E_BADSELECT, FAIL, "unable to get type of selection");

        /* If the selection is NONE or POINTS, set the flag to false */
        if (fm->fsel_type == H5S_SEL_POINTS || fm->fsel_type == H5S_SEL_NONE)
            sel_hyper_flag = false;
        else
            sel_hyper_flag = true;

        /* Check if file selection is a not a hyperslab selection */
        if (sel_hyper_flag) {
            /* Build the file selection for each chunk */
            if (H5S_SEL_ALL == fm->fsel_type) {
                if (H5D__create_piece_file_map_all(dinfo, io_info) < 0)
                    HGOTO_ERROR(H5E_DATASET, H5E_CANTINIT, FAIL, "unable to create file chunk selections");
            } /* end if */
            else {
                /* Sanity check */
                assert(fm->fsel_type == H5S_SEL_HYPERSLABS);

                if (H5D__create_piece_file_map_hyper(dinfo, io_info) < 0)
                    HGOTO_ERROR(H5E_DATASET, H5E_CANTINIT, FAIL, "unable to create file chunk selections");
            } /* end else */
        }     /* end if */
        else {
            H5S_sel_iter_op_t iter_op; /* Operator for iteration */

            /* set opdata for H5D__piece_mem_cb */
            io_info_wrap.io_info = io_info;
            io_info_wrap.dinfo   = dinfo;
            iter_op.op_type      = H5S_SEL_ITER_OP_LIB;
            iter_op.u.lib_op     = H5D__piece_file_cb;

            /* Spaces might not be the same shape, iterate over the file selection directly */
            if (H5S_select_iterate(&bogus, dataset->shared->type, dinfo->file_space, &iter_op,
                                   &io_info_wrap) < 0)
                HGOTO_ERROR(H5E_DATASET, H5E_CANTINIT, FAIL, "unable to create file chunk selections");

            /* Reset "last piece" info */
            fm->last_index      = (hsize_t)-1;
            fm->last_piece_info = NULL;
        } /* end else */

        /* Build the memory selection for each chunk */
        if (sel_hyper_flag && H5S_SELECT_SHAPE_SAME(dinfo->file_space, dinfo->mem_space) == true) {
            /* Reset chunk template information */
            fm->mchunk_tmpl = NULL;

            /* If the selections are the same shape, use the file chunk
             * information to generate the memory chunk information quickly.
             */
            if (H5D__create_piece_mem_map_hyper(dinfo) < 0)
                HGOTO_ERROR(H5E_DATASET, H5E_CANTINIT, FAIL, "unable to create memory chunk selections");
        } /* end if */
        else if (sel_hyper_flag && fm->f_ndims == 1 && fm->m_ndims == 1 &&
                 H5S_SELECT_IS_REGULAR(dinfo->mem_space) && H5S_SELECT_IS_SINGLE(dinfo->mem_space)) {
            if (H5D__create_piece_mem_map_1d(dinfo) < 0)
                HGOTO_ERROR(H5E_DATASET, H5E_CANTINIT, FAIL, "unable to create file chunk selections");
        } /* end else-if */
        else {
            H5S_sel_iter_op_t iter_op;   /* Operator for iteration */
            size_t            elmt_size; /* Memory datatype size */

            /* Make a copy of equivalent memory space */
            if ((tmp_mspace = H5S_copy(dinfo->mem_space, true, false)) == NULL)
                HGOTO_ERROR(H5E_DATASPACE, H5E_CANTCOPY, FAIL, "unable to copy memory space");

            /* De-select the mem space copy */
            if (H5S_select_none(tmp_mspace) < 0)
                HGOTO_ERROR(H5E_DATASPACE, H5E_CANTINIT, FAIL, "unable to de-select memory space");

            /* Save chunk template information */
            fm->mchunk_tmpl = tmp_mspace;

            /* Create selection iterator for memory selection */
            if (0 == (elmt_size = H5T_get_size(mem_type)))
                HGOTO_ERROR(H5E_DATATYPE, H5E_BADSIZE, FAIL, "datatype size invalid");
            if (H5S_select_iter_init(&(fm->mem_iter), dinfo->mem_space, elmt_size, 0) < 0)
                HGOTO_ERROR(H5E_DATASPACE, H5E_CANTINIT, FAIL, "unable to initialize selection iterator");
            iter_init = true; /* Selection iteration info has been initialized */

            /* set opdata for H5D__piece_mem_cb */
            io_info_wrap.io_info = io_info;
            io_info_wrap.dinfo   = dinfo;
            iter_op.op_type      = H5S_SEL_ITER_OP_LIB;
            iter_op.u.lib_op     = H5D__piece_mem_cb;

            /* Spaces aren't the same shape, iterate over the memory selection directly */
            if (H5S_select_iterate(&bogus, dataset->shared->type, dinfo->file_space, &iter_op,
                                   &io_info_wrap) < 0)
                HGOTO_ERROR(H5E_DATASET, H5E_CANTINIT, FAIL, "unable to create memory chunk selections");
        } /* end else */
    }     /* end else */

done:
    /* Release the [potentially partially built] chunk mapping information if an error occurs */
    if (ret_value < 0) {
        if (tmp_mspace && !fm->mchunk_tmpl)
            if (H5S_close(tmp_mspace) < 0)
                HDONE_ERROR(H5E_DATASPACE, H5E_CANTRELEASE, FAIL,
                            "can't release memory chunk dataspace template");
        if (H5D__chunk_io_term(io_info, dinfo) < 0)
            HDONE_ERROR(H5E_DATASPACE, H5E_CANTRELEASE, FAIL, "unable to release chunk mapping");
    } /* end if */

    if (iter_init && H5S_SELECT_ITER_RELEASE(&(fm->mem_iter)) < 0)
        HDONE_ERROR(H5E_DATASPACE, H5E_CANTRELEASE, FAIL, "unable to release selection iterator");

    FUNC_LEAVE_NOAPI(ret_value)
} /* end H5D__chunk_io_init_selections() */

/*-------------------------------------------------------------------------
 * Function:    H5D__chunk_mem_alloc
 *
 * Purpose:    Allocate space for a chunk in memory.  This routine allocates
 *              memory space for non-filtered chunks from a block free list
 *              and uses malloc()/free() for filtered chunks.
 *
 * Return:    Pointer to memory for chunk on success/NULL on failure
 *
 *-------------------------------------------------------------------------
 */
void *
H5D__chunk_mem_alloc(size_t size, void *pline)
{
    H5O_pline_t *_pline    = (H5O_pline_t *)pline;
    void        *ret_value = NULL; /* Return value */

    FUNC_ENTER_PACKAGE_NOERR

    assert(size);

    if (_pline && _pline->nused)
        ret_value = H5MM_malloc(size);
    else
        ret_value = H5FL_BLK_MALLOC(chunk, size);

    FUNC_LEAVE_NOAPI(ret_value)
} /* H5D__chunk_mem_alloc() */

/*-------------------------------------------------------------------------
 * Function:    H5D__chunk_mem_xfree
 *
 * Purpose:    Free space for a chunk in memory.  This routine releases
 *              memory space for non-filtered chunks from a block free list
 *              and uses malloc()/free() for filtered chunks.
 *
 * Return:    NULL (never fails)
 *
 *-------------------------------------------------------------------------
 */
void *
H5D__chunk_mem_xfree(void *chk, const void *pline)
{
    const H5O_pline_t *_pline = (const H5O_pline_t *)pline;

    FUNC_ENTER_PACKAGE_NOERR

    if (chk) {
        if (_pline && _pline->nused)
            H5MM_xfree(chk);
        else
            chk = H5FL_BLK_FREE(chunk, chk);
    } /* end if */

    FUNC_LEAVE_NOAPI(NULL)
} /* H5D__chunk_mem_xfree() */

/*-------------------------------------------------------------------------
 * Function:    H5D__chunk_mem_free
 *
 * Purpose:    Wrapper with H5MM_free_t-compatible signature that just
 *             calls H5D__chunk_mem_xfree and discards the return value.
 *-------------------------------------------------------------------------
 */
void
H5D__chunk_mem_free(void *chk, void *pline)
{
    (void)H5D__chunk_mem_xfree(chk, pline);
}

/*-------------------------------------------------------------------------
 * Function:    H5D__chunk_mem_realloc
 *
 * Purpose:     Reallocate space for a chunk in memory.  This routine allocates
 *              memory space for non-filtered chunks from a block free list
 *              and uses malloc()/free() for filtered chunks.
 *
 * Return:      Pointer to memory for chunk on success/NULL on failure
 *
 *-------------------------------------------------------------------------
 */
void *
H5D__chunk_mem_realloc(void *chk, size_t size, const H5O_pline_t *pline)
{
    void *ret_value = NULL; /* Return value */

    FUNC_ENTER_PACKAGE_NOERR

    assert(size);
    assert(pline);

    if (pline->nused > 0)
        ret_value = H5MM_realloc(chk, size);
    else
        ret_value = H5FL_BLK_REALLOC(chunk, chk, size);

    FUNC_LEAVE_NOAPI(ret_value)
} /* H5D__chunk_mem_realloc() */

/*--------------------------------------------------------------------------
 NAME
    H5D__free_piece_info
 PURPOSE
    Performs initialization before any sort of I/O on the raw data
    This was derived from H5D__free_chunk_info for multi-dset work.
 USAGE
    herr_t H5D__free_piece_info(chunk_info, key, opdata)
        void *chunk_info;    IN: Pointer to chunk info to destroy
        void *key;           Unused
        void *opdata;        Unused
 RETURNS
    Non-negative on success, negative on failure
 DESCRIPTION
    Releases all the memory for a chunk info node.  Called by H5SL_free
 GLOBAL VARIABLES
 COMMENTS, BUGS, ASSUMPTIONS
 EXAMPLES
 REVISION LOG
--------------------------------------------------------------------------*/
herr_t
H5D__free_piece_info(void *item, void H5_ATTR_UNUSED *key, void H5_ATTR_UNUSED *opdata)
{
    H5D_piece_info_t *piece_info = (H5D_piece_info_t *)item;

    FUNC_ENTER_PACKAGE_NOERR

    assert(piece_info);

    /* Close the piece's file dataspace, if it's not shared */
    if (!piece_info->fspace_shared)
        (void)H5S_close(piece_info->fspace);
    else
        H5S_select_all(piece_info->fspace, true);

    /* Close the piece's memory dataspace, if it's not shared */
    if (!piece_info->mspace_shared && piece_info->mspace)
        (void)H5S_close((H5S_t *)piece_info->mspace);

    /* Free the actual piece info */
    piece_info = H5FL_FREE(H5D_piece_info_t, piece_info);

    FUNC_LEAVE_NOAPI(0)
} /* H5D__free_piece_info() */

/*-------------------------------------------------------------------------
 * Function:    H5D__create_piece_map_single
 *
 * Purpose:    Create piece selections when appending a single record
 *             This was derived from H5D__create_chunk_map_single for
 *             multi-dset work.
 *
 * Return:    Non-negative on success/Negative on failure
 *
 *-------------------------------------------------------------------------
 */
static herr_t
H5D__create_piece_map_single(H5D_dset_io_info_t *di, H5D_io_info_t *io_info)
{
    H5D_chunk_map_t  *fm;                          /* Convenience pointer to chunk map */
    H5D_piece_info_t *piece_info;                  /* Piece information to insert into skip list */
    hsize_t           coords[H5O_LAYOUT_NDIMS];    /* Coordinates of chunk */
    hsize_t           sel_start[H5O_LAYOUT_NDIMS]; /* Offset of low bound of file selection */
    hsize_t           sel_end[H5O_LAYOUT_NDIMS];   /* Offset of high bound of file selection */
    unsigned          u;                           /* Local index variable */
    herr_t            ret_value = SUCCEED;         /* Return value */

    FUNC_ENTER_PACKAGE

    /* Set convenience pointer */
    fm = di->layout_io_info.chunk_map;

    /* Sanity checks */
    assert(fm);
    assert(fm->f_ndims > 0);

    /* Get coordinate for selection */
    if (H5S_SELECT_BOUNDS(di->file_space, sel_start, sel_end) < 0)
        HGOTO_ERROR(H5E_DATASPACE, H5E_CANTGET, FAIL, "can't get file selection bound info");

    /* Initialize the 'single piece' file & memory piece information */
    piece_info               = fm->single_piece_info;
    piece_info->piece_points = 1;

    /* Set chunk location & hyperslab size */
    for (u = 0; u < fm->f_ndims; u++) {
        /* Validate this chunk dimension */
        if (di->layout->u.chunk.dim[u] == 0)
            HGOTO_ERROR(H5E_DATASET, H5E_BADVALUE, FAIL, "chunk size must be > 0, dim = %u ", u);
        assert(sel_start[u] == sel_end[u]);
        piece_info->scaled[u] = sel_start[u] / di->layout->u.chunk.dim[u];
        coords[u]             = piece_info->scaled[u] * di->layout->u.chunk.dim[u];
    } /* end for */
    piece_info->scaled[fm->f_ndims] = 0;

    /* Calculate the index of this chunk */
    piece_info->index =
        H5VM_array_offset_pre(fm->f_ndims, di->layout->u.chunk.down_chunks, piece_info->scaled);

    /* Copy selection for file's dataspace into chunk dataspace */
    if (H5S_select_copy(fm->single_space, di->file_space, false) < 0)
        HGOTO_ERROR(H5E_DATASPACE, H5E_CANTCOPY, FAIL, "unable to copy file selection");

    /* Move selection back to have correct offset in chunk */
    if (H5S_SELECT_ADJUST_U(fm->single_space, coords) < 0)
        HGOTO_ERROR(H5E_DATASPACE, H5E_CANTSELECT, FAIL, "can't adjust chunk selection");

    /* Set the file dataspace for the chunk to the shared 'single' dataspace */
    piece_info->fspace = fm->single_space;

    /* Indicate that the chunk's file dataspace is shared */
    piece_info->fspace_shared = true;

    /* Just point at the memory dataspace & selection */
    piece_info->mspace = di->mem_space;

    /* Indicate that the chunk's memory dataspace is shared */
    piece_info->mspace_shared = true;

    /* Initialize in-place type conversion info. Start with it disabled. */
    piece_info->in_place_tconv = false;
    piece_info->buf_off        = 0;

    /* Check if chunk is in a dataset with filters applied */
    piece_info->filtered_dset = di->dset->shared->dcpl_cache.pline.nused > 0;

    /* make connection to related dset info from this piece_info */
    piece_info->dset_info = di;

    /* Add piece to global piece_count */
    io_info->piece_count++;

done:
    FUNC_LEAVE_NOAPI(ret_value)
} /* end H5D__create_piece_map_single() */

/*-------------------------------------------------------------------------
 * Function:    H5D__create_piece_file_map_all
 *
 * Purpose:    Create all chunk selections in file, for an "all" selection.
 *
 * Return:    Non-negative on success/Negative on failure
 *
 *-------------------------------------------------------------------------
 */
static herr_t
H5D__create_piece_file_map_all(H5D_dset_io_info_t *di, H5D_io_info_t *io_info)
{
    H5D_chunk_map_t *fm;                      /* Convenience pointer to chunk map */
    H5S_t           *tmp_fchunk = NULL;       /* Temporary file dataspace */
    hsize_t          file_dims[H5S_MAX_RANK]; /* File dataspace dims */
    hsize_t          sel_points;              /* Number of elements in file selection */
    hsize_t zeros[H5S_MAX_RANK];   /* All zero vector (for start parameter to setting hyperslab on partial
                                      chunks) */
    hsize_t  coords[H5S_MAX_RANK]; /* Current coordinates of chunk */
    hsize_t  end[H5S_MAX_RANK];    /* Final coordinates of chunk */
    hsize_t  scaled[H5S_MAX_RANK]; /* Scaled coordinates for this chunk */
    hsize_t  chunk_index;          /* "Index" of chunk */
    hsize_t  curr_partial_clip[H5S_MAX_RANK]; /* Current partial dimension sizes to clip against */
    hsize_t  partial_dim_size[H5S_MAX_RANK];  /* Size of a partial dimension */
    bool     is_partial_dim[H5S_MAX_RANK];    /* Whether a dimension is currently a partial chunk */
    bool     filtered_dataset;                /* Whether the dataset in question has filters applied */
    unsigned num_partial_dims;                /* Current number of partial dimensions */
    unsigned u;                               /* Local index variable */
    herr_t   ret_value = SUCCEED;             /* Return value */

    FUNC_ENTER_PACKAGE

    /* Set convenience pointer */
    fm = di->layout_io_info.chunk_map;

    /* Sanity checks */
    assert(fm);
    assert(fm->f_ndims > 0);

    /* Get number of elements selected in file */
    sel_points = di->nelmts;

    /* Get dataspace dimensions */
    if (H5S_get_simple_extent_dims(di->file_space, file_dims, NULL) < 0)
        HGOTO_ERROR(H5E_DATASPACE, H5E_CANTGET, FAIL, "can't get file selection bound info");

    /* Set initial chunk location, partial dimensions, etc */
    num_partial_dims = 0;
    memset(zeros, 0, sizeof(zeros));
    for (u = 0; u < fm->f_ndims; u++) {
        /* Validate this chunk dimension */
        if (di->layout->u.chunk.dim[u] == 0)
            HGOTO_ERROR(H5E_DATASET, H5E_BADVALUE, FAIL, "chunk size must be > 0, dim = %u ", u);

        /* Set up start / end coordinates for first chunk */
        scaled[u] = 0;
        coords[u] = 0;
        end[u]    = fm->chunk_dim[u] - 1;

        /* Initialize partial chunk dimension information */
        partial_dim_size[u] = file_dims[u] % fm->chunk_dim[u];
        if (file_dims[u] < fm->chunk_dim[u]) {
            curr_partial_clip[u] = partial_dim_size[u];
            is_partial_dim[u]    = true;
            num_partial_dims++;
        } /* end if */
        else {
            curr_partial_clip[u] = fm->chunk_dim[u];
            is_partial_dim[u]    = false;
        } /* end else */
    }     /* end for */

    /* Set the index of this chunk */
    chunk_index = 0;

    /* Check whether dataset has filters applied */
    filtered_dataset = di->dset->shared->dcpl_cache.pline.nused > 0;

    /* Create "temporary" chunk for selection operations (copy file space) */
    if (NULL == (tmp_fchunk = H5S_create_simple(fm->f_ndims, fm->chunk_dim, NULL)))
        HGOTO_ERROR(H5E_DATASET, H5E_CANTCREATE, FAIL, "unable to create dataspace for chunk");

    /* Iterate through each chunk in the dataset */
    while (sel_points) {
        H5D_piece_info_t *new_piece_info; /* Piece information to insert into skip list */
        hsize_t           chunk_points;   /* Number of elements in chunk selection */

        /* Add temporary chunk to the list of pieces */

        /* Allocate the file & memory chunk information */
        if (NULL == (new_piece_info = H5FL_MALLOC(H5D_piece_info_t)))
            HGOTO_ERROR(H5E_DATASET, H5E_CANTALLOC, FAIL, "can't allocate piece info");

        /* Initialize the chunk information */

        /* Set the chunk index */
        new_piece_info->index = chunk_index;

        /* Set the file chunk dataspace */
        if (NULL == (new_piece_info->fspace = H5S_copy(tmp_fchunk, true, false)))
            HGOTO_ERROR(H5E_DATASPACE, H5E_CANTCOPY, FAIL, "unable to copy chunk dataspace");
        new_piece_info->fspace_shared = false;

        /* If there are partial dimensions for this chunk, set the hyperslab for them */
        if (num_partial_dims > 0)
            if (H5S_select_hyperslab(new_piece_info->fspace, H5S_SELECT_SET, zeros, NULL, curr_partial_clip,
                                     NULL) < 0)
                HGOTO_ERROR(H5E_DATASET, H5E_CANTSELECT, FAIL, "can't create chunk selection");

        /* Set the memory chunk dataspace */
        new_piece_info->mspace        = NULL;
        new_piece_info->mspace_shared = false;

        /* Copy the chunk's scaled coordinates */
        H5MM_memcpy(new_piece_info->scaled, scaled, sizeof(hsize_t) * fm->f_ndims);
        new_piece_info->scaled[fm->f_ndims] = 0;

        /* make connection to related dset info from this piece_info */
        new_piece_info->dset_info = di;

        /* Initialize in-place type conversion info. Start with it disabled. */
        new_piece_info->in_place_tconv = false;
        new_piece_info->buf_off        = 0;

        new_piece_info->filtered_dset = filtered_dataset;

        /* Insert the new chunk into the skip list */
        if (H5SL_insert(fm->dset_sel_pieces, new_piece_info, &new_piece_info->index) < 0) {
            H5D__free_piece_info(new_piece_info, NULL, NULL);
            HGOTO_ERROR(H5E_DATASPACE, H5E_CANTINSERT, FAIL, "can't insert chunk into skip list");
        } /* end if */

        /* Add piece to global piece_count*/
        io_info->piece_count++;

        /* Get number of elements selected in chunk */
        chunk_points                 = H5S_GET_SELECT_NPOINTS(new_piece_info->fspace);
        new_piece_info->piece_points = chunk_points;

        /* Decrement # of points left in file selection */
        sel_points -= chunk_points;

        /* Advance to next chunk if we are not done */
        if (sel_points > 0) {
            int curr_dim; /* Current dimension to increment */

            /* Increment chunk index */
            chunk_index++;

            /* Set current increment dimension */
            curr_dim = (int)fm->f_ndims - 1;

            /* Increment chunk location in fastest changing dimension */
            coords[curr_dim] += fm->chunk_dim[curr_dim];
            scaled[curr_dim]++;
            end[curr_dim] += fm->chunk_dim[curr_dim];

            /* Bring chunk location back into bounds, if necessary */
            if (coords[curr_dim] >= file_dims[curr_dim]) {
                do {
                    /* Reset current dimension's location to 0 */
                    coords[curr_dim] = 0;
                    scaled[curr_dim] = 0;
                    end[curr_dim]    = fm->chunk_dim[curr_dim] - 1;

                    /* Check for previous partial chunk in this dimension */
                    if (is_partial_dim[curr_dim] && end[curr_dim] < file_dims[curr_dim]) {
                        /* Sanity check */
                        assert(num_partial_dims > 0);

                        /* Reset partial chunk information for this dimension */
                        curr_partial_clip[curr_dim] = fm->chunk_dim[curr_dim];
                        is_partial_dim[curr_dim]    = false;
                        num_partial_dims--;
                    } /* end if */

                    /* Decrement current dimension */
                    curr_dim--;

                    /* Check for valid current dim */
                    if (curr_dim >= 0) {
                        /* Increment chunk location in current dimension */
                        coords[curr_dim] += fm->chunk_dim[curr_dim];
                        scaled[curr_dim]++;
                        end[curr_dim] = (coords[curr_dim] + fm->chunk_dim[curr_dim]) - 1;
                    } /* end if */
                } while (curr_dim >= 0 && (coords[curr_dim] >= file_dims[curr_dim]));
            } /* end if */

            /* Check for valid current dim */
            if (curr_dim >= 0) {
                /* Check for partial chunk in this dimension */
                if (!is_partial_dim[curr_dim] && file_dims[curr_dim] <= end[curr_dim]) {
                    /* Set partial chunk information for this dimension */
                    curr_partial_clip[curr_dim] = partial_dim_size[curr_dim];
                    is_partial_dim[curr_dim]    = true;
                    num_partial_dims++;

                    /* Sanity check */
                    assert(num_partial_dims <= fm->f_ndims);
                } /* end if */
            }     /* end if */
        }         /* end if */
    }             /* end while */

done:
    /* Clean up */
    if (tmp_fchunk && H5S_close(tmp_fchunk) < 0)
        HDONE_ERROR(H5E_DATASET, H5E_CANTRELEASE, FAIL, "can't release temporary dataspace");

    FUNC_LEAVE_NOAPI(ret_value)
} /* end H5D__create_chunk_file_map_all() */

/*-------------------------------------------------------------------------
 * Function:    H5D__create_piece_file_map_hyper
 *
 * Purpose:     Create all chunk selections in file.
 *              This was derived from H5D__create_chunk_file_map_hyper for
 *              multi-dset work.
 *
 * Return:    Non-negative on success/Negative on failure
 *
 *-------------------------------------------------------------------------
 */
static herr_t
H5D__create_piece_file_map_hyper(H5D_dset_io_info_t *dinfo, H5D_io_info_t *io_info)
{
    H5D_chunk_map_t *fm;                             /* Convenience pointer to chunk map */
    H5S_t           *tmp_fchunk = NULL;              /* Temporary file dataspace */
    hsize_t          sel_start[H5O_LAYOUT_NDIMS];    /* Offset of low bound of file selection */
    hsize_t          sel_end[H5O_LAYOUT_NDIMS];      /* Offset of high bound of file selection */
    hsize_t          sel_points;                     /* Number of elements in file selection */
    hsize_t          start_coords[H5O_LAYOUT_NDIMS]; /* Starting coordinates of selection */
    hsize_t          coords[H5O_LAYOUT_NDIMS];       /* Current coordinates of chunk */
    hsize_t          end[H5O_LAYOUT_NDIMS];          /* Final coordinates of chunk */
    hsize_t          chunk_index;                    /* Index of chunk */
    hsize_t          start_scaled[H5S_MAX_RANK];     /* Starting scaled coordinates of selection */
    hsize_t          scaled[H5S_MAX_RANK];           /* Scaled coordinates for this chunk */
    bool             filtered_dataset;               /* Whether the dataset in question has filters applied */
    int              curr_dim;                       /* Current dimension to increment */
    unsigned         u;                              /* Local index variable */
    herr_t           ret_value = SUCCEED;            /* Return value */

    FUNC_ENTER_PACKAGE

    /* Set convenience pointer */
    fm = dinfo->layout_io_info.chunk_map;

    /* Sanity checks */
    assert(fm);
    assert(fm->f_ndims > 0);

    /* Get number of elements selected in file */
    sel_points = dinfo->nelmts;

    /* Get bounding box for selection (to reduce the number of chunks to iterate over) */
    if (H5S_SELECT_BOUNDS(dinfo->file_space, sel_start, sel_end) < 0)
        HGOTO_ERROR(H5E_DATASPACE, H5E_CANTGET, FAIL, "can't get file selection bound info");

    /* Set initial chunk location & hyperslab size */
    for (u = 0; u < fm->f_ndims; u++) {
        /* Validate this chunk dimension */
        if (dinfo->layout->u.chunk.dim[u] == 0)
            HGOTO_ERROR(H5E_DATASET, H5E_BADVALUE, FAIL, "chunk size must be > 0, dim = %u ", u);
        scaled[u] = start_scaled[u] = sel_start[u] / dinfo->layout->u.chunk.dim[u];
        coords[u] = start_coords[u] = scaled[u] * dinfo->layout->u.chunk.dim[u];
        end[u]                      = (coords[u] + fm->chunk_dim[u]) - 1;
    } /* end for */

    /* Calculate the index of this chunk */
    chunk_index = H5VM_array_offset_pre(fm->f_ndims, dinfo->layout->u.chunk.down_chunks, scaled);

    /* Check whether dataset has filters applied */
    filtered_dataset = dinfo->dset->shared->dcpl_cache.pline.nused > 0;

    /* Iterate through each chunk in the dataset */
    while (sel_points) {
        /* Check for intersection of current chunk and file selection */
        if (true == H5S_SELECT_INTERSECT_BLOCK(dinfo->file_space, coords, end)) {
            H5D_piece_info_t *new_piece_info; /* chunk information to insert into skip list */
            hsize_t           chunk_points;   /* Number of elements in chunk selection */

            /* Create dataspace for chunk, 'AND'ing the overall selection with
             *  the current chunk.
             */
            if (H5S_combine_hyperslab(dinfo->file_space, H5S_SELECT_AND, coords, NULL, fm->chunk_dim, NULL,
                                      &tmp_fchunk) < 0)
                HGOTO_ERROR(H5E_DATASPACE, H5E_CANTCOPY, FAIL,
                            "unable to combine file space selection with chunk block");

            /* Resize chunk's dataspace dimensions to size of chunk */
            if (H5S_set_extent_real(tmp_fchunk, fm->chunk_dim) < 0)
                HGOTO_ERROR(H5E_DATASET, H5E_CANTSELECT, FAIL, "can't adjust chunk dimensions");

            /* Move selection back to have correct offset in chunk */
            if (H5S_SELECT_ADJUST_U(tmp_fchunk, coords) < 0)
                HGOTO_ERROR(H5E_DATASET, H5E_CANTSELECT, FAIL, "can't adjust chunk selection");

            /* Add temporary chunk to the list of chunks */

            /* Allocate the file & memory chunk information */
            if (NULL == (new_piece_info = H5FL_MALLOC(H5D_piece_info_t)))
                HGOTO_ERROR(H5E_DATASET, H5E_CANTALLOC, FAIL, "can't allocate chunk info");

            /* Initialize the chunk information */

            /* Set the chunk index */
            new_piece_info->index = chunk_index;

            /* Set the file chunk dataspace */
            new_piece_info->fspace        = tmp_fchunk;
            new_piece_info->fspace_shared = false;
            tmp_fchunk                    = NULL;

            /* Set the memory chunk dataspace */
            new_piece_info->mspace        = NULL;
            new_piece_info->mspace_shared = false;

            /* Copy the chunk's scaled coordinates */
            H5MM_memcpy(new_piece_info->scaled, scaled, sizeof(hsize_t) * fm->f_ndims);
            new_piece_info->scaled[fm->f_ndims] = 0;

            /* make connection to related dset info from this piece_info */
            new_piece_info->dset_info = dinfo;

            /* Initialize in-place type conversion info. Start with it disabled. */
            new_piece_info->in_place_tconv = false;
            new_piece_info->buf_off        = 0;

            new_piece_info->filtered_dset = filtered_dataset;

            /* Add piece to global piece_count */
            io_info->piece_count++;

            /* Insert the new piece into the skip list */
            if (H5SL_insert(fm->dset_sel_pieces, new_piece_info, &new_piece_info->index) < 0) {
                H5D__free_piece_info(new_piece_info, NULL, NULL);
                HGOTO_ERROR(H5E_DATASPACE, H5E_CANTINSERT, FAIL, "can't insert piece into skip list");
            } /* end if */

            /* Get number of elements selected in chunk */
            chunk_points                 = H5S_GET_SELECT_NPOINTS(new_piece_info->fspace);
            new_piece_info->piece_points = chunk_points;

            /* Decrement # of points left in file selection */
            sel_points -= chunk_points;

            /* Leave if we are done */
            if (sel_points == 0)
                HGOTO_DONE(SUCCEED);
        } /* end if */

        /* Increment chunk index */
        chunk_index++;

        /* Set current increment dimension */
        curr_dim = (int)fm->f_ndims - 1;

        /* Increment chunk location in fastest changing dimension */
        coords[curr_dim] += fm->chunk_dim[curr_dim];
        end[curr_dim] += fm->chunk_dim[curr_dim];
        scaled[curr_dim]++;

        /* Bring chunk location back into bounds, if necessary */
        if (coords[curr_dim] > sel_end[curr_dim]) {
            do {
                /* Reset current dimension's location to 0 */
                scaled[curr_dim] = start_scaled[curr_dim];
                coords[curr_dim] = start_coords[curr_dim];
                end[curr_dim]    = (coords[curr_dim] + fm->chunk_dim[curr_dim]) - 1;

                /* Decrement current dimension */
                curr_dim--;

                /* Check for valid current dim */
                if (curr_dim >= 0) {
                    /* Increment chunk location in current dimension */
                    scaled[curr_dim]++;
                    coords[curr_dim] += fm->chunk_dim[curr_dim];
                    end[curr_dim] = (coords[curr_dim] + fm->chunk_dim[curr_dim]) - 1;
                } /* end if */
            } while (curr_dim >= 0 && (coords[curr_dim] > sel_end[curr_dim]));

            /* Re-calculate the index of this chunk */
            chunk_index = H5VM_array_offset_pre(fm->f_ndims, dinfo->layout->u.chunk.down_chunks, scaled);
        } /* end if */
    }     /* end while */

done:
    /* Clean up on failure */
    if (ret_value < 0)
        if (tmp_fchunk && H5S_close(tmp_fchunk) < 0)
            HDONE_ERROR(H5E_DATASET, H5E_CANTRELEASE, FAIL, "can't release temporary dataspace");

    FUNC_LEAVE_NOAPI(ret_value)
} /* end H5D__create_piece_file_map_hyper() */

/*-------------------------------------------------------------------------
 * Function:    H5D__create_piece_mem_map_hyper
 *
 * Purpose:     Create all chunk selections in memory by copying the file
 *              chunk selections and adjusting their offsets to be correct
 *              or the memory.
 *              This was derived from H5D__create_chunk_mem_map_hyper for
 *              multi-dset work.
 *
 * Return:      Non-negative on success/Negative on failure
 *
 * Assumptions: That the file and memory selections are the same shape.
 *-------------------------------------------------------------------------
 */
static herr_t
H5D__create_piece_mem_map_hyper(const H5D_dset_io_info_t *dinfo)
{
    H5D_chunk_map_t  *fm;                           /* Convenience pointer to chunk map */
    H5D_piece_info_t *piece_info;                   /* Pointer to piece information */
    H5SL_node_t      *curr_node;                    /* Current node in skip list */
    hsize_t           file_sel_start[H5S_MAX_RANK]; /* Offset of low bound of file selection */
    hsize_t           file_sel_end[H5S_MAX_RANK];   /* Offset of high bound of file selection */
    hsize_t           mem_sel_start[H5S_MAX_RANK];  /* Offset of low bound of file selection */
    hsize_t           mem_sel_end[H5S_MAX_RANK];    /* Offset of high bound of file selection */
    hssize_t          adjust[H5S_MAX_RANK];         /* Adjustment to make to all file chunks */
    unsigned          u;                            /* Local index variable */
    herr_t            ret_value = SUCCEED;          /* Return value */

    FUNC_ENTER_PACKAGE

    /* Sanity check */
    assert(dinfo->layout_io_info.chunk_map->f_ndims > 0);

    /* Set convenience pointer */
    fm = dinfo->layout_io_info.chunk_map;

    /* Check for all I/O going to a single chunk */
    if (H5SL_count(fm->dset_sel_pieces) == 1) {
        /* Get the node */
        curr_node = H5SL_first(fm->dset_sel_pieces);

        /* Get pointer to piece's information */
        piece_info = (H5D_piece_info_t *)H5SL_item(curr_node);
        assert(piece_info);

        /* Just point at the memory dataspace & selection */
        piece_info->mspace = dinfo->mem_space;

        /* Indicate that the piece's memory space is shared */
        piece_info->mspace_shared = true;
    } /* end if */
    else {
        /* Get bounding box for file selection */
        if (H5S_SELECT_BOUNDS(dinfo->file_space, file_sel_start, file_sel_end) < 0)
            HGOTO_ERROR(H5E_DATASPACE, H5E_CANTGET, FAIL, "can't get file selection bound info");

        /* Get bounding box for memory selection */
        if (H5S_SELECT_BOUNDS(dinfo->mem_space, mem_sel_start, mem_sel_end) < 0)
            HGOTO_ERROR(H5E_DATASPACE, H5E_CANTGET, FAIL, "can't get file selection bound info");

        /* Calculate the adjustment for memory selection from file selection */
        assert(fm->m_ndims == fm->f_ndims);
        for (u = 0; u < fm->f_ndims; u++) {
            H5_CHECK_OVERFLOW(file_sel_start[u], hsize_t, hssize_t);
            H5_CHECK_OVERFLOW(mem_sel_start[u], hsize_t, hssize_t);
            adjust[u] = (hssize_t)file_sel_start[u] - (hssize_t)mem_sel_start[u];
        } /* end for */

        /* Iterate over each chunk in the chunk list */
        assert(fm->dset_sel_pieces);
        curr_node = H5SL_first(fm->dset_sel_pieces);
        while (curr_node) {
            hsize_t      coords[H5S_MAX_RANK];       /* Current coordinates of chunk */
            hssize_t     piece_adjust[H5S_MAX_RANK]; /* Adjustment to make to a particular chunk */
            H5S_sel_type chunk_sel_type;             /* Chunk's selection type */

            /* Get pointer to piece's information */
            piece_info = (H5D_piece_info_t *)H5SL_item(curr_node);
            assert(piece_info);

            /* Compute the chunk coordinates from the scaled coordinates */
            for (u = 0; u < fm->f_ndims; u++)
                coords[u] = piece_info->scaled[u] * dinfo->layout->u.chunk.dim[u];

            /* Copy the information */

            /* Copy the memory dataspace */
            if ((piece_info->mspace = H5S_copy(dinfo->mem_space, true, false)) == NULL)
                HGOTO_ERROR(H5E_DATASPACE, H5E_CANTCOPY, FAIL, "unable to copy memory space");

            /* Get the chunk's selection type */
            if ((chunk_sel_type = H5S_GET_SELECT_TYPE(piece_info->fspace)) < H5S_SEL_NONE)
                HGOTO_ERROR(H5E_DATASET, H5E_BADSELECT, FAIL, "unable to get type of selection");

            /* Set memory selection for "all" chunk selections */
            if (H5S_SEL_ALL == chunk_sel_type) {
                /* Adjust the chunk coordinates */
                for (u = 0; u < fm->f_ndims; u++)
                    coords[u] = (hsize_t)((hssize_t)coords[u] - adjust[u]);

                /* Set to same shape as chunk */
                if (H5S_select_hyperslab(piece_info->mspace, H5S_SELECT_SET, coords, NULL, fm->chunk_dim,
                                         NULL) < 0)
                    HGOTO_ERROR(H5E_DATASET, H5E_CANTSELECT, FAIL, "can't create chunk memory selection");
            } /* end if */
            else {
                /* Sanity check */
                assert(H5S_SEL_HYPERSLABS == chunk_sel_type);

                /* Copy the file chunk's selection */
                if (H5S_SELECT_COPY(piece_info->mspace, piece_info->fspace, false) < 0)
                    HGOTO_ERROR(H5E_DATASPACE, H5E_CANTCOPY, FAIL, "unable to copy selection");

                /* Compute the adjustment for this chunk */
                for (u = 0; u < fm->f_ndims; u++) {
                    /* Compensate for the chunk offset */
                    H5_CHECK_OVERFLOW(coords[u], hsize_t, hssize_t);
                    piece_adjust[u] = adjust[u] - (hssize_t)coords[u];
                } /* end for */

                /* Adjust the selection */
                if (H5S_SELECT_ADJUST_S(piece_info->mspace, piece_adjust) < 0)
                    HGOTO_ERROR(H5E_DATASET, H5E_CANTSET, FAIL, "unable to adjust selection");
            } /* end else */

            /* Get the next piece node in the skip list */
            curr_node = H5SL_next(curr_node);
        } /* end while */
    }     /* end else */

done:
    FUNC_LEAVE_NOAPI(ret_value)
} /* end H5D__create_piece_mem_map_hyper() */

/*-------------------------------------------------------------------------
 * Function:    H5D__create_piece_mem_map_1d
 *
 * Purpose:    Create all chunk selections for 1-dimensional regular memory space
 *          that has only one single block in the selection
 *
 * Return:    Non-negative on success/Negative on failure
 *
 *-------------------------------------------------------------------------
 */
static herr_t
H5D__create_piece_mem_map_1d(const H5D_dset_io_info_t *dinfo)
{
    H5D_chunk_map_t  *fm;                  /* Convenience pointer to chunk map */
    H5D_piece_info_t *piece_info;          /* Pointer to chunk information */
    H5SL_node_t      *curr_node;           /* Current node in skip list */
    herr_t            ret_value = SUCCEED; /* Return value */

    FUNC_ENTER_PACKAGE

    /* Sanity check */
    assert(dinfo->layout_io_info.chunk_map->f_ndims > 0);

    /* Set convenience pointer */
    fm = dinfo->layout_io_info.chunk_map;
    assert(fm);

    /* Check for all I/O going to a single chunk */
    if (H5SL_count(fm->dset_sel_pieces) == 1) {
        /* Get the node */
        curr_node = H5SL_first(fm->dset_sel_pieces);

        /* Get pointer to chunk's information */
        piece_info = (H5D_piece_info_t *)H5SL_item(curr_node);
        assert(piece_info);

        /* Just point at the memory dataspace & selection */
        piece_info->mspace = dinfo->mem_space;

        /* Indicate that the chunk's memory space is shared */
        piece_info->mspace_shared = true;
    } /* end if */
    else {
        hsize_t mem_sel_start[H5S_MAX_RANK]; /* Offset of low bound of file selection */
        hsize_t mem_sel_end[H5S_MAX_RANK];   /* Offset of high bound of file selection */

        assert(fm->m_ndims == 1);

        if (H5S_SELECT_BOUNDS(dinfo->mem_space, mem_sel_start, mem_sel_end) < 0)
            HGOTO_ERROR(H5E_DATASPACE, H5E_CANTGET, FAIL, "can't get file selection bound info");

        /* Iterate over each chunk in the chunk list */
        curr_node = H5SL_first(fm->dset_sel_pieces);
        while (curr_node) {
            hsize_t chunk_points; /* Number of elements in chunk selection */
            hsize_t tmp_count = 1;

            /* Get pointer to chunk's information */
            piece_info = (H5D_piece_info_t *)H5SL_item(curr_node);
            assert(piece_info);

            /* Copy the memory dataspace */
            if ((piece_info->mspace = H5S_copy(dinfo->mem_space, true, false)) == NULL)
                HGOTO_ERROR(H5E_DATASPACE, H5E_CANTCOPY, FAIL, "unable to copy memory space");

            chunk_points = H5S_GET_SELECT_NPOINTS(piece_info->fspace);

            if (H5S_select_hyperslab(piece_info->mspace, H5S_SELECT_SET, mem_sel_start, NULL, &tmp_count,
                                     &chunk_points) < 0)
                HGOTO_ERROR(H5E_DATASET, H5E_CANTSELECT, FAIL, "can't create chunk memory selection");

            mem_sel_start[0] += chunk_points;

            /* Get the next chunk node in the skip list */
            curr_node = H5SL_next(curr_node);
        } /* end while */
    }     /* end else */

done:
    FUNC_LEAVE_NOAPI(ret_value)
} /* end H5D__create_piece_mem_map_1d() */

/*-------------------------------------------------------------------------
 * Function:    H5D__piece_file_cb
 *
 * Purpose:     Callback routine for file selection iterator.  Used when
 *              creating selections in file for each point selected.
 *
 * Return:      Non-negative on success/Negative on failure
 *
 *-------------------------------------------------------------------------
 */
static herr_t
H5D__piece_file_cb(void H5_ATTR_UNUSED *elem, const H5T_t H5_ATTR_UNUSED *type, unsigned ndims,
                   const hsize_t *coords, void *_opdata)
{
    H5D_io_info_wrap_t *opdata  = (H5D_io_info_wrap_t *)_opdata;
    H5D_io_info_t      *io_info = (H5D_io_info_t *)opdata->io_info;    /* io info for multi dset */
    H5D_dset_io_info_t *dinfo   = (H5D_dset_io_info_t *)opdata->dinfo; /* File<->memory piece mapping info */
    H5D_chunk_map_t    *fm;                                            /* Convenience pointer to chunk map */
    H5D_piece_info_t   *piece_info;                        /* Chunk information for current piece */
    hsize_t             coords_in_chunk[H5O_LAYOUT_NDIMS]; /* Coordinates of element in chunk */
    hsize_t             chunk_index;                       /* Chunk index */
    hsize_t             scaled[H5S_MAX_RANK];              /* Scaled coordinates for this chunk */
    unsigned            u;                                 /* Local index variable */
    herr_t              ret_value = SUCCEED;               /* Return value        */

    FUNC_ENTER_PACKAGE

    /* Set convenience pointer */
    fm = dinfo->layout_io_info.chunk_map;

    /* Calculate the index of this chunk */
    chunk_index = H5VM_chunk_index_scaled(ndims, coords, dinfo->layout->u.chunk.dim,
                                          dinfo->layout->u.chunk.down_chunks, scaled);

    /* Find correct chunk in file & memory skip list */
    if (chunk_index == fm->last_index) {
        /* If the chunk index is the same as the last chunk index we used,
         * get the cached info to operate on.
         */
        piece_info = fm->last_piece_info;
    } /* end if */
    else {
        /* If the chunk index is not the same as the last chunk index we used,
         * find the chunk in the skip list.  If we do not find it, create
         * a new node. */
        if (NULL == (piece_info = (H5D_piece_info_t *)H5SL_search(fm->dset_sel_pieces, &chunk_index))) {
            H5S_t *fspace; /* Memory chunk's dataspace */

            /* Allocate the file & memory chunk information */
            if (NULL == (piece_info = H5FL_MALLOC(H5D_piece_info_t)))
                HGOTO_ERROR(H5E_RESOURCE, H5E_NOSPACE, FAIL, "can't allocate chunk info");

            /* Initialize the chunk information */

            /* Set the chunk index */
            piece_info->index = chunk_index;

            /* Create a dataspace for the chunk */
            if ((fspace = H5S_create_simple(fm->f_ndims, fm->chunk_dim, NULL)) == NULL) {
                piece_info = H5FL_FREE(H5D_piece_info_t, piece_info);
                HGOTO_ERROR(H5E_DATASPACE, H5E_CANTCREATE, FAIL, "unable to create dataspace for chunk");
            } /* end if */

            /* De-select the chunk space */
            if (H5S_select_none(fspace) < 0) {
                (void)H5S_close(fspace);
                piece_info = H5FL_FREE(H5D_piece_info_t, piece_info);
                HGOTO_ERROR(H5E_DATASPACE, H5E_CANTINIT, FAIL, "unable to de-select dataspace");
            } /* end if */

            /* Set the file chunk dataspace */
            piece_info->fspace        = fspace;
            piece_info->fspace_shared = false;

            /* Set the memory chunk dataspace */
            piece_info->mspace        = NULL;
            piece_info->mspace_shared = false;

            /* Set the number of selected elements in chunk to zero */
            piece_info->piece_points = 0;

            /* Set the chunk's scaled coordinates */
            H5MM_memcpy(piece_info->scaled, scaled, sizeof(hsize_t) * fm->f_ndims);
            piece_info->scaled[fm->f_ndims] = 0;

            /* Initialize in-place type conversion info. Start with it disabled. */
            piece_info->in_place_tconv = false;
            piece_info->buf_off        = 0;

            piece_info->filtered_dset = dinfo->dset->shared->dcpl_cache.pline.nused > 0;

            /* Make connection to related dset info from this piece_info */
            piece_info->dset_info = dinfo;

            /* Insert the new chunk into the skip list */
            if (H5SL_insert(fm->dset_sel_pieces, piece_info, &piece_info->index) < 0) {
                H5D__free_piece_info(piece_info, NULL, NULL);
                HGOTO_ERROR(H5E_DATASPACE, H5E_CANTINSERT, FAIL, "can't insert chunk into dataset skip list");
            } /* end if */

            /* Add piece to global piece_count */
            io_info->piece_count++;
        } /* end if */

        /* Update the "last chunk seen" information */
        fm->last_index      = chunk_index;
        fm->last_piece_info = piece_info;
    } /* end else */

    /* Get the offset of the element within the chunk */
    for (u = 0; u < fm->f_ndims; u++)
        coords_in_chunk[u] = coords[u] - (scaled[u] * dinfo->layout->u.chunk.dim[u]);

    /* Add point to file selection for chunk */
    if (H5S_select_elements(piece_info->fspace, H5S_SELECT_APPEND, (size_t)1, coords_in_chunk) < 0)
        HGOTO_ERROR(H5E_DATASPACE, H5E_CANTSELECT, FAIL, "unable to select element");

    /* Increment the number of elemented selected in chunk */
    piece_info->piece_points++;

done:
    FUNC_LEAVE_NOAPI(ret_value)
} /* end H5D__piece_file_cb */

/*-------------------------------------------------------------------------
 * Function:    H5D__piece_mem_cb
 *
 * Purpose:     Callback routine for file selection iterator.  Used when
 *              creating selections in memory for each piece.
 *              This was derived from H5D__chunk_mem_cb for multi-dset
 *              work.
 *
 * Return:    Non-negative on success/Negative on failure
 *
 *-------------------------------------------------------------------------
 */
static herr_t
H5D__piece_mem_cb(void H5_ATTR_UNUSED *elem, const H5T_t H5_ATTR_UNUSED *type, unsigned ndims,
                  const hsize_t *coords, void *_opdata)
{
    H5D_io_info_wrap_t *opdata = (H5D_io_info_wrap_t *)_opdata;
    H5D_dset_io_info_t *dinfo  = (H5D_dset_io_info_t *)opdata->dinfo; /* File<->memory chunk mapping info */
    H5D_piece_info_t   *piece_info;                  /* Chunk information for current chunk */
    H5D_chunk_map_t    *fm;                          /* Convenience pointer to chunk map */
    hsize_t             coords_in_mem[H5S_MAX_RANK]; /* Coordinates of element in memory */
    hsize_t             chunk_index;                 /* Chunk index */
    herr_t              ret_value = SUCCEED;         /* Return value        */

    FUNC_ENTER_PACKAGE

    /* Set convenience pointer */
    fm = dinfo->layout_io_info.chunk_map;

    /* Calculate the index of this chunk */
    chunk_index =
        H5VM_chunk_index(ndims, coords, dinfo->layout->u.chunk.dim, dinfo->layout->u.chunk.down_chunks);

    /* Find correct chunk in file & memory skip list */
    if (chunk_index == fm->last_index) {
        /* If the chunk index is the same as the last chunk index we used,
         * get the cached spaces to operate on.
         */
        piece_info = fm->last_piece_info;
    } /* end if */
    else {
        /* If the chunk index is not the same as the last chunk index we used,
         * find the chunk in the dataset skip list.
         */
        /* Get the chunk node from the skip list */
        if (NULL == (piece_info = (H5D_piece_info_t *)H5SL_search(fm->dset_sel_pieces, &chunk_index)))
            HGOTO_ERROR(H5E_DATASPACE, H5E_NOTFOUND, H5_ITER_ERROR,
                        "can't locate piece in dataset skip list");

        /* Check if the chunk already has a memory space */
        if (NULL == piece_info->mspace)
            /* Copy the template memory chunk dataspace */
            if (NULL == (piece_info->mspace = H5S_copy(fm->mchunk_tmpl, false, false)))
                HGOTO_ERROR(H5E_DATASPACE, H5E_CANTCOPY, H5_ITER_ERROR, "unable to copy file space");

        /* Update the "last chunk seen" information */
        fm->last_index      = chunk_index;
        fm->last_piece_info = piece_info;
    } /* end else */

    /* Get coordinates of selection iterator for memory */
    if (H5S_SELECT_ITER_COORDS(&fm->mem_iter, coords_in_mem) < 0)
        HGOTO_ERROR(H5E_DATASPACE, H5E_CANTGET, H5_ITER_ERROR, "unable to get iterator coordinates");

    /* Add point to memory selection for chunk */
    if (fm->msel_type == H5S_SEL_POINTS) {
        if (H5S_select_elements(piece_info->mspace, H5S_SELECT_APPEND, (size_t)1, coords_in_mem) < 0)
            HGOTO_ERROR(H5E_DATASPACE, H5E_CANTSELECT, H5_ITER_ERROR, "unable to select element");
    } /* end if */
    else {
        if (H5S_hyper_add_span_element(piece_info->mspace, fm->m_ndims, coords_in_mem) < 0)
            HGOTO_ERROR(H5E_DATASPACE, H5E_CANTSELECT, H5_ITER_ERROR, "unable to select element");
    } /* end else */

    /* Move memory selection iterator to next element in selection */
    if (H5S_SELECT_ITER_NEXT(&fm->mem_iter, (size_t)1) < 0)
        HGOTO_ERROR(H5E_DATASPACE, H5E_CANTNEXT, H5_ITER_ERROR, "unable to move to next iterator location");

done:
    FUNC_LEAVE_NOAPI(ret_value)
} /* end H5D__piece_mem_cb() */

/*-------------------------------------------------------------------------
 * Function:   H5D__chunk_mdio_init
 *
 * Purpose:    Performs second phase of initialization for multi-dataset
 *             I/O.  Currently looks up chunk addresses and adds chunks to
 *             sel_pieces.
 *
 * Return:     Non-negative on success/Negative on failure
 *
 *-------------------------------------------------------------------------
 */
static herr_t
H5D__chunk_mdio_init(H5D_io_info_t *io_info, H5D_dset_io_info_t *dinfo)
{
    H5SL_node_t      *piece_node;          /* Current node in chunk skip list */
    H5D_piece_info_t *piece_info;          /* Piece information for current piece */
    H5D_chunk_ud_t    udata;               /* Chunk data from index */
    herr_t            ret_value = SUCCEED; /* Return value */

    FUNC_ENTER_PACKAGE

    /* Get first node in skip list.  Note we don't check for failure since NULL
     * simply indicates an empty skip list. */
    piece_node = H5D_CHUNK_GET_FIRST_NODE(dinfo);

    /* Iterate over skip list */
    while (piece_node) {
        /* Get piece info */
        if (NULL == (piece_info = (H5D_piece_info_t *)H5D_CHUNK_GET_NODE_INFO(dinfo, piece_node)))
            HGOTO_ERROR(H5E_DATASET, H5E_CANTGET, FAIL, "couldn't get piece info from list");

        /* Get the info for the chunk in the file */
        if (H5D__chunk_lookup(dinfo->dset, piece_info->scaled, &udata) < 0)
            HGOTO_ERROR(H5E_DATASET, H5E_CANTGET, FAIL, "error looking up chunk address");

        /* Save chunk file address */
        piece_info->faddr = udata.chunk_block.offset;

        /* Add piece to MDIO operation if it has a file address */
        if (H5_addr_defined(piece_info->faddr)) {
            assert(io_info->sel_pieces);
            assert(io_info->pieces_added < io_info->piece_count);

            /* Add to sel_pieces and update pieces_added */
            io_info->sel_pieces[io_info->pieces_added++] = piece_info;

            if (piece_info->filtered_dset)
                io_info->filtered_pieces_added++;
        }

        /* Advance to next skip list node */
        piece_node = H5D_CHUNK_GET_NEXT_NODE(dinfo, piece_node);
    }

done:
    FUNC_LEAVE_NOAPI(ret_value)
} /* end H5D__chunk_mdio_init() */

/*-------------------------------------------------------------------------
 * Function:    H5D__chunk_cacheable
 *
 * Purpose:    A small internal function to if it's possible to load the
 *              chunk into cache.
 *
 * Return:    true or false
 *
 *-------------------------------------------------------------------------
 */
htri_t
H5D__chunk_cacheable(const H5D_io_info_t H5_ATTR_PARALLEL_USED *io_info, H5D_dset_io_info_t *dset_info,
                     haddr_t caddr, bool write_op)
{
    const H5D_t *dataset     = NULL;  /* Local pointer to dataset info */
    bool         has_filters = false; /* Whether there are filters on the chunk or not */
    htri_t       ret_value   = FAIL;  /* Return value */

    FUNC_ENTER_PACKAGE

    /* Sanity check */
    assert(dset_info);
    dataset = dset_info->dset;
    assert(dataset);

    /* Must bring the whole chunk in if there are any filters on the chunk.
     * Make sure to check if filters are on the dataset but disabled for the
     * chunk because it is a partial edge chunk. */
    if (dataset->shared->dcpl_cache.pline.nused > 0) {
        if (dataset->shared->layout.u.chunk.flags & H5O_LAYOUT_CHUNK_DONT_FILTER_PARTIAL_BOUND_CHUNKS) {
            has_filters =
                !H5D__chunk_is_partial_edge_chunk(dataset->shared->ndims, dataset->shared->layout.u.chunk.dim,
                                                  dset_info->store->chunk.scaled, dataset->shared->curr_dims);
        } /* end if */
        else
            has_filters = true;
    } /* end if */

    if (has_filters)
        ret_value = true;
    else {
#ifdef H5_HAVE_PARALLEL
        /* If MPI based VFD is used and the file is opened for write access, must
         *         bypass the chunk-cache scheme because other MPI processes could
         *         be writing to other elements in the same chunk.  Do a direct
         *         write-through of only the elements requested.
         */
        if (io_info->using_mpi_vfd && (H5F_ACC_RDWR & H5F_INTENT(dataset->oloc.file)))
            ret_value = false;
        else {
#endif /* H5_HAVE_PARALLEL */
            /* If the chunk is too large to keep in the cache and if we don't
             * need to write the fill value, then don't load the chunk into the
             * cache, just write the data to it directly.
             */
            H5_CHECK_OVERFLOW(dataset->shared->layout.u.chunk.size, uint32_t, size_t);
            if ((size_t)dataset->shared->layout.u.chunk.size > dataset->shared->cache.chunk.nbytes_max) {
                if (write_op && !H5_addr_defined(caddr)) {
                    const H5O_fill_t *fill = &(dataset->shared->dcpl_cache.fill); /* Fill value info */
                    H5D_fill_value_t  fill_status;                                /* Fill value status */

                    /* Revtrieve the fill value status */
                    if (H5P_is_fill_value_defined(fill, &fill_status) < 0)
                        HGOTO_ERROR(H5E_PLIST, H5E_CANTGET, FAIL, "can't tell if fill value defined");

                    /* If the fill value needs to be written then we will need
                     * to use the cache to write the fill value */
                    if (fill->fill_time == H5D_FILL_TIME_ALLOC ||
                        (fill->fill_time == H5D_FILL_TIME_IFSET &&
                         (fill_status == H5D_FILL_VALUE_USER_DEFINED ||
                          fill_status == H5D_FILL_VALUE_DEFAULT)))
                        ret_value = true;
                    else
                        ret_value = false;
                }
                else
                    ret_value = false;
            }
            else
                ret_value = true;
#ifdef H5_HAVE_PARALLEL
        } /* end else */
#endif    /* H5_HAVE_PARALLEL */
    }     /* end else */

done:
    FUNC_LEAVE_NOAPI(ret_value)
} /* end H5D__chunk_cacheable() */

/*-------------------------------------------------------------------------
 * Function:    H5D__chunk_may_use_select_io
 *
 * Purpose:    A small internal function to if it may be possible to use
 *             selection I/O.
 *
 * Return:    true or false
 *
 *-------------------------------------------------------------------------
 */
static herr_t
H5D__chunk_may_use_select_io(H5D_io_info_t *io_info, const H5D_dset_io_info_t *dset_info)
{
    const H5D_t *dataset   = NULL;    /* Local pointer to dataset info */
    herr_t       ret_value = SUCCEED; /* Return value */

    FUNC_ENTER_PACKAGE

    /* Sanity check */
    assert(io_info);
    assert(dset_info);

    dataset = dset_info->dset;
    assert(dataset);

    /* Don't use selection I/O if there are filters on the dataset (for now) */
    if (dataset->shared->dcpl_cache.pline.nused > 0) {
        io_info->use_select_io = H5D_SELECTION_IO_MODE_OFF;
        io_info->no_selection_io_cause |= H5D_SEL_IO_DATASET_FILTER;
    }
    else {
        bool page_buf_enabled;

        /* Check if the page buffer is enabled */
        if (H5PB_enabled(io_info->f_sh, H5FD_MEM_DRAW, &page_buf_enabled) < 0)
            HGOTO_ERROR(H5E_DATASET, H5E_CANTGET, FAIL, "can't check if page buffer is enabled");
        if (page_buf_enabled) {
            /* Note that page buffer is disabled in parallel */
            io_info->use_select_io = H5D_SELECTION_IO_MODE_OFF;
            io_info->no_selection_io_cause |= H5D_SEL_IO_PAGE_BUFFER;
        }
        else {
            /* Check if chunks in this dataset may be cached, if so don't use
             * selection I/O (for now).  Note that chunks temporarily cached for
             * the purpose of writing the fill value don't count, since they are
             * immediately evicted. */
#ifdef H5_HAVE_PARALLEL
            /* If MPI based VFD is used and the file is opened for write access,
             * must bypass the chunk-cache scheme because other MPI processes
             * could be writing to other elements in the same chunk.
             */
            if (!(io_info->using_mpi_vfd && (H5F_ACC_RDWR & H5F_INTENT(dataset->oloc.file)))) {
#endif /* H5_HAVE_PARALLEL */
                /* Check if the chunk is too large to keep in the cache */
                H5_CHECK_OVERFLOW(dataset->shared->layout.u.chunk.size, uint32_t, size_t);
                if ((size_t)dataset->shared->layout.u.chunk.size <= dataset->shared->cache.chunk.nbytes_max) {
                    io_info->use_select_io = H5D_SELECTION_IO_MODE_OFF;
                    io_info->no_selection_io_cause |= H5D_SEL_IO_CHUNK_CACHE;
                }
#ifdef H5_HAVE_PARALLEL
            } /* end else */
#endif        /* H5_HAVE_PARALLEL */
        }     /* end else */
    }         /* end else */

done:
    FUNC_LEAVE_NOAPI(ret_value)
} /* end H5D__chunk_may_use_select_io() */

/*-------------------------------------------------------------------------
 * Function:    H5D__chunk_read
 *
 * Purpose:    Read from a chunked dataset.
 *
 * Return:    Non-negative on success/Negative on failure
 *
 *-------------------------------------------------------------------------
 */
static herr_t
H5D__chunk_read(H5D_io_info_t *io_info, H5D_dset_io_info_t *dset_info)
{
    H5SL_node_t       *chunk_node;                  /* Current node in chunk skip list */
    H5D_io_info_t      nonexistent_io_info;         /* "nonexistent" I/O info object */
    H5D_dset_io_info_t nonexistent_dset_info;       /* "nonexistent" I/O dset info object */
    H5D_dset_io_info_t ctg_dset_info;               /* Contiguous I/O dset info object */
    H5D_dset_io_info_t cpt_dset_info;               /* Compact I/O dset info object */
    uint32_t           src_accessed_bytes  = 0;     /* Total accessed size in a chunk */
    bool               skip_missing_chunks = false; /* Whether to skip missing chunks */
    H5S_t            **chunk_mem_spaces    = NULL;  /* Array of chunk memory spaces */
    H5S_t             *chunk_mem_spaces_local[8];   /* Local buffer for chunk_mem_spaces */
    H5S_t            **chunk_file_spaces = NULL;    /* Array of chunk file spaces */
    H5S_t             *chunk_file_spaces_local[8];  /* Local buffer for chunk_file_spaces */
    haddr_t           *chunk_addrs = NULL;          /* Array of chunk addresses */
    haddr_t            chunk_addrs_local[8];        /* Local buffer for chunk_addrs */
    herr_t             ret_value = SUCCEED;         /*return value        */

    FUNC_ENTER_PACKAGE

    /* Sanity check */
    assert(io_info);
    assert(dset_info);
    assert(dset_info->buf.vp);

    /* Set up "nonexistent" I/O info object */
    H5MM_memcpy(&nonexistent_io_info, io_info, sizeof(nonexistent_io_info));
    H5MM_memcpy(&nonexistent_dset_info, dset_info, sizeof(nonexistent_dset_info));
    nonexistent_dset_info.layout_ops = *H5D_LOPS_NONEXISTENT;
    nonexistent_io_info.dsets_info   = &nonexistent_dset_info;
    nonexistent_io_info.count        = 1;

    {
        const H5O_fill_t *fill = &(dset_info->dset->shared->dcpl_cache.fill); /* Fill value info */
        H5D_fill_value_t  fill_status;                                        /* Fill value status */

        /* Check the fill value status */
        if (H5P_is_fill_value_defined(fill, &fill_status) < 0)
            HGOTO_ERROR(H5E_PLIST, H5E_CANTGET, FAIL, "can't tell if fill value defined");

        /* If we are never to return fill values, or if we would return them
         * but they aren't set, set the flag to skip missing chunks.
         */
        if (fill->fill_time == H5D_FILL_TIME_NEVER ||
            (fill->fill_time == H5D_FILL_TIME_IFSET && fill_status != H5D_FILL_VALUE_USER_DEFINED &&
             fill_status != H5D_FILL_VALUE_DEFAULT))
            skip_missing_chunks = true;
    }

    /* Different blocks depending on whether we're using selection I/O */
    if (io_info->use_select_io == H5D_SELECTION_IO_MODE_ON) {
        size_t num_chunks       = 0;
        size_t element_sizes[2] = {dset_info->type_info.src_type_size, 0};
        void  *bufs[2]          = {dset_info->buf.vp, NULL};

        /* Only create selection I/O arrays if not performing multi dataset I/O,
         * otherwise the higher level will handle it */
        if (H5D_LAYOUT_CB_PERFORM_IO(io_info)) {
            /* Cache number of chunks */
            num_chunks = H5D_CHUNK_GET_NODE_COUNT(dset_info);

            /* Allocate arrays of dataspaces and offsets for use with selection I/O,
             * or point to local buffers */
            assert(sizeof(chunk_mem_spaces_local) / sizeof(chunk_mem_spaces_local[0]) ==
                   sizeof(chunk_file_spaces_local) / sizeof(chunk_file_spaces_local[0]));
            assert(sizeof(chunk_mem_spaces_local) / sizeof(chunk_mem_spaces_local[0]) ==
                   sizeof(chunk_addrs_local) / sizeof(chunk_addrs_local[0]));
            if (num_chunks > (sizeof(chunk_mem_spaces_local) / sizeof(chunk_mem_spaces_local[0]))) {
                if (NULL == (chunk_mem_spaces = H5MM_malloc(num_chunks * sizeof(H5S_t *))))
                    HGOTO_ERROR(H5E_RESOURCE, H5E_CANTALLOC, FAIL,
                                "memory allocation failed for memory space list");
                if (NULL == (chunk_file_spaces = H5MM_malloc(num_chunks * sizeof(H5S_t *))))
                    HGOTO_ERROR(H5E_RESOURCE, H5E_CANTALLOC, FAIL,
                                "memory allocation failed for file space list");
                if (NULL == (chunk_addrs = H5MM_malloc(num_chunks * sizeof(haddr_t))))
                    HGOTO_ERROR(H5E_RESOURCE, H5E_CANTALLOC, FAIL,
                                "memory allocation failed for chunk address list");
            } /* end if */
            else {
                chunk_mem_spaces  = chunk_mem_spaces_local;
                chunk_file_spaces = chunk_file_spaces_local;
                chunk_addrs       = chunk_addrs_local;
            } /* end else */

            /* Reset num_chunks */
            num_chunks = 0;
        } /* end if */

        /* Iterate through nodes in chunk skip list */
        chunk_node = H5D_CHUNK_GET_FIRST_NODE(dset_info);
        while (chunk_node) {
            H5D_piece_info_t *chunk_info; /* Chunk information */
            H5D_chunk_ud_t    udata;      /* Chunk index pass-through    */

            /* Get the actual chunk information from the skip list node */
            chunk_info = H5D_CHUNK_GET_NODE_INFO(dset_info, chunk_node);

            /* Get the info for the chunk in the file */
            if (H5D__chunk_lookup(dset_info->dset, chunk_info->scaled, &udata) < 0)
                HGOTO_ERROR(H5E_DATASET, H5E_CANTGET, FAIL, "error looking up chunk address");

            /* There should be no chunks cached */
            assert(UINT_MAX == udata.idx_hint);

            /* Sanity check */
            assert((H5_addr_defined(udata.chunk_block.offset) && udata.chunk_block.length > 0) ||
                   (!H5_addr_defined(udata.chunk_block.offset) && udata.chunk_block.length == 0));

            /* Check for non-existent chunk & skip it if appropriate */
            if (H5_addr_defined(udata.chunk_block.offset)) {
                /* Add chunk to list for selection I/O, if not performing multi dataset I/O */
                if (H5D_LAYOUT_CB_PERFORM_IO(io_info)) {
                    chunk_mem_spaces[num_chunks]  = chunk_info->mspace;
                    chunk_file_spaces[num_chunks] = chunk_info->fspace;
                    chunk_addrs[num_chunks]       = udata.chunk_block.offset;
                    num_chunks++;
                } /* end if */
                else {
                    /* Add to mdset selection I/O arrays */
                    assert(io_info->mem_spaces);
                    assert(io_info->file_spaces);
                    assert(io_info->addrs);
                    assert(io_info->element_sizes);
                    assert(io_info->rbufs);
                    assert(io_info->pieces_added < io_info->piece_count);

                    io_info->mem_spaces[io_info->pieces_added]    = chunk_info->mspace;
                    io_info->file_spaces[io_info->pieces_added]   = chunk_info->fspace;
                    io_info->addrs[io_info->pieces_added]         = udata.chunk_block.offset;
                    io_info->element_sizes[io_info->pieces_added] = element_sizes[0];
                    io_info->rbufs[io_info->pieces_added]         = bufs[0];
                    if (io_info->sel_pieces)
                        io_info->sel_pieces[io_info->pieces_added] = chunk_info;
                    io_info->pieces_added++;

                    if (io_info->sel_pieces && chunk_info->filtered_dset)
                        io_info->filtered_pieces_added++;
                }
            } /* end if */
            else if (!skip_missing_chunks) {
                /* Set up nonexistent dataset info for (fill value) read from nonexistent chunk */
                nonexistent_dset_info.layout_io_info.contig_piece_info = chunk_info;
                nonexistent_dset_info.file_space                       = chunk_info->fspace;
                nonexistent_dset_info.mem_space                        = chunk_info->mspace;
                nonexistent_dset_info.nelmts                           = chunk_info->piece_points;

                /* Set request_nelmts.  This is not normally set by the upper layers because selection I/O
                 * usually does not use strip mining (H5D__scatgath_write), and instead allocates buffers
                 * large enough for the entire I/O.  Set request_nelmts to be large enough for all selected
                 * elements in this chunk because it must be at least that large */
                nonexistent_dset_info.type_info.request_nelmts = nonexistent_dset_info.nelmts;

                /* Perform the actual read operation from the nonexistent chunk
                 */
                if ((dset_info->io_ops.single_read)(&nonexistent_io_info, &nonexistent_dset_info) < 0)
                    HGOTO_ERROR(H5E_DATASET, H5E_READERROR, FAIL, "chunked read failed");
            } /* end if */

            /* Advance to next chunk in list */
            chunk_node = H5D_CHUNK_GET_NEXT_NODE(dset_info, chunk_node);
        } /* end while */

        /* Only perform I/O if not performing multi dataset I/O or type conversion, otherwise the
         * higher level will handle it after all datasets have been processed */
        if (H5D_LAYOUT_CB_PERFORM_IO(io_info)) {
            /* Issue selection I/O call (we can skip the page buffer because we've
             * already verified it won't be used, and the metadata accumulator
             * because this is raw data) */
            H5_CHECK_OVERFLOW(num_chunks, size_t, uint32_t);
            if (H5F_shared_select_read(H5F_SHARED(dset_info->dset->oloc.file), H5FD_MEM_DRAW,
                                       (uint32_t)num_chunks, chunk_mem_spaces, chunk_file_spaces, chunk_addrs,
                                       element_sizes, bufs) < 0)
                HGOTO_ERROR(H5E_DATASET, H5E_READERROR, FAIL, "chunk selection read failed");

            /* Clean up memory */
            if (chunk_mem_spaces != chunk_mem_spaces_local) {
                assert(chunk_file_spaces != chunk_file_spaces_local);
                assert(chunk_addrs != chunk_addrs_local);
                chunk_mem_spaces  = H5MM_xfree(chunk_mem_spaces);
                chunk_file_spaces = H5MM_xfree(chunk_file_spaces);
                chunk_addrs       = H5MM_xfree(chunk_addrs);
            } /* end if */
        }     /* end if */

#ifdef H5_HAVE_PARALLEL
        /* Report that collective chunk I/O was used (will only be set on the DXPL if collective I/O was
         * requested) */
        io_info->actual_io_mode |= H5D_MPIO_CHUNK_COLLECTIVE;
#endif /* H5_HAVE_PARALLEL */
    }  /* end if */
    else {
        H5D_io_info_t ctg_io_info; /* Contiguous I/O info object */
        H5D_storage_t ctg_store;   /* Chunk storage information as contiguous dataset */
        H5D_io_info_t cpt_io_info; /* Compact I/O info object */
        H5D_storage_t cpt_store;   /* Chunk storage information as compact dataset */
        bool          cpt_dirty;   /* Temporary placeholder for compact storage "dirty" flag */

        /* Set up contiguous I/O info object */
        H5MM_memcpy(&ctg_io_info, io_info, sizeof(ctg_io_info));
        H5MM_memcpy(&ctg_dset_info, dset_info, sizeof(ctg_dset_info));
        ctg_dset_info.store      = &ctg_store;
        ctg_dset_info.layout_ops = *H5D_LOPS_CONTIG;
        ctg_io_info.dsets_info   = &ctg_dset_info;
        ctg_io_info.count        = 1;

        /* Initialize temporary contiguous storage info */
        H5_CHECKED_ASSIGN(ctg_store.contig.dset_size, hsize_t, dset_info->dset->shared->layout.u.chunk.size,
                          uint32_t);

        /* Set up compact I/O info object */
        H5MM_memcpy(&cpt_io_info, io_info, sizeof(cpt_io_info));
        H5MM_memcpy(&cpt_dset_info, dset_info, sizeof(cpt_dset_info));
        cpt_dset_info.store      = &cpt_store;
        cpt_dset_info.layout_ops = *H5D_LOPS_COMPACT;
        cpt_io_info.dsets_info   = &cpt_dset_info;
        cpt_io_info.count        = 1;

        /* Initialize temporary compact storage info */
        cpt_store.compact.dirty = &cpt_dirty;

        /* Iterate through nodes in chunk skip list */
        chunk_node = H5D_CHUNK_GET_FIRST_NODE(dset_info);
        while (chunk_node) {
            H5D_piece_info_t *chunk_info; /* Chunk information */
            H5D_chunk_ud_t    udata;      /* Chunk index pass-through    */
            htri_t            cacheable;  /* Whether the chunk is cacheable */

            /* Get the actual chunk information from the skip list node */
            chunk_info = H5D_CHUNK_GET_NODE_INFO(dset_info, chunk_node);

            /* Get the info for the chunk in the file */
            if (H5D__chunk_lookup(dset_info->dset, chunk_info->scaled, &udata) < 0)
                HGOTO_ERROR(H5E_DATASET, H5E_CANTGET, FAIL, "error looking up chunk address");

            /* Sanity check */
            assert((H5_addr_defined(udata.chunk_block.offset) && udata.chunk_block.length > 0) ||
                   (!H5_addr_defined(udata.chunk_block.offset) && udata.chunk_block.length == 0));

            /* Check for non-existent chunk & skip it if appropriate */
            if (H5_addr_defined(udata.chunk_block.offset) || UINT_MAX != udata.idx_hint ||
                !skip_missing_chunks) {
                H5D_io_info_t *chk_io_info;  /* Pointer to I/O info object for this chunk */
                void          *chunk = NULL; /* Pointer to locked chunk buffer */

                /* Set chunk's [scaled] coordinates */
                dset_info->store->chunk.scaled = chunk_info->scaled;

                /* Determine if we should use the chunk cache */
                if ((cacheable = H5D__chunk_cacheable(io_info, dset_info, udata.chunk_block.offset, false)) <
                    0)
                    HGOTO_ERROR(H5E_DATASET, H5E_CANTGET, FAIL, "can't tell if chunk is cacheable");
                if (cacheable) {
                    /* Load the chunk into cache and lock it. */

                    /* Compute # of bytes accessed in chunk */
                    H5_CHECK_OVERFLOW(dset_info->type_info.src_type_size, /*From:*/ size_t, /*To:*/ uint32_t);
                    H5_CHECK_OVERFLOW(chunk_info->piece_points, /*From:*/ size_t, /*To:*/ uint32_t);
                    src_accessed_bytes =
                        (uint32_t)chunk_info->piece_points * (uint32_t)dset_info->type_info.src_type_size;

                    /* Lock the chunk into the cache */
                    if (NULL == (chunk = H5D__chunk_lock(io_info, dset_info, &udata, false, false)))
                        HGOTO_ERROR(H5E_IO, H5E_READERROR, FAIL, "unable to read raw data chunk");

                    /* Set up the storage buffer information for this chunk */
                    cpt_store.compact.buf = chunk;

                    /* Point I/O info at contiguous I/O info for this chunk */
                    chk_io_info = &cpt_io_info;
                } /* end if */
                else if (H5_addr_defined(udata.chunk_block.offset)) {
                    /* Set up the storage address information for this chunk */
                    ctg_store.contig.dset_addr = udata.chunk_block.offset;

                    /* Point I/O info at temporary I/O info for this chunk */
                    chk_io_info = &ctg_io_info;
                } /* end else if */
                else {
                    /* Point I/O info at "nonexistent" I/O info for this chunk */
                    chk_io_info = &nonexistent_io_info;
                } /* end else */

                /* Perform the actual read operation */
                assert(chk_io_info->count == 1);
                chk_io_info->dsets_info[0].layout_io_info.contig_piece_info = chunk_info;
                chk_io_info->dsets_info[0].file_space                       = chunk_info->fspace;
                chk_io_info->dsets_info[0].mem_space                        = chunk_info->mspace;
                chk_io_info->dsets_info[0].nelmts                           = chunk_info->piece_points;
                if ((dset_info->io_ops.single_read)(chk_io_info, &chk_io_info->dsets_info[0]) < 0)
                    HGOTO_ERROR(H5E_DATASET, H5E_READERROR, FAIL, "chunked read failed");

                /* Release the cache lock on the chunk. */
                if (chunk &&
                    H5D__chunk_unlock(io_info, dset_info, &udata, false, chunk, src_accessed_bytes) < 0)
                    HGOTO_ERROR(H5E_IO, H5E_READERROR, FAIL, "unable to unlock raw data chunk");
            } /* end if */

            /* Advance to next chunk in list */
            chunk_node = H5D_CHUNK_GET_NEXT_NODE(dset_info, chunk_node);
        } /* end while */
    }     /* end else */

done:
    /* Cleanup on failure */
    if (ret_value < 0) {
        if (chunk_mem_spaces != chunk_mem_spaces_local)
            chunk_mem_spaces = H5MM_xfree(chunk_mem_spaces);
        if (chunk_file_spaces != chunk_file_spaces_local)
            chunk_file_spaces = H5MM_xfree(chunk_file_spaces);
        if (chunk_addrs != chunk_addrs_local)
            chunk_addrs = H5MM_xfree(chunk_addrs);
    } /* end if */

    /* Make sure we cleaned up */
    assert(!chunk_mem_spaces || chunk_mem_spaces == chunk_mem_spaces_local);
    assert(!chunk_file_spaces || chunk_file_spaces == chunk_file_spaces_local);
    assert(!chunk_addrs || chunk_addrs == chunk_addrs_local);

    FUNC_LEAVE_NOAPI(ret_value)
} /* H5D__chunk_read() */

/*-------------------------------------------------------------------------
 * Function:    H5D__chunk_write
 *
 * Purpose:    Writes to a chunked dataset.
 *
 * Return:    Non-negative on success/Negative on failure
 *
 *-------------------------------------------------------------------------
 */
static herr_t
H5D__chunk_write(H5D_io_info_t *io_info, H5D_dset_io_info_t *dset_info)
{
    H5SL_node_t       *chunk_node;                /* Current node in chunk skip list */
    H5D_io_info_t      ctg_io_info;               /* Contiguous I/O info object */
    H5D_dset_io_info_t ctg_dset_info;             /* Contiguous I/O dset info object */
    H5D_storage_t      ctg_store;                 /* Chunk storage information as contiguous dataset */
    H5D_io_info_t      cpt_io_info;               /* Compact I/O info object */
    H5D_dset_io_info_t cpt_dset_info;             /* Compact I/O dset info object */
    H5D_storage_t      cpt_store;                 /* Chunk storage information as compact dataset */
    bool               cpt_dirty;                 /* Temporary placeholder for compact storage "dirty" flag */
    uint32_t           dst_accessed_bytes = 0;    /* Total accessed size in a chunk */
    H5S_t            **chunk_mem_spaces   = NULL; /* Array of chunk memory spaces */
    H5S_t             *chunk_mem_spaces_local[8]; /* Local buffer for chunk_mem_spaces */
    H5S_t            **chunk_file_spaces = NULL;  /* Array of chunk file spaces */
    H5S_t             *chunk_file_spaces_local[8]; /* Local buffer for chunk_file_spaces */
    haddr_t           *chunk_addrs = NULL;         /* Array of chunk addresses */
    haddr_t            chunk_addrs_local[8];       /* Local buffer for chunk_addrs */
    herr_t             ret_value = SUCCEED;        /* Return value        */

    FUNC_ENTER_PACKAGE

    /* Sanity check */
    assert(io_info);
    assert(dset_info);
    assert(dset_info->buf.cvp);

    /* Set up contiguous I/O info object */
    H5MM_memcpy(&ctg_io_info, io_info, sizeof(ctg_io_info));
    H5MM_memcpy(&ctg_dset_info, dset_info, sizeof(ctg_dset_info));
    ctg_dset_info.store      = &ctg_store;
    ctg_dset_info.layout_ops = *H5D_LOPS_CONTIG;
    ctg_io_info.dsets_info   = &ctg_dset_info;
    ctg_io_info.count        = 1;

    /* Initialize temporary contiguous storage info */
    H5_CHECKED_ASSIGN(ctg_store.contig.dset_size, hsize_t, dset_info->dset->shared->layout.u.chunk.size,
                      uint32_t);

    /* Set up compact I/O info object */
    H5MM_memcpy(&cpt_io_info, io_info, sizeof(cpt_io_info));
    H5MM_memcpy(&cpt_dset_info, dset_info, sizeof(cpt_dset_info));
    cpt_dset_info.store      = &cpt_store;
    cpt_dset_info.layout_ops = *H5D_LOPS_COMPACT;
    cpt_io_info.dsets_info   = &cpt_dset_info;
    cpt_io_info.count        = 1;

    /* Initialize temporary compact storage info */
    cpt_store.compact.dirty = &cpt_dirty;

    /* Different blocks depending on whether we're using selection I/O */
    if (io_info->use_select_io == H5D_SELECTION_IO_MODE_ON) {
        size_t      num_chunks       = 0;
        size_t      element_sizes[2] = {dset_info->type_info.dst_type_size, 0};
        const void *bufs[2]          = {dset_info->buf.cvp, NULL};

        /* Only create selection I/O arrays if not performing multi dataset I/O,
         * otherwise the higher level will handle it */
        if (H5D_LAYOUT_CB_PERFORM_IO(io_info)) {
            /* Cache number of chunks */
            num_chunks = H5D_CHUNK_GET_NODE_COUNT(dset_info);

            /* Allocate arrays of dataspaces and offsets for use with selection I/O,
             * or point to local buffers */
            assert(sizeof(chunk_mem_spaces_local) / sizeof(chunk_mem_spaces_local[0]) ==
                   sizeof(chunk_file_spaces_local) / sizeof(chunk_file_spaces_local[0]));
            assert(sizeof(chunk_mem_spaces_local) / sizeof(chunk_mem_spaces_local[0]) ==
                   sizeof(chunk_addrs_local) / sizeof(chunk_addrs_local[0]));
            if (num_chunks > (sizeof(chunk_mem_spaces_local) / sizeof(chunk_mem_spaces_local[0]))) {
                if (NULL == (chunk_mem_spaces = H5MM_malloc(num_chunks * sizeof(H5S_t *))))
                    HGOTO_ERROR(H5E_RESOURCE, H5E_CANTALLOC, FAIL,
                                "memory allocation failed for memory space list");
                if (NULL == (chunk_file_spaces = H5MM_malloc(num_chunks * sizeof(H5S_t *))))
                    HGOTO_ERROR(H5E_RESOURCE, H5E_CANTALLOC, FAIL,
                                "memory allocation failed for file space list");
                if (NULL == (chunk_addrs = H5MM_malloc(num_chunks * sizeof(haddr_t))))
                    HGOTO_ERROR(H5E_RESOURCE, H5E_CANTALLOC, FAIL,
                                "memory allocation failed for chunk address list");
            } /* end if */
            else {
                chunk_mem_spaces  = chunk_mem_spaces_local;
                chunk_file_spaces = chunk_file_spaces_local;
                chunk_addrs       = chunk_addrs_local;
            } /* end else */

            /* Reset num_chunks */
            num_chunks = 0;
        } /* end if */

        /* Iterate through nodes in chunk skip list */
        chunk_node = H5D_CHUNK_GET_FIRST_NODE(dset_info);
        while (chunk_node) {
            H5D_piece_info_t  *chunk_info; /* Chunk information */
            H5D_chk_idx_info_t idx_info;   /* Chunked index info */
            H5D_chunk_ud_t     udata;      /* Index pass-through    */
            htri_t             cacheable;  /* Whether the chunk is cacheable */
            bool need_insert = false;      /* Whether the chunk needs to be inserted into the index */

            /* Get the actual chunk information from the skip list node */
            chunk_info = H5D_CHUNK_GET_NODE_INFO(dset_info, chunk_node);

            /* Get the info for the chunk in the file */
            if (H5D__chunk_lookup(dset_info->dset, chunk_info->scaled, &udata) < 0)
                HGOTO_ERROR(H5E_DATASET, H5E_CANTGET, FAIL, "error looking up chunk address");

            /* There should be no chunks cached */
            assert(UINT_MAX == udata.idx_hint);

            /* Sanity check */
            assert((H5_addr_defined(udata.chunk_block.offset) && udata.chunk_block.length > 0) ||
                   (!H5_addr_defined(udata.chunk_block.offset) && udata.chunk_block.length == 0));

            /* Set chunk's [scaled] coordinates */
            dset_info->store->chunk.scaled = chunk_info->scaled;

            /* Determine if we should use the chunk cache */
            if ((cacheable = H5D__chunk_cacheable(io_info, dset_info, udata.chunk_block.offset, true)) < 0)
                HGOTO_ERROR(H5E_DATASET, H5E_CANTGET, FAIL, "can't tell if chunk is cacheable");
            if (cacheable) {
                /* Load the chunk into cache.  But if the whole chunk is written,
                 * simply allocate space instead of load the chunk. */
                void *chunk;               /* Pointer to locked chunk buffer */
                bool  entire_chunk = true; /* Whether whole chunk is selected */

                /* Compute # of bytes accessed in chunk */
                H5_CHECK_OVERFLOW(dset_info->type_info.dst_type_size, /*From:*/ size_t, /*To:*/ uint32_t);
                H5_CHECK_OVERFLOW(chunk_info->piece_points, /*From:*/ size_t, /*To:*/ uint32_t);
                dst_accessed_bytes =
                    (uint32_t)chunk_info->piece_points * (uint32_t)dset_info->type_info.dst_type_size;

                /* Determine if we will access all the data in the chunk */
                if (dst_accessed_bytes != ctg_store.contig.dset_size ||
                    (chunk_info->piece_points * dset_info->type_info.src_type_size) !=
                        ctg_store.contig.dset_size ||
                    dset_info->layout_io_info.chunk_map->fsel_type == H5S_SEL_POINTS)
                    entire_chunk = false;

                /* Lock the chunk into the cache */
                if (NULL == (chunk = H5D__chunk_lock(io_info, dset_info, &udata, entire_chunk, false)))
                    HGOTO_ERROR(H5E_IO, H5E_READERROR, FAIL, "unable to read raw data chunk");

                /* Set up the storage buffer information for this chunk */
                cpt_store.compact.buf = chunk;

                /* Set up compact dataset info for write to cached chunk */
                cpt_dset_info.layout_io_info.contig_piece_info = chunk_info;
                cpt_dset_info.file_space                       = chunk_info->fspace;
                cpt_dset_info.mem_space                        = chunk_info->mspace;
                cpt_dset_info.nelmts                           = chunk_info->piece_points;

                /* Set request_nelmts.  This is not normally set by the upper layers because selection I/O
                 * usually does not use strip mining (H5D__scatgath_write), and instead allocates buffers
                 * large enough for the entire I/O.  Set request_nelmts to be large enough for all selected
                 * elements in this chunk because it must be at least that large */
                cpt_dset_info.type_info.request_nelmts = cpt_dset_info.nelmts;

                /* Perform the actual write operation */
                if ((dset_info->io_ops.single_write)(&cpt_io_info, &cpt_dset_info) < 0)
                    HGOTO_ERROR(H5E_DATASET, H5E_READERROR, FAIL, "chunked write failed");

                /* Release the cache lock on the chunk */
                if (H5D__chunk_unlock(io_info, dset_info, &udata, true, chunk, dst_accessed_bytes) < 0)
                    HGOTO_ERROR(H5E_IO, H5E_READERROR, FAIL, "unable to unlock raw data chunk");
            } /* end if */
            else {
                /* If the chunk hasn't been allocated on disk, do so now. */
                if (!H5_addr_defined(udata.chunk_block.offset)) {
                    /* Compose chunked index info struct */
                    idx_info.f       = dset_info->dset->oloc.file;
                    idx_info.pline   = &(dset_info->dset->shared->dcpl_cache.pline);
                    idx_info.layout  = &(dset_info->dset->shared->layout.u.chunk);
                    idx_info.storage = &(dset_info->dset->shared->layout.storage.u.chunk);

                    /* Set up the size of chunk for user data */
                    udata.chunk_block.length = dset_info->dset->shared->layout.u.chunk.size;

                    /* Allocate the chunk */
                    if (H5D__chunk_file_alloc(&idx_info, NULL, &udata.chunk_block, &need_insert,
                                              chunk_info->scaled) < 0)
                        HGOTO_ERROR(H5E_DATASET, H5E_CANTINSERT, FAIL,
                                    "unable to insert/resize chunk on chunk level");

                    /* Make sure the address of the chunk is returned. */
                    if (!H5_addr_defined(udata.chunk_block.offset))
                        HGOTO_ERROR(H5E_DATASET, H5E_CANTGET, FAIL, "chunk address isn't defined");

                    /* Cache the new chunk information */
                    H5D__chunk_cinfo_cache_update(&dset_info->dset->shared->cache.chunk.last, &udata);

                    /* Insert chunk into index */
                    if (need_insert && dset_info->dset->shared->layout.storage.u.chunk.ops->insert)
                        if ((dset_info->dset->shared->layout.storage.u.chunk.ops->insert)(&idx_info, &udata,
                                                                                          NULL) < 0)
                            HGOTO_ERROR(H5E_DATASET, H5E_CANTINSERT, FAIL,
                                        "unable to insert chunk addr into index");
                } /* end if */

                /* Add chunk to list for selection I/O, if not performing multi dataset I/O */
                if (H5D_LAYOUT_CB_PERFORM_IO(io_info)) {
                    chunk_mem_spaces[num_chunks]  = chunk_info->mspace;
                    chunk_file_spaces[num_chunks] = chunk_info->fspace;
                    chunk_addrs[num_chunks]       = udata.chunk_block.offset;
                    num_chunks++;
                } /* end if */
                else {
                    /* Add to mdset selection I/O arrays */
                    assert(io_info->mem_spaces);
                    assert(io_info->file_spaces);
                    assert(io_info->addrs);
                    assert(io_info->element_sizes);
                    assert(io_info->wbufs);
                    assert(io_info->pieces_added < io_info->piece_count);

                    io_info->mem_spaces[io_info->pieces_added]    = chunk_info->mspace;
                    io_info->file_spaces[io_info->pieces_added]   = chunk_info->fspace;
                    io_info->addrs[io_info->pieces_added]         = udata.chunk_block.offset;
                    io_info->element_sizes[io_info->pieces_added] = element_sizes[0];
                    io_info->wbufs[io_info->pieces_added]         = bufs[0];
                    if (io_info->sel_pieces)
                        io_info->sel_pieces[io_info->pieces_added] = chunk_info;
                    io_info->pieces_added++;

                    if (io_info->sel_pieces && chunk_info->filtered_dset)
                        io_info->filtered_pieces_added++;
                }
            } /* end else */

            /* Advance to next chunk in list */
            chunk_node = H5D_CHUNK_GET_NEXT_NODE(dset_info, chunk_node);
        } /* end while */

        /* Only perform I/O if not performing multi dataset I/O or type conversion, otherwise the
         * higher level will handle it after all datasets have been processed */
        if (H5D_LAYOUT_CB_PERFORM_IO(io_info)) {
            /* Issue selection I/O call (we can skip the page buffer because we've
             * already verified it won't be used, and the metadata accumulator
             * because this is raw data) */
            H5_CHECK_OVERFLOW(num_chunks, size_t, uint32_t);
            if (H5F_shared_select_write(H5F_SHARED(dset_info->dset->oloc.file), H5FD_MEM_DRAW,
                                        (uint32_t)num_chunks, chunk_mem_spaces, chunk_file_spaces,
                                        chunk_addrs, element_sizes, bufs) < 0)
                HGOTO_ERROR(H5E_DATASET, H5E_WRITEERROR, FAIL, "chunk selection write failed");

            /* Clean up memory */
            if (chunk_mem_spaces != chunk_mem_spaces_local) {
                assert(chunk_file_spaces != chunk_file_spaces_local);
                assert(chunk_addrs != chunk_addrs_local);
                chunk_mem_spaces  = H5MM_xfree(chunk_mem_spaces);
                chunk_file_spaces = H5MM_xfree(chunk_file_spaces);
                chunk_addrs       = H5MM_xfree(chunk_addrs);
            } /* end if */
        }     /* end if */

#ifdef H5_HAVE_PARALLEL
        /* Report that collective chunk I/O was used (will only be set on the DXPL if collective I/O was
         * requested) */
        io_info->actual_io_mode |= H5D_MPIO_CHUNK_COLLECTIVE;
#endif /* H5_HAVE_PARALLEL */
    }  /* end if */
    else {
        /* Iterate through nodes in chunk skip list */
        chunk_node = H5D_CHUNK_GET_FIRST_NODE(dset_info);
        while (chunk_node) {
            H5D_piece_info_t  *chunk_info;  /* Chunk information */
            H5D_chk_idx_info_t idx_info;    /* Chunked index info */
            H5D_io_info_t     *chk_io_info; /* Pointer to I/O info object for this chunk */
            void              *chunk;       /* Pointer to locked chunk buffer */
            H5D_chunk_ud_t     udata;       /* Index pass-through    */
            htri_t             cacheable;   /* Whether the chunk is cacheable */
            bool need_insert = false;       /* Whether the chunk needs to be inserted into the index */

            /* Get the actual chunk information from the skip list node */
            chunk_info = H5D_CHUNK_GET_NODE_INFO(dset_info, chunk_node);

            /* Look up the chunk */
            if (H5D__chunk_lookup(dset_info->dset, chunk_info->scaled, &udata) < 0)
                HGOTO_ERROR(H5E_DATASET, H5E_CANTGET, FAIL, "error looking up chunk address");

            /* Sanity check */
            assert((H5_addr_defined(udata.chunk_block.offset) && udata.chunk_block.length > 0) ||
                   (!H5_addr_defined(udata.chunk_block.offset) && udata.chunk_block.length == 0));

            /* Set chunk's [scaled] coordinates */
            dset_info->store->chunk.scaled = chunk_info->scaled;

            /* Determine if we should use the chunk cache */
            if ((cacheable = H5D__chunk_cacheable(io_info, dset_info, udata.chunk_block.offset, true)) < 0)
                HGOTO_ERROR(H5E_DATASET, H5E_CANTGET, FAIL, "can't tell if chunk is cacheable");
            if (cacheable) {
                /* Load the chunk into cache.  But if the whole chunk is written,
                 * simply allocate space instead of load the chunk. */
                bool entire_chunk = true; /* Whether whole chunk is selected */

                /* Compute # of bytes accessed in chunk */
                H5_CHECK_OVERFLOW(dset_info->type_info.dst_type_size, /*From:*/ size_t, /*To:*/ uint32_t);
                H5_CHECK_OVERFLOW(chunk_info->piece_points, /*From:*/ size_t, /*To:*/ uint32_t);
                dst_accessed_bytes =
                    (uint32_t)chunk_info->piece_points * (uint32_t)dset_info->type_info.dst_type_size;

                /* Determine if we will access all the data in the chunk */
                if (dst_accessed_bytes != ctg_store.contig.dset_size ||
                    (chunk_info->piece_points * dset_info->type_info.src_type_size) !=
                        ctg_store.contig.dset_size ||
                    dset_info->layout_io_info.chunk_map->fsel_type == H5S_SEL_POINTS)
                    entire_chunk = false;

                /* Lock the chunk into the cache */
                if (NULL == (chunk = H5D__chunk_lock(io_info, dset_info, &udata, entire_chunk, false)))
                    HGOTO_ERROR(H5E_IO, H5E_READERROR, FAIL, "unable to read raw data chunk");

                /* Set up the storage buffer information for this chunk */
                cpt_store.compact.buf = chunk;

                /* Point I/O info at main I/O info for this chunk */
                chk_io_info = &cpt_io_info;
            } /* end if */
            else {
                /* If the chunk hasn't been allocated on disk, do so now. */
                if (!H5_addr_defined(udata.chunk_block.offset)) {
                    /* Compose chunked index info struct */
                    idx_info.f       = dset_info->dset->oloc.file;
                    idx_info.pline   = &(dset_info->dset->shared->dcpl_cache.pline);
                    idx_info.layout  = &(dset_info->dset->shared->layout.u.chunk);
                    idx_info.storage = &(dset_info->dset->shared->layout.storage.u.chunk);

                    /* Set up the size of chunk for user data */
                    udata.chunk_block.length = dset_info->dset->shared->layout.u.chunk.size;

                    /* Allocate the chunk */
                    if (H5D__chunk_file_alloc(&idx_info, NULL, &udata.chunk_block, &need_insert,
                                              chunk_info->scaled) < 0)
                        HGOTO_ERROR(H5E_DATASET, H5E_CANTINSERT, FAIL,
                                    "unable to insert/resize chunk on chunk level");

                    /* Make sure the address of the chunk is returned. */
                    if (!H5_addr_defined(udata.chunk_block.offset))
                        HGOTO_ERROR(H5E_DATASET, H5E_CANTGET, FAIL, "chunk address isn't defined");

                    /* Cache the new chunk information */
                    H5D__chunk_cinfo_cache_update(&dset_info->dset->shared->cache.chunk.last, &udata);
                } /* end if */

                /* Set up the storage address information for this chunk */
                ctg_store.contig.dset_addr = udata.chunk_block.offset;

                /* No chunk cached */
                chunk = NULL;

                /* Point I/O info at temporary I/O info for this chunk */
                chk_io_info = &ctg_io_info;
            } /* end else */

            /* Perform the actual write operation */
            assert(chk_io_info->count == 1);
            chk_io_info->dsets_info[0].layout_io_info.contig_piece_info = chunk_info;
            chk_io_info->dsets_info[0].file_space                       = chunk_info->fspace;
            chk_io_info->dsets_info[0].mem_space                        = chunk_info->mspace;
            chk_io_info->dsets_info[0].nelmts                           = chunk_info->piece_points;
            if ((dset_info->io_ops.single_write)(chk_io_info, &chk_io_info->dsets_info[0]) < 0)
                HGOTO_ERROR(H5E_DATASET, H5E_READERROR, FAIL, "chunked write failed");

            /* Release the cache lock on the chunk, or insert chunk into index. */
            if (chunk) {
                if (H5D__chunk_unlock(io_info, dset_info, &udata, true, chunk, dst_accessed_bytes) < 0)
                    HGOTO_ERROR(H5E_IO, H5E_READERROR, FAIL, "unable to unlock raw data chunk");
            } /* end if */
            else {
                if (need_insert && dset_info->dset->shared->layout.storage.u.chunk.ops->insert)
                    if ((dset_info->dset->shared->layout.storage.u.chunk.ops->insert)(&idx_info, &udata,
                                                                                      NULL) < 0)
                        HGOTO_ERROR(H5E_DATASET, H5E_CANTINSERT, FAIL,
                                    "unable to insert chunk addr into index");
            } /* end else */

            /* Advance to next chunk in list */
            chunk_node = H5D_CHUNK_GET_NEXT_NODE(dset_info, chunk_node);
        } /* end while */
    }     /* end else */

done:
    /* Cleanup on failure */
    if (ret_value < 0) {
        if (chunk_mem_spaces != chunk_mem_spaces_local)
            chunk_mem_spaces = H5MM_xfree(chunk_mem_spaces);
        if (chunk_file_spaces != chunk_file_spaces_local)
            chunk_file_spaces = H5MM_xfree(chunk_file_spaces);
        if (chunk_addrs != chunk_addrs_local)
            chunk_addrs = H5MM_xfree(chunk_addrs);
    } /* end if */

    /* Make sure we cleaned up */
    assert(!chunk_mem_spaces || chunk_mem_spaces == chunk_mem_spaces_local);
    assert(!chunk_file_spaces || chunk_file_spaces == chunk_file_spaces_local);
    assert(!chunk_addrs || chunk_addrs == chunk_addrs_local);

    FUNC_LEAVE_NOAPI(ret_value)
} /* H5D__chunk_write() */

/*-------------------------------------------------------------------------
 * Function:    H5D__chunk_flush
 *
 * Purpose:    Writes all dirty chunks to disk and optionally preempts them
 *        from the cache.
 *
 * Return:    Non-negative on success/Negative on failure
 *
 *-------------------------------------------------------------------------
 */
static herr_t
H5D__chunk_flush(H5D_t *dset)
{
    H5D_rdcc_t     *rdcc = &(dset->shared->cache.chunk);
    H5D_rdcc_ent_t *ent, *next;
    unsigned        nerrors   = 0;       /* Count of any errors encountered when flushing chunks */
    herr_t          ret_value = SUCCEED; /* Return value */

    FUNC_ENTER_PACKAGE

    /* Sanity check */
    assert(dset);

    /* Loop over all entries in the chunk cache */
    for (ent = rdcc->head; ent; ent = next) {
        next = ent->next;
        if (H5D__chunk_flush_entry(dset, ent, false) < 0)
            nerrors++;
    } /* end for */
    if (nerrors)
        HGOTO_ERROR(H5E_DATASET, H5E_CANTFLUSH, FAIL, "unable to flush one or more raw data chunks");

done:
    FUNC_LEAVE_NOAPI(ret_value)
} /* end H5D__chunk_flush() */

/*-------------------------------------------------------------------------
 * Function:    H5D__chunk_io_term
 *
 * Purpose:    Destroy I/O operation information.
 *
 * Return:    Non-negative on success/Negative on failure
 *
 *-------------------------------------------------------------------------
 */
static herr_t
H5D__chunk_io_term(H5D_io_info_t H5_ATTR_UNUSED *io_info, H5D_dset_io_info_t *di)
{
    H5D_chunk_map_t *fm;                  /* Convenience pointer to chunk map */
    herr_t           ret_value = SUCCEED; /*return value        */

    FUNC_ENTER_PACKAGE

    assert(di);

    /* Set convenience pointer */
    fm = di->layout_io_info.chunk_map;

    /* Single element I/O vs. multiple element I/O cleanup */
    if (fm->use_single) {
        /* Sanity checks */
        assert(fm->dset_sel_pieces == NULL);
        assert(fm->last_piece_info == NULL);
        assert(fm->single_piece_info);
        assert(fm->single_piece_info->fspace_shared);
        assert(fm->single_piece_info->mspace_shared);

        /* Reset the selection for the single element I/O */
        H5S_select_all(fm->single_space, true);
    } /* end if */
    else {
        /* Release the nodes on the list of selected pieces, or the last (only)
         * piece if the skiplist is not available */
        if (fm->dset_sel_pieces) {
            if (H5SL_free(fm->dset_sel_pieces, H5D__free_piece_info, NULL) < 0)
                HGOTO_ERROR(H5E_DATASET, H5E_CANTNEXT, FAIL, "can't free dataset skip list");
        } /* end if */
        else if (fm->last_piece_info) {
            if (H5D__free_piece_info(fm->last_piece_info, NULL, NULL) < 0)
                HGOTO_ERROR(H5E_DATASET, H5E_CANTFREE, FAIL, "can't free piece info");
            fm->last_piece_info = NULL;
        } /* end if */
    }     /* end else */

    /* Free the memory piece dataspace template */
    if (fm->mchunk_tmpl)
        if (H5S_close(fm->mchunk_tmpl) < 0)
            HGOTO_ERROR(H5E_DATASPACE, H5E_CANTRELEASE, FAIL,
                        "can't release memory chunk dataspace template");

    /* Free chunk map */
    di->layout_io_info.chunk_map = H5FL_FREE(H5D_chunk_map_t, di->layout_io_info.chunk_map);

done:
    FUNC_LEAVE_NOAPI(ret_value)
} /* end H5D__chunk_io_term() */

/*-------------------------------------------------------------------------
 * Function:    H5D__chunk_dest
 *
 * Purpose:    Destroy the entire chunk cache by flushing dirty entries,
 *        preempting all entries, and freeing the cache itself.
 *
 * Return:    Non-negative on success/Negative on failure
 *
 *-------------------------------------------------------------------------
 */
static herr_t
H5D__chunk_dest(H5D_t *dset)
{
    H5D_chk_idx_info_t   idx_info;                            /* Chunked index info */
    H5D_rdcc_t          *rdcc = &(dset->shared->cache.chunk); /* Dataset's chunk cache */
    H5D_rdcc_ent_t      *ent = NULL, *next = NULL;            /* Pointer to current & next cache entries */
    int                  nerrors   = 0;                       /* Accumulated count of errors */
    H5O_storage_chunk_t *sc        = &(dset->shared->layout.storage.u.chunk);
    herr_t               ret_value = SUCCEED; /* Return value */

    FUNC_ENTER_PACKAGE_TAG(dset->oloc.addr)

    /* Sanity checks */
    assert(dset);
    H5D_CHUNK_STORAGE_INDEX_CHK(sc);

    /* Flush all the cached chunks */
    for (ent = rdcc->head; ent; ent = next) {
        next = ent->next;
        if (H5D__chunk_cache_evict(dset, ent, true) < 0)
            nerrors++;
    } /* end for */

    /* Continue even if there are failures. */
    if (nerrors)
        HDONE_ERROR(H5E_IO, H5E_CANTFLUSH, FAIL, "unable to flush one or more raw data chunks");

    /* Release cache structures */
    if (rdcc->slot)
        rdcc->slot = H5FL_SEQ_FREE(H5D_rdcc_ent_ptr_t, rdcc->slot);
    memset(rdcc, 0, sizeof(H5D_rdcc_t));

    /* Compose chunked index info struct */
    idx_info.f       = dset->oloc.file;
    idx_info.pline   = &dset->shared->dcpl_cache.pline;
    idx_info.layout  = &dset->shared->layout.u.chunk;
    idx_info.storage = sc;

    /* Free any index structures */
    if (sc->ops->dest && (sc->ops->dest)(&idx_info) < 0)
        HGOTO_ERROR(H5E_DATASET, H5E_CANTFREE, FAIL, "unable to release chunk index info");

done:
    FUNC_LEAVE_NOAPI_TAG(ret_value)
} /* end H5D__chunk_dest() */

/*-------------------------------------------------------------------------
 * Function:    H5D_chunk_idx_reset
 *
 * Purpose:    Reset index information
 *
 * Return:    Non-negative on success/Negative on failure
 *
 *-------------------------------------------------------------------------
 */
herr_t
H5D_chunk_idx_reset(H5O_storage_chunk_t *storage, bool reset_addr)
{
    herr_t ret_value = SUCCEED; /* Return value */

    FUNC_ENTER_NOAPI(FAIL)

    /* Sanity checks */
    assert(storage);
    assert(storage->ops);
    H5D_CHUNK_STORAGE_INDEX_CHK(storage);

    /* Reset index structures */
    if ((storage->ops->reset)(storage, reset_addr) < 0)
        HGOTO_ERROR(H5E_DATASET, H5E_CANTFREE, FAIL, "unable to reset chunk index info");

done:
    FUNC_LEAVE_NOAPI(ret_value)
} /* end H5D_chunk_idx_reset() */

/*-------------------------------------------------------------------------
 * Function:    H5D__chunk_cinfo_cache_reset
 *
 * Purpose:    Reset the cached chunk info
 *
 * Return:    Non-negative on success/Negative on failure
 *
 *-------------------------------------------------------------------------
 */
static herr_t
H5D__chunk_cinfo_cache_reset(H5D_chunk_cached_t *last)
{
    FUNC_ENTER_PACKAGE_NOERR

    /* Sanity check */
    assert(last);

    /* Indicate that the cached info is not valid */
    last->valid = false;

    FUNC_LEAVE_NOAPI(SUCCEED)
} /* H5D__chunk_cinfo_cache_reset() */

/*-------------------------------------------------------------------------
 * Function:    H5D__chunk_cinfo_cache_update
 *
 * Purpose:    Update the cached chunk info
 *
 * Return:    Non-negative on success/Negative on failure
 *
 *-------------------------------------------------------------------------
 */
static herr_t
H5D__chunk_cinfo_cache_update(H5D_chunk_cached_t *last, const H5D_chunk_ud_t *udata)
{
    FUNC_ENTER_PACKAGE_NOERR

    /* Sanity check */
    assert(last);
    assert(udata);
    assert(udata->common.layout);
    assert(udata->common.scaled);

    /* Stored the information to cache */
    H5MM_memcpy(last->scaled, udata->common.scaled, sizeof(hsize_t) * udata->common.layout->ndims);
    last->addr = udata->chunk_block.offset;
    H5_CHECKED_ASSIGN(last->nbytes, uint32_t, udata->chunk_block.length, hsize_t);
    last->chunk_idx   = udata->chunk_idx;
    last->filter_mask = udata->filter_mask;

    /* Indicate that the cached info is valid */
    last->valid = true;

    FUNC_LEAVE_NOAPI(SUCCEED)
} /* H5D__chunk_cinfo_cache_update() */

/*-------------------------------------------------------------------------
 * Function:    H5D__chunk_cinfo_cache_found
 *
 * Purpose:    Look for chunk info in cache
 *
 * Return:    true/false/FAIL
 *
 *-------------------------------------------------------------------------
 */
static bool
H5D__chunk_cinfo_cache_found(const H5D_chunk_cached_t *last, H5D_chunk_ud_t *udata)
{
    bool ret_value = false; /* Return value */

    FUNC_ENTER_PACKAGE_NOERR

    /* Sanity check */
    assert(last);
    assert(udata);
    assert(udata->common.layout);
    assert(udata->common.scaled);

    /* Check if the cached information is what is desired */
    if (last->valid) {
        unsigned u; /* Local index variable */

        /* Check that the scaled offset is the same */
        for (u = 0; u < udata->common.layout->ndims; u++)
            if (last->scaled[u] != udata->common.scaled[u])
                HGOTO_DONE(false);

        /* Retrieve the information from the cache */
        udata->chunk_block.offset = last->addr;
        udata->chunk_block.length = last->nbytes;
        udata->chunk_idx          = last->chunk_idx;
        udata->filter_mask        = last->filter_mask;

        /* Indicate that the data was found */
        HGOTO_DONE(true);
    } /* end if */

done:
    FUNC_LEAVE_NOAPI(ret_value)
} /* H5D__chunk_cinfo_cache_found() */

/*-------------------------------------------------------------------------
 * Function:    H5D__chunk_create
 *
 * Purpose:    Creates a new chunked storage index and initializes the
 *        layout information with information about the storage.  The
 *        layout info should be immediately written to the object header.
 *
 * Return:    Non-negative on success (with the layout information initialized
 *        and ready to write to an object header). Negative on failure.
 *
 *-------------------------------------------------------------------------
 */
herr_t
H5D__chunk_create(const H5D_t *dset /*in,out*/)
{
    H5D_chk_idx_info_t   idx_info; /* Chunked index info */
    H5O_storage_chunk_t *sc        = &(dset->shared->layout.storage.u.chunk);
    herr_t               ret_value = SUCCEED; /* Return value */

    FUNC_ENTER_PACKAGE

    /* Check args */
    assert(dset);
    assert(H5D_CHUNKED == dset->shared->layout.type);
    assert(dset->shared->layout.u.chunk.ndims > 0 && dset->shared->layout.u.chunk.ndims <= H5O_LAYOUT_NDIMS);
    H5D_CHUNK_STORAGE_INDEX_CHK(sc);

#ifndef NDEBUG
    {
        unsigned u; /* Local index variable */

        for (u = 0; u < dset->shared->layout.u.chunk.ndims; u++)
            assert(dset->shared->layout.u.chunk.dim[u] > 0);
    }
#endif

    /* Compose chunked index info struct */
    idx_info.f       = dset->oloc.file;
    idx_info.pline   = &dset->shared->dcpl_cache.pline;
    idx_info.layout  = &dset->shared->layout.u.chunk;
    idx_info.storage = sc;

    /* Create the index for the chunks */
    if ((sc->ops->create)(&idx_info) < 0)
        HGOTO_ERROR(H5E_DATASET, H5E_CANTINIT, FAIL, "can't create chunk index");

done:
    FUNC_LEAVE_NOAPI(ret_value)
} /* end H5D__chunk_create() */

/*-------------------------------------------------------------------------
 * Function:    H5D__chunk_hash_val
 *
 * Purpose:     To calculate an index based on the dataset's scaled
 *              coordinates and sizes of the faster dimensions.
 *
 * Return:    Hash value index
 *
 *-------------------------------------------------------------------------
 */
static unsigned
H5D__chunk_hash_val(const H5D_shared_t *shared, const hsize_t *scaled)
{
    hsize_t  val;                   /* Intermediate value */
    unsigned ndims = shared->ndims; /* Rank of dataset */
    unsigned ret   = 0;             /* Value to return */
    unsigned u;                     /* Local index variable */

    FUNC_ENTER_PACKAGE_NOERR

    /* Sanity check */
    assert(shared);
    assert(scaled);

    /* If the fastest changing dimension doesn't have enough entropy, use
     *  other dimensions too
     */
    val = scaled[0];
    for (u = 1; u < ndims; u++) {
        val <<= shared->cache.chunk.scaled_encode_bits[u];
        val ^= scaled[u];
    } /* end for */

    /* Modulo value against the number of array slots */
    ret = (unsigned)(val % shared->cache.chunk.nslots);

    FUNC_LEAVE_NOAPI(ret)
} /* H5D__chunk_hash_val() */

/*-------------------------------------------------------------------------
 * Function:    H5D__chunk_lookup
 *
 * Purpose:    Loops up a chunk in cache and on disk, and retrieves
 *              information about that chunk.
 *
 * Return:    Non-negative on success/Negative on failure
 *
 *-------------------------------------------------------------------------
 */
herr_t
H5D__chunk_lookup(const H5D_t *dset, const hsize_t *scaled, H5D_chunk_ud_t *udata)
{
    H5D_rdcc_ent_t      *ent   = NULL; /* Cache entry */
    H5O_storage_chunk_t *sc    = &(dset->shared->layout.storage.u.chunk);
    unsigned             idx   = 0;     /* Index of chunk in cache, if present */
    bool                 found = false; /* In cache? */
#ifdef H5_HAVE_PARALLEL
    H5P_coll_md_read_flag_t md_reads_file_flag;
    bool                    md_reads_context_flag;
    bool                    restore_md_reads_state = false;
#endif
    herr_t ret_value = SUCCEED; /* Return value */

    FUNC_ENTER_PACKAGE

    /* Sanity checks */
    assert(dset);
    assert(dset->shared->layout.u.chunk.ndims > 0);
    H5D_CHUNK_STORAGE_INDEX_CHK(sc);
    assert(scaled);
    assert(udata);

    /* Initialize the query information about the chunk we are looking for */
    udata->common.layout  = &(dset->shared->layout.u.chunk);
    udata->common.storage = sc;
    udata->common.scaled  = scaled;

    /* Reset information about the chunk we are looking for */
    udata->chunk_block.offset = HADDR_UNDEF;
    udata->chunk_block.length = 0;
    udata->filter_mask        = 0;
    udata->new_unfilt_chunk   = false;

    /* Check for chunk in cache */
    if (dset->shared->cache.chunk.nslots > 0) {
        /* Determine the chunk's location in the hash table */
        idx = H5D__chunk_hash_val(dset->shared, scaled);

        /* Get the chunk cache entry for that location */
        ent = dset->shared->cache.chunk.slot[idx];
        if (ent) {
            unsigned u; /* Counter */

            /* Speculatively set the 'found' flag */
            found = true;

            /* Verify that the cache entry is the correct chunk */
            for (u = 0; u < dset->shared->ndims; u++)
                if (scaled[u] != ent->scaled[u]) {
                    found = false;
                    break;
                } /* end if */
        }         /* end if */
    }             /* end if */

    /* Retrieve chunk addr */
    if (found) {
        udata->idx_hint           = idx;
        udata->chunk_block.offset = ent->chunk_block.offset;
        udata->chunk_block.length = ent->chunk_block.length;
        udata->chunk_idx          = ent->chunk_idx;
    } /* end if */
    else {
        /* Invalidate idx_hint, to signal that the chunk is not in cache */
        udata->idx_hint = UINT_MAX;

        /* Check for cached information */
        if (!H5D__chunk_cinfo_cache_found(&dset->shared->cache.chunk.last, udata)) {
            H5D_chk_idx_info_t idx_info; /* Chunked index info */

            /* Compose chunked index info struct */
            idx_info.f       = dset->oloc.file;
            idx_info.pline   = &dset->shared->dcpl_cache.pline;
            idx_info.layout  = &dset->shared->layout.u.chunk;
            idx_info.storage = sc;

#ifdef H5_HAVE_PARALLEL
            if (H5F_HAS_FEATURE(idx_info.f, H5FD_FEAT_HAS_MPI)) {
                /* Disable collective metadata read for chunk indexes as it is
                 * highly unlikely that users would read the same chunks from all
                 * processes.
                 */
                if (H5F_get_coll_metadata_reads(idx_info.f)) {
#ifndef NDEBUG
                    bool index_is_open;

                    /*
                     * The dataset's chunk index should be open at this point.
                     * Otherwise, we will end up reading it in independently,
                     * which may not be desired.
                     */
                    sc->ops->is_open(&idx_info, &index_is_open);
                    assert(index_is_open);
#endif

                    md_reads_file_flag    = H5P_FORCE_FALSE;
                    md_reads_context_flag = false;
                    H5F_set_coll_metadata_reads(idx_info.f, &md_reads_file_flag, &md_reads_context_flag);
                    restore_md_reads_state = true;
                }
            }
#endif /* H5_HAVE_PARALLEL */

            /* Go get the chunk information */
            if ((sc->ops->get_addr)(&idx_info, udata) < 0)
                HGOTO_ERROR(H5E_DATASET, H5E_CANTGET, FAIL, "can't query chunk address");

                /*
                 * Cache the information retrieved.
                 *
                 * Note that if we are writing to the dataset in parallel and filters
                 * are involved, we skip caching this information as it is highly likely
                 * that the chunk information will be invalidated as a result of the
                 * filter operation (e.g. the chunk gets re-allocated to a different
                 * address in the file and/or gets re-allocated with a different size).
                 * If we were to cache this information, subsequent reads/writes would
                 * retrieve the invalid information and cause a variety of issues.
                 *
                 * It has been verified that in the serial library, when writing to chunks
                 * with the real chunk cache disabled and with filters involved, the
                 * functions within this file are correctly called in such a manner that
                 * this single chunk cache is always updated correctly. Therefore, this
                 * check is not needed for the serial library.
                 *
                 * This is an ugly and potentially frail check, but the
                 * H5D__chunk_cinfo_cache_reset() function is not currently available
                 * to functions outside of this file, so outside functions can not
                 * invalidate this single chunk cache. Even if the function were available,
                 * this check prevents us from doing the work of going through and caching
                 * each chunk in the write operation, when we're only going to invalidate
                 * the cache at the end of a parallel write anyway.
                 *
                 *  - JTH (7/13/2018)
                 */
#ifdef H5_HAVE_PARALLEL
            if (!((H5F_HAS_FEATURE(idx_info.f, H5FD_FEAT_HAS_MPI)) &&
                  (H5F_INTENT(dset->oloc.file) & H5F_ACC_RDWR) && dset->shared->dcpl_cache.pline.nused))
#endif
                H5D__chunk_cinfo_cache_update(&dset->shared->cache.chunk.last, udata);
        } /* end if */
    }     /* end else */

done:
#ifdef H5_HAVE_PARALLEL
    /* Re-enable collective metadata reads if we disabled them */
    if (restore_md_reads_state)
        H5F_set_coll_metadata_reads(dset->oloc.file, &md_reads_file_flag, &md_reads_context_flag);
#endif /* H5_HAVE_PARALLEL */

    FUNC_LEAVE_NOAPI(ret_value)
} /* H5D__chunk_lookup() */

/*-------------------------------------------------------------------------
 * Function:    H5D__chunk_flush_entry
 *
 * Purpose:    Writes a chunk to disk.  If RESET is non-zero then the
 *        entry is cleared -- it's slightly faster to flush a chunk if
 *        the RESET flag is turned on because it results in one fewer
 *        memory copy.
 *
 * Return:    Non-negative on success/Negative on failure
 *
 *-------------------------------------------------------------------------
 */
static herr_t
H5D__chunk_flush_entry(const H5D_t *dset, H5D_rdcc_ent_t *ent, bool reset)
{
    void                *buf                = NULL; /* Temporary buffer        */
    bool                 point_of_no_return = false;
    H5O_storage_chunk_t *sc                 = &(dset->shared->layout.storage.u.chunk);
    herr_t               ret_value          = SUCCEED; /* Return value            */

    FUNC_ENTER_PACKAGE

    assert(dset);
    assert(dset->shared);
    H5D_CHUNK_STORAGE_INDEX_CHK(sc);
    assert(ent);
    assert(!ent->locked);

    buf = ent->chunk;
    if (ent->dirty) {
        H5D_chk_idx_info_t idx_info;            /* Chunked index info */
        H5D_chunk_ud_t     udata;               /* pass through B-tree        */
        bool               must_alloc  = false; /* Whether the chunk must be allocated */
        bool               need_insert = false; /* Whether the chunk needs to be inserted into the index */

        /* Set up user data for index callbacks */
        udata.common.layout      = &dset->shared->layout.u.chunk;
        udata.common.storage     = sc;
        udata.common.scaled      = ent->scaled;
        udata.chunk_block.offset = ent->chunk_block.offset;
        udata.chunk_block.length = dset->shared->layout.u.chunk.size;
        udata.filter_mask        = 0;
        udata.chunk_idx          = ent->chunk_idx;

        /* Should the chunk be filtered before writing it to disk? */
        if (dset->shared->dcpl_cache.pline.nused && !(ent->edge_chunk_state & H5D_RDCC_DISABLE_FILTERS)) {
            H5Z_EDC_t err_detect;                       /* Error detection info */
            H5Z_cb_t  filter_cb;                        /* I/O filter callback function */
            size_t    alloc = udata.chunk_block.length; /* Bytes allocated for BUF    */
            size_t    nbytes;                           /* Chunk size (in bytes) */

            /* Retrieve filter settings from API context */
            if (H5CX_get_err_detect(&err_detect) < 0)
                HGOTO_ERROR(H5E_DATASET, H5E_CANTGET, FAIL, "can't get error detection info");
            if (H5CX_get_filter_cb(&filter_cb) < 0)
                HGOTO_ERROR(H5E_DATASET, H5E_CANTGET, FAIL, "can't get I/O filter callback function");

            if (!reset) {
                /*
                 * Copy the chunk to a new buffer before running it through
                 * the pipeline because we'll want to save the original buffer
                 * for later.
                 */
                if (NULL == (buf = H5MM_malloc(alloc)))
                    HGOTO_ERROR(H5E_RESOURCE, H5E_NOSPACE, FAIL, "memory allocation failed for pipeline");
                H5MM_memcpy(buf, ent->chunk, alloc);
            } /* end if */
            else {
                /*
                 * If we are resetting and something goes wrong after this
                 * point then it's too late to recover because we may have
                 * destroyed the original data by calling H5Z_pipeline().
                 * The only safe option is to continue with the reset
                 * even if we can't write the data to disk.
                 */
                point_of_no_return = true;
                ent->chunk         = NULL;
            } /* end else */
            H5_CHECKED_ASSIGN(nbytes, size_t, udata.chunk_block.length, hsize_t);
            if (H5Z_pipeline(&(dset->shared->dcpl_cache.pline), 0, &(udata.filter_mask), err_detect,
                             filter_cb, &nbytes, &alloc, &buf) < 0)
                HGOTO_ERROR(H5E_DATASET, H5E_CANTFILTER, FAIL, "output pipeline failed");
#if H5_SIZEOF_SIZE_T > 4
            /* Check for the chunk expanding too much to encode in a 32-bit value */
            if (nbytes > ((size_t)0xffffffff))
                HGOTO_ERROR(H5E_DATASET, H5E_BADRANGE, FAIL, "chunk too large for 32-bit length");
#endif /* H5_SIZEOF_SIZE_T > 4 */
            H5_CHECKED_ASSIGN(udata.chunk_block.length, hsize_t, nbytes, size_t);

            /* Indicate that the chunk must be allocated */
            must_alloc = true;
        } /* end if */
        else if (!H5_addr_defined(udata.chunk_block.offset)) {
            /* Indicate that the chunk must be allocated */
            must_alloc = true;

            /* This flag could be set for this chunk, just remove and ignore it
             */
            ent->edge_chunk_state &= ~H5D_RDCC_NEWLY_DISABLED_FILTERS;
        } /* end else */
        else if (ent->edge_chunk_state & H5D_RDCC_NEWLY_DISABLED_FILTERS) {
            /* Chunk on disk is still filtered, must insert to allocate correct
             * size */
            must_alloc = true;

            /* Set the disable filters field back to the standard disable
             * filters setting, as it no longer needs to be inserted with every
             * flush */
            ent->edge_chunk_state &= ~H5D_RDCC_NEWLY_DISABLED_FILTERS;
        } /* end else */

        assert(!(ent->edge_chunk_state & H5D_RDCC_NEWLY_DISABLED_FILTERS));

        /* Check if the chunk needs to be allocated (it also could exist already
         *      and the chunk alloc operation could resize it)
         */
        if (must_alloc) {
            /* Compose chunked index info struct */
            idx_info.f       = dset->oloc.file;
            idx_info.pline   = &dset->shared->dcpl_cache.pline;
            idx_info.layout  = &dset->shared->layout.u.chunk;
            idx_info.storage = sc;

            /* Create the chunk it if it doesn't exist, or reallocate the chunk
             *  if its size changed.
             */
            if (H5D__chunk_file_alloc(&idx_info, &(ent->chunk_block), &udata.chunk_block, &need_insert,
                                      ent->scaled) < 0)
                HGOTO_ERROR(H5E_DATASET, H5E_CANTINSERT, FAIL,
                            "unable to insert/resize chunk on chunk level");

            /* Update the chunk entry's info, in case it was allocated or relocated */
            ent->chunk_block.offset = udata.chunk_block.offset;
            ent->chunk_block.length = udata.chunk_block.length;
        } /* end if */

        /* Write the data to the file */
        assert(H5_addr_defined(udata.chunk_block.offset));
        H5_CHECK_OVERFLOW(udata.chunk_block.length, hsize_t, size_t);
        if (H5F_shared_block_write(H5F_SHARED(dset->oloc.file), H5FD_MEM_DRAW, udata.chunk_block.offset,
                                   (size_t)udata.chunk_block.length, buf) < 0)
            HGOTO_ERROR(H5E_DATASET, H5E_WRITEERROR, FAIL, "unable to write raw data to file");

        /* Insert the chunk record into the index */
        if (need_insert && sc->ops->insert)
            if ((sc->ops->insert)(&idx_info, &udata, dset) < 0)
                HGOTO_ERROR(H5E_DATASET, H5E_CANTINSERT, FAIL, "unable to insert chunk addr into index");

        /* Cache the chunk's info, in case it's accessed again shortly */
        H5D__chunk_cinfo_cache_update(&dset->shared->cache.chunk.last, &udata);

        /* Mark cache entry as clean */
        ent->dirty = false;

        /* Increment # of flushed entries */
        dset->shared->cache.chunk.stats.nflushes++;
    } /* end if */

    /* Reset, but do not free or removed from list */
    if (reset) {
        point_of_no_return = false;
        if (buf == ent->chunk)
            buf = NULL;
        if (ent->chunk != NULL)
            ent->chunk = (uint8_t *)H5D__chunk_mem_xfree(ent->chunk,
                                                         ((ent->edge_chunk_state & H5D_RDCC_DISABLE_FILTERS)
                                                              ? NULL
                                                              : &(dset->shared->dcpl_cache.pline)));
    } /* end if */

done:
    /* Free the temp buffer only if it's different than the entry chunk */
    if (buf != ent->chunk)
        H5MM_xfree(buf);

    /*
     * If we reached the point of no return then we have no choice but to
     * reset the entry.  This can only happen if RESET is true but the
     * output pipeline failed.  Do not free the entry or remove it from the
     * list.
     */
    if (ret_value < 0 && point_of_no_return)
        if (ent->chunk)
            ent->chunk = (uint8_t *)H5D__chunk_mem_xfree(ent->chunk,
                                                         ((ent->edge_chunk_state & H5D_RDCC_DISABLE_FILTERS)
                                                              ? NULL
                                                              : &(dset->shared->dcpl_cache.pline)));

    FUNC_LEAVE_NOAPI(ret_value)
} /* end H5D__chunk_flush_entry() */

/*-------------------------------------------------------------------------
 * Function:    H5D__chunk_cache_evict
 *
 * Purpose:     Preempts the specified entry from the cache, flushing it to
 *              disk if necessary.
 *
 * Return:      Non-negative on success/Negative on failure
 *
 *-------------------------------------------------------------------------
 */
static herr_t
H5D__chunk_cache_evict(const H5D_t *dset, H5D_rdcc_ent_t *ent, bool flush)
{
    H5D_rdcc_t *rdcc      = &(dset->shared->cache.chunk);
    herr_t      ret_value = SUCCEED; /* Return value */

    FUNC_ENTER_PACKAGE

    /* Sanity checks */
    assert(dset);
    assert(ent);
    assert(!ent->locked);
    assert(ent->idx < rdcc->nslots);

    if (flush) {
        /* Flush */
        if (H5D__chunk_flush_entry(dset, ent, true) < 0)
            HDONE_ERROR(H5E_IO, H5E_WRITEERROR, FAIL, "cannot flush indexed storage buffer");
    } /* end if */
    else {
        /* Don't flush, just free chunk */
        if (ent->chunk != NULL)
            ent->chunk = (uint8_t *)H5D__chunk_mem_xfree(ent->chunk,
                                                         ((ent->edge_chunk_state & H5D_RDCC_DISABLE_FILTERS)
                                                              ? NULL
                                                              : &(dset->shared->dcpl_cache.pline)));
    } /* end else */

    /* Unlink from list */
    if (ent->prev)
        ent->prev->next = ent->next;
    else
        rdcc->head = ent->next;
    if (ent->next)
        ent->next->prev = ent->prev;
    else
        rdcc->tail = ent->prev;
    ent->prev = ent->next = NULL;

    /* Unlink from temporary list */
    if (ent->tmp_prev) {
        assert(rdcc->tmp_head->tmp_next);
        ent->tmp_prev->tmp_next = ent->tmp_next;
        if (ent->tmp_next) {
            ent->tmp_next->tmp_prev = ent->tmp_prev;
            ent->tmp_next           = NULL;
        } /* end if */
        ent->tmp_prev = NULL;
    } /* end if */
    else
        /* Only clear hash table slot if the chunk was not on the temporary list
         */
        rdcc->slot[ent->idx] = NULL;

    /* Remove from cache */
    assert(rdcc->slot[ent->idx] != ent);
    ent->idx = UINT_MAX;
    rdcc->nbytes_used -= dset->shared->layout.u.chunk.size;
    --rdcc->nused;

    /* Free */
    ent = H5FL_FREE(H5D_rdcc_ent_t, ent);

    FUNC_LEAVE_NOAPI(ret_value)
} /* end H5D__chunk_cache_evict() */

/*-------------------------------------------------------------------------
 * Function:    H5D__chunk_cache_prune
 *
 * Purpose:    Prune the cache by preempting some things until the cache has
 *        room for something which is SIZE bytes.  Only unlocked
 *        entries are considered for preemption.
 *
 * Return:    Non-negative on success/Negative on failure
 *
 *-------------------------------------------------------------------------
 */
static herr_t
H5D__chunk_cache_prune(const H5D_t *dset, size_t size)
{
    const H5D_rdcc_t *rdcc  = &(dset->shared->cache.chunk);
    size_t            total = rdcc->nbytes_max;
    const int         nmeth = 2;           /* Number of methods */
    int               w[1];                /* Weighting as an interval */
    H5D_rdcc_ent_t   *p[2], *cur;          /* List pointers */
    H5D_rdcc_ent_t   *n[2];                /* List next pointers */
    int               nerrors   = 0;       /* Accumulated error count during preemptions */
    herr_t            ret_value = SUCCEED; /* Return value */

    FUNC_ENTER_PACKAGE

    /*
     * Preemption is accomplished by having multiple pointers (currently two)
     * slide down the list beginning at the head. Pointer p(N+1) will start
     * traversing the list when pointer pN reaches wN percent of the original
     * list.  In other words, preemption method N gets to consider entries in
     * approximate least recently used order w0 percent before method N+1
     * where 100% means the method N will run to completion before method N+1
     * begins.  The pointers participating in the list traversal are each
     * given a chance at preemption before any of the pointers are advanced.
     */
    w[0] = (int)(rdcc->nused * rdcc->w0);
    p[0] = rdcc->head;
    p[1] = NULL;

    while ((p[0] || p[1]) && (rdcc->nbytes_used + size) > total) {
        int i; /* Local index variable */

        /* Introduce new pointers */
        for (i = 0; i < nmeth - 1; i++)
            if (0 == w[i])
                p[i + 1] = rdcc->head;

        /* Compute next value for each pointer */
        for (i = 0; i < nmeth; i++)
            n[i] = p[i] ? p[i]->next : NULL;

        /* Give each method a chance */
        for (i = 0; i < nmeth && (rdcc->nbytes_used + size) > total; i++) {
            if (0 == i && p[0] && !p[0]->locked &&
                ((0 == p[0]->rd_count && 0 == p[0]->wr_count) ||
                 (0 == p[0]->rd_count && dset->shared->layout.u.chunk.size == p[0]->wr_count) ||
                 (dset->shared->layout.u.chunk.size == p[0]->rd_count && 0 == p[0]->wr_count))) {
                /*
                 * Method 0: Preempt entries that have been completely written
                 * and/or completely read but not entries that are partially
                 * written or partially read.
                 */
                cur = p[0];
            }
            else if (1 == i && p[1] && !p[1]->locked) {
                /*
                 * Method 1: Preempt the entry without regard to
                 * considerations other than being locked.  This is the last
                 * resort preemption.
                 */
                cur = p[1];
            }
            else {
                /* Nothing to preempt at this point */
                cur = NULL;
            }

            if (cur) {
                int j; /* Local index variable */

                for (j = 0; j < nmeth; j++) {
                    if (p[j] == cur)
                        p[j] = NULL;
                    if (n[j] == cur)
                        n[j] = cur->next;
                } /* end for */
                if (H5D__chunk_cache_evict(dset, cur, true) < 0)
                    nerrors++;
            } /* end if */
        }     /* end for */

        /* Advance pointers */
        for (i = 0; i < nmeth; i++)
            p[i] = n[i];
        for (i = 0; i < nmeth - 1; i++)
            w[i] -= 1;
    } /* end while */

    if (nerrors)
        HGOTO_ERROR(H5E_IO, H5E_CANTFLUSH, FAIL, "unable to preempt one or more raw data cache entry");

done:
    FUNC_LEAVE_NOAPI(ret_value)
} /* end H5D__chunk_cache_prune() */

/*-------------------------------------------------------------------------
 * Function:    H5D__chunk_lock
 *
 * Purpose:    Return a pointer to a dataset chunk.  The pointer points
 *        directly into the chunk cache and should not be freed
 *        by the caller but will be valid until it is unlocked.  The
 *        input value IDX_HINT is used to speed up cache lookups and
 *        it's output value should be given to H5D__chunk_unlock().
 *        IDX_HINT is ignored if it is out of range, and if it points
 *        to the wrong entry then we fall back to the normal search
 *        method.
 *
 *        If RELAX is non-zero and the chunk isn't in the cache then
 *        don't try to read it from the file, but just allocate an
 *        uninitialized buffer to hold the result.  This is intended
 *        for output functions that are about to overwrite the entire
 *        chunk.
 *
 * Return:    Success:    Ptr to a file chunk.
 *
 *        Failure:    NULL
 *
 *-------------------------------------------------------------------------
 */
static void *
H5D__chunk_lock(const H5D_io_info_t H5_ATTR_NDEBUG_UNUSED *io_info, const H5D_dset_io_info_t *dset_info,
                H5D_chunk_ud_t *udata, bool relax, bool prev_unfilt_chunk)
{
    const H5D_t *dset;      /* Convenience pointer to the dataset */
    H5O_pline_t *pline;     /* I/O pipeline info - always equal to the pline passed to H5D__chunk_mem_alloc */
    H5O_pline_t *old_pline; /* Old pipeline, i.e. pipeline used to read the chunk */
    const H5O_layout_t *layout;                  /* Dataset layout */
    const H5O_fill_t   *fill;                    /* Fill value info */
    H5D_fill_buf_info_t fb_info;                 /* Dataset's fill buffer info */
    bool                fb_info_init = false;    /* Whether the fill value buffer has been initialized */
    H5D_rdcc_t         *rdcc;                    /*raw data chunk cache*/
    H5D_rdcc_ent_t     *ent;                     /*cache entry        */
    size_t              chunk_size;              /*size of a chunk    */
    bool                disable_filters = false; /* Whether to disable filters (when adding to cache) */
    void               *chunk           = NULL;  /*the file chunk    */
    void               *ret_value       = NULL;  /* Return value         */

    FUNC_ENTER_PACKAGE

    /* Sanity checks */
    assert(io_info);
    assert(dset_info);
    assert(dset_info->store);
    dset = dset_info->dset;
    assert(dset);
    assert(udata);
    assert(!(udata->new_unfilt_chunk && prev_unfilt_chunk));

    /* Set convenience pointers */
    pline     = &(dset->shared->dcpl_cache.pline);
    old_pline = pline;
    layout    = &(dset->shared->layout);
    fill      = &(dset->shared->dcpl_cache.fill);
    rdcc      = &(dset->shared->cache.chunk);

    assert(!rdcc->tmp_head);

    /* Get the chunk's size */
    assert(layout->u.chunk.size > 0);
    H5_CHECKED_ASSIGN(chunk_size, size_t, layout->u.chunk.size, uint32_t);

    /* Check if the chunk is in the cache */
    if (UINT_MAX != udata->idx_hint) {
        /* Sanity check */
        assert(udata->idx_hint < rdcc->nslots);
        assert(rdcc->slot[udata->idx_hint]);

        /* Get the entry */
        ent = rdcc->slot[udata->idx_hint];

#ifndef NDEBUG
        {
            unsigned u; /*counters        */

            /* Make sure this is the right chunk */
            for (u = 0; u < layout->u.chunk.ndims - 1; u++)
                assert(dset_info->store->chunk.scaled[u] == ent->scaled[u]);
        }
#endif /* NDEBUG */

        /*
         * Already in the cache.  Count a hit.
         */
        rdcc->stats.nhits++;

        /* Make adjustments if the edge chunk status changed recently */
        if (pline->nused) {
            /* If the chunk recently became an unfiltered partial edge chunk
             * while in cache, we must make some changes to the entry */
            if (udata->new_unfilt_chunk) {
                /* If this flag is set then partial chunk filters must be
                 * disabled, and the chunk must not have previously been a
                 * partial chunk (with disabled filters) */
                assert(layout->u.chunk.flags & H5O_LAYOUT_CHUNK_DONT_FILTER_PARTIAL_BOUND_CHUNKS);
                assert(!(ent->edge_chunk_state & H5D_RDCC_DISABLE_FILTERS));
                assert(old_pline->nused);

                /* Disable filters.  Set pline to NULL instead of just the
                 * default pipeline to make a quick failure more likely if the
                 * code is changed in an inappropriate/incomplete way. */
                pline = NULL;

                /* Reallocate the chunk so H5D__chunk_mem_xfree doesn't get confused
                 */
                if (NULL == (chunk = H5D__chunk_mem_alloc(chunk_size, pline)))
                    HGOTO_ERROR(H5E_RESOURCE, H5E_NOSPACE, NULL,
                                "memory allocation failed for raw data chunk");
                H5MM_memcpy(chunk, ent->chunk, chunk_size);
                ent->chunk = (uint8_t *)H5D__chunk_mem_xfree(ent->chunk, old_pline);
                ent->chunk = (uint8_t *)chunk;
                chunk      = NULL;

                /* Mark the chunk as having filters disabled as well as "newly
                 * disabled" so it is inserted on flush */
                ent->edge_chunk_state |= H5D_RDCC_DISABLE_FILTERS;
                ent->edge_chunk_state |= H5D_RDCC_NEWLY_DISABLED_FILTERS;
            } /* end if */
            else if (prev_unfilt_chunk) {
                /* If this flag is set then partial chunk filters must be
                 * disabled, and the chunk must have previously been a partial
                 * chunk (with disabled filters) */
                assert(layout->u.chunk.flags & H5O_LAYOUT_CHUNK_DONT_FILTER_PARTIAL_BOUND_CHUNKS);
                assert((ent->edge_chunk_state & H5D_RDCC_DISABLE_FILTERS));
                assert(pline->nused);

                /* Mark the old pipeline as having been disabled */
                old_pline = NULL;

                /* Reallocate the chunk so H5D__chunk_mem_xfree doesn't get confused
                 */
                if (NULL == (chunk = H5D__chunk_mem_alloc(chunk_size, pline)))
                    HGOTO_ERROR(H5E_RESOURCE, H5E_NOSPACE, NULL,
                                "memory allocation failed for raw data chunk");
                H5MM_memcpy(chunk, ent->chunk, chunk_size);

                ent->chunk = (uint8_t *)H5D__chunk_mem_xfree(ent->chunk, old_pline);
                ent->chunk = (uint8_t *)chunk;
                chunk      = NULL;

                /* Mark the chunk as having filters enabled */
                ent->edge_chunk_state &= ~(H5D_RDCC_DISABLE_FILTERS | H5D_RDCC_NEWLY_DISABLED_FILTERS);
            } /* end else */
        }     /* end if */

        /*
         * If the chunk is not at the beginning of the cache; move it backward
         * by one slot.  This is how we implement the LRU preemption
         * algorithm.
         */
        if (ent->next) {
            if (ent->next->next)
                ent->next->next->prev = ent;
            else
                rdcc->tail = ent;
            ent->next->prev = ent->prev;
            if (ent->prev)
                ent->prev->next = ent->next;
            else
                rdcc->head = ent->next;
            ent->prev       = ent->next;
            ent->next       = ent->next->next;
            ent->prev->next = ent;
        } /* end if */
    }     /* end if */
    else {
        haddr_t chunk_addr;  /* Address of chunk on disk */
        hsize_t chunk_alloc; /* Length of chunk on disk */

        /* Save the chunk info so the cache stays consistent */
        chunk_addr  = udata->chunk_block.offset;
        chunk_alloc = udata->chunk_block.length;

        /* Check if we should disable filters on this chunk */
        if (pline->nused) {
            if (udata->new_unfilt_chunk) {
                assert(layout->u.chunk.flags & H5O_LAYOUT_CHUNK_DONT_FILTER_PARTIAL_BOUND_CHUNKS);

                /* Disable the filters for writing */
                disable_filters = true;
                pline           = NULL;
            } /* end if */
            else if (prev_unfilt_chunk) {
                assert(layout->u.chunk.flags & H5O_LAYOUT_CHUNK_DONT_FILTER_PARTIAL_BOUND_CHUNKS);

                /* Mark the filters as having been previously disabled (for the
                 * chunk as currently on disk) - disable the filters for reading
                 */
                old_pline = NULL;
            } /* end if */
            else if (layout->u.chunk.flags & H5O_LAYOUT_CHUNK_DONT_FILTER_PARTIAL_BOUND_CHUNKS) {
                /* Check if this is an edge chunk */
                if (H5D__chunk_is_partial_edge_chunk(dset->shared->ndims, layout->u.chunk.dim,
                                                     dset_info->store->chunk.scaled,
                                                     dset->shared->curr_dims)) {
                    /* Disable the filters for both writing and reading */
                    disable_filters = true;
                    old_pline       = NULL;
                    pline           = NULL;
                } /* end if */
            }     /* end if */
        }         /* end if */

        if (relax) {
            /*
             * Not in the cache, but we're about to overwrite the whole thing
             * anyway, so just allocate a buffer for it but don't initialize that
             * buffer with the file contents. Count this as a hit instead of a
             * miss because we saved ourselves lots of work.
             */
            rdcc->stats.nhits++;

            if (NULL == (chunk = H5D__chunk_mem_alloc(chunk_size, pline)))
                HGOTO_ERROR(H5E_RESOURCE, H5E_NOSPACE, NULL, "memory allocation failed for raw data chunk");

            /* In the case that some dataset functions look through this data,
             * clear it to all 0s. */
            memset(chunk, 0, chunk_size);
        } /* end if */
        else {
            /*
             * Not in the cache.  Count this as a miss if it's in the file
             *      or an init if it isn't.
             */

            /* Check if the chunk exists on disk */
            if (H5_addr_defined(chunk_addr)) {
                size_t my_chunk_alloc = chunk_alloc; /* Allocated buffer size */
                size_t buf_alloc      = chunk_alloc; /* [Re-]allocated buffer size */

                /* Chunk size on disk isn't [likely] the same size as the final chunk
                 * size in memory, so allocate memory big enough. */
                if (NULL == (chunk = H5D__chunk_mem_alloc(my_chunk_alloc,
                                                          (udata->new_unfilt_chunk ? old_pline : pline))))
                    HGOTO_ERROR(H5E_RESOURCE, H5E_NOSPACE, NULL,
                                "memory allocation failed for raw data chunk");
                if (H5F_shared_block_read(H5F_SHARED(dset->oloc.file), H5FD_MEM_DRAW, chunk_addr,
                                          my_chunk_alloc, chunk) < 0)
                    HGOTO_ERROR(H5E_IO, H5E_READERROR, NULL, "unable to read raw data chunk");

                if (old_pline && old_pline->nused) {
                    H5Z_EDC_t err_detect; /* Error detection info */
                    H5Z_cb_t  filter_cb;  /* I/O filter callback function */

                    /* Retrieve filter settings from API context */
                    if (H5CX_get_err_detect(&err_detect) < 0)
                        HGOTO_ERROR(H5E_DATASET, H5E_CANTGET, NULL, "can't get error detection info");
                    if (H5CX_get_filter_cb(&filter_cb) < 0)
                        HGOTO_ERROR(H5E_DATASET, H5E_CANTGET, NULL, "can't get I/O filter callback function");

                    if (H5Z_pipeline(old_pline, H5Z_FLAG_REVERSE, &(udata->filter_mask), err_detect,
                                     filter_cb, &my_chunk_alloc, &buf_alloc, &chunk) < 0)
                        HGOTO_ERROR(H5E_DATASET, H5E_CANTFILTER, NULL, "data pipeline read failed");

                    /* Reallocate chunk if necessary */
                    if (udata->new_unfilt_chunk) {
                        void *tmp_chunk = chunk;

                        if (NULL == (chunk = H5D__chunk_mem_alloc(my_chunk_alloc, pline))) {
                            (void)H5D__chunk_mem_xfree(tmp_chunk, old_pline);
                            HGOTO_ERROR(H5E_RESOURCE, H5E_NOSPACE, NULL,
                                        "memory allocation failed for raw data chunk");
                        } /* end if */
                        H5MM_memcpy(chunk, tmp_chunk, chunk_size);
                        (void)H5D__chunk_mem_xfree(tmp_chunk, old_pline);
                    } /* end if */
                }     /* end if */

                /* Increment # of cache misses */
                rdcc->stats.nmisses++;
            } /* end if */
            else {
                H5D_fill_value_t fill_status;

                /* Sanity check */
                assert(fill->alloc_time != H5D_ALLOC_TIME_EARLY);

                /* Chunk size on disk isn't [likely] the same size as the final chunk
                 * size in memory, so allocate memory big enough. */
                if (NULL == (chunk = H5D__chunk_mem_alloc(chunk_size, pline)))
                    HGOTO_ERROR(H5E_RESOURCE, H5E_NOSPACE, NULL,
                                "memory allocation failed for raw data chunk");

                if (H5P_is_fill_value_defined(fill, &fill_status) < 0)
                    HGOTO_ERROR(H5E_PLIST, H5E_CANTGET, NULL, "can't tell if fill value defined");

                if (fill->fill_time == H5D_FILL_TIME_ALLOC ||
                    (fill->fill_time == H5D_FILL_TIME_IFSET &&
                     (fill_status == H5D_FILL_VALUE_USER_DEFINED || fill_status == H5D_FILL_VALUE_DEFAULT))) {
                    /*
                     * The chunk doesn't exist in the file.  Replicate the fill
                     * value throughout the chunk, if the fill value is defined.
                     */

                    /* Initialize the fill value buffer */
                    /* (use the compact dataset storage buffer as the fill value buffer) */
                    if (H5D__fill_init(&fb_info, chunk, NULL, NULL, NULL, NULL,
                                       &dset->shared->dcpl_cache.fill, dset->shared->type, (size_t)0,
                                       chunk_size) < 0)
                        HGOTO_ERROR(H5E_DATASET, H5E_CANTINIT, NULL, "can't initialize fill buffer info");
                    fb_info_init = true;

                    /* Check for VL datatype & non-default fill value */
                    if (fb_info.has_vlen_fill_type)
                        /* Fill the buffer with VL datatype fill values */
                        if (H5D__fill_refill_vl(&fb_info, fb_info.elmts_per_buf) < 0)
                            HGOTO_ERROR(H5E_DATASET, H5E_CANTCONVERT, NULL, "can't refill fill value buffer");
                } /* end if */
                else
                    memset(chunk, 0, chunk_size);

                /* Increment # of creations */
                rdcc->stats.ninits++;
            } /* end else */
        }     /* end else */

        /* See if the chunk can be cached */
        if (rdcc->nslots > 0 && chunk_size <= rdcc->nbytes_max) {
            /* Calculate the index */
            udata->idx_hint = H5D__chunk_hash_val(dset->shared, udata->common.scaled);

            /* Add the chunk to the cache only if the slot is not already locked */
            ent = rdcc->slot[udata->idx_hint];
            if (!ent || !ent->locked) {
                /* Preempt enough things from the cache to make room */
                if (ent) {
                    if (H5D__chunk_cache_evict(dset, ent, true) < 0)
                        HGOTO_ERROR(H5E_IO, H5E_CANTINIT, NULL, "unable to preempt chunk from cache");
                } /* end if */
                if (H5D__chunk_cache_prune(dset, chunk_size) < 0)
                    HGOTO_ERROR(H5E_IO, H5E_CANTINIT, NULL, "unable to preempt chunk(s) from cache");

                /* Create a new entry */
                if (NULL == (ent = H5FL_CALLOC(H5D_rdcc_ent_t)))
                    HGOTO_ERROR(H5E_DATASET, H5E_CANTALLOC, NULL, "can't allocate raw data chunk entry");

                ent->edge_chunk_state = disable_filters ? H5D_RDCC_DISABLE_FILTERS : 0;
                if (udata->new_unfilt_chunk)
                    ent->edge_chunk_state |= H5D_RDCC_NEWLY_DISABLED_FILTERS;

                /* Initialize the new entry */
                ent->chunk_block.offset = chunk_addr;
                ent->chunk_block.length = chunk_alloc;
                ent->chunk_idx          = udata->chunk_idx;
                H5MM_memcpy(ent->scaled, udata->common.scaled, sizeof(hsize_t) * layout->u.chunk.ndims);
                H5_CHECKED_ASSIGN(ent->rd_count, uint32_t, chunk_size, size_t);
                H5_CHECKED_ASSIGN(ent->wr_count, uint32_t, chunk_size, size_t);
                ent->chunk = (uint8_t *)chunk;

                /* Add it to the cache */
                assert(NULL == rdcc->slot[udata->idx_hint]);
                rdcc->slot[udata->idx_hint] = ent;
                ent->idx                    = udata->idx_hint;
                rdcc->nbytes_used += chunk_size;
                rdcc->nused++;

                /* Add it to the linked list */
                if (rdcc->tail) {
                    rdcc->tail->next = ent;
                    ent->prev        = rdcc->tail;
                    rdcc->tail       = ent;
                } /* end if */
                else
                    rdcc->head = rdcc->tail = ent;
                ent->tmp_next = NULL;
                ent->tmp_prev = NULL;

            } /* end if */
            else
                /* We did not add the chunk to cache */
                ent = NULL;
        }    /* end else */
        else /* No cache set up, or chunk is too large: chunk is uncacheable */
            ent = NULL;
    } /* end else */

    /* Lock the chunk into the cache */
    if (ent) {
        assert(!ent->locked);
        ent->locked = true;
        chunk       = ent->chunk;
    } /* end if */
    else
        /*
         * The chunk cannot be placed in cache so we don't cache it. This is the
         * reason all those arguments have to be repeated for the unlock
         * function.
         */
        udata->idx_hint = UINT_MAX;

    /* Set return value */
    ret_value = chunk;

done:
    /* Release the fill buffer info, if it's been initialized */
    if (fb_info_init && H5D__fill_term(&fb_info) < 0)
        HDONE_ERROR(H5E_DATASET, H5E_CANTFREE, NULL, "Can't release fill buffer info");

    /* Release the chunk allocated, on error */
    if (!ret_value)
        if (chunk)
            chunk = H5D__chunk_mem_xfree(chunk, pline);

    FUNC_LEAVE_NOAPI(ret_value)
} /* end H5D__chunk_lock() */

/*-------------------------------------------------------------------------
 * Function:    H5D__chunk_unlock
 *
 * Purpose:    Unlocks a previously locked chunk. The LAYOUT, COMP, and
 *        OFFSET arguments should be the same as for H5D__chunk_lock().
 *        The DIRTY argument should be set to non-zero if the chunk has
 *        been modified since it was locked. The IDX_HINT argument is
 *        the returned index hint from the lock operation and BUF is
 *        the return value from the lock.
 *
 *        The NACCESSED argument should be the number of bytes accessed
 *        for reading or writing (depending on the value of DIRTY).
 *        It's only purpose is to provide additional information to the
 *        preemption policy.
 *
 * Return:    Non-negative on success/Negative on failure
 *
 *-------------------------------------------------------------------------
 */
static herr_t
H5D__chunk_unlock(const H5D_io_info_t H5_ATTR_NDEBUG_UNUSED *io_info, const H5D_dset_io_info_t *dset_info,
                  const H5D_chunk_ud_t *udata, bool dirty, void *chunk, uint32_t naccessed)
{
    const H5O_layout_t *layout; /* Dataset layout */
    const H5D_rdcc_t   *rdcc;
    const H5D_t        *dset;                /* Local pointer to the dataset info */
    herr_t              ret_value = SUCCEED; /* Return value */

    FUNC_ENTER_PACKAGE

    /* Sanity check */
    assert(io_info);
    assert(dset_info);
    assert(udata);

    /* Set convenience pointers */
    layout = &(dset_info->dset->shared->layout);
    rdcc   = &(dset_info->dset->shared->cache.chunk);
    dset   = dset_info->dset;

    if (UINT_MAX == udata->idx_hint) {
        /*
         * It's not in the cache, probably because it's too big.  If it's
         * dirty then flush it to disk.  In any case, free the chunk.
         */
        bool is_unfiltered_edge_chunk = false; /* Whether the chunk is an unfiltered edge chunk */

        /* Check if we should disable filters on this chunk */
        if (udata->new_unfilt_chunk) {
            assert(layout->u.chunk.flags & H5O_LAYOUT_CHUNK_DONT_FILTER_PARTIAL_BOUND_CHUNKS);

            is_unfiltered_edge_chunk = true;
        } /* end if */
        else if (layout->u.chunk.flags & H5O_LAYOUT_CHUNK_DONT_FILTER_PARTIAL_BOUND_CHUNKS) {
            /* Check if the chunk is an edge chunk, and disable filters if so */
            is_unfiltered_edge_chunk =
                H5D__chunk_is_partial_edge_chunk(dset->shared->ndims, layout->u.chunk.dim,
                                                 dset_info->store->chunk.scaled, dset->shared->curr_dims);
        } /* end if */

        if (dirty) {
            H5D_rdcc_ent_t fake_ent; /* "fake" chunk cache entry */

            memset(&fake_ent, 0, sizeof(fake_ent));
            fake_ent.dirty = true;
            if (is_unfiltered_edge_chunk)
                fake_ent.edge_chunk_state = H5D_RDCC_DISABLE_FILTERS;
            if (udata->new_unfilt_chunk)
                fake_ent.edge_chunk_state |= H5D_RDCC_NEWLY_DISABLED_FILTERS;
            H5MM_memcpy(fake_ent.scaled, udata->common.scaled, sizeof(hsize_t) * layout->u.chunk.ndims);
            assert(layout->u.chunk.size > 0);
            fake_ent.chunk_idx          = udata->chunk_idx;
            fake_ent.chunk_block.offset = udata->chunk_block.offset;
            fake_ent.chunk_block.length = udata->chunk_block.length;
            fake_ent.chunk              = (uint8_t *)chunk;

            if (H5D__chunk_flush_entry(dset, &fake_ent, true) < 0)
                HGOTO_ERROR(H5E_IO, H5E_WRITEERROR, FAIL, "cannot flush indexed storage buffer");
        } /* end if */
        else {
            if (chunk)
                chunk = H5D__chunk_mem_xfree(
                    chunk, (is_unfiltered_edge_chunk ? NULL : &(dset->shared->dcpl_cache.pline)));
        } /* end else */
    }     /* end if */
    else {
        H5D_rdcc_ent_t *ent; /* Chunk's entry in the cache */

        /* Sanity check */
        assert(udata->idx_hint < rdcc->nslots);
        assert(rdcc->slot[udata->idx_hint]);
        assert(rdcc->slot[udata->idx_hint]->chunk == chunk);

        /*
         * It's in the cache so unlock it.
         */
        ent = rdcc->slot[udata->idx_hint];
        assert(ent->locked);
        if (dirty) {
            ent->dirty = true;
            ent->wr_count -= MIN(ent->wr_count, naccessed);
        } /* end if */
        else
            ent->rd_count -= MIN(ent->rd_count, naccessed);
        ent->locked = false;
    } /* end else */

done:
    FUNC_LEAVE_NOAPI(ret_value)
} /* end H5D__chunk_unlock() */

/*-------------------------------------------------------------------------
 * Function:    H5D__chunk_allocated_cb
 *
 * Purpose:    Simply counts the number of chunks for a dataset.
 *
 * Return:    Success:    Non-negative
 *        Failure:    Negative
 *
 *-------------------------------------------------------------------------
 */
static int
H5D__chunk_allocated_cb(const H5D_chunk_rec_t *chunk_rec, void *_udata)
{
    hsize_t *nbytes = (hsize_t *)_udata;

    FUNC_ENTER_PACKAGE_NOERR

    *(hsize_t *)nbytes += chunk_rec->nbytes;

    FUNC_LEAVE_NOAPI(H5_ITER_CONT)
} /* H5D__chunk_allocated_cb() */

/*-------------------------------------------------------------------------
 * Function:    H5D__chunk_allocated
 *
 * Purpose:    Return the number of bytes allocated in the file for storage
 *        of raw data in the chunked dataset
 *
 * Return:    Success:    Number of bytes stored in all chunks.
 *        Failure:    0
 *
 *-------------------------------------------------------------------------
 */
herr_t
H5D__chunk_allocated(const H5D_t *dset, hsize_t *nbytes)
{
    H5D_chk_idx_info_t   idx_info;                            /* Chunked index info */
    const H5D_rdcc_t    *rdcc = &(dset->shared->cache.chunk); /* Raw data chunk cache */
    H5D_rdcc_ent_t      *ent;                                 /* Cache entry  */
    hsize_t              chunk_bytes = 0;                     /* Number of bytes allocated for chunks */
    H5O_storage_chunk_t *sc          = &(dset->shared->layout.storage.u.chunk);
    herr_t               ret_value   = SUCCEED; /* Return value */

    FUNC_ENTER_PACKAGE

    assert(dset);
    assert(dset->shared);
    H5D_CHUNK_STORAGE_INDEX_CHK(sc);

    /* Search for cached chunks that haven't been written out */
    for (ent = rdcc->head; ent; ent = ent->next)
        /* Flush the chunk out to disk, to make certain the size is correct later */
        if (H5D__chunk_flush_entry(dset, ent, false) < 0)
            HGOTO_ERROR(H5E_IO, H5E_WRITEERROR, FAIL, "cannot flush indexed storage buffer");

    /* Compose chunked index info struct */
    idx_info.f       = dset->oloc.file;
    idx_info.pline   = &dset->shared->dcpl_cache.pline;
    idx_info.layout  = &dset->shared->layout.u.chunk;
    idx_info.storage = sc;

    /* Iterate over the chunks */
    if ((sc->ops->iterate)(&idx_info, H5D__chunk_allocated_cb, &chunk_bytes) < 0)
        HGOTO_ERROR(H5E_DATASET, H5E_CANTGET, FAIL,
                    "unable to retrieve allocated chunk information from index");

    /* Set number of bytes for caller */
    *nbytes = chunk_bytes;

done:
    FUNC_LEAVE_NOAPI(ret_value)
} /* end H5D__chunk_allocated() */

/*-------------------------------------------------------------------------
 * Function:    H5D__chunk_allocate
 *
 * Purpose:    Allocate file space for all chunks that are not allocated yet.
 *        Return SUCCEED if all needed allocation succeed, otherwise
 *        FAIL.
 *
 * Return:    Non-negative on success/Negative on failure
 *
 *-------------------------------------------------------------------------
 */
herr_t
H5D__chunk_allocate(const H5D_t *dset, bool full_overwrite, const hsize_t old_dim[])
{
    H5D_chk_idx_info_t     idx_info;                                       /* Chunked index info */
    const H5D_chunk_ops_t *ops = dset->shared->layout.storage.u.chunk.ops; /* Chunk operations */
    hsize_t min_unalloc[H5O_LAYOUT_NDIMS]; /* First chunk in each dimension that is unallocated (in scaled
                                              coordinates) */
    hsize_t max_unalloc[H5O_LAYOUT_NDIMS]; /* Last chunk in each dimension that is unallocated (in scaled
                                              coordinates) */
    hsize_t           scaled[H5O_LAYOUT_NDIMS]; /* Offset of current chunk (in scaled coordinates) */
    size_t            orig_chunk_size;          /* Original size of chunk in bytes */
    size_t            chunk_size;               /* Actual size of chunk in bytes, possibly filtered */
    unsigned          filter_mask = 0;          /* Filter mask for chunks that have them */
    H5O_layout_t     *layout      = &(dset->shared->layout);           /* Dataset layout */
    H5O_pline_t      *pline       = &(dset->shared->dcpl_cache.pline); /* I/O pipeline info */
    H5O_pline_t       def_pline   = H5O_CRT_PIPELINE_DEF;              /* Default pipeline */
    const H5O_fill_t *fill        = &(dset->shared->dcpl_cache.fill);  /* Fill value info */
    H5D_fill_value_t  fill_status;                                     /* The fill value status */
    bool              should_fill     = false; /* Whether fill values should be written */
    void             *unfilt_fill_buf = NULL;  /* Unfiltered fill value buffer */
    void            **fill_buf        = NULL;  /* Pointer to the fill buffer to use for a chunk */
#ifdef H5_HAVE_PARALLEL
    bool blocks_written = false; /* Flag to indicate that chunk was actually written */
    bool using_mpi =
        false; /* Flag to indicate that the file is being accessed with an MPI-capable file driver */
    H5D_chunk_coll_fill_info_t chunk_fill_info; /* chunk address information for doing I/O */
#endif                                          /* H5_HAVE_PARALLEL */
    bool                carry; /* Flag to indicate that chunk increment carrys to higher dimension (sorta) */
    unsigned            space_ndims;                     /* Dataset's space rank */
    const hsize_t      *space_dim;                       /* Dataset's dataspace dimensions */
    const uint32_t     *chunk_dim = layout->u.chunk.dim; /* Convenience pointer to chunk dimensions */
    unsigned            op_dim;                          /* Current operating dimension */
    H5D_fill_buf_info_t fb_info;                         /* Dataset's fill buffer info */
    bool                fb_info_init = false; /* Whether the fill value buffer has been initialized */
    bool has_unfilt_edge_chunks = false; /* Whether there are partial edge chunks with disabled filters */
    bool unfilt_edge_chunk_dim[H5O_LAYOUT_NDIMS]; /* Whether there are unfiltered edge chunks at the edge
                                                        of each dimension */
    hsize_t edge_chunk_scaled[H5O_LAYOUT_NDIMS];  /* Offset of the unfiltered edge chunks at the edge of each
                                                     dimension */
    unsigned             nunfilt_edge_chunk_dims = 0; /* Number of dimensions on an edge */
    H5O_storage_chunk_t *sc                      = &(layout->storage.u.chunk); /* Convenience variable */
    herr_t               ret_value               = SUCCEED;                    /* Return value */

    FUNC_ENTER_PACKAGE

    /* Check args */
    assert(dset && H5D_CHUNKED == layout->type);
    assert(layout->u.chunk.ndims > 0 && layout->u.chunk.ndims <= H5O_LAYOUT_NDIMS);
    H5D_CHUNK_STORAGE_INDEX_CHK(sc);

    /* Retrieve the dataset dimensions */
    space_dim   = dset->shared->curr_dims;
    space_ndims = dset->shared->ndims;

    /* The last dimension in scaled chunk coordinates is always 0 */
    scaled[space_ndims] = (hsize_t)0;

    /* Check if any space dimensions are 0, if so we do not have to do anything
     */
    for (op_dim = 0; op_dim < (unsigned)space_ndims; op_dim++)
        if (space_dim[op_dim] == 0) {
            /* Reset any cached chunk info for this dataset */
            H5D__chunk_cinfo_cache_reset(&dset->shared->cache.chunk.last);
            HGOTO_DONE(SUCCEED);
        } /* end if */

#ifdef H5_HAVE_PARALLEL
    /* Retrieve MPI parameters */
    if (H5F_HAS_FEATURE(dset->oloc.file, H5FD_FEAT_HAS_MPI)) {
        /* Set the MPI-capable file driver flag */
        using_mpi = true;

        /* init chunk info stuff for collective I/O */
        chunk_fill_info.num_chunks = 0;
        chunk_fill_info.chunk_info = NULL;
    }  /* end if */
#endif /* H5_HAVE_PARALLEL */

    /* Calculate the minimum and maximum chunk offsets in each dimension, and
     * determine if there are any unfiltered partial edge chunks.  Note that we
     * assume here that all elements of space_dim are > 0.  This is checked at
     * the top of this function. */
    for (op_dim = 0; op_dim < space_ndims; op_dim++) {
        /* Validate this chunk dimension */
        if (chunk_dim[op_dim] == 0)
            HGOTO_ERROR(H5E_DATASET, H5E_BADVALUE, FAIL, "chunk size must be > 0, dim = %u ", op_dim);
        min_unalloc[op_dim] = (old_dim[op_dim] + chunk_dim[op_dim] - 1) / chunk_dim[op_dim];
        max_unalloc[op_dim] = (space_dim[op_dim] - 1) / chunk_dim[op_dim];

        /* Calculate if there are unfiltered edge chunks at the edge of this
         * dimension.  Note the edge_chunk_scaled is uninitialized for
         * dimensions where unfilt_edge_chunk_dim is false.  Also  */
        if ((layout->u.chunk.flags & H5O_LAYOUT_CHUNK_DONT_FILTER_PARTIAL_BOUND_CHUNKS) && pline->nused > 0 &&
            space_dim[op_dim] % chunk_dim[op_dim] != 0) {
            has_unfilt_edge_chunks        = true;
            unfilt_edge_chunk_dim[op_dim] = true;
            edge_chunk_scaled[op_dim]     = max_unalloc[op_dim];
        } /* end if */
        else
            unfilt_edge_chunk_dim[op_dim] = false;
    } /* end for */

    /* Get original chunk size */
    H5_CHECKED_ASSIGN(orig_chunk_size, size_t, layout->u.chunk.size, uint32_t);

    /* Check the dataset's fill-value status */
    if (H5P_is_fill_value_defined(fill, &fill_status) < 0)
        HGOTO_ERROR(H5E_PLIST, H5E_CANTGET, FAIL, "can't tell if fill value defined");

    /* If we are filling the dataset on allocation or "if set" and
     * the fill value _is_ set, _and_ we are not overwriting the new blocks,
     * or if there are any pipeline filters defined,
     * set the "should fill" flag
     */
    if ((!full_overwrite &&
         (fill->fill_time == H5D_FILL_TIME_ALLOC ||
          (fill->fill_time == H5D_FILL_TIME_IFSET &&
           (fill_status == H5D_FILL_VALUE_USER_DEFINED || fill_status == H5D_FILL_VALUE_DEFAULT)))) ||
        pline->nused > 0)
        should_fill = true;

    /* Check if fill values should be written to chunks */
    if (should_fill) {
        /* Initialize the fill value buffer */
        /* (delay allocating fill buffer for VL datatypes until refilling) */
        if (H5D__fill_init(&fb_info, NULL, H5D__chunk_mem_alloc, pline, H5D__chunk_mem_free, pline,
                           &dset->shared->dcpl_cache.fill, dset->shared->type, (size_t)0,
                           orig_chunk_size) < 0)
            HGOTO_ERROR(H5E_DATASET, H5E_CANTINIT, FAIL, "can't initialize fill buffer info");
        fb_info_init = true;

        /* Initialize the fill_buf pointer to the buffer in fb_info.  If edge
         * chunk filters are disabled, we will switch the buffer as appropriate
         * for each chunk. */
        fill_buf = &fb_info.fill_buf;

        /* Check if there are filters which need to be applied to the chunk */
        /* (only do this in advance when the chunk info can be re-used (i.e.
         *      it doesn't contain any non-default VL datatype fill values)
         */
        if (!fb_info.has_vlen_fill_type && pline->nused > 0) {
            H5Z_EDC_t err_detect; /* Error detection info */
            H5Z_cb_t  filter_cb;  /* I/O filter callback function */
            size_t    buf_size = orig_chunk_size;

            /* If the dataset has disabled partial chunk filters, create a copy
             * of the unfiltered fill_buf to use for partial chunks */
            if (has_unfilt_edge_chunks) {
                if (NULL == (unfilt_fill_buf = H5D__chunk_mem_alloc(orig_chunk_size, &def_pline)))
                    HGOTO_ERROR(H5E_RESOURCE, H5E_NOSPACE, FAIL,
                                "memory allocation failed for raw data chunk");
                H5MM_memcpy(unfilt_fill_buf, fb_info.fill_buf, orig_chunk_size);
            } /* end if */

            /* Retrieve filter settings from API context */
            if (H5CX_get_err_detect(&err_detect) < 0)
                HGOTO_ERROR(H5E_DATASET, H5E_CANTGET, FAIL, "can't get error detection info");
            if (H5CX_get_filter_cb(&filter_cb) < 0)
                HGOTO_ERROR(H5E_DATASET, H5E_CANTGET, FAIL, "can't get I/O filter callback function");

            /* Push the chunk through the filters */
            if (H5Z_pipeline(pline, 0, &filter_mask, err_detect, filter_cb, &orig_chunk_size, &buf_size,
                             &fb_info.fill_buf) < 0)
                HGOTO_ERROR(H5E_PLINE, H5E_WRITEERROR, FAIL, "output pipeline failed");
#if H5_SIZEOF_SIZE_T > 4
            /* Check for the chunk expanding too much to encode in a 32-bit value */
            if (orig_chunk_size > ((size_t)0xffffffff))
                HGOTO_ERROR(H5E_DATASET, H5E_BADRANGE, FAIL, "chunk too large for 32-bit length");
#endif    /* H5_SIZEOF_SIZE_T > 4 */
        } /* end if */
    }     /* end if */

    /* Compose chunked index info struct */
    idx_info.f       = dset->oloc.file;
    idx_info.pline   = &dset->shared->dcpl_cache.pline;
    idx_info.layout  = &dset->shared->layout.u.chunk;
    idx_info.storage = sc;

    /* Loop over all chunks */
    /* The algorithm is:
     *  For each dimension:
     *   -Allocate all chunks in the new dataspace that are beyond the original
     *    dataspace in the operating dimension, except those that have already
     *    been allocated.
     *
     * This is accomplished mainly using the min_unalloc and max_unalloc arrays.
     * min_unalloc represents the lowest offset in each dimension of chunks that
     * have not been allocated (whether or not they need to be).  max_unalloc
     * represents the highest offset in each dimension of chunks in the new
     * dataset that have not been allocated by this routine (they may have been
     * allocated previously).
     *
     * Every time the algorithm finishes allocating chunks allocated beyond a
     * certain dimension, max_unalloc is updated in order to avoid allocating
     * those chunks again.
     *
     * Note that min_unalloc & max_unalloc are in scaled coordinates.
     *
     */
    chunk_size = orig_chunk_size;
    for (op_dim = 0; op_dim < space_ndims; op_dim++) {
        H5D_chunk_ud_t udata; /* User data for querying chunk info */
        unsigned       u;     /* Local index variable */
        int            i;     /* Local index variable */

        /* Check if allocation along this dimension is really necessary */
        if (min_unalloc[op_dim] > max_unalloc[op_dim])
            continue;
        else {
            /* Reset the chunk offset indices */
            memset(scaled, 0, (space_ndims * sizeof(scaled[0])));
            scaled[op_dim] = min_unalloc[op_dim];

            if (has_unfilt_edge_chunks) {
                /* Initialize nunfilt_edge_chunk_dims */
                nunfilt_edge_chunk_dims = 0;
                for (u = 0; u < space_ndims; u++)
                    if (unfilt_edge_chunk_dim[u] && scaled[u] == edge_chunk_scaled[u])
                        nunfilt_edge_chunk_dims++;

                /* Initialize chunk_size and fill_buf */
                if (should_fill && !fb_info.has_vlen_fill_type) {
                    assert(fb_info_init);
                    assert(unfilt_fill_buf);
                    if (nunfilt_edge_chunk_dims) {
                        fill_buf   = &unfilt_fill_buf;
                        chunk_size = layout->u.chunk.size;
                    } /* end if */
                    else {
                        fill_buf   = &fb_info.fill_buf;
                        chunk_size = orig_chunk_size;
                    } /* end else */
                }     /* end if */
            }         /* end if */

            carry = false;
        } /* end else */

        while (!carry) {
            bool need_insert = false; /* Whether the chunk needs to be inserted into the index */

            /* Look up this chunk */
            if (H5D__chunk_lookup(dset, scaled, &udata) < 0)
                HGOTO_ERROR(H5E_DATASET, H5E_CANTGET, FAIL, "error looking up chunk address");
#ifndef NDEBUG
            /* None of the chunks should be allocated */
            if (H5D_CHUNK_IDX_NONE != sc->idx_type)
                assert(!H5_addr_defined(udata.chunk_block.offset));

            /* Make sure the chunk is really in the dataset and outside the
             * original dimensions */
            {
                unsigned v; /* Local index variable */
                bool     outside_orig = false;

                for (v = 0; v < space_ndims; v++) {
                    assert((scaled[v] * chunk_dim[v]) < space_dim[v]);
                    if ((scaled[v] * chunk_dim[v]) >= old_dim[v])
                        outside_orig = true;
                } /* end for */
                assert(outside_orig);
            } /* end block */
#endif        /* NDEBUG */

            /* Check for VL datatype & non-default fill value */
            if (fb_info_init && fb_info.has_vlen_fill_type) {
                /* Sanity check */
                assert(should_fill);
                assert(!unfilt_fill_buf);
#ifdef H5_HAVE_PARALLEL
                assert(!using_mpi); /* Can't write VL datatypes in parallel currently */
#endif

                /* Check to make sure the buffer is large enough.  It is
                 * possible (though ill-advised) for the filter to shrink the
                 * buffer.
                 */
                if (fb_info.fill_buf_size < orig_chunk_size) {
                    if (NULL ==
                        (fb_info.fill_buf = H5D__chunk_mem_realloc(fb_info.fill_buf, orig_chunk_size, pline)))
                        HGOTO_ERROR(H5E_RESOURCE, H5E_NOSPACE, FAIL,
                                    "memory reallocation failed for raw data chunk");
                    fb_info.fill_buf_size = orig_chunk_size;
                } /* end if */

                /* Fill the buffer with VL datatype fill values */
                if (H5D__fill_refill_vl(&fb_info, fb_info.elmts_per_buf) < 0)
                    HGOTO_ERROR(H5E_DATASET, H5E_CANTCONVERT, FAIL, "can't refill fill value buffer");

                /* Check if there are filters which need to be applied to the chunk */
                if ((pline->nused > 0) && !nunfilt_edge_chunk_dims) {
                    H5Z_EDC_t err_detect; /* Error detection info */
                    H5Z_cb_t  filter_cb;  /* I/O filter callback function */
                    size_t    nbytes = orig_chunk_size;

                    /* Retrieve filter settings from API context */
                    if (H5CX_get_err_detect(&err_detect) < 0)
                        HGOTO_ERROR(H5E_DATASET, H5E_CANTGET, FAIL, "can't get error detection info");
                    if (H5CX_get_filter_cb(&filter_cb) < 0)
                        HGOTO_ERROR(H5E_DATASET, H5E_CANTGET, FAIL, "can't get I/O filter callback function");

                    /* Push the chunk through the filters */
                    if (H5Z_pipeline(pline, 0, &filter_mask, err_detect, filter_cb, &nbytes,
                                     &fb_info.fill_buf_size, &fb_info.fill_buf) < 0)
                        HGOTO_ERROR(H5E_PLINE, H5E_WRITEERROR, FAIL, "output pipeline failed");

#if H5_SIZEOF_SIZE_T > 4
                    /* Check for the chunk expanding too much to encode in a 32-bit value */
                    if (nbytes > ((size_t)0xffffffff))
                        HGOTO_ERROR(H5E_DATASET, H5E_BADRANGE, FAIL, "chunk too large for 32-bit length");
#endif /* H5_SIZEOF_SIZE_T > 4 */

                    /* Keep the number of bytes the chunk turned in to */
                    chunk_size = nbytes;
                } /* end if */
                else
                    chunk_size = layout->u.chunk.size;

                assert(*fill_buf == fb_info.fill_buf);
            } /* end if */

            /* Initialize the chunk information */
            udata.common.layout      = &layout->u.chunk;
            udata.common.storage     = sc;
            udata.common.scaled      = scaled;
            udata.chunk_block.offset = HADDR_UNDEF;
            H5_CHECKED_ASSIGN(udata.chunk_block.length, uint32_t, chunk_size, size_t);
            udata.filter_mask = filter_mask;

            /* Allocate the chunk (with all processes) */
            if (H5D__chunk_file_alloc(&idx_info, NULL, &udata.chunk_block, &need_insert, scaled) < 0)
                HGOTO_ERROR(H5E_DATASET, H5E_CANTINSERT, FAIL,
                            "unable to insert/resize chunk on chunk level");
            assert(H5_addr_defined(udata.chunk_block.offset));

            /* Check if fill values should be written to chunks */
            if (should_fill) {
                /* Sanity check */
                assert(fb_info_init);
                assert(udata.chunk_block.length == chunk_size);

#ifdef H5_HAVE_PARALLEL
                /* Check if this file is accessed with an MPI-capable file driver */
                if (using_mpi) {
                    /* collect all chunk addresses to be written to
                       write collectively at the end */

                    /* allocate/resize chunk info array if no more space left */
                    if (0 == chunk_fill_info.num_chunks % 1024) {
                        void *tmp_realloc;

                        if (NULL == (tmp_realloc = H5MM_realloc(chunk_fill_info.chunk_info,
                                                                (chunk_fill_info.num_chunks + 1024) *
                                                                    sizeof(struct chunk_coll_fill_info))))
                            HGOTO_ERROR(H5E_DATASET, H5E_CANTALLOC, FAIL,
                                        "memory allocation failed for chunk fill info");

                        chunk_fill_info.chunk_info = tmp_realloc;
                    }

                    /* Store info about the chunk for later */
                    chunk_fill_info.chunk_info[chunk_fill_info.num_chunks].addr = udata.chunk_block.offset;
                    chunk_fill_info.chunk_info[chunk_fill_info.num_chunks].chunk_size = chunk_size;
                    chunk_fill_info.chunk_info[chunk_fill_info.num_chunks].unfiltered_partial_chunk =
                        (*fill_buf == unfilt_fill_buf);
                    chunk_fill_info.num_chunks++;

                    /* Indicate that blocks will be written */
                    blocks_written = true;
                } /* end if */
                else {
#endif /* H5_HAVE_PARALLEL */
                    if (H5F_shared_block_write(H5F_SHARED(dset->oloc.file), H5FD_MEM_DRAW,
                                               udata.chunk_block.offset, chunk_size, *fill_buf) < 0)
                        HGOTO_ERROR(H5E_IO, H5E_WRITEERROR, FAIL, "unable to write raw data to file");
#ifdef H5_HAVE_PARALLEL
                } /* end else */
#endif            /* H5_HAVE_PARALLEL */
            }     /* end if */

            /* Insert the chunk record into the index */
            if (need_insert && ops->insert)
                if ((ops->insert)(&idx_info, &udata, dset) < 0)
                    HGOTO_ERROR(H5E_DATASET, H5E_CANTINSERT, FAIL, "unable to insert chunk addr into index");

            /* Increment indices and adjust the edge chunk state */
            carry = true;
            for (i = ((int)space_ndims - 1); i >= 0; --i) {
                scaled[i]++;
                if (scaled[i] > max_unalloc[i]) {
                    if ((unsigned)i == op_dim)
                        scaled[i] = min_unalloc[i];
                    else
                        scaled[i] = 0;

                    /* Check if we just left the edge in this dimension */
                    if (unfilt_edge_chunk_dim[i] && edge_chunk_scaled[i] == max_unalloc[i] &&
                        scaled[i] < edge_chunk_scaled[i]) {
                        nunfilt_edge_chunk_dims--;
                        if (should_fill && nunfilt_edge_chunk_dims == 0 && !fb_info.has_vlen_fill_type) {
                            assert(
                                !H5D__chunk_is_partial_edge_chunk(space_ndims, chunk_dim, scaled, space_dim));
                            fill_buf   = &fb_info.fill_buf;
                            chunk_size = orig_chunk_size;
                        } /* end if */
                    }     /* end if */
                }         /* end if */
                else {
                    /* Check if we just entered the edge in this dimension */
                    if (unfilt_edge_chunk_dim[i] && scaled[i] == edge_chunk_scaled[i]) {
                        assert(edge_chunk_scaled[i] == max_unalloc[i]);
                        nunfilt_edge_chunk_dims++;
                        if (should_fill && nunfilt_edge_chunk_dims == 1 && !fb_info.has_vlen_fill_type) {
                            assert(
                                H5D__chunk_is_partial_edge_chunk(space_ndims, chunk_dim, scaled, space_dim));
                            fill_buf   = &unfilt_fill_buf;
                            chunk_size = layout->u.chunk.size;
                        } /* end if */
                    }     /* end if */

                    carry = false;
                    break;
                } /* end else */
            }     /* end for */
        }         /* end while(!carry) */

        /* Adjust max_unalloc so we don't allocate the same chunk twice.  Also
         * check if this dimension started from 0 (and hence allocated all of
         * the chunks. */
        if (min_unalloc[op_dim] == 0)
            break;
        else
            max_unalloc[op_dim] = min_unalloc[op_dim] - 1;
    } /* end for(op_dim=0...) */

#ifdef H5_HAVE_PARALLEL
    /* do final collective I/O */
    if (using_mpi && blocks_written)
        if (H5D__chunk_collective_fill(dset, &chunk_fill_info, fb_info.fill_buf, unfilt_fill_buf) < 0)
            HGOTO_ERROR(H5E_IO, H5E_WRITEERROR, FAIL, "unable to write raw data to file");
#endif /* H5_HAVE_PARALLEL */

    /* Reset any cached chunk info for this dataset */
    H5D__chunk_cinfo_cache_reset(&dset->shared->cache.chunk.last);

done:
    /* Release the fill buffer info, if it's been initialized */
    if (fb_info_init && H5D__fill_term(&fb_info) < 0)
        HDONE_ERROR(H5E_DATASET, H5E_CANTFREE, FAIL, "Can't release fill buffer info");

    /* Free the unfiltered fill value buffer */
    unfilt_fill_buf = H5D__chunk_mem_xfree(unfilt_fill_buf, &def_pline);

#ifdef H5_HAVE_PARALLEL
    if (using_mpi && chunk_fill_info.chunk_info)
        H5MM_free(chunk_fill_info.chunk_info);
#endif

    FUNC_LEAVE_NOAPI(ret_value)
} /* end H5D__chunk_allocate() */

/*-------------------------------------------------------------------------
 * Function:    H5D__chunk_update_old_edge_chunks
 *
 * Purpose:     Update all chunks which were previously partial edge
 *              chunks and are now complete.  Determines exactly which
 *              chunks need to be updated and locks each into cache using
 *              the 'prev_unfilt_chunk' flag, then unlocks it, causing
 *              filters to be applied as necessary.
 *
 * Return:      Non-negative on success/Negative on failure
 *
 *-------------------------------------------------------------------------
 */
herr_t
H5D__chunk_update_old_edge_chunks(H5D_t *dset, hsize_t old_dim[])
{
    hsize_t old_edge_chunk_sc[H5O_LAYOUT_NDIMS]; /* Offset of first previously incomplete chunk in each
                                                    dimension */
    hsize_t max_edge_chunk_sc[H5O_LAYOUT_NDIMS]; /* largest offset of chunks that might need to be modified in
                                                    each dimension */
    bool new_full_dim[H5O_LAYOUT_NDIMS];         /* Whether the plane of chunks in this dimension needs to be
                                                       modified */
    const H5O_layout_t *layout = &(dset->shared->layout); /* Dataset layout */
    hsize_t             chunk_sc[H5O_LAYOUT_NDIMS];       /* Offset of current chunk */
    const uint32_t     *chunk_dim = layout->u.chunk.dim;  /* Convenience pointer to chunk dimensions */
    unsigned            space_ndims;                      /* Dataset's space rank */
    const hsize_t      *space_dim;                        /* Dataset's dataspace dimensions */
    unsigned            op_dim;                           /* Current operating dimension */
    H5D_io_info_t       chk_io_info;                      /* Chunked I/O info object */
    H5D_chunk_ud_t      chk_udata;                        /* User data for locking chunk */
    H5D_storage_t       chk_store;                        /* Chunk storage information */
    H5D_dset_io_info_t  chk_dset_info;                    /* Chunked I/O dset info object */
    void               *chunk;                            /* The file chunk  */
    bool                carry; /* Flag to indicate that chunk increment carrys to higher dimension (sorta) */
    herr_t              ret_value = SUCCEED; /* Return value */

    FUNC_ENTER_PACKAGE

    /* Check args */
    assert(dset && H5D_CHUNKED == layout->type);
    assert(layout->u.chunk.ndims > 0 && layout->u.chunk.ndims <= H5O_LAYOUT_NDIMS);
    H5D_CHUNK_STORAGE_INDEX_CHK(&layout->storage.u.chunk);
    assert(dset->shared->dcpl_cache.pline.nused > 0);
    assert(layout->u.chunk.flags & H5O_LAYOUT_CHUNK_DONT_FILTER_PARTIAL_BOUND_CHUNKS);

    /* Retrieve the dataset dimensions */
    space_dim   = dset->shared->curr_dims;
    space_ndims = dset->shared->ndims;

    /* The last dimension in chunk_offset is always 0 */
    chunk_sc[space_ndims] = (hsize_t)0;

    /* Check if any current dimensions are smaller than the chunk size, or if
     * any old dimensions are 0.  If so we do not have to do anything. */
    for (op_dim = 0; op_dim < space_ndims; op_dim++)
        if ((space_dim[op_dim] < chunk_dim[op_dim]) || old_dim[op_dim] == 0) {
            /* Reset any cached chunk info for this dataset */
            H5D__chunk_cinfo_cache_reset(&dset->shared->cache.chunk.last);
            HGOTO_DONE(SUCCEED);
        } /* end if */

    /* Set up chunked I/O info object, for operations on chunks (in callback).
     * Note that we only need to set chunk_offset once, as the array's address
     * will never change. */
    chk_store.chunk.scaled = chunk_sc;

    chk_io_info.op_type = H5D_IO_OP_READ;

    chk_dset_info.dset     = dset;
    chk_dset_info.store    = &chk_store;
    chk_dset_info.buf.vp   = NULL;
    chk_io_info.dsets_info = &chk_dset_info;

    /*
     * Determine the edges of the dataset which need to be modified
     */
    for (op_dim = 0; op_dim < space_ndims; op_dim++) {
        /* Start off with this dimension marked as not needing to be modified */
        new_full_dim[op_dim] = false;

        /* Validate this chunk dimension */
        if (chunk_dim[op_dim] == 0)
            HGOTO_ERROR(H5E_DATASET, H5E_BADVALUE, FAIL, "chunk size must be > 0, dim = %u ", op_dim);

        /* Calculate offset of first previously incomplete chunk in this
         * dimension */
        old_edge_chunk_sc[op_dim] = (old_dim[op_dim] / chunk_dim[op_dim]);

        /* Calculate the largest offset of chunks that might need to be
         * modified in this dimension */
        max_edge_chunk_sc[op_dim] = MIN((old_dim[op_dim] - 1) / chunk_dim[op_dim],
                                        MAX((space_dim[op_dim] / chunk_dim[op_dim]), 1) - 1);

        /* Check for old_dim aligned with chunk boundary in this dimension, if
         * so we do not need to modify chunks along the edge in this dimension
         */
        if (old_dim[op_dim] % chunk_dim[op_dim] == 0)
            continue;

        /* Check if the dataspace expanded enough to cause the old edge chunks
         * in this dimension to become full */
        if ((space_dim[op_dim] / chunk_dim[op_dim]) >= (old_edge_chunk_sc[op_dim] + 1))
            new_full_dim[op_dim] = true;
    } /* end for */

    /* Main loop: fix old edge chunks */
    for (op_dim = 0; op_dim < space_ndims; op_dim++) {
        /* Check if allocation along this dimension is really necessary */
        if (!new_full_dim[op_dim])
            continue;
        else {
            assert(max_edge_chunk_sc[op_dim] == old_edge_chunk_sc[op_dim]);

            /* Reset the chunk offset indices */
            memset(chunk_sc, 0, (space_ndims * sizeof(chunk_sc[0])));
            chunk_sc[op_dim] = old_edge_chunk_sc[op_dim];

            carry = false;
        } /* end if */

        while (!carry) {
            int i; /* Local index variable */

            /* Make sure the chunk is really a former edge chunk */
            assert(H5D__chunk_is_partial_edge_chunk(space_ndims, chunk_dim, chunk_sc, old_dim) &&
                   !H5D__chunk_is_partial_edge_chunk(space_ndims, chunk_dim, chunk_sc, space_dim));

            /* Lookup the chunk */
            if (H5D__chunk_lookup(dset, chunk_sc, &chk_udata) < 0)
                HGOTO_ERROR(H5E_DATASET, H5E_CANTGET, FAIL, "error looking up chunk address");

            /* If this chunk does not exist in cache or on disk, no need to do
             * anything */
            if (H5_addr_defined(chk_udata.chunk_block.offset) || (UINT_MAX != chk_udata.idx_hint)) {
                /* Lock the chunk into cache.  H5D__chunk_lock will take care of
                 * updating the chunk to no longer be an edge chunk. */
                if (NULL ==
                    (chunk = (void *)H5D__chunk_lock(&chk_io_info, &chk_dset_info, &chk_udata, false, true)))
                    HGOTO_ERROR(H5E_DATASET, H5E_READERROR, FAIL, "unable to lock raw data chunk");

                /* Unlock the chunk */
                if (H5D__chunk_unlock(&chk_io_info, &chk_dset_info, &chk_udata, true, chunk, (uint32_t)0) < 0)
                    HGOTO_ERROR(H5E_IO, H5E_WRITEERROR, FAIL, "unable to unlock raw data chunk");
            } /* end if */

            /* Increment indices */
            carry = true;
            for (i = ((int)space_ndims - 1); i >= 0; --i) {
                if ((unsigned)i != op_dim) {
                    ++chunk_sc[i];
                    if (chunk_sc[i] > (hsize_t)max_edge_chunk_sc[i])
                        chunk_sc[i] = 0;
                    else {
                        carry = false;
                        break;
                    } /* end else */
                }     /* end if */
            }         /* end for */
        }             /* end while(!carry) */

        /* Adjust max_edge_chunk_sc so we don't modify the same chunk twice.
         * Also check if this dimension started from 0 (and hence modified all
         * of the old edge chunks. */
        if (old_edge_chunk_sc[op_dim] == 0)
            break;
        else
            --max_edge_chunk_sc[op_dim];
    } /* end for(op_dim=0...) */

    /* Reset any cached chunk info for this dataset */
    H5D__chunk_cinfo_cache_reset(&dset->shared->cache.chunk.last);

done:
    FUNC_LEAVE_NOAPI(ret_value)
} /* end H5D__chunk_update_old_edge_chunks() */

#ifdef H5_HAVE_PARALLEL

/*-------------------------------------------------------------------------
 * Function:    H5D__chunk_collective_fill
 *
 * Purpose:     Use MPIO selection vector I/O for writing fill chunks
 *
 * Return:      Non-negative on success/Negative on failure
 *
 *-------------------------------------------------------------------------
 */
static herr_t
H5D__chunk_collective_fill(const H5D_t *dset, H5D_chunk_coll_fill_info_t *chunk_fill_info,
                           const void *fill_buf, const void *partial_chunk_fill_buf)
{
    MPI_Comm         mpi_comm = MPI_COMM_NULL; /* MPI communicator for file */
    int              mpi_rank = (-1);          /* This process's rank  */
    int              mpi_size = (-1);          /* MPI Comm size  */
    int              mpi_code;                 /* MPI return code */
    size_t           num_blocks;               /* Number of blocks between processes. */
    size_t           leftover_blocks;          /* Number of leftover blocks to handle */
    int              blocks;                   /* converted to int for MPI */
    int              leftover;                 /* converted to int for MPI */
    H5FD_mpio_xfer_t prev_xfer_mode;           /* Previous data xfer mode */
    bool             have_xfer_mode = false;   /* Whether the previous xffer mode has been retrieved */
    size_t           i;                        /* Local index variable */
    haddr_t         *io_addrs = NULL;
    size_t          *io_sizes = NULL;
    const void     **io_wbufs = NULL;
    H5FD_mem_t       io_types[2];
    bool             all_same_block_len = true;
    bool             need_sort          = false;
    size_t           io_2sizes[2];
    herr_t           ret_value = SUCCEED; /* Return value */

    FUNC_ENTER_PACKAGE

    assert(chunk_fill_info->num_chunks != 0);

    /*
     * If a separate fill buffer is provided for partial chunks, ensure
     * that the "don't filter partial edge chunks" flag is set.
     */
    if (partial_chunk_fill_buf)
        assert(dset->shared->layout.u.chunk.flags & H5O_LAYOUT_CHUNK_DONT_FILTER_PARTIAL_BOUND_CHUNKS);

    /* Get the MPI communicator */
    if (MPI_COMM_NULL == (mpi_comm = H5F_mpi_get_comm(dset->oloc.file)))
        HGOTO_ERROR(H5E_INTERNAL, H5E_MPI, FAIL, "Can't retrieve MPI communicator");

    /* Get the MPI rank */
    if ((mpi_rank = H5F_mpi_get_rank(dset->oloc.file)) < 0)
        HGOTO_ERROR(H5E_INTERNAL, H5E_MPI, FAIL, "Can't retrieve MPI rank");

    /* Get the MPI size */
    if ((mpi_size = H5F_mpi_get_size(dset->oloc.file)) < 0)
        HGOTO_ERROR(H5E_INTERNAL, H5E_MPI, FAIL, "Can't retrieve MPI size");

    /* Distribute evenly the number of blocks between processes. */
    if (mpi_size == 0)
        HGOTO_ERROR(H5E_DATASET, H5E_BADVALUE, FAIL, "Resulted in division by zero");

    num_blocks =
        (size_t)(chunk_fill_info->num_chunks / (size_t)mpi_size); /* value should be the same on all procs */

    /* After evenly distributing the blocks between processes, are there any
     * leftover blocks for each individual process (round-robin)?
     */
    leftover_blocks = (size_t)(chunk_fill_info->num_chunks % (size_t)mpi_size);

    /* Cast values to types needed by MPI */
    H5_CHECKED_ASSIGN(blocks, int, num_blocks, size_t);
    H5_CHECKED_ASSIGN(leftover, int, leftover_blocks, size_t);

    /* Check if we have any chunks to write on this rank */
    if (num_blocks > 0 || leftover > mpi_rank) {

        if (NULL == (io_addrs = H5MM_malloc((size_t)(blocks + 1) * sizeof(*io_addrs))))
            HGOTO_ERROR(H5E_RESOURCE, H5E_CANTALLOC, FAIL,
                        "couldn't allocate space for I/O addresses vector");

        if (NULL == (io_wbufs = H5MM_malloc((size_t)(blocks + 1) * sizeof(*io_wbufs))))
            HGOTO_ERROR(H5E_RESOURCE, H5E_CANTALLOC, FAIL, "couldn't allocate space for I/O buffers vector");
    }

    /*
     * Perform initial scan of chunk info list to:
     *  - make sure that chunk addresses are monotonically non-decreasing
     *  - check if all blocks have the same length
     */
    for (i = 1; i < chunk_fill_info->num_chunks; i++) {
        if (chunk_fill_info->chunk_info[i].addr < chunk_fill_info->chunk_info[i - 1].addr)
            need_sort = true;

        if (chunk_fill_info->chunk_info[i].chunk_size != chunk_fill_info->chunk_info[i - 1].chunk_size)
            all_same_block_len = false;
    }

    /*
     * Note that we sort all of the chunks here, and not just a subset
     * corresponding to this rank. We do this since we have found MPI I/O to work
     * better when each rank writes blocks that are contiguous in the file,
     * and by sorting the full list we maximize the chance of that happening.
     */
    if (need_sort)
        qsort(chunk_fill_info->chunk_info, chunk_fill_info->num_chunks, sizeof(struct chunk_coll_fill_info),
              H5D__chunk_cmp_coll_fill_info);

    /*
     * If all the chunks have the same length, use the compressed feature
     * to store the size.
     * Otherwise, allocate the array of sizes for storing chunk sizes.
     */
    if (all_same_block_len) {
        io_2sizes[0] = chunk_fill_info->chunk_info[0].chunk_size;
        io_2sizes[1] = 0;
    }
    else {
        if (NULL == (io_sizes = H5MM_malloc((size_t)(blocks + 1) * sizeof(*io_sizes))))
            HGOTO_ERROR(H5E_RESOURCE, H5E_CANTALLOC, FAIL, "couldn't allocate space for I/O sizes vector");
    }

    /*
     * Since the type of all chunks is raw data, use the compressed feature
     * to store the chunk type.
     */
    io_types[0] = H5FD_MEM_DRAW;
    io_types[1] = H5FD_MEM_NOLIST;

    /*
     * For the chunks corresponding to this rank, fill in the
     * address, size and buf pointer for each chunk.
     */
    for (i = 0; i < (size_t)blocks; i++) {
        size_t idx = i + (size_t)(mpi_rank * blocks);

        io_addrs[i] = chunk_fill_info->chunk_info[idx].addr;

        if (!all_same_block_len)
            io_sizes[i] = chunk_fill_info->chunk_info[idx].chunk_size;

        if (chunk_fill_info->chunk_info[idx].unfiltered_partial_chunk)
            io_wbufs[i] = partial_chunk_fill_buf;
        else
            io_wbufs[i] = fill_buf;
    }

    /*
     * For the leftover chunk corresponding to this rank, fill in the
     * address, size and buf pointer for the chunk.
     */
    if (leftover > mpi_rank) {
        io_addrs[blocks] = chunk_fill_info->chunk_info[(blocks * mpi_size) + mpi_rank].addr;

        if (!all_same_block_len)
            io_sizes[blocks] = chunk_fill_info->chunk_info[(blocks * mpi_size) + mpi_rank].chunk_size;

        if (chunk_fill_info->chunk_info[(blocks * mpi_size) + mpi_rank].unfiltered_partial_chunk) {
            assert(partial_chunk_fill_buf);
            io_wbufs[blocks] = partial_chunk_fill_buf;
        }
        else
            io_wbufs[blocks] = fill_buf;

        blocks++;
    }

    /* Get current transfer mode */
    if (H5CX_get_io_xfer_mode(&prev_xfer_mode) < 0)
        HGOTO_ERROR(H5E_DATASET, H5E_CANTSET, FAIL, "can't set transfer mode");
    have_xfer_mode = true;

    /* Set transfer mode */
    if (H5CX_set_io_xfer_mode(H5FD_MPIO_COLLECTIVE) < 0)
        HGOTO_ERROR(H5E_DATASET, H5E_CANTSET, FAIL, "can't set transfer mode");

    /* Barrier so processes don't race ahead */
    if (MPI_SUCCESS != (mpi_code = MPI_Barrier(mpi_comm)))
        HMPI_GOTO_ERROR(FAIL, "MPI_Barrier failed", mpi_code)

    /* Perform the selection vector I/O for the chunks */
    if (H5F_shared_vector_write(H5F_SHARED(dset->oloc.file), (uint32_t)blocks, io_types, io_addrs,
                                all_same_block_len ? io_2sizes : io_sizes, io_wbufs) < 0)
        HGOTO_ERROR(H5E_DATASET, H5E_WRITEERROR, FAIL, "vector write call failed");

done:
    if (have_xfer_mode)
        /* Restore transfer mode */
        if (H5CX_set_io_xfer_mode(prev_xfer_mode) < 0)
            HDONE_ERROR(H5E_DATASET, H5E_CANTSET, FAIL, "can't set transfer mode");

    H5MM_xfree(io_addrs);
    H5MM_xfree(io_wbufs);
    H5MM_xfree(io_sizes);

    FUNC_LEAVE_NOAPI(ret_value)
} /* end H5D__chunk_collective_fill() */

static int
H5D__chunk_cmp_coll_fill_info(const void *_entry1, const void *_entry2)
{
    const struct chunk_coll_fill_info *entry1;
    const struct chunk_coll_fill_info *entry2;

    FUNC_ENTER_PACKAGE_NOERR

    entry1 = (const struct chunk_coll_fill_info *)_entry1;
    entry2 = (const struct chunk_coll_fill_info *)_entry2;

    FUNC_LEAVE_NOAPI(H5_addr_cmp(entry1->addr, entry2->addr))
} /* end H5D__chunk_cmp_coll_fill_info() */

#endif /* H5_HAVE_PARALLEL */

/*-------------------------------------------------------------------------
 * Function:    H5D__chunk_prune_fill
 *
 * Purpose:    Write the fill value to the parts of the chunk that are no
 *              longer part of the dataspace
 *
 * Return:    Non-negative on success/Negative on failure
 *
 *-------------------------------------------------------------------------
 */
static herr_t
H5D__chunk_prune_fill(H5D_chunk_it_ud1_t *udata, bool new_unfilt_chunk)
{
    const H5D_io_info_t *io_info         = udata->io_info;          /* Local pointer to I/O info */
    const H5D_t         *dset            = udata->dset_info->dset;  /* Local pointer to the dataset info */
    const H5O_layout_t  *layout          = &(dset->shared->layout); /* Dataset's layout */
    unsigned             rank            = udata->common.layout->ndims - 1; /* Dataset rank */
    const hsize_t       *scaled          = udata->common.scaled;            /* Scaled chunk offset */
    H5S_sel_iter_t      *chunk_iter      = NULL;  /* Memory selection iteration info */
    bool                 chunk_iter_init = false; /* Whether the chunk iterator has been initialized */
    hsize_t              sel_nelmts;              /* Number of elements in selection */
    hsize_t              count[H5O_LAYOUT_NDIMS]; /* Element count of hyperslab */
    size_t               chunk_size;              /*size of a chunk       */
    void                *chunk;                   /* The file chunk  */
    H5D_chunk_ud_t       chk_udata;               /* User data for locking chunk */
    uint32_t             bytes_accessed;          /* Bytes accessed in chunk */
    unsigned             u;                       /* Local index variable */
    herr_t               ret_value = SUCCEED;     /* Return value */

    FUNC_ENTER_PACKAGE

    /* Get the chunk's size */
    assert(layout->u.chunk.size > 0);
    H5_CHECKED_ASSIGN(chunk_size, size_t, layout->u.chunk.size, uint32_t);

    /* Get the info for the chunk in the file */
    if (H5D__chunk_lookup(dset, scaled, &chk_udata) < 0)
        HGOTO_ERROR(H5E_DATASET, H5E_CANTGET, FAIL, "error looking up chunk address");
    chk_udata.new_unfilt_chunk = new_unfilt_chunk;

    /* If this chunk does not exist in cache or on disk, no need to do anything */
    if (!H5_addr_defined(chk_udata.chunk_block.offset) && UINT_MAX == chk_udata.idx_hint)
        HGOTO_DONE(SUCCEED);

    /* Initialize the fill value buffer, if necessary */
    if (!udata->fb_info_init) {
        H5_CHECK_OVERFLOW(udata->elmts_per_chunk, uint32_t, size_t);
        if (H5D__fill_init(&udata->fb_info, NULL, NULL, NULL, NULL, NULL, &dset->shared->dcpl_cache.fill,
                           dset->shared->type, (size_t)udata->elmts_per_chunk, chunk_size) < 0)
            HGOTO_ERROR(H5E_DATASET, H5E_CANTINIT, FAIL, "can't initialize fill buffer info");
        udata->fb_info_init = true;
    } /* end if */

    /* Compute the # of elements to leave with existing value, in each dimension */
    for (u = 0; u < rank; u++) {
        count[u] = MIN(layout->u.chunk.dim[u], (udata->space_dim[u] - (scaled[u] * layout->u.chunk.dim[u])));
        assert(count[u] > 0);
    } /* end for */

    /* Select all elements in chunk, to begin with */
    if (H5S_select_all(udata->chunk_space, true) < 0)
        HGOTO_ERROR(H5E_DATASET, H5E_CANTSELECT, FAIL, "unable to select space");

    /* "Subtract out" the elements to keep */
    if (H5S_select_hyperslab(udata->chunk_space, H5S_SELECT_NOTB, udata->hyper_start, NULL, count, NULL) < 0)
        HGOTO_ERROR(H5E_DATASET, H5E_CANTSELECT, FAIL, "unable to select hyperslab");

    /* Lock the chunk into the cache, to get a pointer to the chunk buffer */
    if (NULL == (chunk = (void *)H5D__chunk_lock(io_info, udata->dset_info, &chk_udata, false, false)))
        HGOTO_ERROR(H5E_DATASET, H5E_READERROR, FAIL, "unable to lock raw data chunk");

    /* Fill the selection in the memory buffer */
    /* Use the size of the elements in the chunk directly instead of */
    /* relying on the fill.size, which might be set to 0 if there is */
    /* no fill-value defined for the dataset -QAK */

    /* Get the number of elements in the selection */
    sel_nelmts = H5S_GET_SELECT_NPOINTS(udata->chunk_space);
    H5_CHECK_OVERFLOW(sel_nelmts, hsize_t, size_t);

    /* Check for VL datatype & non-default fill value */
    if (udata->fb_info.has_vlen_fill_type)
        /* Re-fill the buffer to use for this I/O operation */
        if (H5D__fill_refill_vl(&udata->fb_info, (size_t)sel_nelmts) < 0)
            HGOTO_ERROR(H5E_DATASET, H5E_CANTCONVERT, FAIL, "can't refill fill value buffer");

    /* Allocate the chunk selection iterator */
    if (NULL == (chunk_iter = H5FL_MALLOC(H5S_sel_iter_t)))
        HGOTO_ERROR(H5E_DATASET, H5E_CANTALLOC, FAIL, "can't allocate chunk selection iterator");

    /* Create a selection iterator for scattering the elements to memory buffer */
    if (H5S_select_iter_init(chunk_iter, udata->chunk_space, layout->u.chunk.dim[rank], 0) < 0)
        HGOTO_ERROR(H5E_DATASET, H5E_CANTINIT, FAIL, "unable to initialize chunk selection information");
    chunk_iter_init = true;

    /* Scatter the data into memory */
    if (H5D__scatter_mem(udata->fb_info.fill_buf, chunk_iter, (size_t)sel_nelmts, chunk /*out*/) < 0)
        HGOTO_ERROR(H5E_DATASET, H5E_WRITEERROR, FAIL, "scatter failed");

    /* The number of bytes accessed in the chunk */
    /* (i.e. the bytes replaced with fill values) */
    H5_CHECK_OVERFLOW(sel_nelmts, hsize_t, uint32_t);
    bytes_accessed = (uint32_t)sel_nelmts * layout->u.chunk.dim[rank];

    /* Release lock on chunk */
    if (H5D__chunk_unlock(io_info, udata->dset_info, &chk_udata, true, chunk, bytes_accessed) < 0)
        HGOTO_ERROR(H5E_IO, H5E_WRITEERROR, FAIL, "unable to unlock raw data chunk");

done:
    /* Release the selection iterator */
    if (chunk_iter_init && H5S_SELECT_ITER_RELEASE(chunk_iter) < 0)
        HDONE_ERROR(H5E_DATASET, H5E_CANTFREE, FAIL, "Can't release selection iterator");
    if (chunk_iter)
        chunk_iter = H5FL_FREE(H5S_sel_iter_t, chunk_iter);

    FUNC_LEAVE_NOAPI(ret_value)
} /* H5D__chunk_prune_fill */

/*-------------------------------------------------------------------------
 * Function:    H5D__chunk_prune_by_extent
 *
 * Purpose:    This function searches for chunks that are no longer necessary
 *              both in the raw data cache and in the chunk index.
 *
 * Return:    Non-negative on success/Negative on failure
 *
 * The algorithm is:
 *
 *  For chunks that are no longer necessary:
 *
 *  1. Search in the raw data cache for each chunk
 *  2. If found then preempt it from the cache
 *  3. Search in the B-tree for each chunk
 *  4. If found then remove it from the B-tree and deallocate file storage for the chunk
 *
 * This example shows a 2d dataset of 90x90 with a chunk size of 20x20.
 *
 *
 *     0         20        40        60        80    90   100
 *    0 +---------+---------+---------+---------+-----+...+
 *      |:::::X::::::::::::::         :         :     |   :
 *      |:::::::X::::::::::::         :         :     |   :   Key
 *      |::::::::::X:::::::::         :         :     |   :   --------
 *      |::::::::::::X:::::::         :         :     |   :  +-+ Dataset
 *    20+::::::::::::::::::::.........:.........:.....+...:  | | Extent
 *      |         :::::X:::::         :         :     |   :  +-+
 *      |         :::::::::::         :         :     |   :
 *      |         :::::::::::         :         :     |   :  ... Chunk
 *      |         :::::::X:::         :         :     |   :  : : Boundary
 *    40+.........:::::::::::.........:.........:.....+...:  :.:
 *      |         :         :         :         :     |   :
 *      |         :         :         :         :     |   :  ... Allocated
 *      |         :         :         :         :     |   :  ::: & Filled
 *      |         :         :         :         :     |   :  ::: Chunk
 *    60+.........:.........:.........:.........:.....+...:
 *      |         :         :::::::X:::         :     |   :   X  Element
 *      |         :         :::::::::::         :     |   :      Written
 *      |         :         :::::::::::         :     |   :
 *      |         :         :::::::::::         :     |   :
 *    80+.........:.........:::::::::::.........:.....+...:   O  Fill Val
 *      |         :         :         :::::::::::     |   :      Explicitly
 *      |         :         :         ::::::X::::     |   :      Written
 *    90+---------+---------+---------+---------+-----+   :
 *      :         :         :         :::::::::::         :
 *   100:.........:.........:.........:::::::::::.........:
 *
 *
 * We have 25 total chunks for this dataset, 5 of which have space
 * allocated in the file because they were written to one or more
 * elements. These five chunks (and only these five) also have entries in
 * the storage B-tree for this dataset.
 *
 * Now lets say we want to shrink the dataset down to 70x70:
 *
 *
 *      0         20        40        60   70   80    90   100
 *    0 +---------+---------+---------+----+----+-----+...+
 *      |:::::X::::::::::::::         :    |    :     |   :
 *      |:::::::X::::::::::::         :    |    :     |   :    Key
 *      |::::::::::X:::::::::         :    |    :     |   :    --------
 *      |::::::::::::X:::::::         :    |    :     |   :   +-+ Dataset
 *    20+::::::::::::::::::::.........:....+....:.....|...:   | | Extent
 *      |         :::::X:::::         :    |    :     |   :   +-+
 *      |         :::::::::::         :    |    :     |   :
 *      |         :::::::::::         :    |    :     |   :   ... Chunk
 *      |         :::::::X:::         :    |    :     |   :   : : Boundary
 *    40+.........:::::::::::.........:....+....:.....|...:   :.:
 *      |         :         :         :    |    :     |   :
 *      |         :         :         :    |    :     |   :   ... Allocated
 *      |         :         :         :    |    :     |   :   ::: & Filled
 *      |         :         :         :    |    :     |   :   ::: Chunk
 *    60+.........:.........:.........:....+....:.....|...:
 *      |         :         :::::::X:::    |    :     |   :    X  Element
 *      |         :         :::::::::::    |    :     |   :       Written
 *      +---------+---------+---------+----+    :     |   :
 *      |         :         :::::::::::         :     |   :
 *    80+.........:.........:::::::::X:.........:.....|...:    O  Fill Val
 *      |         :         :         :::::::::::     |   :       Explicitly
 *      |         :         :         ::::::X::::     |   :       Written
 *    90+---------+---------+---------+---------+-----+   :
 *      :         :         :         :::::::::::         :
 *   100:.........:.........:.........:::::::::::.........:
 *
 *
 * That means that the nine chunks along the bottom and right side should
 * no longer exist. Of those nine chunks, (0,80), (20,80), (40,80),
 * (60,80), (80,80), (80,60), (80,40), (80,20), and (80,0), one is actually allocated
 * that needs to be released.
 * To release the chunks, we traverse the B-tree to obtain a list of unused
 * allocated chunks, and then call H5B_remove() for each chunk.
 *
 *-------------------------------------------------------------------------
 */
herr_t
H5D__chunk_prune_by_extent(H5D_t *dset, const hsize_t *old_dim)
{
    hsize_t min_mod_chunk_sc[H5O_LAYOUT_NDIMS]; /* Scaled offset of first chunk to modify in each dimension */
    hsize_t max_mod_chunk_sc[H5O_LAYOUT_NDIMS]; /* Scaled offset of last chunk to modify in each dimension */
    hssize_t max_fill_chunk_sc[H5O_LAYOUT_NDIMS]; /* Scaled offset of last chunk that might be filled in each
                                                     dimension */
    bool fill_dim[H5O_LAYOUT_NDIMS]; /* Whether the plane of edge chunks in this dimension needs to be
                                           filled */
    hsize_t min_partial_chunk_sc[H5O_LAYOUT_NDIMS]; /* Offset of first partial (or empty) chunk in each
                                                       dimension */
    bool new_unfilt_dim[H5O_LAYOUT_NDIMS]; /* Whether the plane of edge chunks in this dimension are newly
                                                 unfiltered */
    H5D_chk_idx_info_t  idx_info;          /* Chunked index info */
    H5D_io_info_t       chk_io_info;       /* Chunked I/O info object */
    H5D_dset_io_info_t  chk_dset_info;     /* Chunked I/O dset info object */
    H5D_storage_t       chk_store;         /* Chunk storage information */
    const H5O_layout_t *layout = &(dset->shared->layout);      /* Dataset's layout */
    const H5D_rdcc_t   *rdcc   = &(dset->shared->cache.chunk); /*raw data chunk cache */
    unsigned            space_ndims;                           /* Dataset's space rank */
    const hsize_t      *space_dim;                             /* Current dataspace dimensions */
    unsigned            op_dim;                                /* Current operating dimension */
    bool                shrunk_dim[H5O_LAYOUT_NDIMS];          /* Dimensions which have shrunk */
    H5D_chunk_it_ud1_t  udata;                                 /* Chunk index iterator user data */
    bool udata_init = false;         /* Whether the chunk index iterator user data has been initialized */
    H5D_chunk_common_ud_t idx_udata; /* User data for index removal routine */
    H5S_t                *chunk_space = NULL;            /* Dataspace for a chunk */
    hsize_t               chunk_dim[H5O_LAYOUT_NDIMS];   /* Chunk dimensions */
    hsize_t               scaled[H5O_LAYOUT_NDIMS];      /* Scaled offset of current chunk */
    hsize_t               hyper_start[H5O_LAYOUT_NDIMS]; /* Starting location of hyperslab */
    uint32_t              elmts_per_chunk;               /* Elements in chunk */
    bool     disable_edge_filters = false; /* Whether to disable filters on partial edge chunks */
    bool     new_unfilt_chunk     = false; /* Whether the chunk is newly unfiltered */
    unsigned u;                            /* Local index variable */
    const H5O_storage_chunk_t *sc        = &(layout->storage.u.chunk);
    herr_t                     ret_value = SUCCEED; /* Return value */

    FUNC_ENTER_PACKAGE

    /* Check args */
    assert(dset && H5D_CHUNKED == layout->type);
    assert(layout->u.chunk.ndims > 0 && layout->u.chunk.ndims <= H5O_LAYOUT_NDIMS);
    H5D_CHUNK_STORAGE_INDEX_CHK(sc);

    /* Go get the rank & dimensions (including the element size) */
    space_dim   = dset->shared->curr_dims;
    space_ndims = dset->shared->ndims;

    /* The last dimension in scaled is always 0 */
    scaled[space_ndims] = (hsize_t)0;

    /* Check if any old dimensions are 0, if so we do not have to do anything */
    for (op_dim = 0; op_dim < (unsigned)space_ndims; op_dim++)
        if (old_dim[op_dim] == 0) {
            /* Reset any cached chunk info for this dataset */
            H5D__chunk_cinfo_cache_reset(&dset->shared->cache.chunk.last);
            HGOTO_DONE(SUCCEED);
        } /* end if */

    /* Round up to the next integer # of chunks, to accommodate partial chunks */
    /* Use current dims because the indices have already been updated! -NAF */
    /* (also compute the number of elements per chunk) */
    /* (also copy the chunk dimensions into 'hsize_t' array for creating dataspace) */
    /* (also compute the dimensions which have been shrunk) */
    elmts_per_chunk = 1;
    for (u = 0; u < space_ndims; u++) {
        elmts_per_chunk *= layout->u.chunk.dim[u];
        chunk_dim[u]  = layout->u.chunk.dim[u];
        shrunk_dim[u] = (space_dim[u] < old_dim[u]);
    } /* end for */

    /* Create a dataspace for a chunk & set the extent */
    if (NULL == (chunk_space = H5S_create_simple(space_ndims, chunk_dim, NULL)))
        HGOTO_ERROR(H5E_DATASPACE, H5E_CANTCREATE, FAIL, "can't create simple dataspace");

    /* Reset hyperslab start array */
    /* (hyperslabs will always start from origin) */
    memset(hyper_start, 0, sizeof(hyper_start));

    /* Set up chunked I/O info object, for operations on chunks (in callback)
     * Note that we only need to set scaled once, as the array's address
     * will never change. */
    chk_store.chunk.scaled = scaled;

    chk_io_info.op_type = H5D_IO_OP_READ;

    chk_dset_info.dset     = dset;
    chk_dset_info.store    = &chk_store;
    chk_dset_info.buf.vp   = NULL;
    chk_io_info.dsets_info = &chk_dset_info;
    chk_io_info.count      = 1;

    /* Compose chunked index info struct */
    idx_info.f       = dset->oloc.file;
    idx_info.pline   = &dset->shared->dcpl_cache.pline;
    idx_info.layout  = &dset->shared->layout.u.chunk;
    idx_info.storage = &dset->shared->layout.storage.u.chunk;

    /* Initialize the user data for the iteration */
    memset(&udata, 0, sizeof udata);
    udata.common.layout   = &layout->u.chunk;
    udata.common.storage  = sc;
    udata.common.scaled   = scaled;
    udata.io_info         = &chk_io_info;
    udata.dset_info       = &chk_dset_info;
    udata.idx_info        = &idx_info;
    udata.space_dim       = space_dim;
    udata.shrunk_dim      = shrunk_dim;
    udata.elmts_per_chunk = elmts_per_chunk;
    udata.chunk_space     = chunk_space;
    udata.hyper_start     = hyper_start;
    udata_init            = true;

    /* Initialize user data for removal */
    idx_udata.layout  = &layout->u.chunk;
    idx_udata.storage = sc;

    /* Determine if partial edge chunk filters are disabled */
    disable_edge_filters = (layout->u.chunk.flags & H5O_LAYOUT_CHUNK_DONT_FILTER_PARTIAL_BOUND_CHUNKS) &&
                           (idx_info.pline->nused > 0);

    /*
     * Determine the chunks which need to be filled or removed
     */
    memset(min_mod_chunk_sc, 0, sizeof(min_mod_chunk_sc));
    memset(max_mod_chunk_sc, 0, sizeof(max_mod_chunk_sc));
    for (op_dim = 0; op_dim < (unsigned)space_ndims; op_dim++) {
        /* Validate this chunk dimension */
        if (chunk_dim[op_dim] == 0)
            HGOTO_ERROR(H5E_DATASET, H5E_BADVALUE, FAIL, "chunk size must be > 0, dim = %u ", op_dim);

        /* Calculate the largest offset of chunks that might need to be
         * modified in this dimension */
        max_mod_chunk_sc[op_dim] = (old_dim[op_dim] - 1) / chunk_dim[op_dim];

        /* Calculate the largest offset of chunks that might need to be
         * filled in this dimension */
        if (0 == space_dim[op_dim])
            max_fill_chunk_sc[op_dim] = -1;
        else
            max_fill_chunk_sc[op_dim] =
                (hssize_t)(((MIN(space_dim[op_dim], old_dim[op_dim]) - 1) / chunk_dim[op_dim]));

        if (shrunk_dim[op_dim]) {
            /* Calculate the smallest offset of chunks that might need to be
             * modified in this dimension.  Note that this array contains
             * garbage for all dimensions which are not shrunk.  These locations
             * must not be read from! */
            min_mod_chunk_sc[op_dim] = space_dim[op_dim] / chunk_dim[op_dim];

            /* Determine if we need to fill chunks in this dimension */
            if ((hssize_t)min_mod_chunk_sc[op_dim] == max_fill_chunk_sc[op_dim]) {
                fill_dim[op_dim] = true;

                /* If necessary, check if chunks in this dimension that need to
                 * be filled are new partial edge chunks */
                if (disable_edge_filters && old_dim[op_dim] >= (min_mod_chunk_sc[op_dim] + 1))
                    new_unfilt_dim[op_dim] = true;
                else
                    new_unfilt_dim[op_dim] = false;
            } /* end if */
            else {
                fill_dim[op_dim]       = false;
                new_unfilt_dim[op_dim] = false;
            } /* end else */
        }     /* end if */
        else {
            fill_dim[op_dim]       = false;
            new_unfilt_dim[op_dim] = false;
        } /* end else */

        /* If necessary, calculate the smallest offset of non-previously full
         * chunks in this dimension, so we know these chunks were previously
         * unfiltered */
        if (disable_edge_filters)
            min_partial_chunk_sc[op_dim] = old_dim[op_dim] / chunk_dim[op_dim];
    } /* end for */

    /* Main loop: fill or remove chunks */
    for (op_dim = 0; op_dim < (unsigned)space_ndims; op_dim++) {
        bool dims_outside_fill[H5O_LAYOUT_NDIMS]; /* Dimensions in chunk offset outside fill dimensions */
        int  ndims_outside_fill; /* Number of dimensions in chunk offset outside fill dimensions */
        bool carry; /* Flag to indicate that chunk increment carrys to higher dimension (sorta) */

        /* Check if modification along this dimension is really necessary */
        if (!shrunk_dim[op_dim])
            continue;
        else {
            assert(max_mod_chunk_sc[op_dim] >= min_mod_chunk_sc[op_dim]);

            /* Reset the chunk offset indices */
            memset(scaled, 0, (space_ndims * sizeof(scaled[0])));
            scaled[op_dim] = min_mod_chunk_sc[op_dim];

            /* Initialize "dims_outside_fill" array */
            ndims_outside_fill = 0;
            for (u = 0; u < space_ndims; u++)
                if ((hssize_t)scaled[u] > max_fill_chunk_sc[u]) {
                    dims_outside_fill[u] = true;
                    ndims_outside_fill++;
                } /* end if */
                else
                    dims_outside_fill[u] = false;
        } /* end else */

        carry = false;
        while (!carry) {
            int i; /* Local index variable */

            udata.common.scaled = scaled;

            if (0 == ndims_outside_fill) {
                assert(fill_dim[op_dim]);
                assert(scaled[op_dim] == min_mod_chunk_sc[op_dim]);

                /* Make sure this is an edge chunk */
                assert(H5D__chunk_is_partial_edge_chunk(space_ndims, layout->u.chunk.dim, scaled, space_dim));

                /* Determine if the chunk just became an unfiltered chunk */
                if (new_unfilt_dim[op_dim]) {
                    new_unfilt_chunk = true;
                    for (u = 0; u < space_ndims; u++)
                        if (scaled[u] == min_partial_chunk_sc[u]) {
                            new_unfilt_chunk = false;
                            break;
                        } /* end if */
                }         /* end if */

                /* Make sure that, if we think this is a new unfiltered chunk,
                 * it was previously not an edge chunk */
                assert(!new_unfilt_dim[op_dim] ||
                       (!new_unfilt_chunk != !H5D__chunk_is_partial_edge_chunk(
                                                 space_ndims, layout->u.chunk.dim, scaled, old_dim)));
                assert(!new_unfilt_chunk || new_unfilt_dim[op_dim]);

                /* Fill the unused parts of the chunk */
                if (H5D__chunk_prune_fill(&udata, new_unfilt_chunk) < 0)
                    HGOTO_ERROR(H5E_DATASET, H5E_WRITEERROR, FAIL, "unable to write fill value");
            } /* end if */
            else {
                H5D_chunk_ud_t chk_udata; /* User data for getting chunk info */

#ifndef NDEBUG
                /* Make sure this chunk is really outside the new dimensions */
                {
                    bool outside_dim = false;

                    for (u = 0; u < space_ndims; u++)
                        if ((scaled[u] * chunk_dim[u]) >= space_dim[u]) {
                            outside_dim = true;
                            break;
                        } /* end if */
                    assert(outside_dim);
                } /* end block */
#endif            /* NDEBUG */

                /* Check if the chunk exists in cache or on disk */
                if (H5D__chunk_lookup(dset, scaled, &chk_udata) < 0)
                    HGOTO_ERROR(H5E_DATASET, H5E_CANTGET, FAIL, "error looking up chunk");

                /* Evict the entry from the cache if present, but do not flush
                 * it to disk */
                if (UINT_MAX != chk_udata.idx_hint)
                    if (H5D__chunk_cache_evict(dset, rdcc->slot[chk_udata.idx_hint], false) < 0)
                        HGOTO_ERROR(H5E_DATASET, H5E_CANTREMOVE, FAIL, "unable to evict chunk");

                /* Remove the chunk from disk, if present */
                if (H5_addr_defined(chk_udata.chunk_block.offset)) {
                    /* Update the offset in idx_udata */
                    idx_udata.scaled = udata.common.scaled;

                    /* Remove the chunk from disk */
                    if ((sc->ops->remove)(&idx_info, &idx_udata) < 0)
                        HGOTO_ERROR(H5E_DATASET, H5E_CANTDELETE, FAIL,
                                    "unable to remove chunk entry from index");
                } /* end if */
            }     /* end else */

            /* Increment indices */
            carry = true;
            for (i = (int)(space_ndims - 1); i >= 0; --i) {
                scaled[i]++;
                if (scaled[i] > max_mod_chunk_sc[i]) {
                    /* Left maximum dimensions, "wrap around" and check if this
                     * dimension is no longer outside the fill dimension */
                    if ((unsigned)i == op_dim) {
                        scaled[i] = min_mod_chunk_sc[i];
                        if (dims_outside_fill[i] && fill_dim[i]) {
                            dims_outside_fill[i] = false;
                            ndims_outside_fill--;
                        } /* end if */
                    }     /* end if */
                    else {
                        scaled[i] = 0;
                        if (dims_outside_fill[i] && max_fill_chunk_sc[i] >= 0) {
                            dims_outside_fill[i] = false;
                            ndims_outside_fill--;
                        } /* end if */
                    }     /* end else */
                }         /* end if */
                else {
                    /* Check if we just went outside the fill dimension */
                    if (!dims_outside_fill[i] && (hssize_t)scaled[i] > max_fill_chunk_sc[i]) {
                        dims_outside_fill[i] = true;
                        ndims_outside_fill++;
                    } /* end if */

                    /* We found the next chunk, so leave the loop */
                    carry = false;
                    break;
                } /* end else */
            }     /* end for */
        }         /* end while(!carry) */

        /* Adjust max_mod_chunk_sc so we don't modify the same chunk twice.
         * Also check if this dimension started from 0 (and hence removed all
         * of the chunks). */
        if (min_mod_chunk_sc[op_dim] == 0)
            break;
        else
            max_mod_chunk_sc[op_dim] = min_mod_chunk_sc[op_dim] - 1;
    } /* end for(op_dim=0...) */

    /* Reset any cached chunk info for this dataset */
    H5D__chunk_cinfo_cache_reset(&dset->shared->cache.chunk.last);

done:
    /* Release resources */
    if (chunk_space && H5S_close(chunk_space) < 0)
        HDONE_ERROR(H5E_DATASET, H5E_CLOSEERROR, FAIL, "unable to release dataspace");
    if (udata_init)
        if (udata.fb_info_init && H5D__fill_term(&udata.fb_info) < 0)
            HDONE_ERROR(H5E_DATASET, H5E_CANTFREE, FAIL, "Can't release fill buffer info");

    FUNC_LEAVE_NOAPI(ret_value)
} /* end H5D__chunk_prune_by_extent() */

#ifdef H5_HAVE_PARALLEL

/*-------------------------------------------------------------------------
 * Function:    H5D__chunk_addrmap_cb
 *
 * Purpose:     Callback when obtaining the chunk addresses for all existing chunks
 *
 * Return:    Success:    Non-negative
 *        Failure:    Negative
 *
 *-------------------------------------------------------------------------
 */
static int
H5D__chunk_addrmap_cb(const H5D_chunk_rec_t *chunk_rec, void *_udata)
{
    H5D_chunk_it_ud2_t *udata = (H5D_chunk_it_ud2_t *)_udata;    /* User data for callback */
    unsigned            rank  = udata->common.layout->ndims - 1; /* # of dimensions of dataset */
    hsize_t             chunk_index;

    FUNC_ENTER_PACKAGE_NOERR

    /* Compute the index for this chunk */
    chunk_index = H5VM_array_offset_pre(rank, udata->common.layout->down_chunks, chunk_rec->scaled);

    /* Set it in the userdata to return */
    udata->chunk_addr[chunk_index] = chunk_rec->chunk_addr;

    FUNC_LEAVE_NOAPI(H5_ITER_CONT)
} /* H5D__chunk_addrmap_cb() */

/*-------------------------------------------------------------------------
 * Function:    H5D__chunk_addrmap
 *
 * Purpose:     Obtain the chunk addresses for all existing chunks
 *
 * Return:    Success:    Non-negative on succeed.
 *        Failure:    negative value
 *
 *-------------------------------------------------------------------------
 */
herr_t
H5D__chunk_addrmap(const H5D_t *dset, haddr_t chunk_addr[])
{
    H5D_chk_idx_info_t   idx_info; /* Chunked index info */
    H5D_chunk_it_ud2_t   udata;    /* User data for iteration callback */
    H5O_storage_chunk_t *sc;
    herr_t               ret_value = SUCCEED; /* Return value */

    FUNC_ENTER_PACKAGE

    assert(dset);
    assert(dset->shared);
    sc = &(dset->shared->layout.storage.u.chunk);
    H5D_CHUNK_STORAGE_INDEX_CHK(sc);
    assert(chunk_addr);

    /* Set up user data for B-tree callback */
    memset(&udata, 0, sizeof(udata));
    udata.common.layout  = &dset->shared->layout.u.chunk;
    udata.common.storage = sc;
    udata.chunk_addr     = chunk_addr;

    /* Compose chunked index info struct */
    idx_info.f       = dset->oloc.file;
    idx_info.pline   = &dset->shared->dcpl_cache.pline;
    idx_info.layout  = &dset->shared->layout.u.chunk;
    idx_info.storage = sc;

    /* Iterate over chunks to build mapping of chunk addresses */
    if ((sc->ops->iterate)(&idx_info, H5D__chunk_addrmap_cb, &udata) < 0)
        HGOTO_ERROR(H5E_DATASET, H5E_CANTGET, FAIL,
                    "unable to iterate over chunk index to build address map");

done:
    FUNC_LEAVE_NOAPI(ret_value)
} /* end H5D__chunk_addrmap() */
#endif /* H5_HAVE_PARALLEL */

/*-------------------------------------------------------------------------
 * Function:    H5D__chunk_delete
 *
 * Purpose:    Delete raw data storage for entire dataset (i.e. all chunks)
 *
 * Return:    Success:    Non-negative
 *        Failure:    negative
 *
 *-------------------------------------------------------------------------
 */
herr_t
H5D__chunk_delete(H5F_t *f, H5O_t *oh, H5O_storage_t *storage)
{
    H5D_chk_idx_info_t idx_info;            /* Chunked index info */
    H5O_layout_t       layout;              /* Dataset layout  message */
    bool               layout_read = false; /* Whether the layout message was read from the file */
    H5O_pline_t        pline;               /* I/O pipeline message */
    bool               pline_read = false;  /* Whether the I/O pipeline message was read from the file */
    htri_t             exists;              /* Flag if header message of interest exists */
    herr_t             ret_value = SUCCEED; /* Return value */

    FUNC_ENTER_PACKAGE

    /* Sanity check */
    assert(f);
    assert(oh);
    assert(storage);
    H5D_CHUNK_STORAGE_INDEX_CHK(&storage->u.chunk);

    /* Check for I/O pipeline message */
    if ((exists = H5O_msg_exists_oh(oh, H5O_PLINE_ID)) < 0)
        HGOTO_ERROR(H5E_DATASET, H5E_CANTINIT, FAIL, "unable to check for object header message");
    else if (exists) {
        if (NULL == H5O_msg_read_oh(f, oh, H5O_PLINE_ID, &pline))
            HGOTO_ERROR(H5E_DATASET, H5E_CANTGET, FAIL, "can't get I/O pipeline message");
        pline_read = true;
    } /* end else if */
    else
        memset(&pline, 0, sizeof(pline));

    /* Retrieve dataset layout message */
    if ((exists = H5O_msg_exists_oh(oh, H5O_LAYOUT_ID)) < 0)
        HGOTO_ERROR(H5E_DATASET, H5E_CANTINIT, FAIL, "unable to check for object header message");
    else if (exists) {
        if (NULL == H5O_msg_read_oh(f, oh, H5O_LAYOUT_ID, &layout))
            HGOTO_ERROR(H5E_DATASET, H5E_CANTGET, FAIL, "can't get layout message");
        layout_read = true;
    } /* end else if */
    else
        HGOTO_ERROR(H5E_DATASET, H5E_NOTFOUND, FAIL, "can't find layout message");

    /* Compose chunked index info struct */
    idx_info.f       = f;
    idx_info.pline   = &pline;
    idx_info.layout  = &layout.u.chunk;
    idx_info.storage = &storage->u.chunk;

    /* Delete the chunked storage information in the file */
    if ((storage->u.chunk.ops->idx_delete)(&idx_info) < 0)
        HGOTO_ERROR(H5E_DATASET, H5E_CANTDELETE, FAIL, "unable to delete chunk index");

done:
    /* Clean up any messages read in */
    if (pline_read)
        if (H5O_msg_reset(H5O_PLINE_ID, &pline) < 0)
            HDONE_ERROR(H5E_DATASET, H5E_CANTRESET, FAIL, "unable to reset I/O pipeline message");
    if (layout_read)
        if (H5O_msg_reset(H5O_LAYOUT_ID, &layout) < 0)
            HDONE_ERROR(H5E_DATASET, H5E_CANTRESET, FAIL, "unable to reset layout message");

    FUNC_LEAVE_NOAPI(ret_value)
} /* end H5D__chunk_delete() */

/*-------------------------------------------------------------------------
 * Function:    H5D__chunk_update_cache
 *
 * Purpose:    Update any cached chunks index values after the dataspace
 *              size has changed
 *
 * Return:    Success:    Non-negative
 *        Failure:    negative
 *
 *-------------------------------------------------------------------------
 */
herr_t
H5D__chunk_update_cache(H5D_t *dset)
{
    H5D_rdcc_t     *rdcc = &(dset->shared->cache.chunk); /*raw data chunk cache */
    H5D_rdcc_ent_t *ent, *next;                          /*cache entry  */
    H5D_rdcc_ent_t  tmp_head;                            /* Sentinel entry for temporary entry list */
    H5D_rdcc_ent_t *tmp_tail;                            /* Tail pointer for temporary entry list */
    herr_t          ret_value = SUCCEED;                 /* Return value */

    FUNC_ENTER_PACKAGE

    /* Check args */
    assert(dset && H5D_CHUNKED == dset->shared->layout.type);
    assert(dset->shared->layout.u.chunk.ndims > 0 && dset->shared->layout.u.chunk.ndims <= H5O_LAYOUT_NDIMS);

    /* Check the rank */
    assert((dset->shared->layout.u.chunk.ndims - 1) > 1);

    /* Add temporary entry list to rdcc */
    (void)memset(&tmp_head, 0, sizeof(tmp_head));
    rdcc->tmp_head = &tmp_head;
    tmp_tail       = &tmp_head;

    /* Recompute the index for each cached chunk that is in a dataset */
    for (ent = rdcc->head; ent; ent = next) {
        unsigned old_idx; /* Previous index number    */

        /* Get the pointer to the next cache entry */
        next = ent->next;

        /* Compute the index for the chunk entry */
        old_idx  = ent->idx; /* Save for later */
        ent->idx = H5D__chunk_hash_val(dset->shared, ent->scaled);

        if (old_idx != ent->idx) {
            H5D_rdcc_ent_t *old_ent; /* Old cache entry  */

            /* Check if there is already a chunk at this chunk's new location */
            old_ent = rdcc->slot[ent->idx];
            if (old_ent != NULL) {
                assert(old_ent->locked == false);
                assert(old_ent->deleted == false);

                /* Insert the old entry into the temporary list, but do not
                 * evict (yet).  Make sure we do not make any calls to the index
                 * until all chunks have updated indices! */
                assert(!old_ent->tmp_next);
                assert(!old_ent->tmp_prev);
                tmp_tail->tmp_next = old_ent;
                old_ent->tmp_prev  = tmp_tail;
                tmp_tail           = old_ent;
            } /* end if */

            /* Insert this chunk into correct location in hash table */
            rdcc->slot[ent->idx] = ent;

            /* If this chunk was previously on the temporary list and therefore
             * not in the hash table, remove it from the temporary list.
             * Otherwise clear the old hash table slot. */
            if (ent->tmp_prev) {
                assert(tmp_head.tmp_next);
                assert(tmp_tail != &tmp_head);
                ent->tmp_prev->tmp_next = ent->tmp_next;
                if (ent->tmp_next) {
                    ent->tmp_next->tmp_prev = ent->tmp_prev;
                    ent->tmp_next           = NULL;
                } /* end if */
                else {
                    assert(tmp_tail == ent);
                    tmp_tail = ent->tmp_prev;
                } /* end else */
                ent->tmp_prev = NULL;
            } /* end if */
            else
                rdcc->slot[old_idx] = NULL;
        } /* end if */
    }     /* end for */

    /* tmp_tail is no longer needed, and will be invalidated by
     * H5D_chunk_cache_evict anyways. */
    tmp_tail = NULL;

    /* Evict chunks that are still on the temporary list */
    while (tmp_head.tmp_next) {
        ent = tmp_head.tmp_next;

        /* Remove the old entry from the cache */
        if (H5D__chunk_cache_evict(dset, ent, true) < 0)
            HGOTO_ERROR(H5E_IO, H5E_CANTFLUSH, FAIL, "unable to flush one or more raw data chunks");
    } /* end while */

done:
    /* Remove temporary list from rdcc */
    rdcc->tmp_head = NULL;

    FUNC_LEAVE_NOAPI(ret_value)
} /* end H5D__chunk_update_cache() */

/*-------------------------------------------------------------------------
 * Function:    H5D__chunk_copy_cb
 *
 * Purpose:     Copy chunked raw data from source file and insert to the
 *              index in the destination file
 *
 * Return:      Non-negative on success/Negative on failure
 *
 *-------------------------------------------------------------------------
 */
static int
H5D__chunk_copy_cb(const H5D_chunk_rec_t *chunk_rec, void *_udata)
{
    H5D_chunk_it_ud3_t *udata = (H5D_chunk_it_ud3_t *)_udata; /* User data for callback */
    H5D_chunk_ud_t      udata_dst;                            /* User data about new destination chunk */
    bool                is_vlen     = false;                  /* Whether datatype is variable-length */
    bool                fix_ref     = false; /* Whether to fix up references in the dest. file */
    bool                need_insert = false; /* Whether the chunk needs to be inserted into the index */

    /* General information about chunk copy */
    const H5T_t       *dt_src   = udata->dt_src;
    void              *bkg      = udata->bkg;      /* Background buffer for datatype conversion */
    void              *buf      = udata->buf;      /* Chunk buffer for I/O & datatype conversions */
    size_t             buf_size = udata->buf_size; /* Size of chunk buffer */
    const H5O_pline_t *pline    = udata->pline;    /* I/O pipeline for applying filters */

    /* needed for compressed variable length data */
    bool     must_filter = false;      /* Whether chunk must be filtered during copy */
    size_t   nbytes;                   /* Size of chunk in file (in bytes) */
    H5Z_cb_t filter_cb;                /* Filter failure callback struct */
    int      ret_value = H5_ITER_CONT; /* Return value */

    FUNC_ENTER_PACKAGE

    /* Get 'size_t' local value for number of bytes in chunk */
    H5_CHECKED_ASSIGN(nbytes, size_t, chunk_rec->nbytes, uint32_t);

    /* Initialize the filter callback struct */
    filter_cb.op_data = NULL;
    filter_cb.func    = NULL; /* no callback function when failed */

    /* Check for filtered chunks */
    /* Check for an edge chunk that is not filtered */
    if (pline && pline->nused) {
        must_filter = true;
        if ((udata->common.layout->flags & H5O_LAYOUT_CHUNK_DONT_FILTER_PARTIAL_BOUND_CHUNKS) &&
            H5D__chunk_is_partial_edge_chunk(udata->dset_ndims, udata->common.layout->dim, chunk_rec->scaled,
                                             udata->dset_dims))
            must_filter = false;
    }

    /* Check parameter for type conversion */
    if (udata->do_convert) {
        if (H5T_detect_class(dt_src, H5T_VLEN, false) > 0)
            is_vlen = true;
        else if ((H5T_get_class(dt_src, false) == H5T_REFERENCE) &&
                 (udata->file_src != udata->idx_info_dst->f))
            fix_ref = true;
        else
            HGOTO_ERROR(H5E_DATASET, H5E_CANTCOPY, H5_ITER_ERROR, "unable to copy dataset elements");
    } /* end if */

    /* Resize the buf if it is too small to hold the data */
    if (nbytes > buf_size) {
        void *new_buf; /* New buffer for data */

        /* Re-allocate memory for copying the chunk */
        if (NULL == (new_buf = H5MM_realloc(udata->buf, nbytes)))
            HGOTO_ERROR(H5E_RESOURCE, H5E_NOSPACE, H5_ITER_ERROR,
                        "memory allocation failed for raw data chunk");
        udata->buf = new_buf;
        if (udata->bkg) {
            if (NULL == (new_buf = H5MM_realloc(udata->bkg, nbytes)))
                HGOTO_ERROR(H5E_RESOURCE, H5E_NOSPACE, H5_ITER_ERROR,
                            "memory allocation failed for raw data chunk");
            udata->bkg = new_buf;
            if (!udata->cpy_info->expand_ref)
                memset((uint8_t *)udata->bkg + buf_size, 0, (size_t)(nbytes - buf_size));

            bkg = udata->bkg;
        } /* end if */

        buf             = udata->buf;
        udata->buf_size = buf_size = nbytes;
    } /* end if */

    if (udata->chunk_in_cache && udata->chunk) {
        assert(!H5_addr_defined(chunk_rec->chunk_addr));
        H5MM_memcpy(buf, udata->chunk, nbytes);
        udata->chunk = NULL;
    }
    else {
        H5D_rdcc_ent_t *ent = NULL; /* Cache entry */
        unsigned        idx;        /* Index of chunk in cache, if present */
        unsigned        u;          /* Counter */
        H5D_shared_t   *shared_fo = (H5D_shared_t *)udata->cpy_info->shared_fo;

        /* See if the written chunk is in the chunk cache */
        if (shared_fo && shared_fo->cache.chunk.nslots > 0) {
            /* Determine the chunk's location in the hash table */
            idx = H5D__chunk_hash_val(shared_fo, chunk_rec->scaled);

            /* Get the chunk cache entry for that location */
            ent = shared_fo->cache.chunk.slot[idx];
            if (ent) {
                /* Speculatively set the 'found' flag */
                udata->chunk_in_cache = true;

                /* Verify that the cache entry is the correct chunk */
                for (u = 0; u < shared_fo->ndims; u++)
                    if (chunk_rec->scaled[u] != ent->scaled[u]) {
                        udata->chunk_in_cache = false;
                        break;
                    } /* end if */
            }         /* end if */
        }             /* end if */

        if (udata->chunk_in_cache) {

            if (NULL == ent)
                HGOTO_ERROR(H5E_IO, H5E_BADVALUE, H5_ITER_ERROR, "NULL chunk entry pointer");

            assert(H5_addr_defined(chunk_rec->chunk_addr));
            assert(H5_addr_defined(ent->chunk_block.offset));

            H5_CHECKED_ASSIGN(nbytes, size_t, shared_fo->layout.u.chunk.size, uint32_t);
            H5MM_memcpy(buf, ent->chunk, nbytes);
        }
        else {
            /* read chunk data from the source file */
            if (H5F_block_read(udata->file_src, H5FD_MEM_DRAW, chunk_rec->chunk_addr, nbytes, buf) < 0)
                HGOTO_ERROR(H5E_IO, H5E_READERROR, H5_ITER_ERROR, "unable to read raw data chunk");
        }
    }

    /* Need to uncompress filtered variable-length & reference data elements that are not found in chunk cache
     */
    if (must_filter && (is_vlen || fix_ref) && !udata->chunk_in_cache) {
        unsigned filter_mask = chunk_rec->filter_mask;

        if (H5Z_pipeline(pline, H5Z_FLAG_REVERSE, &filter_mask, H5Z_NO_EDC, filter_cb, &nbytes, &buf_size,
                         &buf) < 0)
            HGOTO_ERROR(H5E_PLINE, H5E_CANTFILTER, H5_ITER_ERROR, "data pipeline read failed");
    } /* end if */

    /* Perform datatype conversion, if necessary */
    if (is_vlen) {
        H5T_path_t  *tpath_src_mem    = udata->tpath_src_mem;
        H5T_path_t  *tpath_mem_dst    = udata->tpath_mem_dst;
        const H5T_t *dt_dst           = udata->dt_dst;
        const H5T_t *dt_mem           = udata->dt_mem;
        H5S_t       *buf_space        = udata->buf_space;
        void        *reclaim_buf      = udata->reclaim_buf;
        size_t       reclaim_buf_size = udata->reclaim_buf_size;

        /* Convert from source file to memory */
        H5_CHECK_OVERFLOW(udata->nelmts, uint32_t, size_t);
        if (H5T_convert(tpath_src_mem, dt_src, dt_mem, (size_t)udata->nelmts, (size_t)0, (size_t)0, buf,
                        bkg) < 0)
            HGOTO_ERROR(H5E_DATATYPE, H5E_CANTCONVERT, H5_ITER_ERROR, "datatype conversion failed");

        /* Copy into another buffer, to reclaim memory later */
        H5MM_memcpy(reclaim_buf, buf, reclaim_buf_size);

        /* Set background buffer to all zeros */
        memset(bkg, 0, buf_size);

        /* Convert from memory to destination file */
        if (H5T_convert(tpath_mem_dst, dt_mem, dt_dst, udata->nelmts, (size_t)0, (size_t)0, buf, bkg) < 0)
            HGOTO_ERROR(H5E_DATATYPE, H5E_CANTCONVERT, H5_ITER_ERROR, "datatype conversion failed");

        /* Reclaim space from variable length data */
        if (H5T_reclaim(dt_mem, buf_space, reclaim_buf) < 0)
            HGOTO_ERROR(H5E_DATASET, H5E_CANTFREE, H5_ITER_ERROR, "unable to reclaim variable-length data");
    } /* end if */
    else if (fix_ref) {
        /* Check for expanding references */
        /* (background buffer has already been zeroed out, if not expanding) */
        if (udata->cpy_info->expand_ref) {
            /* Copy the reference elements */
            if (H5O_copy_expand_ref(udata->file_src, dt_src, buf, nbytes, udata->idx_info_dst->f, bkg,
                                    udata->cpy_info) < 0)
                HGOTO_ERROR(H5E_DATASET, H5E_CANTCOPY, H5_ITER_ERROR, "unable to copy reference attribute");
        } /* end if */

        /* After fix ref, copy the new reference elements to the buffer to write out */
        H5MM_memcpy(buf, bkg, buf_size);
    } /* end if */

    /* Set up destination chunk callback information for insertion */
    udata_dst.common.layout      = udata->idx_info_dst->layout;
    udata_dst.common.storage     = udata->idx_info_dst->storage;
    udata_dst.common.scaled      = chunk_rec->scaled;
    udata_dst.chunk_block.offset = HADDR_UNDEF;
    udata_dst.chunk_block.length = chunk_rec->nbytes;
    udata_dst.filter_mask        = chunk_rec->filter_mask;

    /* Need to compress variable-length or reference data elements or a chunk found in cache before writing to
     * file */
    if (must_filter && (is_vlen || fix_ref || udata->chunk_in_cache)) {
        if (H5Z_pipeline(pline, 0, &(udata_dst.filter_mask), H5Z_NO_EDC, filter_cb, &nbytes, &buf_size,
                         &buf) < 0)
            HGOTO_ERROR(H5E_PLINE, H5E_CANTFILTER, H5_ITER_ERROR, "output pipeline failed");
#if H5_SIZEOF_SIZE_T > 4
        /* Check for the chunk expanding too much to encode in a 32-bit value */
        if (nbytes > ((size_t)0xffffffff))
            HGOTO_ERROR(H5E_DATASET, H5E_BADRANGE, H5_ITER_ERROR, "chunk too large for 32-bit length");
#endif /* H5_SIZEOF_SIZE_T > 4 */
        H5_CHECKED_ASSIGN(udata_dst.chunk_block.length, uint32_t, nbytes, size_t);
        udata->buf      = buf;
        udata->buf_size = buf_size;
    } /* end if */

    udata->chunk_in_cache = false;

    udata_dst.chunk_idx =
        H5VM_array_offset_pre(udata_dst.common.layout->ndims - 1, udata_dst.common.layout->max_down_chunks,
                              udata_dst.common.scaled);

    /* Allocate chunk in the file */
    if (H5D__chunk_file_alloc(udata->idx_info_dst, NULL, &udata_dst.chunk_block, &need_insert,
                              udata_dst.common.scaled) < 0)
        HGOTO_ERROR(H5E_DATASET, H5E_CANTINSERT, FAIL, "unable to insert/resize chunk on chunk level");

    /* Write chunk data to destination file */
    assert(H5_addr_defined(udata_dst.chunk_block.offset));
    if (H5F_block_write(udata->idx_info_dst->f, H5FD_MEM_DRAW, udata_dst.chunk_block.offset, nbytes, buf) < 0)
        HGOTO_ERROR(H5E_DATASET, H5E_WRITEERROR, H5_ITER_ERROR, "unable to write raw data to file");

    /* Set metadata tag in API context */
    H5_BEGIN_TAG(H5AC__COPIED_TAG)

    /* Insert chunk record into index */
    if (need_insert && udata->idx_info_dst->storage->ops->insert)
        if ((udata->idx_info_dst->storage->ops->insert)(udata->idx_info_dst, &udata_dst, NULL) < 0)
            HGOTO_ERROR_TAG(H5E_DATASET, H5E_CANTINSERT, H5_ITER_ERROR,
                            "unable to insert chunk addr into index");

    /* Reset metadata tag in API context */
    H5_END_TAG

done:
    FUNC_LEAVE_NOAPI(ret_value)
} /* end H5D__chunk_copy_cb() */

/*-------------------------------------------------------------------------
 * Function:    H5D__chunk_copy
 *
 * Purpose:    Copy chunked storage from SRC file to DST file.
 *
 * Return:    Success:    Non-negative
 *        Failure:    negative
 *
 *-------------------------------------------------------------------------
 */
herr_t
H5D__chunk_copy(H5F_t *f_src, H5O_storage_chunk_t *storage_src, H5O_layout_chunk_t *layout_src, H5F_t *f_dst,
                H5O_storage_chunk_t *storage_dst, const H5S_extent_t *ds_extent_src, H5T_t *dt_src,
                const H5O_pline_t *pline_src, H5O_copy_t *cpy_info)
{
    H5D_chunk_it_ud3_t udata;                       /* User data for iteration callback */
    H5D_chk_idx_info_t idx_info_dst;                /* Dest. chunked index info */
    H5D_chk_idx_info_t idx_info_src;                /* Source chunked index info */
    int                sndims;                      /* Rank of dataspace */
    hsize_t            curr_dims[H5O_LAYOUT_NDIMS]; /* Curr. size of dataset dimensions */
    hsize_t            max_dims[H5O_LAYOUT_NDIMS];  /* Curr. size of dataset dimensions */
    H5O_pline_t        _pline;                      /* Temporary pipeline info */
    const H5O_pline_t *pline;                       /* Pointer to pipeline info to use */
    H5T_path_t        *tpath_src_mem = NULL;        /* Source datatype conversion path */
    H5T_path_t        *tpath_mem_dst = NULL;        /* Memory datatype conversion path */
    H5T_t             *dt_dst        = NULL;        /* Destination datatype */
    H5T_t             *dt_mem        = NULL;        /* Memory datatype */
    size_t             buf_size;                    /* Size of copy buffer */
    size_t             reclaim_buf_size;            /* Size of reclaim buffer */
    void              *buf             = NULL;      /* Buffer for copying data */
    void              *bkg             = NULL;      /* Buffer for background during type conversion */
    void              *reclaim_buf     = NULL;      /* Buffer for reclaiming data */
    H5S_t             *buf_space       = NULL;      /* Dataspace describing buffer */
    uint32_t           nelmts          = 0;         /* Number of elements in buffer */
    bool               do_convert      = false;     /* Indicate that type conversions should be performed */
    bool               copy_setup_done = false;     /* Indicate that 'copy setup' is done */
    herr_t             ret_value       = SUCCEED;   /* Return value */

    FUNC_ENTER_PACKAGE

    /* Check args */
    assert(f_src);
    assert(storage_src);
    H5D_CHUNK_STORAGE_INDEX_CHK(storage_src);
    assert(layout_src);
    assert(f_dst);
    assert(storage_dst);
    H5D_CHUNK_STORAGE_INDEX_CHK(storage_dst);
    assert(ds_extent_src);
    assert(dt_src);

    /* Initialize the temporary pipeline info */
    if (NULL == pline_src) {
        memset(&_pline, 0, sizeof(_pline));
        pline = &_pline;
    } /* end if */
    else
        pline = pline_src;

    /* Layout is not created in the destination file, reset index address */
    if (H5D_chunk_idx_reset(storage_dst, true) < 0)
        HGOTO_ERROR(H5E_DATASET, H5E_CANTINIT, FAIL, "unable to reset chunked storage index in dest");

    /* Initialize layout information */
    {
        unsigned ndims; /* Rank of dataspace */

        /* Get the dim info for dataset */
        if ((sndims = H5S_extent_get_dims(ds_extent_src, curr_dims, max_dims)) < 0)
            HGOTO_ERROR(H5E_DATASET, H5E_CANTGET, FAIL, "can't get dataspace dimensions");
        H5_CHECKED_ASSIGN(ndims, unsigned, sndims, int);

        /* Set the source layout chunk information */
        if (H5D__chunk_set_info_real(layout_src, ndims, curr_dims, max_dims) < 0)
            HGOTO_ERROR(H5E_DATASET, H5E_CANTSET, FAIL, "can't set layout's chunk info");
    } /* end block */

    /* Compose source & dest chunked index info structs */
    idx_info_src.f       = f_src;
    idx_info_src.pline   = pline;
    idx_info_src.layout  = layout_src;
    idx_info_src.storage = storage_src;

    idx_info_dst.f       = f_dst;
    idx_info_dst.pline   = pline; /* Use same I/O filter pipeline for dest. */
    idx_info_dst.layout  = layout_src /* Use same layout for dest. */;
    idx_info_dst.storage = storage_dst;

    /* Call the index-specific "copy setup" routine */
    if ((storage_src->ops->copy_setup)(&idx_info_src, &idx_info_dst) < 0)
        HGOTO_ERROR(H5E_DATASET, H5E_CANTINIT, FAIL,
                    "unable to set up index-specific chunk copying information");
    copy_setup_done = true;

    /* If there's a VLEN source datatype, set up type conversion information */
    if (H5T_detect_class(dt_src, H5T_VLEN, false) > 0) {
        size_t   mem_dt_size; /* Memory datatype size */
        size_t   tmp_dt_size; /* Temp. datatype size */
        size_t   max_dt_size; /* Max atatype size */
        hsize_t  buf_dim;     /* Dimension for buffer */
        unsigned u;

        /* create a memory copy of the variable-length datatype */
        if (NULL == (dt_mem = H5T_copy(dt_src, H5T_COPY_TRANSIENT)))
            HGOTO_ERROR(H5E_DATATYPE, H5E_CANTINIT, FAIL, "unable to copy");

        /* create variable-length datatype at the destination file */
        if (NULL == (dt_dst = H5T_copy(dt_src, H5T_COPY_TRANSIENT)))
            HGOTO_ERROR(H5E_DATATYPE, H5E_CANTINIT, FAIL, "unable to copy");
        if (H5T_set_loc(dt_dst, H5F_VOL_OBJ(f_dst), H5T_LOC_DISK) < 0) {
            (void)H5T_close_real(dt_dst);
            HGOTO_ERROR(H5E_DATATYPE, H5E_CANTINIT, FAIL, "cannot mark datatype on disk");
        } /* end if */

        /* Set up the conversion functions */
        if (NULL == (tpath_src_mem = H5T_path_find(dt_src, dt_mem)))
            HGOTO_ERROR(H5E_DATATYPE, H5E_CANTINIT, FAIL, "unable to convert between src and mem datatypes");
        if (NULL == (tpath_mem_dst = H5T_path_find(dt_mem, dt_dst)))
            HGOTO_ERROR(H5E_DATATYPE, H5E_CANTINIT, FAIL, "unable to convert between mem and dst datatypes");

        /* Determine largest datatype size */
        if (0 == (max_dt_size = H5T_get_size(dt_src)))
            HGOTO_ERROR(H5E_DATATYPE, H5E_CANTINIT, FAIL, "unable to determine datatype size");
        if (0 == (mem_dt_size = H5T_get_size(dt_mem)))
            HGOTO_ERROR(H5E_DATATYPE, H5E_CANTINIT, FAIL, "unable to determine datatype size");
        max_dt_size = MAX(max_dt_size, mem_dt_size);
        if (0 == (tmp_dt_size = H5T_get_size(dt_dst)))
            HGOTO_ERROR(H5E_DATATYPE, H5E_CANTINIT, FAIL, "unable to determine datatype size");
        max_dt_size = MAX(max_dt_size, tmp_dt_size);

        /* Compute the number of elements per chunk */
        nelmts = 1;
        for (u = 0; u < (layout_src->ndims - 1); u++)
            nelmts *= layout_src->dim[u];

        /* Create the space and set the initial extent */
        buf_dim = nelmts;
        if (NULL == (buf_space = H5S_create_simple((unsigned)1, &buf_dim, NULL)))
            HGOTO_ERROR(H5E_DATASPACE, H5E_CANTCREATE, FAIL, "can't create simple dataspace");

        /* Set initial buffer sizes */
        buf_size         = nelmts * max_dt_size;
        reclaim_buf_size = nelmts * mem_dt_size;

        /* Allocate memory for reclaim buf */
        if (NULL == (reclaim_buf = H5MM_malloc(reclaim_buf_size)))
            HGOTO_ERROR(H5E_RESOURCE, H5E_NOSPACE, FAIL, "memory allocation failed for raw data chunk");

        /* Indicate that type conversion should be performed */
        do_convert = true;
    } /* end if */
    else {
        if (H5T_get_class(dt_src, false) == H5T_REFERENCE) {
            /* Indicate that type conversion should be performed */
            do_convert = true;
        } /* end if */

        H5_CHECKED_ASSIGN(buf_size, size_t, layout_src->size, uint32_t);
        reclaim_buf_size = 0;
    } /* end else */

    /* Set up conversion buffer, if appropriate */
    if (do_convert) {
        /* Allocate background memory for converting the chunk */
        if (NULL == (bkg = H5MM_malloc(buf_size)))
            HGOTO_ERROR(H5E_RESOURCE, H5E_NOSPACE, FAIL, "memory allocation failed for raw data chunk");

        /* Check for reference datatype and no expanding references & clear background buffer */
        if (!cpy_info->expand_ref && ((H5T_get_class(dt_src, false) == H5T_REFERENCE) && (f_src != f_dst)))
            /* Reset value to zero */
            memset(bkg, 0, buf_size);
    } /* end if */

    /* Allocate memory for copying the chunk */
    if (NULL == (buf = H5MM_malloc(buf_size)))
        HGOTO_ERROR(H5E_RESOURCE, H5E_NOSPACE, FAIL, "memory allocation failed for raw data chunk");

    /* Initialize the callback structure for the source */
    memset(&udata, 0, sizeof udata);
    udata.common.layout    = layout_src;
    udata.common.storage   = storage_src;
    udata.file_src         = f_src;
    udata.idx_info_dst     = &idx_info_dst;
    udata.buf              = buf;
    udata.bkg              = bkg;
    udata.buf_size         = buf_size;
    udata.dt_src           = dt_src;
    udata.dt_dst           = dt_dst;
    udata.dt_mem           = dt_mem;
    udata.do_convert       = do_convert;
    udata.tpath_src_mem    = tpath_src_mem;
    udata.tpath_mem_dst    = tpath_mem_dst;
    udata.reclaim_buf      = reclaim_buf;
    udata.reclaim_buf_size = reclaim_buf_size;
    udata.buf_space        = buf_space;
    udata.nelmts           = nelmts;
    udata.pline            = pline;
    udata.dset_ndims       = (unsigned)sndims;
    udata.dset_dims        = curr_dims;
    udata.cpy_info         = cpy_info;
    udata.chunk_in_cache   = false;
    udata.chunk            = NULL;

    /* Iterate over chunks to copy data */
    if ((storage_src->ops->iterate)(&idx_info_src, H5D__chunk_copy_cb, &udata) < 0)
        HGOTO_ERROR(H5E_DATASET, H5E_BADITER, FAIL, "unable to iterate over chunk index to copy data");

    /* Iterate over the chunk cache to copy data for chunks with undefined address */
    if (udata.cpy_info->shared_fo) {
        H5D_rdcc_ent_t *ent, *next;
        H5D_chunk_rec_t chunk_rec;
        H5D_shared_t   *shared_fo = (H5D_shared_t *)udata.cpy_info->shared_fo;

        chunk_rec.nbytes      = layout_src->size;
        chunk_rec.filter_mask = 0;
        chunk_rec.chunk_addr  = HADDR_UNDEF;

        for (ent = shared_fo->cache.chunk.head; ent; ent = next) {
            if (!H5_addr_defined(ent->chunk_block.offset)) {
                H5MM_memcpy(chunk_rec.scaled, ent->scaled, sizeof(chunk_rec.scaled));
                udata.chunk          = ent->chunk;
                udata.chunk_in_cache = true;
                if (H5D__chunk_copy_cb(&chunk_rec, &udata) < 0)
                    HGOTO_ERROR(H5E_DATASET, H5E_CANTCOPY, FAIL, "unable to copy chunk data in cache");
            }
            next = ent->next;
        } /* end for */
    }

    /* I/O buffers may have been re-allocated */
    buf = udata.buf;
    bkg = udata.bkg;

done:
    if (dt_dst && (H5T_close(dt_dst) < 0))
        HDONE_ERROR(H5E_DATASET, H5E_CANTCLOSEOBJ, FAIL, "can't close temporary datatype");
    if (dt_mem && (H5T_close(dt_mem) < 0))
        HDONE_ERROR(H5E_DATASET, H5E_CANTCLOSEOBJ, FAIL, "can't close temporary datatype");
    if (buf_space && H5S_close(buf_space) < 0)
        HDONE_ERROR(H5E_DATASET, H5E_CANTCLOSEOBJ, FAIL, "can't close temporary dataspace");
    if (buf)
        H5MM_xfree(buf);
    if (bkg)
        H5MM_xfree(bkg);
    if (reclaim_buf)
        H5MM_xfree(reclaim_buf);

    /* Clean up any index information */
    if (copy_setup_done)
        if (storage_src->ops->copy_shutdown &&
            (storage_src->ops->copy_shutdown)(storage_src, storage_dst) < 0)
            HDONE_ERROR(H5E_DATASET, H5E_CANTRELEASE, FAIL, "unable to shut down index copying info");

    FUNC_LEAVE_NOAPI(ret_value)
} /* end H5D__chunk_copy() */

/*-------------------------------------------------------------------------
 * Function:    H5D__chunk_bh_info
 *
 * Purpose:     Retrieve the amount of index storage for chunked dataset
 *
 * Return:      Success:        Non-negative
 *              Failure:        negative
 *
 *-------------------------------------------------------------------------
 */
herr_t
H5D__chunk_bh_info(const H5O_loc_t *loc, H5O_t *oh, H5O_layout_t *layout, hsize_t *index_size)
{
    H5D_chk_idx_info_t   idx_info;     /* Chunked index info */
    H5S_t               *space = NULL; /* Dataset's dataspace */
    H5O_pline_t          pline;        /* I/O pipeline message */
    H5O_storage_chunk_t *sc = &(layout->storage.u.chunk);
    htri_t               exists;                  /* Flag if header message of interest exists */
    bool                 idx_info_init = false;   /* Whether the chunk index info has been initialized */
    bool                 pline_read    = false;   /* Whether the I/O pipeline message was read */
    herr_t               ret_value     = SUCCEED; /* Return value */

    FUNC_ENTER_PACKAGE

    /* Check args */
    assert(loc);
    assert(loc->file);
    assert(H5_addr_defined(loc->addr));
    assert(layout);
    H5D_CHUNK_STORAGE_INDEX_CHK(sc);
    assert(index_size);

    /* Check for I/O pipeline message */
    if ((exists = H5O_msg_exists_oh(oh, H5O_PLINE_ID)) < 0)
        HGOTO_ERROR(H5E_DATASET, H5E_CANTINIT, FAIL, "unable to read object header");
    else if (exists) {
        if (NULL == H5O_msg_read_oh(loc->file, oh, H5O_PLINE_ID, &pline))
            HGOTO_ERROR(H5E_DATASET, H5E_CANTGET, FAIL, "can't find I/O pipeline message");
        pline_read = true;
    } /* end else if */
    else
        memset(&pline, 0, sizeof(pline));

    /* Compose chunked index info struct */
    idx_info.f       = loc->file;
    idx_info.pline   = &pline;
    idx_info.layout  = &layout->u.chunk;
    idx_info.storage = sc;

    /* Get the dataspace for the dataset */
    if (NULL == (space = H5S_read(loc)))
        HGOTO_ERROR(H5E_DATASET, H5E_CANTINIT, FAIL, "unable to load dataspace info from dataset header");

    /* Allocate any indexing structures */
    if (sc->ops->init && (sc->ops->init)(&idx_info, space, loc->addr) < 0)
        HGOTO_ERROR(H5E_DATASET, H5E_CANTINIT, FAIL, "can't initialize indexing information");
    idx_info_init = true;

    /* Get size of index structure */
    if (sc->ops->size && (sc->ops->size)(&idx_info, index_size) < 0)
        HGOTO_ERROR(H5E_DATASET, H5E_CANTGET, FAIL, "unable to retrieve chunk index info");

done:
    /* Free resources, if they've been initialized */
    if (idx_info_init && sc->ops->dest && (sc->ops->dest)(&idx_info) < 0)
        HDONE_ERROR(H5E_DATASET, H5E_CANTFREE, FAIL, "unable to release chunk index info");
    if (pline_read && H5O_msg_reset(H5O_PLINE_ID, &pline) < 0)
        HDONE_ERROR(H5E_DATASET, H5E_CANTRESET, FAIL, "unable to reset I/O pipeline message");
    if (space && H5S_close(space) < 0)
        HDONE_ERROR(H5E_DATASET, H5E_CLOSEERROR, FAIL, "unable to release dataspace");

    FUNC_LEAVE_NOAPI(ret_value)
} /* end H5D__chunk_bh_info() */

/*-------------------------------------------------------------------------
 * Function:    H5D__chunk_dump_index_cb
 *
 * Purpose:    If the UDATA.STREAM member is non-null then debugging
 *              information is written to that stream.
 *
 * Return:    Success:    Non-negative
 *
 *        Failure:    Negative
 *
 *-------------------------------------------------------------------------
 */
static int
H5D__chunk_dump_index_cb(const H5D_chunk_rec_t *chunk_rec, void *_udata)
{
    H5D_chunk_it_ud4_t *udata = (H5D_chunk_it_ud4_t *)_udata; /* User data from caller */

    FUNC_ENTER_PACKAGE_NOERR

    if (udata->stream) {
        unsigned u; /* Local index variable */

        /* Print header if not already displayed */
        if (!udata->header_displayed) {
            fprintf(udata->stream, "           Flags    Bytes     Address          Logical Offset\n");
            fprintf(udata->stream, "        ========== ======== ========== ==============================\n");

            /* Set flag that the headers has been printed */
            udata->header_displayed = true;
        } /* end if */

        /* Print information about this chunk */
        fprintf(udata->stream, "        0x%08x %8" PRIu32 " %10" PRIuHADDR " [", chunk_rec->filter_mask,
                chunk_rec->nbytes, chunk_rec->chunk_addr);
        for (u = 0; u < udata->ndims; u++)
            fprintf(udata->stream, "%s%" PRIuHSIZE, (u ? ", " : ""),
                    (chunk_rec->scaled[u] * udata->chunk_dim[u]));
        fputs("]\n", udata->stream);
    } /* end if */

    FUNC_LEAVE_NOAPI(H5_ITER_CONT)
} /* H5D__chunk_dump_index_cb() */

/*-------------------------------------------------------------------------
 * Function:    H5D__chunk_dump_index
 *
 * Purpose:    Prints information about the storage index to the specified
 *        stream.
 *
 * Return:    Success:    Non-negative
 *        Failure:    negative
 *
 *-------------------------------------------------------------------------
 */
herr_t
H5D__chunk_dump_index(H5D_t *dset, FILE *stream)
{
    H5O_storage_chunk_t *sc        = &(dset->shared->layout.storage.u.chunk);
    herr_t               ret_value = SUCCEED; /* Return value */

    FUNC_ENTER_PACKAGE

    /* Sanity check */
    assert(dset);
    H5D_CHUNK_STORAGE_INDEX_CHK(sc);

    /* Only display info if stream is defined */
    if (stream) {
        H5D_chk_idx_info_t idx_info; /* Chunked index info */
        H5D_chunk_it_ud4_t udata;    /* User data for callback */

        /* Display info for index */
        if ((sc->ops->dump)(sc, stream) < 0)
            HGOTO_ERROR(H5E_DATASET, H5E_UNSUPPORTED, FAIL, "unable to dump chunk index info");

        /* Compose chunked index info struct */
        idx_info.f       = dset->oloc.file;
        idx_info.pline   = &dset->shared->dcpl_cache.pline;
        idx_info.layout  = &dset->shared->layout.u.chunk;
        idx_info.storage = sc;

        /* Set up user data for callback */
        udata.stream           = stream;
        udata.header_displayed = false;
        udata.ndims            = dset->shared->layout.u.chunk.ndims;
        udata.chunk_dim        = dset->shared->layout.u.chunk.dim;

        /* Iterate over index and dump chunk info */
        if ((sc->ops->iterate)(&idx_info, H5D__chunk_dump_index_cb, &udata) < 0)
            HGOTO_ERROR(H5E_DATASET, H5E_BADITER, FAIL,
                        "unable to iterate over chunk index to dump chunk info");
    } /* end if */

done:
    FUNC_LEAVE_NOAPI(ret_value)
} /* end H5D__chunk_dump_index() */

#ifdef H5D_CHUNK_DEBUG

/*-------------------------------------------------------------------------
 * Function:    H5D__chunk_stats
 *
 * Purpose:    Print raw data cache statistics to the debug stream.  If
 *        HEADERS is non-zero then print table column headers,
 *        otherwise assume that the H5AC layer has already printed them.
 *
 * Return:    Non-negative on success/Negative on failure
 *
 *-------------------------------------------------------------------------
 */
herr_t
H5D__chunk_stats(const H5D_t *dset, bool headers)
{
    H5D_rdcc_t *rdcc = &(dset->shared->cache.chunk);
    double      miss_rate;
    char        ascii[32];
    herr_t      ret_value = SUCCEED; /* Return value */

    FUNC_ENTER_PACKAGE_NOERR

    if (!H5DEBUG(AC))
        HGOTO_DONE(SUCCEED);

    if (headers) {
        fprintf(H5DEBUG(AC), "H5D: raw data cache statistics\n");
        fprintf(H5DEBUG(AC), "   %-18s %8s %8s %8s %8s+%-8s\n", "Layer", "Hits", "Misses", "MissRate",
                "Inits", "Flushes");
        fprintf(H5DEBUG(AC), "   %-18s %8s %8s %8s %8s-%-8s\n", "-----", "----", "------", "--------",
                "-----", "-------");
    }

#ifdef H5AC_DEBUG
    if (H5DEBUG(AC))
        headers = true;
#endif

    if (headers) {
        if (rdcc->stats.nhits > 0 || rdcc->stats.nmisses > 0) {
            miss_rate = 100.0 * rdcc->stats.nmisses / (rdcc->stats.nhits + rdcc->stats.nmisses);
        }
        else {
            miss_rate = 0.0;
        }
        if (miss_rate > 100) {
            snprintf(ascii, sizeof(ascii), "%7d%%", (int)(miss_rate + 0.5));
        }
        else {
            snprintf(ascii, sizeof(ascii), "%7.2f%%", miss_rate);
        }

        fprintf(H5DEBUG(AC), "   %-18s %8u %8u %7s %8d+%-9ld\n", "raw data chunks", rdcc->stats.nhits,
                rdcc->stats.nmisses, ascii, rdcc->stats.ninits,
                (long)(rdcc->stats.nflushes) - (long)(rdcc->stats.ninits));
    }

done:
    FUNC_LEAVE_NOAPI(ret_value)
} /* end H5D__chunk_stats() */
#endif /* H5D_CHUNK_DEBUG */

/*-------------------------------------------------------------------------
 * Function:    H5D__nonexistent_readvv_cb
 *
 * Purpose:    Callback operation for performing fill value I/O operation
 *              on memory buffer.
 *
 * Note:    This algorithm is pretty inefficient about initializing and
 *              terminating the fill buffer info structure and it would be
 *              faster to refactor this into a "real" initialization routine,
 *              and a "vectorized fill" routine. -QAK
 *
 * Return:    Non-negative on success/Negative on failure
 *
 *-------------------------------------------------------------------------
 */
static herr_t
H5D__nonexistent_readvv_cb(hsize_t H5_ATTR_UNUSED dst_off, hsize_t src_off, size_t len, void *_udata)
{
    H5D_chunk_readvv_ud_t *udata = (H5D_chunk_readvv_ud_t *)_udata; /* User data for H5VM_opvv() operator */
    H5D_fill_buf_info_t    fb_info;                                 /* Dataset's fill buffer info */
    bool                   fb_info_init = false;   /* Whether the fill value buffer has been initialized */
    herr_t                 ret_value    = SUCCEED; /* Return value */

    FUNC_ENTER_PACKAGE

    /* Initialize the fill value buffer */
    if (H5D__fill_init(&fb_info, (udata->rbuf + src_off), NULL, NULL, NULL, NULL,
                       &udata->dset->shared->dcpl_cache.fill, udata->dset->shared->type, (size_t)0, len) < 0)
        HGOTO_ERROR(H5E_DATASET, H5E_CANTINIT, FAIL, "can't initialize fill buffer info");
    fb_info_init = true;

    /* Check for VL datatype & fill the buffer with VL datatype fill values */
    if (fb_info.has_vlen_fill_type && H5D__fill_refill_vl(&fb_info, fb_info.elmts_per_buf) < 0)
        HGOTO_ERROR(H5E_DATASET, H5E_CANTCONVERT, FAIL, "can't refill fill value buffer");

done:
    /* Release the fill buffer info, if it's been initialized */
    if (fb_info_init && H5D__fill_term(&fb_info) < 0)
        HDONE_ERROR(H5E_DATASET, H5E_CANTFREE, FAIL, "Can't release fill buffer info");

    FUNC_LEAVE_NOAPI(ret_value)
} /* H5D__nonexistent_readvv_cb() */

/*-------------------------------------------------------------------------
 * Function:    H5D__nonexistent_readvv
 *
 * Purpose:    When the chunk doesn't exist on disk and the chunk is bigger
 *              than the cache size, performs fill value I/O operation on
 *              memory buffer, advancing through two I/O vectors, until one
 *              runs out.
 *
 * Note:    This algorithm is pretty inefficient about initializing and
 *              terminating the fill buffer info structure and it would be
 *              faster to refactor this into a "real" initialization routine,
 *              and a "vectorized fill" routine. -QAK
 *
 * Return:    Non-negative on success/Negative on failure
 *
 *-------------------------------------------------------------------------
 */
static ssize_t
H5D__nonexistent_readvv(const H5D_io_info_t H5_ATTR_NDEBUG_UNUSED *io_info,
                        const H5D_dset_io_info_t *dset_info, size_t chunk_max_nseq, size_t *chunk_curr_seq,
                        size_t chunk_len_arr[], hsize_t chunk_off_arr[], size_t mem_max_nseq,
                        size_t *mem_curr_seq, size_t mem_len_arr[], hsize_t mem_off_arr[])
{
    H5D_chunk_readvv_ud_t udata;          /* User data for H5VM_opvv() operator */
    ssize_t               ret_value = -1; /* Return value */

    FUNC_ENTER_PACKAGE

    /* Check args */
    assert(io_info);
    assert(chunk_curr_seq);
    assert(chunk_len_arr);
    assert(chunk_off_arr);
    assert(mem_curr_seq);
    assert(mem_len_arr);
    assert(mem_off_arr);

    /* Set up user data for H5VM_opvv() */
    udata.rbuf = (unsigned char *)dset_info->buf.vp;
    udata.dset = dset_info->dset;

    /* Call generic sequence operation routine */
    if ((ret_value = H5VM_opvv(chunk_max_nseq, chunk_curr_seq, chunk_len_arr, chunk_off_arr, mem_max_nseq,
                               mem_curr_seq, mem_len_arr, mem_off_arr, H5D__nonexistent_readvv_cb, &udata)) <
        0)
        HGOTO_ERROR(H5E_DATASET, H5E_CANTOPERATE, FAIL, "can't perform vectorized fill value init");

done:
    FUNC_LEAVE_NOAPI(ret_value)
} /* H5D__nonexistent_readvv() */

/*-------------------------------------------------------------------------
 * Function:    H5D__chunk_is_partial_edge_chunk
 *
 * Purpose:     Checks to see if the chunk is a partial edge chunk.
 *              Either dset or (dset_dims and dset_ndims) must be
 *              provided.
 *
 * Return:      Non-negative on success/Negative on failure
 *
 *-------------------------------------------------------------------------
 */
bool
H5D__chunk_is_partial_edge_chunk(unsigned dset_ndims, const uint32_t *chunk_dims, const hsize_t scaled[],
                                 const hsize_t *dset_dims)
{
    unsigned u;                 /* Local index variable */
    bool     ret_value = false; /* Return value */

    FUNC_ENTER_PACKAGE_NOERR

    /* Check args */
    assert(scaled);
    assert(dset_ndims > 0);
    assert(dset_dims);
    assert(chunk_dims);

    /* check if this is a partial edge chunk */
    for (u = 0; u < dset_ndims; u++)
        if (((scaled[u] + 1) * chunk_dims[u]) > dset_dims[u])
            HGOTO_DONE(true);

done:
    FUNC_LEAVE_NOAPI(ret_value)
} /* H5D__chunk_is_partial_edge_chunk() */

/*-------------------------------------------------------------------------
 * Function:    H5D__chunk_file_alloc()
 *
 * Purpose:     Chunk allocation:
 *          Create the chunk if it doesn't exist, or reallocate the
 *                chunk if its size changed.
 *          The coding is moved and modified from each index structure.
 *
 * Return:      Non-negative on success/Negative on failure
 *
 *-------------------------------------------------------------------------
 */
herr_t
H5D__chunk_file_alloc(const H5D_chk_idx_info_t *idx_info, const H5F_block_t *old_chunk,
                      H5F_block_t *new_chunk, bool *need_insert, const hsize_t *scaled)
{
    bool   alloc_chunk = false;   /* Whether to allocate chunk */
    herr_t ret_value   = SUCCEED; /* Return value         */

    FUNC_ENTER_PACKAGE

    /* Sanity check */
    assert(idx_info);
    assert(idx_info->f);
    assert(idx_info->pline);
    assert(idx_info->layout);
    assert(idx_info->storage);
    assert(new_chunk);
    assert(need_insert);

    *need_insert = false;

    /* Check for filters on chunks */
    if (idx_info->pline->nused > 0) {
        /* Sanity/error checking block */
        assert(idx_info->storage->idx_type != H5D_CHUNK_IDX_NONE);
        {
            unsigned allow_chunk_size_len; /* Allowed size of encoded chunk size */
            unsigned new_chunk_size_len;   /* Size of encoded chunk size */

            /* Compute the size required for encoding the size of a chunk, allowing
             * for an extra byte, in case the filter makes the chunk larger.
             */
            allow_chunk_size_len = 1 + ((H5VM_log2_gen((uint64_t)(idx_info->layout->size)) + 8) / 8);
            if (allow_chunk_size_len > 8)
                allow_chunk_size_len = 8;

            /* Compute encoded size of chunk */
            new_chunk_size_len = (H5VM_log2_gen((uint64_t)(new_chunk->length)) + 8) / 8;
            if (new_chunk_size_len > 8)
                HGOTO_ERROR(H5E_DATASET, H5E_BADRANGE, FAIL, "encoded chunk size is more than 8 bytes?!?");

            /* Check if the chunk became too large to be encoded */
            if (new_chunk_size_len > allow_chunk_size_len)
                HGOTO_ERROR(H5E_DATASET, H5E_BADRANGE, FAIL, "chunk size can't be encoded");
        } /* end block */

        if (old_chunk && H5_addr_defined(old_chunk->offset)) {
            /* Sanity check */
            assert(!H5_addr_defined(new_chunk->offset) || H5_addr_eq(new_chunk->offset, old_chunk->offset));

            /* Check for chunk being same size */
            if (new_chunk->length != old_chunk->length) {
                /* Release previous chunk */
                /* Only free the old location if not doing SWMR writes - otherwise
                 * we must keep the old chunk around in case a reader has an
                 * outdated version of the B-tree node
                 */
                if (!(H5F_INTENT(idx_info->f) & H5F_ACC_SWMR_WRITE))
                    if (H5MF_xfree(idx_info->f, H5FD_MEM_DRAW, old_chunk->offset, old_chunk->length) < 0)
                        HGOTO_ERROR(H5E_DATASET, H5E_CANTFREE, FAIL, "unable to free chunk");
                alloc_chunk = true;
            } /* end if */
            else {
                /* Don't need to reallocate chunk, but send its address back up */
                if (!H5_addr_defined(new_chunk->offset))
                    new_chunk->offset = old_chunk->offset;
            } /* end else */
        }     /* end if */
        else {
            assert(!H5_addr_defined(new_chunk->offset));
            alloc_chunk = true;
        } /* end else */
    }     /* end if */
    else {
        assert(!H5_addr_defined(new_chunk->offset));
        assert(new_chunk->length == idx_info->layout->size);
        alloc_chunk = true;
    } /* end else */

    /* Actually allocate space for the chunk in the file */
    if (alloc_chunk) {
        switch (idx_info->storage->idx_type) {
            case H5D_CHUNK_IDX_NONE: {
                H5D_chunk_ud_t udata;

                udata.common.scaled = scaled;
                if ((idx_info->storage->ops->get_addr)(idx_info, &udata) < 0)
                    HGOTO_ERROR(H5E_DATASET, H5E_CANTGET, FAIL, "can't query chunk address");
                new_chunk->offset = udata.chunk_block.offset;
                assert(new_chunk->length == udata.chunk_block.length);
                break;
            }

            case H5D_CHUNK_IDX_EARRAY:
            case H5D_CHUNK_IDX_FARRAY:
            case H5D_CHUNK_IDX_BT2:
            case H5D_CHUNK_IDX_BTREE:
            case H5D_CHUNK_IDX_SINGLE:
                assert(new_chunk->length > 0);
                H5_CHECK_OVERFLOW(new_chunk->length, /*From: */ uint32_t, /*To: */ hsize_t);
                new_chunk->offset = H5MF_alloc(idx_info->f, H5FD_MEM_DRAW, (hsize_t)new_chunk->length);
                if (!H5_addr_defined(new_chunk->offset))
                    HGOTO_ERROR(H5E_DATASET, H5E_CANTALLOC, FAIL, "file allocation failed");
                *need_insert = true;
                break;

            case H5D_CHUNK_IDX_NTYPES:
            default:
                assert(0 && "This should never be executed!");
                break;
        } /* end switch */
    }     /* end if */

    assert(H5_addr_defined(new_chunk->offset));

done:
    FUNC_LEAVE_NOAPI(ret_value)
} /* H5D__chunk_file_alloc() */

/*-------------------------------------------------------------------------
 * Function:    H5D__chunk_format_convert_cb
 *
 * Purpose:     Callback routine to insert chunk address into v1 B-tree
 *              chunk index.
 *
 * Return:      Success:        Non-negative
 *              Failure:        Negative
 *
 *-------------------------------------------------------------------------
 */
static int
H5D__chunk_format_convert_cb(const H5D_chunk_rec_t *chunk_rec, void *_udata)
{
    H5D_chunk_it_ud5_t *udata = (H5D_chunk_it_ud5_t *)_udata; /* User data */
    H5D_chk_idx_info_t *new_idx_info;                         /* The new chunk index information */
    H5D_chunk_ud_t      insert_udata;                         /* Chunk information to be inserted */
    haddr_t             chunk_addr;                           /* Chunk address */
    size_t              nbytes;                               /* Chunk size */
    void               *buf       = NULL;                     /* Pointer to buffer of chunk data */
    int                 ret_value = H5_ITER_CONT;             /* Return value */

    FUNC_ENTER_PACKAGE

    /* Set up */
    new_idx_info = udata->new_idx_info;
    H5_CHECKED_ASSIGN(nbytes, size_t, chunk_rec->nbytes, uint32_t);
    chunk_addr = chunk_rec->chunk_addr;

    if (new_idx_info->pline->nused &&
        (new_idx_info->layout->flags & H5O_LAYOUT_CHUNK_DONT_FILTER_PARTIAL_BOUND_CHUNKS) &&
        (H5D__chunk_is_partial_edge_chunk(udata->dset_ndims, new_idx_info->layout->dim, chunk_rec->scaled,
                                          udata->dset_dims))) {

        /* This is a partial non-filtered edge chunk */
        /* Convert the chunk to a filtered edge chunk for v1 B-tree chunk index */

        unsigned filter_mask = chunk_rec->filter_mask;
        H5Z_cb_t filter_cb;          /* Filter failure callback struct */
        size_t   read_size = nbytes; /* Bytes to read */

        assert(read_size == new_idx_info->layout->size);

        /* Initialize the filter callback struct */
        filter_cb.op_data = NULL;
        filter_cb.func    = NULL; /* no callback function when failed */

        /* Allocate buffer for chunk data */
        if (NULL == (buf = H5MM_malloc(read_size)))
            HGOTO_ERROR(H5E_RESOURCE, H5E_NOSPACE, H5_ITER_ERROR,
                        "memory allocation failed for raw data chunk");

        /* Read the non-filtered edge chunk */
        if (H5F_block_read(new_idx_info->f, H5FD_MEM_DRAW, chunk_addr, read_size, buf) < 0)
            HGOTO_ERROR(H5E_IO, H5E_READERROR, H5_ITER_ERROR, "unable to read raw data chunk");

        /* Pass the chunk through the pipeline */
        if (H5Z_pipeline(new_idx_info->pline, 0, &filter_mask, H5Z_NO_EDC, filter_cb, &nbytes, &read_size,
                         &buf) < 0)
            HGOTO_ERROR(H5E_PLINE, H5E_CANTFILTER, H5_ITER_ERROR, "output pipeline failed");

#if H5_SIZEOF_SIZE_T > 4
        /* Check for the chunk expanding too much to encode in a 32-bit value */
        if (nbytes > ((size_t)0xffffffff))
            HGOTO_ERROR(H5E_DATASET, H5E_BADRANGE, H5_ITER_ERROR, "chunk too large for 32-bit length");
#endif /* H5_SIZEOF_SIZE_T > 4 */

        /* Allocate space for the filtered chunk */
        if ((chunk_addr = H5MF_alloc(new_idx_info->f, H5FD_MEM_DRAW, (hsize_t)nbytes)) == HADDR_UNDEF)
            HGOTO_ERROR(H5E_DATASET, H5E_NOSPACE, H5_ITER_ERROR, "file allocation failed for filtered chunk");
        assert(H5_addr_defined(chunk_addr));

        /* Write the filtered chunk to disk */
        if (H5F_block_write(new_idx_info->f, H5FD_MEM_DRAW, chunk_addr, nbytes, buf) < 0)
            HGOTO_ERROR(H5E_DATASET, H5E_WRITEERROR, H5_ITER_ERROR, "unable to write raw data to file");
    } /* end if */

    /* Set up chunk information for insertion to chunk index */
    insert_udata.chunk_block.offset = chunk_addr;
    insert_udata.chunk_block.length = nbytes;
    insert_udata.filter_mask        = chunk_rec->filter_mask;
    insert_udata.common.scaled      = chunk_rec->scaled;
    insert_udata.common.layout      = new_idx_info->layout;
    insert_udata.common.storage     = new_idx_info->storage;

    /* Insert chunk into the v1 B-tree chunk index */
    if ((new_idx_info->storage->ops->insert)(new_idx_info, &insert_udata, NULL) < 0)
        HGOTO_ERROR(H5E_DATASET, H5E_CANTINSERT, H5_ITER_ERROR, "unable to insert chunk addr into index");

done:
    if (buf)
        H5MM_xfree(buf);

    FUNC_LEAVE_NOAPI(ret_value)
} /* H5D__chunk_format_convert_cb() */

/*-------------------------------------------------------------------------
 * Function:    H5D__chunk_format_convert
 *
 * Purpose:     Iterate over the chunks for the current chunk index and insert the
 *        the chunk addresses into v1 B-tree chunk index via callback.
 *
 * Return:      Non-negative on success/Negative on failure
 *
 *-------------------------------------------------------------------------
 */
herr_t
H5D__chunk_format_convert(H5D_t *dset, H5D_chk_idx_info_t *idx_info, H5D_chk_idx_info_t *new_idx_info)
{
    H5D_chunk_it_ud5_t udata;               /* User data */
    herr_t             ret_value = SUCCEED; /* Return value */

    FUNC_ENTER_PACKAGE

    /* Check args */
    assert(dset);

    /* Set up user data */
    udata.new_idx_info = new_idx_info;
    udata.dset_ndims   = dset->shared->ndims;
    udata.dset_dims    = dset->shared->curr_dims;

    /* Iterate over the chunks in the current index and insert the chunk addresses into version 1 B-tree index
     */
    if ((idx_info->storage->ops->iterate)(idx_info, H5D__chunk_format_convert_cb, &udata) < 0)
        HGOTO_ERROR(H5E_DATASET, H5E_BADITER, FAIL, "unable to iterate over chunk index to chunk info");

done:
    FUNC_LEAVE_NOAPI(ret_value)
} /* end H5D__chunk_format_convert() */

/*-------------------------------------------------------------------------
 * Function:    H5D__chunk_index_empty_cb
 *
 * Purpose:     Callback function that simply stops iteration and sets the
 *              `empty` parameter to false if called. If this callback is
 *              entered, it means that the chunk index contains at least
 *              one chunk, so is not empty.
 *
 * Return:      H5_ITER_STOP
 *
 *-------------------------------------------------------------------------
 */
static int
H5D__chunk_index_empty_cb(const H5D_chunk_rec_t H5_ATTR_UNUSED *chunk_rec, void *_udata)
{
    bool *empty     = (bool *)_udata;
    int   ret_value = H5_ITER_STOP;

    FUNC_ENTER_PACKAGE_NOERR

    *empty = false;

    FUNC_LEAVE_NOAPI(ret_value)
} /* end H5D__chunk_index_empty_cb() */

/*-------------------------------------------------------------------------
 * Function:    H5D__chunk_index_empty
 *
 * Purpose:     Determines whether a chunk index is empty (has no chunks
 *              inserted into it yet).
 *
 * Note:        This routine is meant to be a little more performant than
 *              just counting the number of chunks in the index. In the
 *              future, this is probably a callback that the chunk index
 *              ops structure should provide.
 *
 * Return:      Non-negative on Success/Negative on failure
 *
 *-------------------------------------------------------------------------
 */
herr_t
H5D__chunk_index_empty(const H5D_t *dset, bool *empty)
{
    H5D_chk_idx_info_t idx_info;            /* Chunked index info */
    H5D_rdcc_ent_t    *ent;                 /* Cache entry  */
    const H5D_rdcc_t  *rdcc      = NULL;    /* Raw data chunk cache */
    herr_t             ret_value = SUCCEED; /* Return value */

    FUNC_ENTER_PACKAGE_TAG(dset->oloc.addr)

    assert(dset);
    assert(dset->shared);
    assert(empty);

    rdcc = &(dset->shared->cache.chunk); /* raw data chunk cache */
    assert(rdcc);

    /* Search for cached chunks that haven't been written out */
    for (ent = rdcc->head; ent; ent = ent->next)
        /* Flush the chunk out to disk, to make certain the size is correct later */
        if (H5D__chunk_flush_entry(dset, ent, false) < 0)
            HGOTO_ERROR(H5E_IO, H5E_WRITEERROR, FAIL, "cannot flush indexed storage buffer");

    /* Compose chunked index info struct */
    idx_info.f       = dset->oloc.file;
    idx_info.pline   = &dset->shared->dcpl_cache.pline;
    idx_info.layout  = &dset->shared->layout.u.chunk;
    idx_info.storage = &dset->shared->layout.storage.u.chunk;

    *empty = true;

    if (H5_addr_defined(idx_info.storage->idx_addr)) {
        /* Iterate over the allocated chunks */
        if ((dset->shared->layout.storage.u.chunk.ops->iterate)(&idx_info, H5D__chunk_index_empty_cb, empty) <
            0)
            HGOTO_ERROR(H5E_DATASET, H5E_CANTGET, FAIL,
                        "unable to retrieve allocated chunk information from index");
    }

done:
    FUNC_LEAVE_NOAPI_TAG(ret_value)
} /* end H5D__chunk_index_empty() */

/*-------------------------------------------------------------------------
 * Function:    H5D__get_num_chunks_cb
 *
 * Purpose:     Callback function that increments the number of written
 *              chunks in the dataset.
 *
 * Note:        Currently, this function only gets the number of all written
 *              chunks, regardless the dataspace.
 *
 * Return:      H5_ITER_CONT
 *
 *-------------------------------------------------------------------------
 */
static int
H5D__get_num_chunks_cb(const H5D_chunk_rec_t H5_ATTR_UNUSED *chunk_rec, void *_udata)
{
    hsize_t *num_chunks = (hsize_t *)_udata;
    int      ret_value  = H5_ITER_CONT; /* Callback return value */

    FUNC_ENTER_PACKAGE_NOERR

    assert(num_chunks);

    (*num_chunks)++;

    FUNC_LEAVE_NOAPI(ret_value)
} /* H5D__get_num_chunks_cb() */

/*-------------------------------------------------------------------------
 * Function:    H5D__get_num_chunks
 *
 * Purpose:     Gets the number of written chunks in a dataset.
 *
 * Note:        Currently, this function only gets the number of all written
 *              chunks, regardless the dataspace.
 *
 * Return:      Success:    Non-negative
 *              Failure:    Negative
 *
 *-------------------------------------------------------------------------
 */
herr_t
H5D__get_num_chunks(const H5D_t *dset, const H5S_t H5_ATTR_UNUSED *space, hsize_t *nchunks)
{
    H5D_chk_idx_info_t idx_info;            /* Chunked index info */
    hsize_t            num_chunks = 0;      /* Number of written chunks */
    H5D_rdcc_ent_t    *ent;                 /* Cache entry  */
    const H5D_rdcc_t  *rdcc      = NULL;    /* Raw data chunk cache */
    herr_t             ret_value = SUCCEED; /* Return value */

    FUNC_ENTER_PACKAGE_TAG(dset->oloc.addr)

    assert(dset);
    assert(dset->shared);
    assert(space);
    assert(nchunks);

    rdcc = &(dset->shared->cache.chunk); /* raw data chunk cache */
    assert(rdcc);

    /* Search for cached chunks that haven't been written out */
    for (ent = rdcc->head; ent; ent = ent->next)
        /* Flush the chunk out to disk, to make certain the size is correct later */
        if (H5D__chunk_flush_entry(dset, ent, false) < 0)
            HGOTO_ERROR(H5E_IO, H5E_WRITEERROR, FAIL, "cannot flush indexed storage buffer");

    /* Compose chunked index info struct */
    idx_info.f       = dset->oloc.file;
    idx_info.pline   = &dset->shared->dcpl_cache.pline;
    idx_info.layout  = &dset->shared->layout.u.chunk;
    idx_info.storage = &dset->shared->layout.storage.u.chunk;

    /* If the dataset is not written, number of chunks will be 0 */
    if (!H5_addr_defined(idx_info.storage->idx_addr))
        *nchunks = 0;
    else {
        /* Iterate over the allocated chunks */
        if ((dset->shared->layout.storage.u.chunk.ops->iterate)(&idx_info, H5D__get_num_chunks_cb,
                                                                &num_chunks) < 0)
            HGOTO_ERROR(H5E_DATASET, H5E_CANTGET, FAIL,
                        "unable to retrieve allocated chunk information from index");
        *nchunks = num_chunks;
    }

done:
    FUNC_LEAVE_NOAPI_TAG(ret_value)
} /* end H5D__get_num_chunks() */

/*-------------------------------------------------------------------------
 * Function:    H5D__get_chunk_info_cb
 *
 * Purpose:     Get the chunk info of the queried chunk, given by its index
 *
 * Return:      Success:    H5_ITER_CONT or H5_ITER_STOP
 *                          H5_ITER_STOP indicates the queried chunk is found
 *              Failure:    Negative (H5_ITER_ERROR)
 *
 *-------------------------------------------------------------------------
 */
static int
H5D__get_chunk_info_cb(const H5D_chunk_rec_t *chunk_rec, void *_udata)
{
    H5D_chunk_info_iter_ud_t *chunk_info = (H5D_chunk_info_iter_ud_t *)_udata;
    int                       ret_value  = H5_ITER_CONT; /* Callback return value */

    FUNC_ENTER_PACKAGE_NOERR

    /* Check args */
    assert(chunk_rec);
    assert(chunk_info);

    /* If this is the queried chunk, retrieve its info and stop iterating */
    if (chunk_info->curr_idx == chunk_info->chunk_idx) {
        hsize_t ii = 0; /* Dimension index */

        /* Copy info */
        chunk_info->filter_mask = chunk_rec->filter_mask;
        chunk_info->chunk_addr  = chunk_rec->chunk_addr;
        chunk_info->nbytes      = chunk_rec->nbytes;
        for (ii = 0; ii < chunk_info->ndims; ii++)
            chunk_info->scaled[ii] = chunk_rec->scaled[ii];
        chunk_info->found = true;

        /* Stop iterating */
        ret_value = H5_ITER_STOP;
    }
    /* Go to the next chunk */
    else
        chunk_info->curr_idx++;

    FUNC_LEAVE_NOAPI(ret_value)
} /* H5D__get_chunk_info_cb() */

/*-------------------------------------------------------------------------
 * Function:    H5D__get_chunk_info
 *
 * Purpose:     Iterate over the chunks in the dataset to get the info
 *              of the desired chunk.
 *
 * Note:        Currently, the domain of the index in this function is of all
 *              the written chunks, regardless the dataspace.
 *
 * Return:      SUCCEED/FAIL
 *-------------------------------------------------------------------------
 */
herr_t
H5D__get_chunk_info(const H5D_t *dset, const H5S_t H5_ATTR_UNUSED *space, hsize_t chk_index, hsize_t *offset,
                    unsigned *filter_mask, haddr_t *addr, hsize_t *size)
{
    H5D_chk_idx_info_t idx_info;            /* Chunked index info */
    const H5D_rdcc_t  *rdcc = NULL;         /* Raw data chunk cache */
    H5D_rdcc_ent_t    *ent;                 /* Cache entry index */
    hsize_t            ii        = 0;       /* Dimension index */
    herr_t             ret_value = SUCCEED; /* Return value */

    FUNC_ENTER_PACKAGE_TAG(dset->oloc.addr)

    assert(dset);
    assert(dset->shared);
    assert(space);

    /* Get the raw data chunk cache */
    rdcc = &(dset->shared->cache.chunk);
    assert(rdcc);

    /* Search for cached chunks that haven't been written out */
    for (ent = rdcc->head; ent; ent = ent->next)
        /* Flush the chunk out to disk, to make certain the size is correct later */
        if (H5D__chunk_flush_entry(dset, ent, false) < 0)
            HGOTO_ERROR(H5E_IO, H5E_WRITEERROR, FAIL, "cannot flush indexed storage buffer");

    /* Compose chunked index info struct */
    idx_info.f       = dset->oloc.file;
    idx_info.pline   = &dset->shared->dcpl_cache.pline;
    idx_info.layout  = &dset->shared->layout.u.chunk;
    idx_info.storage = &dset->shared->layout.storage.u.chunk;

    /* Set addr & size for when dset is not written or queried chunk is not found */
    if (addr)
        *addr = HADDR_UNDEF;
    if (size)
        *size = 0;

    /* If the chunk is written, get its info, otherwise, return without error */
    if (H5_addr_defined(idx_info.storage->idx_addr)) {

        H5D_chunk_info_iter_ud_t udata;

        /* Initialize before iteration */
        udata.chunk_idx   = chk_index;
        udata.curr_idx    = 0;
        udata.ndims       = dset->shared->ndims;
        udata.nbytes      = 0;
        udata.filter_mask = 0;
        udata.chunk_addr  = HADDR_UNDEF;
        udata.found       = false;

        /* Iterate over the allocated chunks */
        if ((dset->shared->layout.storage.u.chunk.ops->iterate)(&idx_info, H5D__get_chunk_info_cb, &udata) <
            0)
            HGOTO_ERROR(H5E_DATASET, H5E_CANTGET, FAIL,
                        "unable to retrieve allocated chunk information from index");

        /* Obtain requested info if the chunk is found */
        if (udata.found) {
            if (filter_mask)
                *filter_mask = udata.filter_mask;
            if (addr)
                *addr = udata.chunk_addr + H5F_BASE_ADDR(dset->oloc.file);
            if (size)
                *size = udata.nbytes;
            if (offset)
                for (ii = 0; ii < udata.ndims; ii++)
                    offset[ii] = udata.scaled[ii] * dset->shared->layout.u.chunk.dim[ii];
        }
    }

done:
    FUNC_LEAVE_NOAPI_TAG(ret_value)
} /* end H5D__get_chunk_info() */

/*-------------------------------------------------------------------------
 * Function:    H5D__get_chunk_info_by_coord_cb
 *
 * Purpose:     Get the chunk info of the desired chunk, given its offset
 *              coordinates.
 *
 * Return:      Success:    H5_ITER_CONT or H5_ITER_STOP
 *              Failure:    Negative (H5_ITER_ERROR)
 *
 *-------------------------------------------------------------------------
 */
static int
H5D__get_chunk_info_by_coord_cb(const H5D_chunk_rec_t *chunk_rec, void *_udata)
{
    H5D_chunk_info_iter_ud_t *chunk_info = (H5D_chunk_info_iter_ud_t *)_udata;
    bool                      different  = false;       /* true when a scaled value pair mismatch */
    hsize_t                   ii;                       /* Local index value */
    int                       ret_value = H5_ITER_CONT; /* Callback return value */

    FUNC_ENTER_PACKAGE_NOERR

    /* Check args */
    assert(chunk_rec);
    assert(chunk_info);

    /* Going through the scaled, stop when a mismatch is found */
    for (ii = 0; ii < chunk_info->ndims && !different; ii++)
        if (chunk_info->scaled[ii] != chunk_rec->scaled[ii])
            different = true;

    /* Same scaled coords means the chunk is found, copy the chunk info */
    if (!different) {
        chunk_info->nbytes      = chunk_rec->nbytes;
        chunk_info->filter_mask = chunk_rec->filter_mask;
        chunk_info->chunk_addr  = chunk_rec->chunk_addr;
        chunk_info->found       = true;

        /* Stop iterating */
        ret_value = H5_ITER_STOP;
    }

    FUNC_LEAVE_NOAPI(ret_value)
} /* H5D__get_chunk_info_by_coord_cb() */

/*-------------------------------------------------------------------------
 * Function:    H5D__get_chunk_info_by_coord
 *
 * Purpose:     Iterate over the chunks in the dataset to get the info
 *              of the desired chunk, given by its offset coordinates.
 *
 * Return:      Success:        Non-negative
 *              Failure:        Negative
 *
 *-------------------------------------------------------------------------
 */
herr_t
H5D__get_chunk_info_by_coord(const H5D_t *dset, const hsize_t *offset, unsigned *filter_mask, haddr_t *addr,
                             hsize_t *size)
{
    const H5O_layout_t *layout = NULL;       /* Dataset layout */
    const H5D_rdcc_t   *rdcc   = NULL;       /* Raw data chunk cache */
    H5D_rdcc_ent_t     *ent;                 /* Cache entry index */
    H5D_chk_idx_info_t  idx_info;            /* Chunked index info */
    herr_t              ret_value = SUCCEED; /* Return value */

    FUNC_ENTER_PACKAGE_TAG(dset->oloc.addr)

    /* Check args */
    assert(dset);
    assert(dset->shared);
    assert(offset);

    /* Get dataset layout and raw data chunk cache */
    layout = &(dset->shared->layout);
    rdcc   = &(dset->shared->cache.chunk);
    assert(layout);
    assert(rdcc);
    assert(H5D_CHUNKED == layout->type);

    /* Search for cached chunks that haven't been written out */
    for (ent = rdcc->head; ent; ent = ent->next)
        /* Flush the chunk out to disk, to make certain the size is correct later */
        if (H5D__chunk_flush_entry(dset, ent, false) < 0)
            HGOTO_ERROR(H5E_IO, H5E_WRITEERROR, FAIL, "cannot flush indexed storage buffer");

    /* Set addr & size for when dset is not written or queried chunk is not found */
    if (addr)
        *addr = HADDR_UNDEF;
    if (size)
        *size = 0;

    /* Compose chunked index info struct */
    idx_info.f       = dset->oloc.file;
    idx_info.pline   = &dset->shared->dcpl_cache.pline;
    idx_info.layout  = &dset->shared->layout.u.chunk;
    idx_info.storage = &dset->shared->layout.storage.u.chunk;

    /* If the dataset is not written, return without errors */
    if (H5_addr_defined(idx_info.storage->idx_addr)) {

        H5D_chunk_info_iter_ud_t udata;

        /* Calculate the scaled of this chunk */
        H5VM_chunk_scaled(dset->shared->ndims, offset, layout->u.chunk.dim, udata.scaled);
        udata.scaled[dset->shared->ndims] = 0;

        /* Initialize before iteration */
        udata.ndims       = dset->shared->ndims;
        udata.nbytes      = 0;
        udata.filter_mask = 0;
        udata.chunk_addr  = HADDR_UNDEF;
        udata.found       = false;

        /* Iterate over the allocated chunks to find the requested chunk */
        if ((dset->shared->layout.storage.u.chunk.ops->iterate)(&idx_info, H5D__get_chunk_info_by_coord_cb,
                                                                &udata) < 0)
            HGOTO_ERROR(H5E_DATASET, H5E_CANTGET, FAIL,
                        "unable to retrieve information of the chunk by its scaled coordinates");

        /* Obtain requested info if the chunk is found */
        if (udata.found) {
            if (filter_mask)
                *filter_mask = udata.filter_mask;
            if (addr)
                *addr = udata.chunk_addr + H5F_BASE_ADDR(dset->oloc.file);
            if (size)
                *size = udata.nbytes;
        }
    }

done:
    FUNC_LEAVE_NOAPI_TAG(ret_value)
} /* end H5D__get_chunk_info_by_coord() */

/*-------------------------------------------------------------------------
 * Function:    H5D__chunk_iter_cb
 *
 * Purpose:     Call the user-defined function with the chunk data. The
 *              iterator continues if the user-defined function returns
 *              H5_ITER_CONT, and stops if H5_ITER_STOP is returned.
 *
 * Return:      Success:    H5_ITER_CONT or H5_ITER_STOP
 *              Failure:    Negative (H5_ITER_ERROR)
 *-------------------------------------------------------------------------
 */
static int
H5D__chunk_iter_cb(const H5D_chunk_rec_t *chunk_rec, void *udata)
{
    const H5D_chunk_iter_ud_t *data  = (H5D_chunk_iter_ud_t *)udata;
    const H5O_layout_chunk_t  *chunk = data->chunk;
    hsize_t                    offset[H5O_LAYOUT_NDIMS];
    int                        ret_value = H5_ITER_CONT;

    /* Similar to H5D__get_chunk_info */
    for (unsigned i = 0; i < chunk->ndims; i++)
        offset[i] = chunk_rec->scaled[i] * chunk->dim[i];

    FUNC_ENTER_PACKAGE_NOERR

    /* Check for callback failure and pass along return value */
    if ((ret_value =
             (data->op)(offset, (unsigned)chunk_rec->filter_mask, data->base_addr + chunk_rec->chunk_addr,
                        (hsize_t)chunk_rec->nbytes, data->op_data)) < 0)
        HERROR(H5E_DATASET, H5E_CANTNEXT, "iteration operator failed");

    FUNC_LEAVE_NOAPI(ret_value)
} /* end H5D__chunk_iter_cb */

/*-------------------------------------------------------------------------
 * Function:    H5D__chunk_iter
 *
 * Purpose:     Iterate over all the chunks in the dataset with given callback
 *
 * Return:      SUCCEED/FAIL
 *-------------------------------------------------------------------------
 */
herr_t
H5D__chunk_iter(H5D_t *dset, H5D_chunk_iter_op_t op, void *op_data)
{
    const H5D_rdcc_t  *rdcc   = NULL;       /* Raw data chunk cache */
    H5O_layout_t      *layout = NULL;       /* Dataset layout */
    H5D_rdcc_ent_t    *ent;                 /* Cache entry index */
    H5D_chk_idx_info_t idx_info;            /* Chunked index info */
    herr_t             ret_value = SUCCEED; /* Return value */

    FUNC_ENTER_PACKAGE_TAG(dset->oloc.addr)

    /* Check args */
    assert(dset);
    assert(dset->shared);

    /* Get dataset layout and raw data chunk cache */
    layout = &(dset->shared->layout);
    rdcc   = &(dset->shared->cache.chunk);
    assert(layout);
    assert(rdcc);
    assert(H5D_CHUNKED == layout->type);

    /* Search for cached chunks that haven't been written out */
    for (ent = rdcc->head; ent; ent = ent->next)
        /* Flush the chunk out to disk, to make certain the size is correct later */
        if (H5D__chunk_flush_entry(dset, ent, false) < 0)
            HGOTO_ERROR(H5E_DATASET, H5E_CANTFLUSH, FAIL, "cannot flush indexed storage buffer");

    /* Compose chunked index info struct */
    idx_info.f       = dset->oloc.file;
    idx_info.pline   = &dset->shared->dcpl_cache.pline;
    idx_info.layout  = &layout->u.chunk;
    idx_info.storage = &layout->storage.u.chunk;

    /* If the dataset is not written, return without errors */
    if (H5_addr_defined(idx_info.storage->idx_addr)) {
        H5D_chunk_iter_ud_t ud;

        /* Set up info for iteration callback */
        ud.op        = op;
        ud.op_data   = op_data;
        ud.chunk     = &dset->shared->layout.u.chunk;
        ud.base_addr = H5F_BASE_ADDR(dset->oloc.file);

        /* Iterate over the allocated chunks calling the iterator callback */
        if ((ret_value = (layout->storage.u.chunk.ops->iterate)(&idx_info, H5D__chunk_iter_cb, &ud)) < 0)
            HERROR(H5E_DATASET, H5E_CANTNEXT, "chunk iteration failed");
    }

done:
    FUNC_LEAVE_NOAPI_TAG(ret_value)
} /* end H5D__chunk_iter() */

/*-------------------------------------------------------------------------
 * Function:    H5D__chunk_get_offset_copy
 *
 * Purpose:     Copies an offset buffer and performs bounds checks on the
 *              values.
 *
 *              This helper function ensures that the offset buffer given
 *              by the user is suitable for use with the rest of the library.
 *
 * Return:      SUCCEED/FAIL
 *
 *-------------------------------------------------------------------------
 */
herr_t
H5D__chunk_get_offset_copy(const H5D_t *dset, const hsize_t *offset, hsize_t *offset_copy)
{
    unsigned u;
    herr_t   ret_value = SUCCEED; /* Return value */

    FUNC_ENTER_NOAPI(FAIL)

    assert(dset);
    assert(offset);
    assert(offset_copy);

    /* The library's chunking code requires the offset to terminate with a zero.
     * So transfer the offset array to an internal offset array that we
     * can properly terminate (handled via the memset call).
     */
    memset(offset_copy, 0, H5O_LAYOUT_NDIMS * sizeof(hsize_t));

    for (u = 0; u < dset->shared->ndims; u++) {
        /* Make sure the offset doesn't exceed the dataset's dimensions */
        if (offset[u] > dset->shared->curr_dims[u])
            HGOTO_ERROR(H5E_DATASET, H5E_BADVALUE, FAIL, "offset exceeds dimensions of dataset");

        /* Make sure the offset fall right on a chunk's boundary */
        if (offset[u] % dset->shared->layout.u.chunk.dim[u])
            HGOTO_ERROR(H5E_DATASET, H5E_BADVALUE, FAIL, "offset doesn't fall on chunks's boundary");

        offset_copy[u] = offset[u];
    }

done:
    FUNC_LEAVE_NOAPI(ret_value)
} /* end H5D__chunk_get_offset_copy() */

/*-------------------------------------------------------------------------
 * Function:    H5D__write_struct_chunk_direct
 *
 * Purpose:    Internal routine to write a structured chunk directly into the file.
 *
 * Return:    Non-negative on success/Negative on failure
 *
 *-------------------------------------------------------------------------
 */
herr_t
H5D__write_struct_chunk_direct(H5D_t H5_ATTR_UNUSED *dset, hsize_t H5_ATTR_UNUSED *offset, 
                               H5D_struct_chunk_info_t H5_ATTR_UNUSED *chunk_info, void H5_ATTR_UNUSED *buf[])
{
<<<<<<< HEAD
    herr_t              ret_value   = SUCCEED; /* Return value */
=======
    const H5O_layout_t *layout    = &(dset->shared->layout); /* Dataset layout */
    herr_t              ret_value = SUCCEED;                 /* Return value */
>>>>>>> c9ec3975

    FUNC_ENTER_PACKAGE_NOERR

    /* Sanity checks */
    /* TBD: check for H5D_SPARSE_CHUNK */
    /* assert(layout->type == H5D_SPARSE_CHUNK); */

    /* TBD: set up and call routine to write the structured chunk */
    /* FOR NOW: just return success */

    FUNC_LEAVE_NOAPI(ret_value)
} /* end H5D__write_struct_chunk_direct() */

/*-------------------------------------------------------------------------
 * Function:    H5D__read_struct_chunk_direct
 *
 * Purpose:     Internal routine to read a structured chunk directly from the file.
 *
 * Return:      Non-negative on success/Negative on failure
 *
 *-------------------------------------------------------------------------
 */
herr_t
<<<<<<< HEAD
H5D__read_struct_chunk_direct(const H5D_t H5_ATTR_UNUSED *dset, hsize_t H5_ATTR_UNUSED *offset, 
                              H5D_struct_chunk_info_t *H5_ATTR_UNUSED chunk_info, void H5_ATTR_UNUSED *buf[])
{
    herr_t              ret_value = SUCCEED;                   /* Return value */
=======
H5D__read_struct_chunk_direct(const H5D_t *dset, hsize_t *offset, H5D_struct_chunk_info_t *chunk_info,
                              void *buf[])
{
    const H5O_layout_t *layout    = &(dset->shared->layout); /* Dataset layout */
    herr_t              ret_value = SUCCEED;                 /* Return value */
>>>>>>> c9ec3975

    FUNC_ENTER_PACKAGE_NOERR

    /* Check args */
    /* TBD: check for H5D_SPARSE_CHUNK */
    /* assert(dset && H5D_SPARSE_CHUNK == layout->type); */
    assert(offset);
    assert(chunk_info);
    assert(buf);

    /* TBD: set up and call routine to read the structured chunk */
    /* FOR NOW: just return success */

    FUNC_LEAVE_NOAPI(ret_value)
} /* end H5D__read_struct_chunk_direct() */

/*-------------------------------------------------------------------------
 * Function:    H5D__get_struct_chunk_info
 *
 * Purpose:     Iterate over the chunks in the dataset to get the info
 *              of the desired chunk.
 *
 * TBD: Is the following also true for structured chunk?
 * Note:        Currently, the domain of the index in this function is of all
 *              the written chunks, regardless the dataspace.
 *
 * Return:      SUCCEED/FAIL
 *-------------------------------------------------------------------------
 */
herr_t
<<<<<<< HEAD
H5D__get_struct_chunk_info(const H5D_t H5_ATTR_UNUSED *dset, const H5S_t H5_ATTR_UNUSED *space, 
                           hsize_t H5_ATTR_UNUSED chunk_idx, hsize_t H5_ATTR_UNUSED *offset, 
                           H5D_struct_chunk_info_t H5_ATTR_UNUSED *chunk_info, haddr_t H5_ATTR_UNUSED *addr, 
                           hsize_t H5_ATTR_UNUSED *chunk_size)
=======
H5D__get_struct_chunk_info(const H5D_t *dset, const H5S_t H5_ATTR_UNUSED *space, hsize_t chunk_idx,
                           hsize_t *offset, H5D_struct_chunk_info_t *chunk_info, haddr_t *addr,
                           hsize_t *chunk_size)
>>>>>>> c9ec3975
{
    herr_t ret_value = SUCCEED; /* Return value */

    FUNC_ENTER_PACKAGE_NOERR

    assert(dset);
    assert(dset->shared);
    assert(space);

    /* TBD: go get structured chunk information using chunk index */
    /* FOR NOW: just return success */

    FUNC_LEAVE_NOAPI(ret_value)
} /* end H5D__get_struct_chunk_info() */

/*-------------------------------------------------------------------------
 * Function:    H5D__get_struct_chunk_info_by_coord
 *
 * Purpose:     Iterate over the structured chunks in the dataset to get the info
 *              of the desired chunk, given by its offset coordinates.
 *
 * Return:      Success:        Non-negative
 *              Failure:        Negative
 *
 *-------------------------------------------------------------------------
 */
herr_t
<<<<<<< HEAD
H5D__get_struct_chunk_info_by_coord(const H5D_t H5_ATTR_UNUSED *dset, const hsize_t H5_ATTR_UNUSED *offset, 
                                    H5D_struct_chunk_info_t H5_ATTR_UNUSED *chunk_info, haddr_t H5_ATTR_UNUSED *addr, 
                                    hsize_t H5_ATTR_UNUSED *chunk_size)
=======
H5D__get_struct_chunk_info_by_coord(const H5D_t *dset, const hsize_t *offset,
                                    H5D_struct_chunk_info_t *chunk_info, haddr_t *addr, hsize_t *chunk_size)
>>>>>>> c9ec3975
{
    herr_t ret_value = SUCCEED; /* Return value */

    FUNC_ENTER_PACKAGE_NOERR

    /* Check args */
    assert(dset);
    assert(dset->shared);
    assert(offset);

    /* TBD: go get structured chunk information using chunk coordinates */
    /* FOR NOW: just return success */

    FUNC_LEAVE_NOAPI(ret_value)
} /* end H5D__get_struct_chunk_info_by_coord() */

/*-------------------------------------------------------------------------
 * Function:    H5D__struct_chunk_iter
 *
 * Purpose:     Iterate over all the structured chunks in the dataset
 *              with given callback and the callback's required data.
 *
 * Return:      SUCCEED/FAIL
 *-------------------------------------------------------------------------
 */
herr_t
H5D__struct_chunk_iter(H5D_t H5_ATTR_UNUSED *dset, H5D_struct_chunk_iter_op_t H5_ATTR_UNUSED op, 
                       void H5_ATTR_UNUSED *op_data)
{
    herr_t ret_value = SUCCEED; /* Return value */

    FUNC_ENTER_PACKAGE_NOERR

    /* Check args */
    assert(dset);
    assert(dset->shared);

    /* TBD: iterate over all the structured chunks in the dataset */
    /* FOR NOW: just return success */

<<<<<<< HEAD
    FUNC_LEAVE_NOAPI(ret_value)
} /* end H5D__chunk_iter() */
=======
done:
    FUNC_LEAVE_NOAPI_TAG(ret_value)
} /* end H5D__chunk_iter() */
>>>>>>> c9ec3975
<|MERGE_RESOLUTION|>--- conflicted
+++ resolved
@@ -8267,12 +8267,7 @@
 H5D__write_struct_chunk_direct(H5D_t H5_ATTR_UNUSED *dset, hsize_t H5_ATTR_UNUSED *offset, 
                                H5D_struct_chunk_info_t H5_ATTR_UNUSED *chunk_info, void H5_ATTR_UNUSED *buf[])
 {
-<<<<<<< HEAD
     herr_t              ret_value   = SUCCEED; /* Return value */
-=======
-    const H5O_layout_t *layout    = &(dset->shared->layout); /* Dataset layout */
-    herr_t              ret_value = SUCCEED;                 /* Return value */
->>>>>>> c9ec3975
 
     FUNC_ENTER_PACKAGE_NOERR
 
@@ -8296,18 +8291,10 @@
  *-------------------------------------------------------------------------
  */
 herr_t
-<<<<<<< HEAD
 H5D__read_struct_chunk_direct(const H5D_t H5_ATTR_UNUSED *dset, hsize_t H5_ATTR_UNUSED *offset, 
                               H5D_struct_chunk_info_t *H5_ATTR_UNUSED chunk_info, void H5_ATTR_UNUSED *buf[])
 {
     herr_t              ret_value = SUCCEED;                   /* Return value */
-=======
-H5D__read_struct_chunk_direct(const H5D_t *dset, hsize_t *offset, H5D_struct_chunk_info_t *chunk_info,
-                              void *buf[])
-{
-    const H5O_layout_t *layout    = &(dset->shared->layout); /* Dataset layout */
-    herr_t              ret_value = SUCCEED;                 /* Return value */
->>>>>>> c9ec3975
 
     FUNC_ENTER_PACKAGE_NOERR
 
@@ -8338,16 +8325,10 @@
  *-------------------------------------------------------------------------
  */
 herr_t
-<<<<<<< HEAD
 H5D__get_struct_chunk_info(const H5D_t H5_ATTR_UNUSED *dset, const H5S_t H5_ATTR_UNUSED *space, 
                            hsize_t H5_ATTR_UNUSED chunk_idx, hsize_t H5_ATTR_UNUSED *offset, 
                            H5D_struct_chunk_info_t H5_ATTR_UNUSED *chunk_info, haddr_t H5_ATTR_UNUSED *addr, 
                            hsize_t H5_ATTR_UNUSED *chunk_size)
-=======
-H5D__get_struct_chunk_info(const H5D_t *dset, const H5S_t H5_ATTR_UNUSED *space, hsize_t chunk_idx,
-                           hsize_t *offset, H5D_struct_chunk_info_t *chunk_info, haddr_t *addr,
-                           hsize_t *chunk_size)
->>>>>>> c9ec3975
 {
     herr_t ret_value = SUCCEED; /* Return value */
 
@@ -8375,14 +8356,9 @@
  *-------------------------------------------------------------------------
  */
 herr_t
-<<<<<<< HEAD
 H5D__get_struct_chunk_info_by_coord(const H5D_t H5_ATTR_UNUSED *dset, const hsize_t H5_ATTR_UNUSED *offset, 
                                     H5D_struct_chunk_info_t H5_ATTR_UNUSED *chunk_info, haddr_t H5_ATTR_UNUSED *addr, 
                                     hsize_t H5_ATTR_UNUSED *chunk_size)
-=======
-H5D__get_struct_chunk_info_by_coord(const H5D_t *dset, const hsize_t *offset,
-                                    H5D_struct_chunk_info_t *chunk_info, haddr_t *addr, hsize_t *chunk_size)
->>>>>>> c9ec3975
 {
     herr_t ret_value = SUCCEED; /* Return value */
 
@@ -8423,11 +8399,5 @@
     /* TBD: iterate over all the structured chunks in the dataset */
     /* FOR NOW: just return success */
 
-<<<<<<< HEAD
     FUNC_LEAVE_NOAPI(ret_value)
-} /* end H5D__chunk_iter() */
-=======
-done:
-    FUNC_LEAVE_NOAPI_TAG(ret_value)
-} /* end H5D__chunk_iter() */
->>>>>>> c9ec3975
+} /* end H5D__chunk_iter() */