--- conflicted
+++ resolved
@@ -47,21 +47,6 @@
 /***********/
 /* Headers */
 /***********/
-<<<<<<< HEAD
-#include "H5private.h" /* Generic Functions			*/
-#ifdef H5_HAVE_PARALLEL
-#include "H5ACprivate.h" /* Metadata cache			*/
-#endif                   /* H5_HAVE_PARALLEL */
-#include "H5CXprivate.h" /* API Contexts                         */
-#include "H5Dpkg.h"      /* Dataset functions			*/
-#include "H5Eprivate.h"  /* Error handling		  	*/
-#include "H5Fprivate.h"  /* File functions			*/
-#include "H5FLprivate.h" /* Free Lists                           */
-#include "H5Iprivate.h"  /* IDs			  		*/
-#include "H5MMprivate.h" /* Memory management			*/
-#include "H5MFprivate.h" /* File memory management               */
-#include "H5VMprivate.h" /* Vector and array functions		*/
-=======
 #include "H5private.h" /* Generic Functions            */
 #ifdef H5_HAVE_PARALLEL
 #include "H5ACprivate.h" /* Metadata cache            */
@@ -75,7 +60,6 @@
 #include "H5MMprivate.h" /* Memory management            */
 #include "H5MFprivate.h" /* File memory management               */
 #include "H5VMprivate.h" /* Vector and array functions        */
->>>>>>> 18bbd3f0
 
 /****************/
 /* Local Macros */
@@ -134,21 +118,6 @@
 
 /* Raw data chunks are cached.  Each entry in the cache is: */
 typedef struct H5D_rdcc_ent_t {
-<<<<<<< HEAD
-    hbool_t                locked;                   /*entry is locked in cache		*/
-    hbool_t                dirty;                    /*needs to be written to disk?		*/
-    hbool_t                deleted;                  /*chunk about to be deleted		*/
-    unsigned               edge_chunk_state;         /*states related to edge chunks (see above) */
-    hsize_t                scaled[H5O_LAYOUT_NDIMS]; /*scaled chunk 'name' (coordinates) */
-    uint32_t               rd_count;                 /*bytes remaining to be read		*/
-    uint32_t               wr_count;                 /*bytes remaining to be written		*/
-    H5F_block_t            chunk_block;              /*offset/length of chunk in file        */
-    hsize_t                chunk_idx;                /*index of chunk in dataset             */
-    uint8_t *              chunk;                    /*the unfiltered chunk data		*/
-    unsigned               idx;                      /*index in hash table			*/
-    struct H5D_rdcc_ent_t *next;                     /*next item in doubly-linked list	*/
-    struct H5D_rdcc_ent_t *prev;                     /*previous item in doubly-linked list	*/
-=======
     hbool_t                locked;                   /*entry is locked in cache        */
     hbool_t                dirty;                    /*needs to be written to disk?        */
     hbool_t                deleted;                  /*chunk about to be deleted        */
@@ -162,7 +131,6 @@
     unsigned               idx;                      /*index in hash table            */
     struct H5D_rdcc_ent_t *next;                     /*next item in doubly-linked list    */
     struct H5D_rdcc_ent_t *prev;                     /*previous item in doubly-linked list    */
->>>>>>> 18bbd3f0
     struct H5D_rdcc_ent_t *tmp_next;                 /*next item in temporary doubly-linked list */
     struct H5D_rdcc_ent_t *tmp_prev;                 /*previous item in temporary doubly-linked list */
 } H5D_rdcc_ent_t;
@@ -173,11 +141,7 @@
     H5D_chunk_common_ud_t     common;          /* Common info for B-tree user data (must be first) */
     const H5D_chk_idx_info_t *idx_info;        /* Chunked index info */
     const H5D_io_info_t *     io_info;         /* I/O info for dataset operation */
-<<<<<<< HEAD
-    const hsize_t *           space_dim;       /* New dataset dimensions	*/
-=======
     const hsize_t *           space_dim;       /* New dataset dimensions    */
->>>>>>> 18bbd3f0
     const hbool_t *           shrunk_dim;      /* Dimensions which have been shrunk */
     H5S_t *                   chunk_space;     /* Dataspace for a chunk */
     uint32_t                  elmts_per_chunk; /* Elements in chunk */
@@ -228,20 +192,12 @@
 
     /* needed for getting raw data from chunk cache */
     hbool_t  chunk_in_cache;
-<<<<<<< HEAD
-    uint8_t *chunk; /* the unfiltered chunk data		*/
-=======
     uint8_t *chunk; /* the unfiltered chunk data        */
->>>>>>> 18bbd3f0
 } H5D_chunk_it_ud3_t;
 
 /* Callback info for iteration to dump index */
 typedef struct H5D_chunk_it_ud4_t {
-<<<<<<< HEAD
-    FILE *    stream;           /* Output stream	*/
-=======
     FILE *    stream;           /* Output stream    */
->>>>>>> 18bbd3f0
     hbool_t   header_displayed; /* Node's header is displayed? */
     unsigned  ndims;            /* Number of dimensions for chunk/dataset */
     uint32_t *chunk_dim;        /* Chunk dimensions */
@@ -324,23 +280,6 @@
 static int H5D__chunk_format_convert_cb(const H5D_chunk_rec_t *chunk_rec, void *_udata);
 
 /* Helper routines */
-<<<<<<< HEAD
-static herr_t  H5D__chunk_set_info_real(H5O_layout_chunk_t *layout, unsigned ndims, const hsize_t *curr_dims,
-                                        const hsize_t *max_dims);
-static void *  H5D__chunk_mem_alloc(size_t size, const H5O_pline_t *pline);
-static void *  H5D__chunk_mem_xfree(void *chk, const void *pline);
-static void *  H5D__chunk_mem_realloc(void *chk, size_t size, const H5O_pline_t *pline);
-static herr_t  H5D__chunk_cinfo_cache_reset(H5D_chunk_cached_t *last);
-static herr_t  H5D__chunk_cinfo_cache_update(H5D_chunk_cached_t *last, const H5D_chunk_ud_t *udata);
-static hbool_t H5D__chunk_cinfo_cache_found(const H5D_chunk_cached_t *last, H5D_chunk_ud_t *udata);
-static herr_t  H5D__free_chunk_info(void *item, void *key, void *opdata);
-static herr_t  H5D__create_chunk_map_single(H5D_chunk_map_t *fm, const H5D_io_info_t *io_info);
-static herr_t  H5D__create_chunk_file_map_all(H5D_chunk_map_t *fm, const H5D_io_info_t *io_info);
-static herr_t  H5D__create_chunk_file_map_hyper(H5D_chunk_map_t *fm, const H5D_io_info_t *io_info);
-
-static herr_t H5D__create_chunk_mem_map_1d(const H5D_chunk_map_t *fm);
-
-=======
 static herr_t   H5D__chunk_set_info_real(H5O_layout_chunk_t *layout, unsigned ndims, const hsize_t *curr_dims,
                                          const hsize_t *max_dims);
 static void *   H5D__chunk_mem_alloc(size_t size, const H5O_pline_t *pline);
@@ -354,7 +293,6 @@
 static herr_t   H5D__create_chunk_file_map_all(H5D_chunk_map_t *fm, const H5D_io_info_t *io_info);
 static herr_t   H5D__create_chunk_file_map_hyper(H5D_chunk_map_t *fm, const H5D_io_info_t *io_info);
 static herr_t   H5D__create_chunk_mem_map_1d(const H5D_chunk_map_t *fm);
->>>>>>> 18bbd3f0
 static herr_t   H5D__create_chunk_mem_map_hyper(const H5D_chunk_map_t *fm);
 static herr_t   H5D__chunk_file_cb(void *elem, const H5T_t *type, unsigned ndims, const hsize_t *coords,
                                    void *fm);
@@ -377,10 +315,7 @@
 static int    H5D__chunk_cmp_addr(const void *addr1, const void *addr2);
 #endif /* H5_HAVE_PARALLEL */
 
-<<<<<<< HEAD
-=======
 /* Debugging helper routine callback */
->>>>>>> 18bbd3f0
 static int H5D__chunk_dump_index_cb(const H5D_chunk_rec_t *chunk_rec, void *_udata);
 
 /*********************/
@@ -776,15 +711,8 @@
     } /* end for */
 
     /* Get the "down" sizes for each dimension */
-<<<<<<< HEAD
-    if (H5VM_array_down(ndims, layout->chunks, layout->down_chunks) < 0)
-        HGOTO_ERROR(H5E_DATASET, H5E_CANTSET, FAIL, "can't compute 'down' chunk size value")
-    if (H5VM_array_down(ndims, layout->max_chunks, layout->max_down_chunks) < 0)
-        HGOTO_ERROR(H5E_DATASET, H5E_CANTSET, FAIL, "can't compute 'down' chunk size value")
-=======
     H5VM_array_down(ndims, layout->chunks, layout->down_chunks);
     H5VM_array_down(ndims, layout->max_chunks, layout->max_down_chunks);
->>>>>>> 18bbd3f0
 
 done:
     FUNC_LEAVE_NOAPI(ret_value)
@@ -1133,11 +1061,7 @@
     unsigned     f_ndims;                       /* The number of dimensions of the file's dataspace */
     int          sm_ndims;            /* The number of dimensions of the memory buffer's dataspace (signed) */
     unsigned     u;                   /* Local index variable */
-<<<<<<< HEAD
-    herr_t       ret_value = SUCCEED; /* Return value		*/
-=======
     herr_t       ret_value = SUCCEED; /* Return value        */
->>>>>>> 18bbd3f0
 
     FUNC_ENTER_STATIC
 
@@ -1226,11 +1150,7 @@
     H5T_t *      file_type  = NULL;                /* Temporary copy of file datatype for iteration */
     hbool_t      iter_init  = FALSE;               /* Selection iteration info has been initialized */
     char         bogus;                            /* "bogus" buffer to pass to selection iterator */
-<<<<<<< HEAD
-    herr_t       ret_value = SUCCEED;              /* Return value		*/
-=======
     herr_t       ret_value = SUCCEED;              /* Return value        */
->>>>>>> 18bbd3f0
 
     FUNC_ENTER_STATIC
 
@@ -2131,15 +2051,8 @@
                 for (u = 0; u < fm->f_ndims; u++) {
                     /* Compensate for the chunk offset */
                     H5_CHECK_OVERFLOW(coords[u], hsize_t, hssize_t);
-<<<<<<< HEAD
-                    chunk_adjust[u] =
-                        adjust[u] -
-                        (hssize_t)coords[u]; /*lint !e771 The adjust array will always be initialized */
-                }                            /* end for */
-=======
                     chunk_adjust[u] = adjust[u] - (hssize_t)coords[u];
                 } /* end for */
->>>>>>> 18bbd3f0
 
                 /* Adjust the selection */
                 if (H5S_SELECT_ADJUST_S(chunk_info->mspace, chunk_adjust) < 0)
@@ -2260,11 +2173,7 @@
     hsize_t                   chunk_index;                       /* Chunk index */
     hsize_t                   scaled[H5S_MAX_RANK];              /* Scaled coordinates for this chunk */
     unsigned                  u;                                 /* Local index variable */
-<<<<<<< HEAD
-    herr_t                    ret_value = SUCCEED;               /* Return value		*/
-=======
     herr_t                    ret_value = SUCCEED;               /* Return value        */
->>>>>>> 18bbd3f0
 
     FUNC_ENTER_STATIC
 
@@ -2379,11 +2288,7 @@
     H5D_chunk_info_t *chunk_info;                  /* Chunk information for current chunk */
     hsize_t           coords_in_mem[H5S_MAX_RANK]; /* Coordinates of element in memory */
     hsize_t           chunk_index;                 /* Chunk index */
-<<<<<<< HEAD
-    herr_t            ret_value = SUCCEED;         /* Return value		*/
-=======
     herr_t            ret_value = SUCCEED;         /* Return value        */
->>>>>>> 18bbd3f0
 
     FUNC_ENTER_STATIC
 
@@ -2554,11 +2459,7 @@
     hbool_t       cpt_dirty;                     /* Temporary placeholder for compact storage "dirty" flag */
     uint32_t      src_accessed_bytes  = 0;       /* Total accessed size in a chunk */
     hbool_t       skip_missing_chunks = FALSE;   /* Whether to skip missing chunks */
-<<<<<<< HEAD
-    herr_t        ret_value           = SUCCEED; /*return value		*/
-=======
     herr_t        ret_value           = SUCCEED; /*return value        */
->>>>>>> 18bbd3f0
 
     FUNC_ENTER_STATIC
 
@@ -2610,11 +2511,7 @@
     chunk_node = H5D_CHUNK_GET_FIRST_NODE(fm);
     while (chunk_node) {
         H5D_chunk_info_t *chunk_info; /* Chunk information */
-<<<<<<< HEAD
-        H5D_chunk_ud_t    udata;      /* Chunk index pass-through	*/
-=======
         H5D_chunk_ud_t    udata;      /* Chunk index pass-through    */
->>>>>>> 18bbd3f0
 
         /* Get the actual chunk information from the skip list node */
         chunk_info = H5D_CHUNK_GET_NODE_INFO(fm, chunk_node);
@@ -2711,11 +2608,7 @@
     H5D_storage_t cpt_store;                    /* Chunk storage information as compact dataset */
     hbool_t       cpt_dirty;                    /* Temporary placeholder for compact storage "dirty" flag */
     uint32_t      dst_accessed_bytes = 0;       /* Total accessed size in a chunk */
-<<<<<<< HEAD
-    herr_t        ret_value          = SUCCEED; /* Return value		*/
-=======
     herr_t        ret_value          = SUCCEED; /* Return value        */
->>>>>>> 18bbd3f0
 
     FUNC_ENTER_STATIC
 
@@ -2749,11 +2642,7 @@
         H5D_chk_idx_info_t idx_info;            /* Chunked index info */
         H5D_io_info_t *    chk_io_info;         /* Pointer to I/O info object for this chunk */
         void *             chunk;               /* Pointer to locked chunk buffer */
-<<<<<<< HEAD
-        H5D_chunk_ud_t     udata;               /* Index pass-through	*/
-=======
         H5D_chunk_ud_t     udata;               /* Index pass-through    */
->>>>>>> 18bbd3f0
         htri_t             cacheable;           /* Whether the chunk is cacheable */
         hbool_t            need_insert = FALSE; /* Whether the chunk needs to be inserted into the index */
 
@@ -2913,11 +2802,7 @@
 static herr_t
 H5D__chunk_io_term(const H5D_chunk_map_t *fm)
 {
-<<<<<<< HEAD
-    herr_t ret_value = SUCCEED; /*return value		*/
-=======
     herr_t ret_value = SUCCEED; /*return value        */
->>>>>>> 18bbd3f0
 
     FUNC_ENTER_STATIC
 
@@ -3264,15 +3149,9 @@
 herr_t
 H5D__chunk_lookup(const H5D_t *dset, const hsize_t *scaled, H5D_chunk_ud_t *udata)
 {
-<<<<<<< HEAD
-    H5D_rdcc_ent_t *     ent = NULL; /* Cache entry */
-    H5O_storage_chunk_t *sc  = &(dset->shared->layout.storage.u.chunk);
-    unsigned             idx;                 /* Index of chunk in cache, if present */
-=======
     H5D_rdcc_ent_t *     ent       = NULL; /* Cache entry */
     H5O_storage_chunk_t *sc        = &(dset->shared->layout.storage.u.chunk);
     unsigned             idx       = 0;       /* Index of chunk in cache, if present */
->>>>>>> 18bbd3f0
     hbool_t              found     = FALSE;   /* In cache? */
     herr_t               ret_value = SUCCEED; /* Return value */
 
@@ -3410,17 +3289,10 @@
 static herr_t
 H5D__chunk_flush_entry(const H5D_t *dset, H5D_rdcc_ent_t *ent, hbool_t reset)
 {
-<<<<<<< HEAD
-    void *               buf                = NULL; /* Temporary buffer		*/
-    hbool_t              point_of_no_return = FALSE;
-    H5O_storage_chunk_t *sc                 = &(dset->shared->layout.storage.u.chunk);
-    herr_t               ret_value          = SUCCEED; /* Return value			*/
-=======
     void *               buf                = NULL; /* Temporary buffer        */
     hbool_t              point_of_no_return = FALSE;
     H5O_storage_chunk_t *sc                 = &(dset->shared->layout.storage.u.chunk);
     herr_t               ret_value          = SUCCEED; /* Return value            */
->>>>>>> 18bbd3f0
 
     FUNC_ENTER_STATIC
 
@@ -3433,11 +3305,7 @@
     buf = ent->chunk;
     if (ent->dirty) {
         H5D_chk_idx_info_t idx_info;            /* Chunked index info */
-<<<<<<< HEAD
-        H5D_chunk_ud_t     udata;               /* pass through B-tree		*/
-=======
         H5D_chunk_ud_t     udata;               /* pass through B-tree        */
->>>>>>> 18bbd3f0
         hbool_t            must_alloc  = FALSE; /* Whether the chunk must be allocated */
         hbool_t            need_insert = FALSE; /* Whether the chunk needs to be inserted into the index */
 
@@ -3454,11 +3322,7 @@
         if (dset->shared->dcpl_cache.pline.nused && !(ent->edge_chunk_state & H5D_RDCC_DISABLE_FILTERS)) {
             H5Z_EDC_t err_detect;                       /* Error detection info */
             H5Z_cb_t  filter_cb;                        /* I/O filter callback function */
-<<<<<<< HEAD
-            size_t    alloc = udata.chunk_block.length; /* Bytes allocated for BUF	*/
-=======
             size_t    alloc = udata.chunk_block.length; /* Bytes allocated for BUF    */
->>>>>>> 18bbd3f0
             size_t    nbytes;                           /* Chunk size (in bytes) */
 
             /* Retrieve filter settings from API context */
@@ -3698,17 +3562,10 @@
 {
     const H5D_rdcc_t *rdcc  = &(dset->shared->cache.chunk);
     size_t            total = rdcc->nbytes_max;
-<<<<<<< HEAD
-    const int         nmeth = 2;           /*number of methods		*/
-    int               w[1];                /*weighting as an interval	*/
-    H5D_rdcc_ent_t *  p[2], *cur;          /*list pointers			*/
-    H5D_rdcc_ent_t *  n[2];                /*list next pointers		*/
-=======
     const int         nmeth = 2;           /* Number of methods */
     int               w[1];                /* Weighting as an interval */
     H5D_rdcc_ent_t *  p[2], *cur;          /* List pointers */
     H5D_rdcc_ent_t *  n[2];                /* List next pointers */
->>>>>>> 18bbd3f0
     int               nerrors   = 0;       /* Accumulated error count during preemptions */
     herr_t            ret_value = SUCCEED; /* Return value */
 
@@ -3834,17 +3691,10 @@
     H5D_fill_buf_info_t fb_info;                                      /* Dataset's fill buffer info */
     hbool_t             fb_info_init = FALSE; /* Whether the fill value buffer has been initialized */
     H5D_rdcc_t *        rdcc         = &(dset->shared->cache.chunk); /*raw data chunk cache*/
-<<<<<<< HEAD
-    H5D_rdcc_ent_t *    ent;                                         /*cache entry		*/
-    size_t              chunk_size;                                  /*size of a chunk	*/
-    hbool_t             disable_filters = FALSE; /* Whether to disable filters (when adding to cache) */
-    void *              chunk           = NULL;  /*the file chunk	*/
-=======
     H5D_rdcc_ent_t *    ent;                                         /*cache entry        */
     size_t              chunk_size;                                  /*size of a chunk    */
     hbool_t             disable_filters = FALSE; /* Whether to disable filters (when adding to cache) */
     void *              chunk           = NULL;  /*the file chunk    */
->>>>>>> 18bbd3f0
     void *              ret_value       = NULL;  /* Return value         */
 
     FUNC_ENTER_STATIC
@@ -3872,11 +3722,7 @@
 
 #ifndef NDEBUG
         {
-<<<<<<< HEAD
-            unsigned u; /*counters		*/
-=======
             unsigned u; /*counters        */
->>>>>>> 18bbd3f0
 
             /* Make sure this is the right chunk */
             for (u = 0; u < layout->u.chunk.ndims - 1; u++)
@@ -4449,15 +4295,9 @@
                                                         of each dimension */
     hsize_t edge_chunk_scaled[H5O_LAYOUT_NDIMS]; /* Offset of the unfiltered edge chunks at the edge of each
                                                     dimension */
-<<<<<<< HEAD
-    unsigned                   nunfilt_edge_chunk_dims = 0; /* Number of dimensions on an edge */
-    const H5O_storage_chunk_t *sc                      = &(layout->storage.u.chunk);
-    herr_t                     ret_value               = SUCCEED; /* Return value */
-=======
     unsigned             nunfilt_edge_chunk_dims = 0; /* Number of dimensions on an edge */
     H5O_storage_chunk_t *sc                      = &(layout->storage.u.chunk); /* Convenience variable */
     herr_t               ret_value               = SUCCEED;                    /* Return value */
->>>>>>> 18bbd3f0
 
     FUNC_ENTER_PACKAGE
 
@@ -4663,11 +4503,7 @@
                 HGOTO_ERROR(H5E_DATASET, H5E_CANTGET, FAIL, "error looking up chunk address")
 #ifndef NDEBUG
             /* None of the chunks should be allocated */
-<<<<<<< HEAD
-            if (H5D_CHUNK_IDX_NONE != sc->idx_type) {
-=======
             if (H5D_CHUNK_IDX_NONE != sc->idx_type)
->>>>>>> 18bbd3f0
                 HDassert(!H5F_addr_defined(udata.chunk_block.offset));
 
             /* Make sure the chunk is really in the dataset and outside the
@@ -5074,11 +4910,7 @@
     int              blocks, leftover, block_len; /* converted to int for MPI */
     MPI_Aint *       chunk_disp_array = NULL;
     int *            block_lens       = NULL;
-<<<<<<< HEAD
-    MPI_Datatype     mem_type, file_type;
-=======
     MPI_Datatype     mem_type = MPI_BYTE, file_type = MPI_BYTE;
->>>>>>> 18bbd3f0
     H5FD_mpio_xfer_t prev_xfer_mode;         /* Previous data xfer mode */
     hbool_t          have_xfer_mode = FALSE; /* Whether the previous xffer mode has been retrieved */
     hbool_t          need_addr_sort = FALSE;
@@ -5104,15 +4936,9 @@
         HGOTO_ERROR(H5E_DATASET, H5E_BADVALUE, FAIL, "Resulted in division by zero")
     num_blocks = (size_t)(chunk_info->num_io / (size_t)mpi_size); /* value should be the same on all procs */
 
-<<<<<<< HEAD
-    /* after evenly distributing the blocks between processes, are
-       there any leftover blocks for each individual process
-       (round-robin) */
-=======
     /* After evenly distributing the blocks between processes, are there any
      * leftover blocks for each individual process (round-robin)?
      */
->>>>>>> 18bbd3f0
     leftover_blocks = (size_t)(chunk_info->num_io % (size_t)mpi_size);
 
     /* Cast values to types needed by MPI */
@@ -5120,60 +4946,6 @@
     H5_CHECKED_ASSIGN(leftover, int, leftover_blocks, size_t);
     H5_CHECKED_ASSIGN(block_len, int, chunk_size, size_t);
 
-<<<<<<< HEAD
-    /* Allocate buffers */
-    /* (MSC - should not need block_lens if MPI_type_create_hindexed_block is working) */
-    if (NULL == (block_lens = (int *)H5MM_malloc((size_t)(blocks + 1) * sizeof(int))))
-        HGOTO_ERROR(H5E_DATASET, H5E_CANTALLOC, FAIL, "couldn't allocate chunk lengths buffer")
-    if (NULL == (chunk_disp_array = (MPI_Aint *)H5MM_malloc((size_t)(blocks + 1) * sizeof(MPI_Aint))))
-        HGOTO_ERROR(H5E_DATASET, H5E_CANTALLOC, FAIL, "couldn't allocate chunk file displacement buffer")
-
-    for (i = 0; i < blocks; i++) {
-        /* store the chunk address as an MPI_Aint */
-        chunk_disp_array[i] = (MPI_Aint)(chunk_info->addr[i + mpi_rank * blocks]);
-
-        /* MSC - should not need this if MPI_type_create_hindexed_block is working */
-        block_lens[i] = block_len;
-
-        /* make sure that the addresses in the datatype are
-           monotonically non decreasing */
-        if (i && (chunk_disp_array[i] < chunk_disp_array[i - 1]))
-            need_addr_sort = TRUE;
-    } /* end for */
-
-    /* calculate if there are any leftover blocks after evenly
-       distributing. If there are, then round robin the distribution
-       to processes 0 -> leftover. */
-    if (leftover && leftover > mpi_rank) {
-        chunk_disp_array[blocks] = (MPI_Aint)chunk_info->addr[blocks * mpi_size + mpi_rank];
-        if (blocks && (chunk_disp_array[blocks] < chunk_disp_array[blocks - 1]))
-            need_addr_sort = TRUE;
-        block_lens[blocks] = block_len;
-        blocks++;
-    }
-
-    /*
-     * Ensure that the blocks are sorted in monotonically non-decreasing
-     * order of offset in the file.
-     */
-    if (need_addr_sort)
-        HDqsort(chunk_disp_array, blocks, sizeof(MPI_Aint), H5D__chunk_cmp_addr);
-
-    /* MSC - should use this if MPI_type_create_hindexed block is working:
-     * mpi_code = MPI_Type_create_hindexed_block(blocks, block_len, chunk_disp_array, MPI_BYTE, &file_type);
-     */
-    mpi_code = MPI_Type_create_hindexed(blocks, block_lens, chunk_disp_array, MPI_BYTE, &file_type);
-    if (mpi_code != MPI_SUCCESS)
-        HMPI_GOTO_ERROR(FAIL, "MPI_Type_create_hindexed failed", mpi_code)
-    if (MPI_SUCCESS != (mpi_code = MPI_Type_commit(&file_type)))
-        HMPI_GOTO_ERROR(FAIL, "MPI_Type_commit failed", mpi_code)
-
-    mpi_code = MPI_Type_create_hvector(blocks, block_len, 0, MPI_BYTE, &mem_type);
-    if (mpi_code != MPI_SUCCESS)
-        HMPI_GOTO_ERROR(FAIL, "MPI_Type_create_hvector failed", mpi_code)
-    if (MPI_SUCCESS != (mpi_code = MPI_Type_commit(&mem_type)))
-        HMPI_GOTO_ERROR(FAIL, "MPI_Type_commit failed", mpi_code)
-=======
     /* Check if we have any chunks to write on this rank */
     if (num_blocks > 0 || (leftover && leftover > mpi_rank)) {
         /* Allocate buffers */
@@ -5231,7 +5003,6 @@
         if (MPI_SUCCESS != (mpi_code = MPI_Type_commit(&mem_type)))
             HMPI_GOTO_ERROR(FAIL, "MPI_Type_commit failed", mpi_code)
     } /* end if */
->>>>>>> 18bbd3f0
 
     /* Set MPI-IO VFD properties */
 
@@ -5264,19 +5035,12 @@
             HDONE_ERROR(H5E_DATASET, H5E_CANTSET, FAIL, "can't set transfer mode")
 
     /* free things */
-<<<<<<< HEAD
-    if (MPI_SUCCESS != (mpi_code = MPI_Type_free(&file_type)))
-        HMPI_DONE_ERROR(FAIL, "MPI_Type_free failed", mpi_code)
-    if (MPI_SUCCESS != (mpi_code = MPI_Type_free(&mem_type)))
-        HMPI_DONE_ERROR(FAIL, "MPI_Type_free failed", mpi_code)
-=======
     if (MPI_BYTE != file_type)
         if (MPI_SUCCESS != (mpi_code = MPI_Type_free(&file_type)))
             HMPI_DONE_ERROR(FAIL, "MPI_Type_free failed", mpi_code)
     if (MPI_BYTE != mem_type)
         if (MPI_SUCCESS != (mpi_code = MPI_Type_free(&mem_type)))
             HMPI_DONE_ERROR(FAIL, "MPI_Type_free failed", mpi_code)
->>>>>>> 18bbd3f0
     H5MM_xfree(chunk_disp_array);
     H5MM_xfree(block_lens);
 
@@ -6062,11 +5826,7 @@
 
     /* Recompute the index for each cached chunk that is in a dataset */
     for (ent = rdcc->head; ent; ent = next) {
-<<<<<<< HEAD
-        unsigned old_idx; /* Previous index number	*/
-=======
         unsigned old_idx; /* Previous index number    */
->>>>>>> 18bbd3f0
 
         /* Get the pointer to the next cache entry */
         next = ent->next;
@@ -6269,13 +6029,8 @@
             /* read chunk data from the source file */
             if (H5F_block_read(udata->file_src, H5FD_MEM_DRAW, chunk_rec->chunk_addr, nbytes, buf) < 0)
                 HGOTO_ERROR(H5E_IO, H5E_READERROR, H5_ITER_ERROR, "unable to read raw data chunk")
-<<<<<<< HEAD
-        } /* end else */
-    }     /* end else */
-=======
         }
     }
->>>>>>> 18bbd3f0
 
     /* Need to uncompress filtered variable-length & reference data elements that are not found in chunk cache
      */
@@ -6784,18 +6539,11 @@
         } /* end if */
 
         /* Print information about this chunk */
-<<<<<<< HEAD
-        HDfprintf(udata->stream, "        0x%08x %8Zu %10a [", chunk_rec->filter_mask, chunk_rec->nbytes,
-                  chunk_rec->chunk_addr);
-        for (u = 0; u < udata->ndims; u++)
-            HDfprintf(udata->stream, "%s%Hu", (u ? ", " : ""), (chunk_rec->scaled[u] * udata->chunk_dim[u]));
-=======
         HDfprintf(udata->stream, "        0x%08x %8" PRIu32 " %10" PRIuHADDR " [", chunk_rec->filter_mask,
                   chunk_rec->nbytes, chunk_rec->chunk_addr);
         for (u = 0; u < udata->ndims; u++)
             HDfprintf(udata->stream, "%s%" PRIuHSIZE, (u ? ", " : ""),
                       (chunk_rec->scaled[u] * udata->chunk_dim[u]));
->>>>>>> 18bbd3f0
         HDfputs("]\n", udata->stream);
     } /* end if */
 
@@ -7067,11 +6815,7 @@
  * Function:    H5D__chunk_file_alloc()
  *
  * Purpose:     Chunk allocation:
-<<<<<<< HEAD
- *		  Create the chunk if it doesn't exist, or reallocate the
-=======
  *          Create the chunk if it doesn't exist, or reallocate the
->>>>>>> 18bbd3f0
  *                chunk if its size changed.
  *          The coding is moved and modified from each index structure.
  *
