/* * * * * * * * * * * * * * * * * * * * * * * * * * * * * * * * * * * * * * *
 * Copyright by The HDF Group.                                               *
 * Copyright by the Board of Trustees of the University of Illinois.         *
 * All rights reserved.                                                      *
 *                                                                           *
 * This file is part of HDF5.  The full HDF5 copyright notice, including     *
 * terms governing use, modification, and redistribution, is contained in    *
 * the COPYING file, which can be found at the root of the source code       *
 * distribution tree, or in https://www.hdfgroup.org/licenses.               *
 * If you do not have access to either file, you may request a copy from     *
 * help@hdfgroup.org.                                                        *
 * * * * * * * * * * * * * * * * * * * * * * * * * * * * * * * * * * * * * * */

/*-------------------------------------------------------------------------
 *
 * Created:         H5EAdbg.c
 *                  Sep 11 2008
 *                  Quincey Koziol
 *
 * Purpose:        Dump debugging information about an extensible array.
 *
 *-------------------------------------------------------------------------
 */

/**********************/
/* Module Declaration */
/**********************/

#include "H5EAmodule.h" /* This source code file is part of the H5EA module */

/***********************/
/* Other Packages Used */
/***********************/

/***********/
/* Headers */
/***********/
<<<<<<< HEAD
#include "H5private.h"  /* Generic Functions			*/
#include "H5Eprivate.h" /* Error handling		  	*/
#include "H5EApkg.h"    /* Extensible Arrays			*/
=======
#include "H5private.h"  /* Generic Functions            */
#include "H5Eprivate.h" /* Error handling               */
#include "H5EApkg.h"    /* Extensible Arrays            */
>>>>>>> 18bbd3f0

/****************/
/* Local Macros */
/****************/

/******************/
/* Local Typedefs */
/******************/

/********************/
/* Package Typedefs */
/********************/

/********************/
/* Local Prototypes */
/********************/

/*********************/
/* Package Variables */
/*********************/

/*****************************/
/* Library Private Variables */
/*****************************/

/*******************/
/* Local Variables */
/*******************/

/*-------------------------------------------------------------------------
 * Function:    H5EA__hdr_debug
 *
 * Purpose:     Prints debugging info about a extensible array header.
 *
 * Return:      Non-negative on success/Negative on failure
 *
 * Programmer:  Quincey Koziol
 *              Sep 11 2008
 *
 *-------------------------------------------------------------------------
 */
BEGIN_FUNC(PKG, ERR, herr_t, SUCCEED, FAIL,
           H5EA__hdr_debug(H5F_t *f, haddr_t addr, FILE *stream, int indent, int fwidth,
                           const H5EA_class_t *cls, haddr_t obj_addr))

    /* Local variables */
    H5EA_hdr_t *hdr     = NULL; /* Shared extensible array header */
    void *      dbg_ctx = NULL; /* Extensible array debugging context */

    /* Check arguments */
    HDassert(f);
    HDassert(H5F_addr_defined(addr));
    HDassert(H5F_addr_defined(obj_addr));
    HDassert(stream);
    HDassert(indent >= 0);
    HDassert(fwidth >= 0);
    HDassert(cls);

    /* Check for debugging context callback available */
    if (cls->crt_dbg_ctx)
        /* Create debugging context */
        if (NULL == (dbg_ctx = cls->crt_dbg_ctx(f, obj_addr)))
            H5E_THROW(H5E_CANTGET, "unable to create fixed array debugging context")

    /* Load the extensible array header */
    if (NULL == (hdr = H5EA__hdr_protect(f, addr, dbg_ctx, H5AC__READ_ONLY_FLAG)))
        H5E_THROW(H5E_CANTPROTECT, "unable to load extensible array header")

    /* Print opening message */
    HDfprintf(stream, "%*sExtensible Array Header...\n", indent, "");

    /* Print the values */
    HDfprintf(stream, "%*s%-*s %s\n", indent, "", fwidth, "Array class ID:", hdr->cparam.cls->name);
<<<<<<< HEAD
    HDfprintf(stream, "%*s%-*s %Zu\n", indent, "", fwidth, "Header size:", hdr->size);
    HDfprintf(stream, "%*s%-*s %u\n", indent, "", fwidth,
              "Raw Element Size:", (unsigned)hdr->cparam.raw_elmt_size);
    HDfprintf(stream, "%*s%-*s %Zu\n", indent, "", fwidth,
              "Native Element Size (on this platform):", hdr->cparam.cls->nat_elmt_size);
    HDfprintf(stream, "%*s%-*s %u\n", indent, "", fwidth,
              "Log2(Max. # of elements in array):", (unsigned)hdr->cparam.max_nelmts_bits);
    HDfprintf(stream, "%*s%-*s %u\n", indent, "", fwidth,
              "# of elements in index block:", (unsigned)hdr->cparam.idx_blk_elmts);
    HDfprintf(stream, "%*s%-*s %u\n", indent, "", fwidth,
=======
    HDfprintf(stream, "%*s%-*s %zu\n", indent, "", fwidth, "Header size:", hdr->size);
    HDfprintf(stream, "%*s%-*s %u\n", indent, "", fwidth,
              "Raw Element Size:", (unsigned)hdr->cparam.raw_elmt_size);
    HDfprintf(stream, "%*s%-*s %zu\n", indent, "", fwidth,
              "Native Element Size (on this platform):", hdr->cparam.cls->nat_elmt_size);
    HDfprintf(stream, "%*s%-*s %u\n", indent, "", fwidth,
              "Log2(Max. # of elements in array):", (unsigned)hdr->cparam.max_nelmts_bits);
    HDfprintf(stream, "%*s%-*s %u\n", indent, "", fwidth,
              "# of elements in index block:", (unsigned)hdr->cparam.idx_blk_elmts);
    HDfprintf(stream, "%*s%-*s %u\n", indent, "", fwidth,
>>>>>>> 18bbd3f0
              "Min. # of elements per data block:", (unsigned)hdr->cparam.data_blk_min_elmts);
    HDfprintf(stream, "%*s%-*s %u\n", indent, "", fwidth, "Min. # of data block pointers for a super block:",
              (unsigned)hdr->cparam.sup_blk_min_data_ptrs);
    HDfprintf(stream, "%*s%-*s %u\n", indent, "", fwidth, "Log2(Max. # of elements in data block page):",
              (unsigned)hdr->cparam.max_dblk_page_nelmts_bits);
<<<<<<< HEAD
    HDfprintf(stream, "%*s%-*s %Hu\n", indent, "", fwidth,
              "Highest element index stored (+1):", hdr->stats.stored.max_idx_set);
    HDfprintf(stream, "%*s%-*s %Hu\n", indent, "", fwidth,
              "Number of super blocks created:", hdr->stats.stored.nsuper_blks);
    HDfprintf(stream, "%*s%-*s %Hu\n", indent, "", fwidth,
              "Number of data blocks created:", hdr->stats.stored.ndata_blks);
    HDfprintf(stream, "%*s%-*s %Hu\n", indent, "", fwidth,
              "Number of elements 'realized':", hdr->stats.stored.nelmts);
    HDfprintf(stream, "%*s%-*s %a\n", indent, "", fwidth, "Index Block Address:", hdr->idx_blk_addr);
=======
    HDfprintf(stream, "%*s%-*s %" PRIuHSIZE "\n", indent, "", fwidth,
              "Highest element index stored (+1):", hdr->stats.stored.max_idx_set);
    HDfprintf(stream, "%*s%-*s %" PRIuHSIZE "\n", indent, "", fwidth,
              "Number of super blocks created:", hdr->stats.stored.nsuper_blks);
    HDfprintf(stream, "%*s%-*s %" PRIuHSIZE "\n", indent, "", fwidth,
              "Number of data blocks created:", hdr->stats.stored.ndata_blks);
    HDfprintf(stream, "%*s%-*s %" PRIuHSIZE "\n", indent, "", fwidth,
              "Number of elements 'realized':", hdr->stats.stored.nelmts);
    HDfprintf(stream, "%*s%-*s %" PRIuHADDR "\n", indent, "", fwidth,
              "Index Block Address:", hdr->idx_blk_addr);
>>>>>>> 18bbd3f0

    CATCH
    if (dbg_ctx && cls->dst_dbg_ctx(dbg_ctx) < 0)
        H5E_THROW(H5E_CANTRELEASE, "unable to release extensible array debugging context")
    if (hdr && H5EA__hdr_unprotect(hdr, H5AC__NO_FLAGS_SET) < 0)
        H5E_THROW(H5E_CANTUNPROTECT, "unable to release extensible array header")

END_FUNC(PKG) /* end H5EA__hdr_debug() */

/*-------------------------------------------------------------------------
 * Function:    H5EA__iblock_debug
 *
 * Purpose:     Prints debugging info about a extensible array index block.
 *
 * Return:      Non-negative on success/Negative on failure
 *
 * Programmer:  Quincey Koziol
 *              Sep 11 2008
 *
 *-------------------------------------------------------------------------
 */
BEGIN_FUNC(PKG, ERR, herr_t, SUCCEED, FAIL,
           H5EA__iblock_debug(H5F_t *f, haddr_t H5_ATTR_UNUSED addr, FILE *stream, int indent, int fwidth,
                              const H5EA_class_t *cls, haddr_t hdr_addr, haddr_t obj_addr))

    /* Local variables */
    H5EA_hdr_t *   hdr     = NULL; /* Shared extensible array header */
    H5EA_iblock_t *iblock  = NULL; /* Extensible array index block */
    void *         dbg_ctx = NULL; /* Extensible array context */

    /* Check arguments */
    HDassert(f);
    HDassert(H5F_addr_defined(addr));
    HDassert(stream);
    HDassert(indent >= 0);
    HDassert(fwidth >= 0);
    HDassert(cls);
    HDassert(H5F_addr_defined(hdr_addr));
    HDassert(H5F_addr_defined(obj_addr));

    /* Check for debugging context callback available */
    if (cls->crt_dbg_ctx)
        /* Create debugging context */
        if (NULL == (dbg_ctx = cls->crt_dbg_ctx(f, obj_addr)))
            H5E_THROW(H5E_CANTGET, "unable to create extensible array debugging context")

    /* Load the extensible array header */
    if (NULL == (hdr = H5EA__hdr_protect(f, hdr_addr, dbg_ctx, H5AC__READ_ONLY_FLAG)))
        H5E_THROW(H5E_CANTPROTECT, "unable to load extensible array header")

    /* Sanity check */
    HDassert(H5F_addr_eq(hdr->idx_blk_addr, addr));

    /* Protect index block */
    if (NULL == (iblock = H5EA__iblock_protect(hdr, H5AC__READ_ONLY_FLAG)))
        H5E_THROW(H5E_CANTPROTECT, "unable to protect extensible array index block, address = %llu",
                  (unsigned long long)hdr->idx_blk_addr)

    /* Print opening message */
    HDfprintf(stream, "%*sExtensible Array Index Block...\n", indent, "");

    /* Print the values */
    HDfprintf(stream, "%*s%-*s %s\n", indent, "", fwidth, "Array class ID:", hdr->cparam.cls->name);
<<<<<<< HEAD
    HDfprintf(stream, "%*s%-*s %Zu\n", indent, "", fwidth, "Index Block size:", iblock->size);
    HDfprintf(stream, "%*s%-*s %Zu\n", indent, "", fwidth,
              "# of data block addresses in index block:", iblock->ndblk_addrs);
    HDfprintf(stream, "%*s%-*s %Zu\n", indent, "", fwidth,
=======
    HDfprintf(stream, "%*s%-*s %zu\n", indent, "", fwidth, "Index Block size:", iblock->size);
    HDfprintf(stream, "%*s%-*s %zu\n", indent, "", fwidth,
              "# of data block addresses in index block:", iblock->ndblk_addrs);
    HDfprintf(stream, "%*s%-*s %zu\n", indent, "", fwidth,
>>>>>>> 18bbd3f0
              "# of super block addresses in index block:", iblock->nsblk_addrs);

    /* Check if there are any elements in index block */
    if (hdr->cparam.idx_blk_elmts > 0) {
        unsigned u; /* Local index variable */

        /* Print the elements in the index block */
        HDfprintf(stream, "%*sElements in Index Block:\n", indent, "");
        for (u = 0; u < hdr->cparam.idx_blk_elmts; u++) {
            /* Call the class's 'debug' callback */
            if ((hdr->cparam.cls->debug)(stream, (indent + 3), MAX(0, (fwidth - 3)), (hsize_t)u,
                                         ((uint8_t *)iblock->elmts) + (hdr->cparam.cls->nat_elmt_size * u)) <
                0)
                H5E_THROW(H5E_CANTGET, "can't get element for debugging")
        } /* end for */
    }     /* end if */

    /* Check if there are any data block addresses in index block */
    if (iblock->ndblk_addrs > 0) {
        char     temp_str[128]; /* Temporary string, for formatting */
        unsigned u;             /* Local index variable */

        /* Print the data block addresses in the index block */
        HDfprintf(stream, "%*sData Block Addresses in Index Block:\n", indent, "");
        for (u = 0; u < iblock->ndblk_addrs; u++) {
            /* Print address */
            HDsprintf(temp_str, "Address #%u:", u);
<<<<<<< HEAD
            HDfprintf(stream, "%*s%-*s %a\n", (indent + 3), "", MAX(0, (fwidth - 3)), temp_str,
=======
            HDfprintf(stream, "%*s%-*s %" PRIuHADDR "\n", (indent + 3), "", MAX(0, (fwidth - 3)), temp_str,
>>>>>>> 18bbd3f0
                      iblock->dblk_addrs[u]);
        } /* end for */
    }     /* end if */

    /* Check if there are any super block addresses in index block */
    if (iblock->nsblk_addrs > 0) {
        char     temp_str[128]; /* Temporary string, for formatting */
        unsigned u;             /* Local index variable */

        /* Print the super block addresses in the index block */
        HDfprintf(stream, "%*sSuper Block Addresses in Index Block:\n", indent, "");
        for (u = 0; u < iblock->nsblk_addrs; u++) {
            /* Print address */
            HDsprintf(temp_str, "Address #%u:", u);
<<<<<<< HEAD
            HDfprintf(stream, "%*s%-*s %a\n", (indent + 3), "", MAX(0, (fwidth - 3)), temp_str,
=======
            HDfprintf(stream, "%*s%-*s %" PRIuHADDR "\n", (indent + 3), "", MAX(0, (fwidth - 3)), temp_str,
>>>>>>> 18bbd3f0
                      iblock->sblk_addrs[u]);
        } /* end for */
    }     /* end if */

    CATCH
    if (dbg_ctx && cls->dst_dbg_ctx(dbg_ctx) < 0)
        H5E_THROW(H5E_CANTRELEASE, "unable to release extensible array debugging context")
    if (iblock && H5EA__iblock_unprotect(iblock, H5AC__NO_FLAGS_SET) < 0)
        H5E_THROW(H5E_CANTUNPROTECT, "unable to release extensible array index block")
    if (hdr && H5EA__hdr_unprotect(hdr, H5AC__NO_FLAGS_SET) < 0)
        H5E_THROW(H5E_CANTUNPROTECT, "unable to release extensible array header")

END_FUNC(PKG) /* end H5EA__iblock_debug() */

/*-------------------------------------------------------------------------
 * Function:    H5EA__sblock_debug
 *
 * Purpose:     Prints debugging info about a extensible array super block.
 *
 * Return:      Non-negative on success/Negative on failure
 *
 * Programmer:  Quincey Koziol
 *              Sep 30 2008
 *
 *-------------------------------------------------------------------------
 */
BEGIN_FUNC(PKG, ERR, herr_t, SUCCEED, FAIL,
           H5EA__sblock_debug(H5F_t *f, haddr_t addr, FILE *stream, int indent, int fwidth,
                              const H5EA_class_t *cls, haddr_t hdr_addr, unsigned sblk_idx, haddr_t obj_addr))

    /* Local variables */
    H5EA_hdr_t *   hdr     = NULL; /* Shared extensible array header */
    H5EA_sblock_t *sblock  = NULL; /* Extensible array super block */
    void *         dbg_ctx = NULL; /* Extensible array context */

    /* Check arguments */
    HDassert(f);
    HDassert(H5F_addr_defined(addr));
    HDassert(stream);
    HDassert(indent >= 0);
    HDassert(fwidth >= 0);
    HDassert(cls);
    HDassert(H5F_addr_defined(hdr_addr));
    HDassert(H5F_addr_defined(obj_addr));

    /* Check for debugging context callback available */
    if (cls->crt_dbg_ctx)
        /* Create debugging context */
        if (NULL == (dbg_ctx = cls->crt_dbg_ctx(f, obj_addr)))
            H5E_THROW(H5E_CANTGET, "unable to create extensible array debugging context")

    /* Load the extensible array header */
    if (NULL == (hdr = H5EA__hdr_protect(f, hdr_addr, dbg_ctx, H5AC__READ_ONLY_FLAG)))
        H5E_THROW(H5E_CANTPROTECT, "unable to load extensible array header")

    /* Protect super block */
    /* (Note: setting parent of super block to 'hdr' for this operation should be OK -QAK) */
    if (NULL ==
        (sblock = H5EA__sblock_protect(hdr, (H5EA_iblock_t *)hdr, addr, sblk_idx, H5AC__READ_ONLY_FLAG)))
        H5E_THROW(H5E_CANTPROTECT, "unable to protect extensible array super block, address = %llu",
                  (unsigned long long)addr)

    /* Print opening message */
    HDfprintf(stream, "%*sExtensible Array Super Block...\n", indent, "");

    /* Print the values */
    HDfprintf(stream, "%*s%-*s %s\n", indent, "", fwidth, "Array class ID:", hdr->cparam.cls->name);
<<<<<<< HEAD
    HDfprintf(stream, "%*s%-*s %Zu\n", indent, "", fwidth, "Super Block size:", sblock->size);
    HDfprintf(stream, "%*s%-*s %Zu\n", indent, "", fwidth,
              "# of data block addresses in super block:", sblock->ndblks);
    HDfprintf(stream, "%*s%-*s %Zu\n", indent, "", fwidth,
=======
    HDfprintf(stream, "%*s%-*s %zu\n", indent, "", fwidth, "Super Block size:", sblock->size);
    HDfprintf(stream, "%*s%-*s %zu\n", indent, "", fwidth,
              "# of data block addresses in super block:", sblock->ndblks);
    HDfprintf(stream, "%*s%-*s %zu\n", indent, "", fwidth,
>>>>>>> 18bbd3f0
              "# of elements in data blocks from this super block:", sblock->dblk_nelmts);

    /* Check if there are any data block addresses in super block */
    if (sblock->ndblks > 0) {
        char     temp_str[128]; /* Temporary string, for formatting */
        unsigned u;             /* Local index variable */

        /* Print the data block addresses in the super block */
        HDfprintf(stream, "%*sData Block Addresses in Super Block:\n", indent, "");
        for (u = 0; u < sblock->ndblks; u++) {
            /* Print address */
            HDsprintf(temp_str, "Address #%u:", u);
<<<<<<< HEAD
            HDfprintf(stream, "%*s%-*s %a\n", (indent + 3), "", MAX(0, (fwidth - 3)), temp_str,
=======
            HDfprintf(stream, "%*s%-*s %" PRIuHADDR "\n", (indent + 3), "", MAX(0, (fwidth - 3)), temp_str,
>>>>>>> 18bbd3f0
                      sblock->dblk_addrs[u]);
        } /* end for */
    }     /* end if */

    CATCH
    if (dbg_ctx && cls->dst_dbg_ctx(dbg_ctx) < 0)
        H5E_THROW(H5E_CANTRELEASE, "unable to release extensible array debugging context")
    if (sblock && H5EA__sblock_unprotect(sblock, H5AC__NO_FLAGS_SET) < 0)
        H5E_THROW(H5E_CANTUNPROTECT, "unable to release extensible array super block")
    if (hdr && H5EA__hdr_unprotect(hdr, H5AC__NO_FLAGS_SET) < 0)
        H5E_THROW(H5E_CANTUNPROTECT, "unable to release extensible array header")

END_FUNC(PKG) /* end H5EA__sblock_debug() */

/*-------------------------------------------------------------------------
 * Function:    H5EA__dblock_debug
 *
 * Purpose:     Prints debugging info about a extensible array data block.
 *
 * Return:      Non-negative on success/Negative on failure
 *
 * Programmer:  Quincey Koziol
 *              Sep 22 2008
 *
 *-------------------------------------------------------------------------
 */
BEGIN_FUNC(PKG, ERR, herr_t, SUCCEED, FAIL,
           H5EA__dblock_debug(H5F_t *f, haddr_t addr, FILE *stream, int indent, int fwidth,
                              const H5EA_class_t *cls, haddr_t hdr_addr, size_t dblk_nelmts,
                              haddr_t obj_addr))

    /* Local variables */
    H5EA_hdr_t *   hdr     = NULL; /* Shared extensible array header */
    H5EA_dblock_t *dblock  = NULL; /* Extensible array data block */
    void *         dbg_ctx = NULL; /* Extensible array context */
    size_t         u;              /* Local index variable */

    /* Check arguments */
    HDassert(f);
    HDassert(H5F_addr_defined(addr));
    HDassert(stream);
    HDassert(indent >= 0);
    HDassert(fwidth >= 0);
    HDassert(cls);
    HDassert(H5F_addr_defined(hdr_addr));
    HDassert(H5F_addr_defined(obj_addr));
    HDassert(dblk_nelmts > 0);

    /* Check for debugging context callback available */
    if (cls->crt_dbg_ctx)
        /* Create debugging context */
        if (NULL == (dbg_ctx = cls->crt_dbg_ctx(f, obj_addr)))
            H5E_THROW(H5E_CANTGET, "unable to create extensible array debugging context")

    /* Load the extensible array header */
    if (NULL == (hdr = H5EA__hdr_protect(f, hdr_addr, dbg_ctx, H5AC__READ_ONLY_FLAG)))
        H5E_THROW(H5E_CANTPROTECT, "unable to load extensible array header")

    /* Protect data block */
    /* (Note: setting parent of data block to 'hdr' for this operation should be OK -QAK) */
    if (NULL == (dblock = H5EA__dblock_protect(hdr, hdr, addr, dblk_nelmts, H5AC__READ_ONLY_FLAG)))
<<<<<<< HEAD
        H5E_THROW(H5E_CANTPROTECT, "unable to protect extensible array data block, address = %llu",
                  (unsigned long long)addr)
=======
        H5E_THROW(H5E_CANTPROTECT, "unable to protect extensible array data block, address = %" PRIuHADDR,
                  addr)
>>>>>>> 18bbd3f0

    /* Print opening message */
    HDfprintf(stream, "%*sExtensible Array data Block...\n", indent, "");

    /* Print the values */
    HDfprintf(stream, "%*s%-*s %s\n", indent, "", fwidth, "Array class ID:", hdr->cparam.cls->name);
<<<<<<< HEAD
    HDfprintf(stream, "%*s%-*s %Zu\n", indent, "", fwidth, "Data Block size:", dblock->size);
=======
    HDfprintf(stream, "%*s%-*s %zu\n", indent, "", fwidth, "Data Block size:", dblock->size);
>>>>>>> 18bbd3f0

    /* Print the elements in the index block */
    HDfprintf(stream, "%*sElements:\n", indent, "");
    for (u = 0; u < dblk_nelmts; u++) {
        /* Call the class's 'debug' callback */
        if ((hdr->cparam.cls->debug)(stream, (indent + 3), MAX(0, (fwidth - 3)), (hsize_t)u,
                                     ((uint8_t *)dblock->elmts) + (hdr->cparam.cls->nat_elmt_size * u)) < 0)
            H5E_THROW(H5E_CANTGET, "can't get element for debugging")
    } /* end for */

    CATCH
    if (dbg_ctx && cls->dst_dbg_ctx(dbg_ctx) < 0)
        H5E_THROW(H5E_CANTRELEASE, "unable to release extensible array debugging context")
    if (dblock && H5EA__dblock_unprotect(dblock, H5AC__NO_FLAGS_SET) < 0)
        H5E_THROW(H5E_CANTUNPROTECT, "unable to release extensible array data block")
    if (hdr && H5EA__hdr_unprotect(hdr, H5AC__NO_FLAGS_SET) < 0)
        H5E_THROW(H5E_CANTUNPROTECT, "unable to release extensible array header")

END_FUNC(PKG) /* end H5EA__dblock_debug() */<|MERGE_RESOLUTION|>--- conflicted
+++ resolved
@@ -35,15 +35,9 @@
 /***********/
 /* Headers */
 /***********/
-<<<<<<< HEAD
-#include "H5private.h"  /* Generic Functions			*/
-#include "H5Eprivate.h" /* Error handling		  	*/
-#include "H5EApkg.h"    /* Extensible Arrays			*/
-=======
 #include "H5private.h"  /* Generic Functions            */
 #include "H5Eprivate.h" /* Error handling               */
 #include "H5EApkg.h"    /* Extensible Arrays            */
->>>>>>> 18bbd3f0
 
 /****************/
 /* Local Macros */
@@ -117,18 +111,6 @@
 
     /* Print the values */
     HDfprintf(stream, "%*s%-*s %s\n", indent, "", fwidth, "Array class ID:", hdr->cparam.cls->name);
-<<<<<<< HEAD
-    HDfprintf(stream, "%*s%-*s %Zu\n", indent, "", fwidth, "Header size:", hdr->size);
-    HDfprintf(stream, "%*s%-*s %u\n", indent, "", fwidth,
-              "Raw Element Size:", (unsigned)hdr->cparam.raw_elmt_size);
-    HDfprintf(stream, "%*s%-*s %Zu\n", indent, "", fwidth,
-              "Native Element Size (on this platform):", hdr->cparam.cls->nat_elmt_size);
-    HDfprintf(stream, "%*s%-*s %u\n", indent, "", fwidth,
-              "Log2(Max. # of elements in array):", (unsigned)hdr->cparam.max_nelmts_bits);
-    HDfprintf(stream, "%*s%-*s %u\n", indent, "", fwidth,
-              "# of elements in index block:", (unsigned)hdr->cparam.idx_blk_elmts);
-    HDfprintf(stream, "%*s%-*s %u\n", indent, "", fwidth,
-=======
     HDfprintf(stream, "%*s%-*s %zu\n", indent, "", fwidth, "Header size:", hdr->size);
     HDfprintf(stream, "%*s%-*s %u\n", indent, "", fwidth,
               "Raw Element Size:", (unsigned)hdr->cparam.raw_elmt_size);
@@ -139,23 +121,11 @@
     HDfprintf(stream, "%*s%-*s %u\n", indent, "", fwidth,
               "# of elements in index block:", (unsigned)hdr->cparam.idx_blk_elmts);
     HDfprintf(stream, "%*s%-*s %u\n", indent, "", fwidth,
->>>>>>> 18bbd3f0
               "Min. # of elements per data block:", (unsigned)hdr->cparam.data_blk_min_elmts);
     HDfprintf(stream, "%*s%-*s %u\n", indent, "", fwidth, "Min. # of data block pointers for a super block:",
               (unsigned)hdr->cparam.sup_blk_min_data_ptrs);
     HDfprintf(stream, "%*s%-*s %u\n", indent, "", fwidth, "Log2(Max. # of elements in data block page):",
               (unsigned)hdr->cparam.max_dblk_page_nelmts_bits);
-<<<<<<< HEAD
-    HDfprintf(stream, "%*s%-*s %Hu\n", indent, "", fwidth,
-              "Highest element index stored (+1):", hdr->stats.stored.max_idx_set);
-    HDfprintf(stream, "%*s%-*s %Hu\n", indent, "", fwidth,
-              "Number of super blocks created:", hdr->stats.stored.nsuper_blks);
-    HDfprintf(stream, "%*s%-*s %Hu\n", indent, "", fwidth,
-              "Number of data blocks created:", hdr->stats.stored.ndata_blks);
-    HDfprintf(stream, "%*s%-*s %Hu\n", indent, "", fwidth,
-              "Number of elements 'realized':", hdr->stats.stored.nelmts);
-    HDfprintf(stream, "%*s%-*s %a\n", indent, "", fwidth, "Index Block Address:", hdr->idx_blk_addr);
-=======
     HDfprintf(stream, "%*s%-*s %" PRIuHSIZE "\n", indent, "", fwidth,
               "Highest element index stored (+1):", hdr->stats.stored.max_idx_set);
     HDfprintf(stream, "%*s%-*s %" PRIuHSIZE "\n", indent, "", fwidth,
@@ -166,7 +136,6 @@
               "Number of elements 'realized':", hdr->stats.stored.nelmts);
     HDfprintf(stream, "%*s%-*s %" PRIuHADDR "\n", indent, "", fwidth,
               "Index Block Address:", hdr->idx_blk_addr);
->>>>>>> 18bbd3f0
 
     CATCH
     if (dbg_ctx && cls->dst_dbg_ctx(dbg_ctx) < 0)
@@ -230,17 +199,10 @@
 
     /* Print the values */
     HDfprintf(stream, "%*s%-*s %s\n", indent, "", fwidth, "Array class ID:", hdr->cparam.cls->name);
-<<<<<<< HEAD
-    HDfprintf(stream, "%*s%-*s %Zu\n", indent, "", fwidth, "Index Block size:", iblock->size);
-    HDfprintf(stream, "%*s%-*s %Zu\n", indent, "", fwidth,
-              "# of data block addresses in index block:", iblock->ndblk_addrs);
-    HDfprintf(stream, "%*s%-*s %Zu\n", indent, "", fwidth,
-=======
     HDfprintf(stream, "%*s%-*s %zu\n", indent, "", fwidth, "Index Block size:", iblock->size);
     HDfprintf(stream, "%*s%-*s %zu\n", indent, "", fwidth,
               "# of data block addresses in index block:", iblock->ndblk_addrs);
     HDfprintf(stream, "%*s%-*s %zu\n", indent, "", fwidth,
->>>>>>> 18bbd3f0
               "# of super block addresses in index block:", iblock->nsblk_addrs);
 
     /* Check if there are any elements in index block */
@@ -268,11 +230,7 @@
         for (u = 0; u < iblock->ndblk_addrs; u++) {
             /* Print address */
             HDsprintf(temp_str, "Address #%u:", u);
-<<<<<<< HEAD
-            HDfprintf(stream, "%*s%-*s %a\n", (indent + 3), "", MAX(0, (fwidth - 3)), temp_str,
-=======
             HDfprintf(stream, "%*s%-*s %" PRIuHADDR "\n", (indent + 3), "", MAX(0, (fwidth - 3)), temp_str,
->>>>>>> 18bbd3f0
                       iblock->dblk_addrs[u]);
         } /* end for */
     }     /* end if */
@@ -287,11 +245,7 @@
         for (u = 0; u < iblock->nsblk_addrs; u++) {
             /* Print address */
             HDsprintf(temp_str, "Address #%u:", u);
-<<<<<<< HEAD
-            HDfprintf(stream, "%*s%-*s %a\n", (indent + 3), "", MAX(0, (fwidth - 3)), temp_str,
-=======
             HDfprintf(stream, "%*s%-*s %" PRIuHADDR "\n", (indent + 3), "", MAX(0, (fwidth - 3)), temp_str,
->>>>>>> 18bbd3f0
                       iblock->sblk_addrs[u]);
         } /* end for */
     }     /* end if */
@@ -359,17 +313,10 @@
 
     /* Print the values */
     HDfprintf(stream, "%*s%-*s %s\n", indent, "", fwidth, "Array class ID:", hdr->cparam.cls->name);
-<<<<<<< HEAD
-    HDfprintf(stream, "%*s%-*s %Zu\n", indent, "", fwidth, "Super Block size:", sblock->size);
-    HDfprintf(stream, "%*s%-*s %Zu\n", indent, "", fwidth,
-              "# of data block addresses in super block:", sblock->ndblks);
-    HDfprintf(stream, "%*s%-*s %Zu\n", indent, "", fwidth,
-=======
     HDfprintf(stream, "%*s%-*s %zu\n", indent, "", fwidth, "Super Block size:", sblock->size);
     HDfprintf(stream, "%*s%-*s %zu\n", indent, "", fwidth,
               "# of data block addresses in super block:", sblock->ndblks);
     HDfprintf(stream, "%*s%-*s %zu\n", indent, "", fwidth,
->>>>>>> 18bbd3f0
               "# of elements in data blocks from this super block:", sblock->dblk_nelmts);
 
     /* Check if there are any data block addresses in super block */
@@ -382,11 +329,7 @@
         for (u = 0; u < sblock->ndblks; u++) {
             /* Print address */
             HDsprintf(temp_str, "Address #%u:", u);
-<<<<<<< HEAD
-            HDfprintf(stream, "%*s%-*s %a\n", (indent + 3), "", MAX(0, (fwidth - 3)), temp_str,
-=======
             HDfprintf(stream, "%*s%-*s %" PRIuHADDR "\n", (indent + 3), "", MAX(0, (fwidth - 3)), temp_str,
->>>>>>> 18bbd3f0
                       sblock->dblk_addrs[u]);
         } /* end for */
     }     /* end if */
@@ -448,24 +391,15 @@
     /* Protect data block */
     /* (Note: setting parent of data block to 'hdr' for this operation should be OK -QAK) */
     if (NULL == (dblock = H5EA__dblock_protect(hdr, hdr, addr, dblk_nelmts, H5AC__READ_ONLY_FLAG)))
-<<<<<<< HEAD
-        H5E_THROW(H5E_CANTPROTECT, "unable to protect extensible array data block, address = %llu",
-                  (unsigned long long)addr)
-=======
         H5E_THROW(H5E_CANTPROTECT, "unable to protect extensible array data block, address = %" PRIuHADDR,
                   addr)
->>>>>>> 18bbd3f0
 
     /* Print opening message */
     HDfprintf(stream, "%*sExtensible Array data Block...\n", indent, "");
 
     /* Print the values */
     HDfprintf(stream, "%*s%-*s %s\n", indent, "", fwidth, "Array class ID:", hdr->cparam.cls->name);
-<<<<<<< HEAD
-    HDfprintf(stream, "%*s%-*s %Zu\n", indent, "", fwidth, "Data Block size:", dblock->size);
-=======
     HDfprintf(stream, "%*s%-*s %zu\n", indent, "", fwidth, "Data Block size:", dblock->size);
->>>>>>> 18bbd3f0
 
     /* Print the elements in the index block */
     HDfprintf(stream, "%*sElements:\n", indent, "");
