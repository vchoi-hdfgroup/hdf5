/* * * * * * * * * * * * * * * * * * * * * * * * * * * * * * * * * * * * * * *
 * Copyright by The HDF Group.                                               *
 * Copyright by the Board of Trustees of the University of Illinois.         *
 * All rights reserved.                                                      *
 *                                                                           *
 * This file is part of HDF5.  The full HDF5 copyright notice, including     *
 * terms governing use, modification, and redistribution, is contained in    *
 * the COPYING file, which can be found at the root of the source code       *
 * distribution tree, or in https://www.hdfgroup.org/licenses.               *
 * If you do not have access to either file, you may request a copy from     *
 * help@hdfgroup.org.                                                        *
 * * * * * * * * * * * * * * * * * * * * * * * * * * * * * * * * * * * * * * */

/*-------------------------------------------------------------------------
 * Created:		H5timer.c
 *			Aug 21 2006
 *			Quincey Koziol
 *
 * Purpose:             Internal, platform-independent 'timer' support routines.
 *
 *-------------------------------------------------------------------------
 */

/****************/
/* Module Setup */
/****************/
<<<<<<< HEAD
=======
#include "H5module.h" /* This source code file is part of the H5 module */
>>>>>>> 18bbd3f0

/***********/
/* Headers */
/***********/
#include "H5private.h" /* Generic Functions			*/

<<<<<<< HEAD
/* We need this for the struct rusage declaration */
#if defined(H5_HAVE_GETRUSAGE) && defined(H5_HAVE_SYS_RESOURCE_H)
#include <sys/resource.h>
#endif

#if defined(H5_HAVE_GETTIMEOFDAY) && defined(H5_HAVE_SYS_TIME_H)
#include <sys/time.h>
#endif

=======
>>>>>>> 18bbd3f0
/****************/
/* Local Macros */
/****************/

<<<<<<< HEAD
=======
/* Size of a generated time string.
 * Most time strings should be < 20 or so characters (max!) so this should be a
 * safe size.  Dynamically allocating the correct size would be painful.
 */
#define H5TIMER_TIME_STRING_LEN 1536

/* Conversion factors */
#define H5_SEC_PER_DAY  (24.0 * 60.0 * 60.0)
#define H5_SEC_PER_HOUR (60.0 * 60.0)
#define H5_SEC_PER_MIN  (60.0)

>>>>>>> 18bbd3f0
/******************/
/* Local Typedefs */
/******************/

/********************/
/* Package Typedefs */
/********************/

/********************/
/* Local Prototypes */
/********************/

/*********************/
/* Package Variables */
/*********************/

/*****************************/
/* Library Private Variables */
/*****************************/

/*******************/
/* Local Variables */
/*******************/

<<<<<<< HEAD
/*-------------------------------------------------------------------------
 * Function:	H5_timer_reset
 *
 * Purpose:	Resets the timer struct to zero.  Use this to reset a timer
 *		that's being used as an accumulator for summing times.
 *
 * Return:	void
 *
 * Programmer:	Robb Matzke
 *              Thursday, April 16, 1998
 *
 *-------------------------------------------------------------------------
 */
void
H5_timer_reset(H5_timer_t *timer)
{
    HDassert(timer);
    HDmemset(timer, 0, sizeof *timer);
} /* end H5_timer_reset() */

/*-------------------------------------------------------------------------
 * Function:	H5_timer_begin
 *
 * Purpose:	Initialize a timer to time something.
 *
 * Return:	void
 *
 * Programmer:	Robb Matzke
 *              Thursday, April 16, 1998
 *
 *-------------------------------------------------------------------------
 */
void
H5_timer_begin(H5_timer_t *timer)
{
#ifdef H5_HAVE_GETRUSAGE
    struct rusage rusage;
#endif
#ifdef H5_HAVE_GETTIMEOFDAY
    struct timeval etime;
#endif

    HDassert(timer);

#ifdef H5_HAVE_GETRUSAGE
    HDgetrusage(RUSAGE_SELF, &rusage);
    timer->utime = (double)rusage.ru_utime.tv_sec + ((double)rusage.ru_utime.tv_usec / (double)1e6F);
    timer->stime = (double)rusage.ru_stime.tv_sec + ((double)rusage.ru_stime.tv_usec / (double)1e6F);
#else
    timer->utime = 0.0F;
    timer->stime = 0.0F;
#endif
#ifdef H5_HAVE_GETTIMEOFDAY
    HDgettimeofday(&etime, NULL);
    timer->etime = (double)etime.tv_sec + ((double)etime.tv_usec / (double)1e6F);
#else
    timer->etime = 0.0F;
#endif
} /* end H5_timer_begin() */

/*-------------------------------------------------------------------------
 * Function:	H5_timer_end
 *
 * Purpose:	This function should be called at the end of a timed region.
 *		The SUM is an optional pointer which will accumulate times.
 *		TMS is the same struct that was passed to H5_timer_start().
 *		On return, TMS will contain total times for the timed region.
 *
 * Return:	void
 *
 * Programmer:	Robb Matzke
 *              Thursday, April 16, 1998
 *
 *-------------------------------------------------------------------------
 */
void
H5_timer_end(H5_timer_t *sum /*in,out*/, H5_timer_t *timer /*in,out*/)
{
    H5_timer_t now;

    HDassert(timer);
    H5_timer_begin(&now);

    timer->utime = MAX((double)0.0F, now.utime - timer->utime);
    timer->stime = MAX((double)0.0F, now.stime - timer->stime);
    timer->etime = MAX((double)0.0F, now.etime - timer->etime);

    if (sum) {
        sum->utime += timer->utime;
        sum->stime += timer->stime;
        sum->etime += timer->etime;
    }
} /* end H5_timer_end() */

=======
>>>>>>> 18bbd3f0
/*-------------------------------------------------------------------------
 * Function:	H5_bandwidth
 *
 * Purpose:	Prints the bandwidth (bytes per second) in a field 10
 *		characters wide widh four digits of precision like this:
 *
 * 			       NaN	If <=0 seconds
 *			1234. TB/s
 * 			123.4 TB/s
 *			12.34 GB/s
 *			1.234 MB/s
 *			4.000 kB/s
 *			1.000  B/s
 *			0.000  B/s	If NBYTES==0
 *			1.2345e-10	For bandwidth less than 1
 *			6.7893e+94	For exceptionally large values
 *			6.678e+106	For really big values
 *
 * Return:	void
 *
 * Programmer:	Robb Matzke
 *              Wednesday, August  5, 1998
 *
 *-------------------------------------------------------------------------
 */
void
H5_bandwidth(char *buf /*out*/, double nbytes, double nseconds)
{
    double bw;

<<<<<<< HEAD
    if (nseconds <= (double)0.0F)
        HDstrcpy(buf, "       NaN");
    else {
        bw = nbytes / nseconds;
        if (H5_DBL_ABS_EQUAL(bw, (double)0.0F))
            HDstrcpy(buf, "0.000  B/s");
        else if (bw < (double)1.0F)
=======
    if (nseconds <= 0.0)
        HDstrcpy(buf, "       NaN");
    else {
        bw = nbytes / nseconds;
        if (H5_DBL_ABS_EQUAL(bw, 0.0))
            HDstrcpy(buf, "0.000  B/s");
        else if (bw < 1.0)
>>>>>>> 18bbd3f0
            HDsprintf(buf, "%10.4e", bw);
        else if (bw < (double)H5_KB) {
            HDsprintf(buf, "%05.4f", bw);
            HDstrcpy(buf + 5, "  B/s");
        }
        else if (bw < (double)H5_MB) {
            HDsprintf(buf, "%05.4f", bw / (double)H5_KB);
            HDstrcpy(buf + 5, " kB/s");
        }
        else if (bw < (double)H5_GB) {
            HDsprintf(buf, "%05.4f", bw / (double)H5_MB);
            HDstrcpy(buf + 5, " MB/s");
        }
        else if (bw < (double)H5_TB) {
            HDsprintf(buf, "%05.4f", bw / (double)H5_GB);
            HDstrcpy(buf + 5, " GB/s");
        }
        else if (bw < (double)H5_PB) {
            HDsprintf(buf, "%05.4f", bw / (double)H5_TB);
            HDstrcpy(buf + 5, " TB/s");
        }
<<<<<<< HEAD
=======
        else if (bw < (double)H5_EB) {
            HDsprintf(buf, "%05.4f", bw / (double)H5_PB);
            HDstrcpy(buf + 5, " PB/s");
        }
>>>>>>> 18bbd3f0
        else {
            HDsprintf(buf, "%10.4e", bw);
            if (HDstrlen(buf) > 10)
                HDsprintf(buf, "%10.3e", bw);
        } /* end else-if */
    }     /* end else */
} /* end H5_bandwidth() */

/*-------------------------------------------------------------------------
 * Function:	H5_now
 *
 * Purpose:	Retrieves the current time, as seconds after the UNIX epoch.
 *
 * Return:	# of seconds from the epoch (can't fail)
 *
 * Programmer:	Quincey Koziol
 *              Tuesday, November 28, 2006
 *
 *-------------------------------------------------------------------------
 */
time_t
H5_now(void)
{
    time_t now; /* Current time */

#ifdef H5_HAVE_GETTIMEOFDAY
    {
        struct timeval now_tv;

        HDgettimeofday(&now_tv, NULL);
        now = now_tv.tv_sec;
    }
#else  /* H5_HAVE_GETTIMEOFDAY */
<<<<<<< HEAD
    now          = HDtime(NULL);
#endif /* H5_HAVE_GETTIMEOFDAY */

    return (now);
} /* end H5_now() */
=======
    now = HDtime(NULL);
#endif /* H5_HAVE_GETTIMEOFDAY */

    return (now);
} /* end H5_now() */

/*-------------------------------------------------------------------------
 * Function:	H5_now_usec
 *
 * Purpose:	Retrieves the current time, as microseconds after the UNIX epoch.
 *
 * Return:	# of microseconds from the epoch (can't fail)
 *
 * Programmer:	Quincey Koziol
 *              Tuesday, November 28, 2006
 *
 *-------------------------------------------------------------------------
 */
uint64_t
H5_now_usec(void)
{
    uint64_t now; /* Current time, in microseconds */

#if defined(H5_HAVE_CLOCK_GETTIME)
    {
        struct timespec ts;

        HDclock_gettime(CLOCK_MONOTONIC, &ts);
        now = (uint64_t)(ts.tv_sec * (1000 * 1000)) + (uint64_t)(ts.tv_nsec / 1000);
    }
#elif defined(H5_HAVE_GETTIMEOFDAY)
    {
        struct timeval now_tv;

        HDgettimeofday(&now_tv, NULL);
        now = (uint64_t)(now_tv.tv_sec * (1000 * 1000)) + (uint64_t)now_tv.tv_usec;
    }
#else  /* H5_HAVE_GETTIMEOFDAY */
    now       = (uint64_t)(HDtime(NULL) * (1000 * 1000));
#endif /* H5_HAVE_GETTIMEOFDAY */

    return (now);
} /* end H5_now_usec() */

/*--------------------------------------------------------------------------
 * Function:    H5_get_time
 *
 * Purpose:     Get the current time, as the time of seconds after the UNIX epoch
 *
 * Return:      Success:    A non-negative time value
 *              Failure:    -1.0 (in theory, can't currently fail)
 *
 * Programmer:  Quincey Koziol
 *              October 05, 2016
 *--------------------------------------------------------------------------
 */
double
H5_get_time(void)
{
    double ret_value = 0.0;

    FUNC_ENTER_NOAPI_NOINIT_NOERR

#if defined(H5_HAVE_CLOCK_GETTIME)
    {
        struct timespec ts;

        HDclock_gettime(CLOCK_MONOTONIC, &ts);
        ret_value = (double)ts.tv_sec + ((double)ts.tv_nsec / 1000000000.0);
    }
#elif defined(H5_HAVE_GETTIMEOFDAY)
    {
        struct timeval now_tv;

        HDgettimeofday(&now_tv, NULL);
        ret_value = (double)now_tv.tv_sec + ((double)now_tv.tv_usec / 1000000.0);
    }
#else
    ret_value = (double)HDtime(NULL);
#endif

    FUNC_LEAVE_NOAPI(ret_value)
} /* end H5_get_time() */

/*-------------------------------------------------------------------------
 * Function:    H5__timer_get_timevals
 *
 * Purpose:     Internal platform-specific function to get time system,
 *              user and elapsed time values.
 *
 * Return:      Success:    0
 *              Failure:    -1
 *
 * Programmer:  Dana Robinson
 *              May 2011
 *
 *-------------------------------------------------------------------------
 */
static herr_t
H5__timer_get_timevals(H5_timevals_t *times /*in,out*/)
{
    /* Sanity check */
    HDassert(times);

    /* Windows call handles both system/user and elapsed times */
#ifdef H5_HAVE_WIN32_API
    if (H5_get_win32_times(times) < 0) {
        times->elapsed = -1.0;
        times->system  = -1.0;
        times->user    = -1.0;

        return -1;
    } /* end if */
#else /* H5_HAVE_WIN32_API */

    /*************************
     * System and user times *
     *************************/
#if defined(H5_HAVE_GETRUSAGE)
    {
        struct rusage res;

        if (HDgetrusage(RUSAGE_SELF, &res) < 0)
            return -1;
        times->system = (double)res.ru_stime.tv_sec + ((double)res.ru_stime.tv_usec / 1.0E6);
        times->user   = (double)res.ru_utime.tv_sec + ((double)res.ru_utime.tv_usec / 1.0E6);
    }
#else
    /* No suitable way to get system/user times */
    /* This is not an error condition, they just won't be available */
    times->system = -1.0;
    times->user   = -1.0;
#endif

    /****************
     * Elapsed time *
     ****************/

    times->elapsed = H5_get_time();

#endif /* H5_HAVE_WIN32_API */

    return 0;
} /* end H5__timer_get_timevals() */

/*-------------------------------------------------------------------------
 * Function:    H5_timer_init
 *
 * Purpose:     Initialize a platform-independent timer.
 *
 *              Timer usage is as follows:
 *
 *              1) Call H5_timer_init(), passing in a timer struct, to set
 *                 up the timer.
 *
 *              2) Wrap any code you'd like to time with calls to
 *                 H5_timer_start/stop().  For accurate timing, place these
 *                 calls as close to the code of interest as possible.  You
 *                 can call start/stop multiple times on the same timer -
 *                 when you do this, H5_timer_get_times() will return time
 *                 values for the current/last session and
 *                 H5_timer_get_total_times() will return the summed times
 *                 of all sessions (see #3 and #4, below).
 *
 *              3) Use H5_timer_get_times() to get the current system, user
 *                 and elapsed times from a running timer.  If called on a
 *                 stopped timer, this will return the time recorded at the
 *                 stop point.
 *
 *              4) Call H5_timer_get_total_times() to get the total system,
 *                 user and elapsed times recorded across multiple start/stop
 *                 sessions.  If called on a running timer, it will return the
 *                 time recorded up to that point.  On a stopped timer, it
 *                 will return the time recorded at the stop point.
 *
 *              NOTE: Obtaining a time point is not free!  Keep in mind that
 *                    the time functions make system calls and can have
 *                    non-trivial overhead.  If you call one of the get_time
 *                    functions on a running timer, that overhead will be
 *                    added to the reported times.
 *
 *              5) All times recorded will be in seconds.  These can be
 *                 converted into human-readable strings with the
 *                 H5_timer_get_time_string() function.
 *
 *              6) A timer can be reset using by calling H5_timer_init() on
 *                 it.  This will set its state to 'stopped' and reset all
 *                 accumulated times to zero.
 *
 *
 * Return:      Success:    0
 *              Failure:    -1
 *
 * Programmer:  Dana Robinson
 *              May 2011
 *
 *-------------------------------------------------------------------------
 */
herr_t
H5_timer_init(H5_timer_t *timer /*in,out*/)
{
    /* Sanity check */
    HDassert(timer);

    /* Initialize everything */
    HDmemset(timer, 0, sizeof(H5_timer_t));

    return 0;
} /* end H5_timer_init() */

/*-------------------------------------------------------------------------
 * Function:    H5_timer_start
 *
 * Purpose:     Start tracking time in a platform-independent timer.
 *
 * Return:      Success:    0
 *              Failure:    -1
 *
 * Programmer:  Dana Robinson
 *              May 2011
 *
 *-------------------------------------------------------------------------
 */
herr_t
H5_timer_start(H5_timer_t *timer /*in,out*/)
{
    /* Sanity check */
    HDassert(timer);

    /* Start the timer
     * This sets the "initial" times to the system-defined start times.
     */
    if (H5__timer_get_timevals(&(timer->initial)) < 0)
        return -1;

    timer->is_running = TRUE;

    return 0;
} /* end H5_timer_start() */

/*-------------------------------------------------------------------------
 * Function:    H5_timer_stop
 *
 * Purpose:     Stop tracking time in a platform-independent timer.
 *
 * Return:      Success:    0
 *              Failure:    -1
 *
 * Programmer:  Dana Robinson
 *              May 2011
 *
 *-------------------------------------------------------------------------
 */
herr_t
H5_timer_stop(H5_timer_t *timer /*in,out*/)
{
    /* Sanity check */
    HDassert(timer);

    /* Stop the timer */
    if (H5__timer_get_timevals(&(timer->final_interval)) < 0)
        return -1;

    /* The "final" times are stored as intervals (final - initial)
     * for more useful reporting to the user.
     */
    timer->final_interval.elapsed = timer->final_interval.elapsed - timer->initial.elapsed;
    timer->final_interval.system  = timer->final_interval.system - timer->initial.system;
    timer->final_interval.user    = timer->final_interval.user - timer->initial.user;

    /* Add the intervals to the elapsed time */
    timer->total.elapsed += timer->final_interval.elapsed;
    timer->total.system += timer->final_interval.system;
    timer->total.user += timer->final_interval.user;

    timer->is_running = FALSE;

    return 0;
} /* end H5_timer_stop() */

/*-------------------------------------------------------------------------
 * Function:    H5_timer_get_times
 *
 * Purpose:     Get the system, user and elapsed times from a timer.  These
 *              are the times since the timer was last started and will be
 *              0.0 in a timer that has not been started since it was
 *              initialized.
 *
 *              This function can be called either before or after
 *              H5_timer_stop() has been called.  If it is called before the
 *              stop function, the timer will continue to run.
 *
 *              The system and user times will be -1.0 if those times cannot
 *              be computed on a particular platform.  The elapsed time will
 *              always be present.
 *
 * Return:      Success:    0
 *              Failure:    -1
 *
 * Programmer:  Dana Robinson
 *              May 2011
 *
 *-------------------------------------------------------------------------
 */
herr_t
H5_timer_get_times(H5_timer_t timer, H5_timevals_t *times /*in,out*/)
{
    /* Sanity check */
    HDassert(times);

    if (timer.is_running) {
        H5_timevals_t now;

        /* Get the current times and report the current intervals without
         * stopping the timer.
         */
        if (H5__timer_get_timevals(&now) < 0)
            return -1;

        times->elapsed = now.elapsed - timer.initial.elapsed;
        times->system  = now.system - timer.initial.system;
        times->user    = now.user - timer.initial.user;
    } /* end if */
    else {
        times->elapsed = timer.final_interval.elapsed;
        times->system  = timer.final_interval.system;
        times->user    = timer.final_interval.user;
    } /* end else */

    return 0;
} /* end H5_timer_get_times() */

/*-------------------------------------------------------------------------
 * Function:    H5_timer_get_total_times
 *
 * Purpose:     Get the TOTAL system, user and elapsed times recorded by
 *              the timer since its initialization.  This is the sum of all
 *              times recorded while the timer was running.
 *
 *              These will be 0.0 in a timer that has not been started
 *              since it was initialized.  Calling H5_timer_init() on a
 *              timer will reset these values to 0.0.
 *
 *              This function can be called either before or after
 *              H5_timer_stop() has been called.  If it is called before the
 *              stop function, the timer will continue to run.
 *
 *              The system and user times will be -1.0 if those times cannot
 *              be computed on a particular platform.  The elapsed time will
 *              always be present.
 *
 * Return:      Success:    0
 *              Failure:    -1
 *
 * Programmer:  Dana Robinson
 *              May 2011
 *
 *-------------------------------------------------------------------------
 */
herr_t
H5_timer_get_total_times(H5_timer_t timer, H5_timevals_t *times /*in,out*/)
{
    /* Sanity check */
    HDassert(times);

    if (timer.is_running) {
        H5_timevals_t now;

        /* Get the current times and report the current totals without
         * stopping the timer.
         */
        if (H5__timer_get_timevals(&now) < 0)
            return -1;

        times->elapsed = timer.total.elapsed + (now.elapsed - timer.initial.elapsed);
        times->system  = timer.total.system + (now.system - timer.initial.system);
        times->user    = timer.total.user + (now.user - timer.initial.user);
    } /* end if */
    else {
        times->elapsed = timer.total.elapsed;
        times->system  = timer.total.system;
        times->user    = timer.total.user;
    } /* end else */

    return 0;
} /* end H5_timer_get_total_times() */

/*-------------------------------------------------------------------------
 * Function:    H5_timer_get_time_string
 *
 * Purpose:     Converts a time (in seconds) into a human-readable string
 *              suitable for log messages.
 *
 * Return:      Success:  The time string.
 *
 *                        The general format of the time string is:
 *
 *                        "N/A"                 time < 0 (invalid time)
 *                        "%.f ns"              time < 1 microsecond
 *                        "%.1f us"             time < 1 millisecond
 *                        "%.1f ms"             time < 1 second
 *                        "%.2f s"              time < 1 minute
 *                        "%.f m %.f s"         time < 1 hour
 *                        "%.f h %.f m %.f s"   longer times
 *
 *              Failure:  NULL
 *
 * Programmer:  Dana Robinson
 *              May 2011
 *
 *-------------------------------------------------------------------------
 */
char *
H5_timer_get_time_string(double seconds)
{
    char *s; /* output string */

    /* Used when the time is greater than 59 seconds */
    double days          = 0.0;
    double hours         = 0.0;
    double minutes       = 0.0;
    double remainder_sec = 0.0;

    /* Extract larger time units from count of seconds */
    if (seconds > 60.0) {
        /* Set initial # of seconds */
        remainder_sec = seconds;

        /* Extract days */
        days = HDfloor(remainder_sec / H5_SEC_PER_DAY);
        remainder_sec -= (days * H5_SEC_PER_DAY);

        /* Extract hours */
        hours = HDfloor(remainder_sec / H5_SEC_PER_HOUR);
        remainder_sec -= (hours * H5_SEC_PER_HOUR);

        /* Extract minutes */
        minutes = HDfloor(remainder_sec / H5_SEC_PER_MIN);
        remainder_sec -= (minutes * H5_SEC_PER_MIN);

        /* The # of seconds left is in remainder_sec */
    } /* end if */

    /* Allocate */
    if (NULL == (s = (char *)HDcalloc(H5TIMER_TIME_STRING_LEN, sizeof(char))))
        return NULL;

    /* Do we need a format string? Some people might like a certain
     * number of milliseconds or s before spilling to the next highest
     * time unit.  Perhaps this could be passed as an integer.
     * (name? round_up_size? ?)
     */
    if (seconds < 0.0)
        HDsprintf(s, "N/A");
    else if (H5_DBL_ABS_EQUAL(0.0, seconds))
        HDsprintf(s, "0.0 s");
    else if (seconds < 1.0E-6)
        /* t < 1 us, Print time in ns */
        HDsprintf(s, "%.f ns", seconds * 1.0E9);
    else if (seconds < 1.0E-3)
        /* t < 1 ms, Print time in us */
        HDsprintf(s, "%.1f us", seconds * 1.0E6);
    else if (seconds < 1.0)
        /* t < 1 s, Print time in ms */
        HDsprintf(s, "%.1f ms", seconds * 1.0E3);
    else if (seconds < H5_SEC_PER_MIN)
        /* t < 1 m, Print time in s */
        HDsprintf(s, "%.2f s", seconds);
    else if (seconds < H5_SEC_PER_HOUR)
        /* t < 1 h, Print time in m and s */
        HDsprintf(s, "%.f m %.f s", minutes, remainder_sec);
    else if (seconds < H5_SEC_PER_DAY)
        /* t < 1 d, Print time in h, m and s */
        HDsprintf(s, "%.f h %.f m %.f s", hours, minutes, remainder_sec);
    else
        /* Print time in d, h, m and s */
        HDsprintf(s, "%.f d %.f h %.f m %.f s", days, hours, minutes, remainder_sec);

    return s;
} /* end H5_timer_get_time_string() */
>>>>>>> 18bbd3f0
<|MERGE_RESOLUTION|>--- conflicted
+++ resolved
@@ -24,34 +24,17 @@
 /****************/
 /* Module Setup */
 /****************/
-<<<<<<< HEAD
-=======
 #include "H5module.h" /* This source code file is part of the H5 module */
->>>>>>> 18bbd3f0
 
 /***********/
 /* Headers */
 /***********/
 #include "H5private.h" /* Generic Functions			*/
 
-<<<<<<< HEAD
-/* We need this for the struct rusage declaration */
-#if defined(H5_HAVE_GETRUSAGE) && defined(H5_HAVE_SYS_RESOURCE_H)
-#include <sys/resource.h>
-#endif
-
-#if defined(H5_HAVE_GETTIMEOFDAY) && defined(H5_HAVE_SYS_TIME_H)
-#include <sys/time.h>
-#endif
-
-=======
->>>>>>> 18bbd3f0
 /****************/
 /* Local Macros */
 /****************/
 
-<<<<<<< HEAD
-=======
 /* Size of a generated time string.
  * Most time strings should be < 20 or so characters (max!) so this should be a
  * safe size.  Dynamically allocating the correct size would be painful.
@@ -63,7 +46,6 @@
 #define H5_SEC_PER_HOUR (60.0 * 60.0)
 #define H5_SEC_PER_MIN  (60.0)
 
->>>>>>> 18bbd3f0
 /******************/
 /* Local Typedefs */
 /******************/
@@ -88,103 +70,6 @@
 /* Local Variables */
 /*******************/
 
-<<<<<<< HEAD
-/*-------------------------------------------------------------------------
- * Function:	H5_timer_reset
- *
- * Purpose:	Resets the timer struct to zero.  Use this to reset a timer
- *		that's being used as an accumulator for summing times.
- *
- * Return:	void
- *
- * Programmer:	Robb Matzke
- *              Thursday, April 16, 1998
- *
- *-------------------------------------------------------------------------
- */
-void
-H5_timer_reset(H5_timer_t *timer)
-{
-    HDassert(timer);
-    HDmemset(timer, 0, sizeof *timer);
-} /* end H5_timer_reset() */
-
-/*-------------------------------------------------------------------------
- * Function:	H5_timer_begin
- *
- * Purpose:	Initialize a timer to time something.
- *
- * Return:	void
- *
- * Programmer:	Robb Matzke
- *              Thursday, April 16, 1998
- *
- *-------------------------------------------------------------------------
- */
-void
-H5_timer_begin(H5_timer_t *timer)
-{
-#ifdef H5_HAVE_GETRUSAGE
-    struct rusage rusage;
-#endif
-#ifdef H5_HAVE_GETTIMEOFDAY
-    struct timeval etime;
-#endif
-
-    HDassert(timer);
-
-#ifdef H5_HAVE_GETRUSAGE
-    HDgetrusage(RUSAGE_SELF, &rusage);
-    timer->utime = (double)rusage.ru_utime.tv_sec + ((double)rusage.ru_utime.tv_usec / (double)1e6F);
-    timer->stime = (double)rusage.ru_stime.tv_sec + ((double)rusage.ru_stime.tv_usec / (double)1e6F);
-#else
-    timer->utime = 0.0F;
-    timer->stime = 0.0F;
-#endif
-#ifdef H5_HAVE_GETTIMEOFDAY
-    HDgettimeofday(&etime, NULL);
-    timer->etime = (double)etime.tv_sec + ((double)etime.tv_usec / (double)1e6F);
-#else
-    timer->etime = 0.0F;
-#endif
-} /* end H5_timer_begin() */
-
-/*-------------------------------------------------------------------------
- * Function:	H5_timer_end
- *
- * Purpose:	This function should be called at the end of a timed region.
- *		The SUM is an optional pointer which will accumulate times.
- *		TMS is the same struct that was passed to H5_timer_start().
- *		On return, TMS will contain total times for the timed region.
- *
- * Return:	void
- *
- * Programmer:	Robb Matzke
- *              Thursday, April 16, 1998
- *
- *-------------------------------------------------------------------------
- */
-void
-H5_timer_end(H5_timer_t *sum /*in,out*/, H5_timer_t *timer /*in,out*/)
-{
-    H5_timer_t now;
-
-    HDassert(timer);
-    H5_timer_begin(&now);
-
-    timer->utime = MAX((double)0.0F, now.utime - timer->utime);
-    timer->stime = MAX((double)0.0F, now.stime - timer->stime);
-    timer->etime = MAX((double)0.0F, now.etime - timer->etime);
-
-    if (sum) {
-        sum->utime += timer->utime;
-        sum->stime += timer->stime;
-        sum->etime += timer->etime;
-    }
-} /* end H5_timer_end() */
-
-=======
->>>>>>> 18bbd3f0
 /*-------------------------------------------------------------------------
  * Function:	H5_bandwidth
  *
@@ -215,15 +100,6 @@
 {
     double bw;
 
-<<<<<<< HEAD
-    if (nseconds <= (double)0.0F)
-        HDstrcpy(buf, "       NaN");
-    else {
-        bw = nbytes / nseconds;
-        if (H5_DBL_ABS_EQUAL(bw, (double)0.0F))
-            HDstrcpy(buf, "0.000  B/s");
-        else if (bw < (double)1.0F)
-=======
     if (nseconds <= 0.0)
         HDstrcpy(buf, "       NaN");
     else {
@@ -231,7 +107,6 @@
         if (H5_DBL_ABS_EQUAL(bw, 0.0))
             HDstrcpy(buf, "0.000  B/s");
         else if (bw < 1.0)
->>>>>>> 18bbd3f0
             HDsprintf(buf, "%10.4e", bw);
         else if (bw < (double)H5_KB) {
             HDsprintf(buf, "%05.4f", bw);
@@ -253,13 +128,10 @@
             HDsprintf(buf, "%05.4f", bw / (double)H5_TB);
             HDstrcpy(buf + 5, " TB/s");
         }
-<<<<<<< HEAD
-=======
         else if (bw < (double)H5_EB) {
             HDsprintf(buf, "%05.4f", bw / (double)H5_PB);
             HDstrcpy(buf + 5, " PB/s");
         }
->>>>>>> 18bbd3f0
         else {
             HDsprintf(buf, "%10.4e", bw);
             if (HDstrlen(buf) > 10)
@@ -293,13 +165,6 @@
         now = now_tv.tv_sec;
     }
 #else  /* H5_HAVE_GETTIMEOFDAY */
-<<<<<<< HEAD
-    now          = HDtime(NULL);
-#endif /* H5_HAVE_GETTIMEOFDAY */
-
-    return (now);
-} /* end H5_now() */
-=======
     now = HDtime(NULL);
 #endif /* H5_HAVE_GETTIMEOFDAY */
 
@@ -779,5 +644,4 @@
         HDsprintf(s, "%.f d %.f h %.f m %.f s", days, hours, minutes, remainder_sec);
 
     return s;
-} /* end H5_timer_get_time_string() */
->>>>>>> 18bbd3f0
+} /* end H5_timer_get_time_string() */