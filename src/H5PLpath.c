--- conflicted
+++ resolved
@@ -62,11 +62,8 @@
 static herr_t H5PL__make_space_at(unsigned int idx);
 static herr_t H5PL__replace_at(const char *path, unsigned int idx);
 static herr_t H5PL__expand_path_table(void);
-<<<<<<< HEAD
-=======
 static herr_t H5PL__path_table_iterate_process_path(const char *plugin_path, H5PL_iterate_type_t iter_type,
                                                     H5PL_iterate_t iter_op, void *op_data);
->>>>>>> 18bbd3f0
 static herr_t H5PL__find_plugin_in_path(const H5PL_search_params_t *search_params, hbool_t *found,
                                         const char *dir, const void **plugin_info);
 
