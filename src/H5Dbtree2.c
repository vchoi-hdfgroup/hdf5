/* * * * * * * * * * * * * * * * * * * * * * * * * * * * * * * * * * * * * * *
 * Copyright by The HDF Group.                                               *
 * Copyright by the Board of Trustees of the University of Illinois.         *
 * All rights reserved.                                                      *
 *                                                                           *
 * This file is part of HDF5.  The full HDF5 copyright notice, including     *
 * terms governing use, modification, and redistribution, is contained in    *
 * the COPYING file, which can be found at the root of the source code       *
 * distribution tree, or in https://www.hdfgroup.org/licenses.               *
 * If you do not have access to either file, you may request a copy from     *
 * help@hdfgroup.org.                                                        *
 * * * * * * * * * * * * * * * * * * * * * * * * * * * * * * * * * * * * * * */

/*
 *
 * Purpose: v2 B-tree indexing for chunked datasets with > 1 unlimited dimensions.
 *   Each dataset chunk in the b-tree is identified by its dimensional offset.
 *
 */

/****************/
/* Module Setup */
/****************/

#include "H5Dmodule.h" /* This source code file is part of the H5D module */

/***********/
/* Headers */
/***********/
#include "H5private.h"   /* Generic Functions                    */
#include "H5Dpkg.h"      /* Datasets				*/
#include "H5FLprivate.h" /* Free Lists                           */
#include "H5MFprivate.h" /* File space management                */
#include "H5MMprivate.h" /* Memory management			*/
#include "H5VMprivate.h" /* Vector and array functions		*/

/****************/
/* Local Macros */
/****************/

/******************/
/* Local Typedefs */
/******************/
/* User data for creating callback context */
typedef struct H5D_bt2_ctx_ud_t {
    const H5F_t *f;          /* Pointer to file info */
    uint32_t     chunk_size; /* Size of chunk (bytes; for filtered object) */
    unsigned     ndims;      /* Number of dimensions */
    uint32_t *   dim;        /* Size of chunk in elements */
} H5D_bt2_ctx_ud_t;

/* The callback context */
typedef struct H5D_bt2_ctx_t {
    uint32_t  chunk_size;     /* Size of chunk (bytes; constant for unfiltered object) */
    size_t    sizeof_addr;    /* Size of file addresses in the file (bytes) */
    size_t    chunk_size_len; /* Size of chunk sizes in the file (bytes) */
    unsigned  ndims;          /* Number of dimensions in chunk */
    uint32_t *dim;            /* Size of chunk in elements */
} H5D_bt2_ctx_t;

/* Callback info for iteration over chunks in v2 B-tree */
typedef struct H5D_bt2_it_ud_t {
    H5D_chunk_cb_func_t cb;    /* Callback routine for the chunk */
    void *              udata; /* User data for the chunk's callback routine */
} H5D_bt2_it_ud_t;

/* User data for compare callback */
typedef struct H5D_bt2_ud_t {
    H5D_chunk_rec_t rec;   /* The record to search for */
    unsigned        ndims; /* Number of dimensions for the chunked dataset */
} H5D_bt2_ud_t;

/********************/
/* Local Prototypes */
/********************/

/* Shared v2 B-tree methods for indexing filtered and non-filtered chunked datasets */
static void * H5D__bt2_crt_context(void *udata);
static herr_t H5D__bt2_dst_context(void *ctx);
static herr_t H5D__bt2_store(void *native, const void *udata);
static herr_t H5D__bt2_compare(const void *rec1, const void *rec2, int *result);

/* v2 B-tree class for indexing non-filtered chunked datasets */
static herr_t H5D__bt2_unfilt_encode(uint8_t *raw, const void *native, void *ctx);
static herr_t H5D__bt2_unfilt_decode(const uint8_t *raw, void *native, void *ctx);
static herr_t H5D__bt2_unfilt_debug(FILE *stream, int indent, int fwidth, const void *record,
                                    const void *u_ctx);

/* v2 B-tree class for indexing filtered chunked datasets */
static herr_t H5D__bt2_filt_encode(uint8_t *raw, const void *native, void *ctx);
static herr_t H5D__bt2_filt_decode(const uint8_t *raw, void *native, void *ctx);
static herr_t H5D__bt2_filt_debug(FILE *stream, int indent, int fwidth, const void *record,
                                  const void *u_ctx);

/* Helper routine */
static herr_t H5D__bt2_idx_open(const H5D_chk_idx_info_t *idx_info);
static herr_t H5D__btree2_idx_depend(const H5D_chk_idx_info_t *idx_info);

/* Callback for H5B2_iterate() which is called in H5D__bt2_idx_iterate() */
static int H5D__bt2_idx_iterate_cb(const void *_record, void *_udata);

/* Callback for H5B2_find() which is called in H5D__bt2_idx_get_addr() */
static herr_t H5D__bt2_found_cb(const void *nrecord, void *op_data);

/*
 * Callback for H5B2_remove() and H5B2_delete() which is called
 * in H5D__bt2_idx_remove() and H5D__bt2_idx_delete().
 */
static herr_t H5D__bt2_remove_cb(const void *nrecord, void *_udata);

/* Callback for H5B2_update() which is called in H5D__bt2_idx_insert() */
static herr_t H5D__bt2_mod_cb(void *_record, void *_op_data, hbool_t *changed);

/* Chunked layout indexing callbacks for v2 B-tree indexing */
static herr_t  H5D__bt2_idx_init(const H5D_chk_idx_info_t *idx_info, const H5S_t *space,
                                 haddr_t dset_ohdr_addr);
static herr_t  H5D__bt2_idx_create(const H5D_chk_idx_info_t *idx_info);
static hbool_t H5D__bt2_idx_is_space_alloc(const H5O_storage_chunk_t *storage);
static herr_t  H5D__bt2_idx_insert(const H5D_chk_idx_info_t *idx_info, H5D_chunk_ud_t *udata,
                                   const H5D_t *dset);
static herr_t  H5D__bt2_idx_get_addr(const H5D_chk_idx_info_t *idx_info, H5D_chunk_ud_t *udata);
static int     H5D__bt2_idx_iterate(const H5D_chk_idx_info_t *idx_info, H5D_chunk_cb_func_t chunk_cb,
                                    void *chunk_udata);
static herr_t  H5D__bt2_idx_remove(const H5D_chk_idx_info_t *idx_info, H5D_chunk_common_ud_t *udata);
static herr_t  H5D__bt2_idx_delete(const H5D_chk_idx_info_t *idx_info);
static herr_t  H5D__bt2_idx_copy_setup(const H5D_chk_idx_info_t *idx_info_src,
                                       const H5D_chk_idx_info_t *idx_info_dst);
static herr_t  H5D__bt2_idx_copy_shutdown(H5O_storage_chunk_t *storage_src, H5O_storage_chunk_t *storage_dst);
static herr_t  H5D__bt2_idx_size(const H5D_chk_idx_info_t *idx_info, hsize_t *size);
static herr_t  H5D__bt2_idx_reset(H5O_storage_chunk_t *storage, hbool_t reset_addr);
static herr_t  H5D__bt2_idx_dump(const H5O_storage_chunk_t *storage, FILE *stream);
static herr_t  H5D__bt2_idx_dest(const H5D_chk_idx_info_t *idx_info);

/*********************/
/* Package Variables */
/*********************/

/* Chunked dataset I/O ops for v2 B-tree indexing */
const H5D_chunk_ops_t H5D_COPS_BT2[1] = {{
    TRUE,                        /* Fixed array indices support SWMR access */
    H5D__bt2_idx_init,           /* init */
    H5D__bt2_idx_create,         /* create */
    H5D__bt2_idx_is_space_alloc, /* is_space_alloc */
    H5D__bt2_idx_insert,         /* insert */
    H5D__bt2_idx_get_addr,       /* get_addr */
    NULL,                        /* resize */
    H5D__bt2_idx_iterate,        /* iterate */
    H5D__bt2_idx_remove,         /* remove */
    H5D__bt2_idx_delete,         /* delete */
    H5D__bt2_idx_copy_setup,     /* copy_setup */
    H5D__bt2_idx_copy_shutdown,  /* copy_shutdown */
    H5D__bt2_idx_size,           /* size */
    H5D__bt2_idx_reset,          /* reset */
    H5D__bt2_idx_dump,           /* dump */
    H5D__bt2_idx_dest            /* destroy */
}};

/*****************************/
/* Library Private Variables */
/*****************************/

/* v2 B-tree class for indexing non-filtered chunked datasets */
const H5B2_class_t H5D_BT2[1] = {{
    /* B-tree class information */
    H5B2_CDSET_ID,           /* Type of B-tree */
    "H5B2_CDSET_ID",         /* Name of B-tree class */
    sizeof(H5D_chunk_rec_t), /* Size of native record */
    H5D__bt2_crt_context,    /* Create client callback context */
    H5D__bt2_dst_context,    /* Destroy client callback context */
    H5D__bt2_store,          /* Record storage callback */
    H5D__bt2_compare,        /* Record comparison callback */
    H5D__bt2_unfilt_encode,  /* Record encoding callback */
    H5D__bt2_unfilt_decode,  /* Record decoding callback */
    H5D__bt2_unfilt_debug    /* Record debugging callback */
}};

/* v2 B-tree class for indexing filtered chunked datasets */
const H5B2_class_t H5D_BT2_FILT[1] = {{
    /* B-tree class information */
    H5B2_CDSET_FILT_ID,      /* Type of B-tree */
    "H5B2_CDSET_FILT_ID",    /* Name of B-tree class */
    sizeof(H5D_chunk_rec_t), /* Size of native record */
    H5D__bt2_crt_context,    /* Create client callback context */
    H5D__bt2_dst_context,    /* Destroy client callback context */
    H5D__bt2_store,          /* Record storage callback */
    H5D__bt2_compare,        /* Record comparison callback */
    H5D__bt2_filt_encode,    /* Record encoding callback */
    H5D__bt2_filt_decode,    /* Record decoding callback */
    H5D__bt2_filt_debug      /* Record debugging callback */
}};

/*******************/
/* Local Variables */
/*******************/

/* Declare a free list to manage the H5D_bt2_ctx_t struct */
H5FL_DEFINE_STATIC(H5D_bt2_ctx_t);

/* Declare a free list to manage the page elements */
H5FL_ARR_DEFINE_STATIC(uint32_t, H5O_LAYOUT_NDIMS);

/*-------------------------------------------------------------------------
 * Function:    H5D__bt2_crt_context
 *
 * Purpose:     Create client callback context
 *
 * Return:      Success:        non-NULL
 *              Failure:        NULL
 *
 * Programmer:  Vailin Choi; June 2010
 *
 *-------------------------------------------------------------------------
 */
static void *
H5D__bt2_crt_context(void *_udata)
{
    H5D_bt2_ctx_ud_t *udata = (H5D_bt2_ctx_ud_t *)_udata; /* User data for building callback context */
    H5D_bt2_ctx_t *   ctx;                                /* Callback context structure */
    uint32_t *        my_dim    = NULL;                   /* Pointer to copy of chunk dimension size */
    void *            ret_value = NULL;                   /* Return value */

    FUNC_ENTER_STATIC

    /* Sanity check */
    HDassert(udata);
    HDassert(udata->f);
    HDassert(udata->ndims > 0 && udata->ndims < H5O_LAYOUT_NDIMS);

    /* Allocate callback context */
    if (NULL == (ctx = H5FL_MALLOC(H5D_bt2_ctx_t)))
        HGOTO_ERROR(H5E_DATASET, H5E_CANTALLOC, NULL, "can't allocate callback context")

    /* Determine the size of addresses and set the chunk size and # of dimensions for the dataset */
    ctx->sizeof_addr = H5F_SIZEOF_ADDR(udata->f);
    ctx->chunk_size  = udata->chunk_size;
    ctx->ndims       = udata->ndims;

    /* Set up the "local" information for this dataset's chunk dimension sizes */
    if (NULL == (my_dim = (uint32_t *)H5FL_ARR_MALLOC(uint32_t, H5O_LAYOUT_NDIMS)))
        HGOTO_ERROR(H5E_DATASET, H5E_CANTALLOC, NULL, "can't allocate chunk dims")
    H5MM_memcpy(my_dim, udata->dim, H5O_LAYOUT_NDIMS * sizeof(uint32_t));
    ctx->dim = my_dim;

    /*
     * Compute the size required for encoding the size of a chunk,
     * allowing for an extra byte, in case the filter makes the chunk larger.
     */
    ctx->chunk_size_len = 1 + ((H5VM_log2_gen((uint64_t)udata->chunk_size) + 8) / 8);
    if (ctx->chunk_size_len > 8)
        ctx->chunk_size_len = 8;

    /* Set return value */
    ret_value = ctx;

done:
    FUNC_LEAVE_NOAPI(ret_value)
} /* H5D__bt2_crt_context() */

/*-------------------------------------------------------------------------
 * Function:    H5D__bt2_dst_context
 *
 * Purpose:     Destroy client callback context
 *
 * Return:      Success:        non-negative
 *              Failure:        negative
 *
 * Programmer:  Vailin Choi; June 2010
 *
 *-------------------------------------------------------------------------
 */
static herr_t
H5D__bt2_dst_context(void *_ctx)
{
    H5D_bt2_ctx_t *ctx = (H5D_bt2_ctx_t *)_ctx; /* Callback context structure */

    FUNC_ENTER_STATIC_NOERR

    /* Sanity check */
    HDassert(ctx);

    /* Free array for chunk dimension sizes */
    if (ctx->dim)
<<<<<<< HEAD
        (void)H5FL_ARR_FREE(uint32_t, ctx->dim);
=======
        H5FL_ARR_FREE(uint32_t, ctx->dim);
>>>>>>> 18bbd3f0
    /* Release callback context */
    ctx = H5FL_FREE(H5D_bt2_ctx_t, ctx);

    FUNC_LEAVE_NOAPI(SUCCEED)
} /* H5D__bt2_dst_context() */

/*-------------------------------------------------------------------------
 * Function:    H5D__bt2_store
 *
 * Purpose:     Store native information into record for v2 B-tree
 *		(non-filtered)
 *
 * Return:      Success:        non-negative
 *              Failure:        negative
 *
 * Programmer:  Vailin Choi; June 2010
 *
 *-------------------------------------------------------------------------
 */
static herr_t
H5D__bt2_store(void *record, const void *_udata)
{
    const H5D_bt2_ud_t *udata = (const H5D_bt2_ud_t *)_udata; /* User data */

    FUNC_ENTER_STATIC_NOERR

    *(H5D_chunk_rec_t *)record = udata->rec;

    FUNC_LEAVE_NOAPI(SUCCEED)
} /* H5D__bt2_store() */

/*-------------------------------------------------------------------------
 * Function:    H5D__bt2_compare
 *
 * Purpose:     Compare two native information records, according to some key
 *		(non-filtered)
 *
 * Return:      <0 if rec1 < rec2
 *              =0 if rec1 == rec2
 *              >0 if rec1 > rec2
 *
 * Programmer:  Vailin Choi; June 2010
 *
 *-------------------------------------------------------------------------
 */
static herr_t
H5D__bt2_compare(const void *_udata, const void *_rec2, int *result)
{
    const H5D_bt2_ud_t *   udata     = (const H5D_bt2_ud_t *)_udata;   /* User data */
    const H5D_chunk_rec_t *rec1      = &(udata->rec);                  /* The search record */
    const H5D_chunk_rec_t *rec2      = (const H5D_chunk_rec_t *)_rec2; /* The native record */
    herr_t                 ret_value = SUCCEED;                        /* Return value */

    FUNC_ENTER_STATIC_NOERR

    /* Sanity checks */
    HDassert(rec1);
    HDassert(rec2);

    /* Compare the offsets but ignore the other fields */
    *result = H5VM_vector_cmp_u(udata->ndims, rec1->scaled, rec2->scaled);

    FUNC_LEAVE_NOAPI(ret_value)
} /* H5D__bt2_compare() */

/*-------------------------------------------------------------------------
 * Function:    H5D__bt2_unfilt_encode
 *
 * Purpose:     Encode native information into raw form for storing on disk
 *		(non-filtered)
 *
 * Return:      Success:        non-negative
 *              Failure:        negative
 *
 * Programmer:  Vailin Choi; June 2010
 *
 *-------------------------------------------------------------------------
 */
static herr_t
H5D__bt2_unfilt_encode(uint8_t *raw, const void *_record, void *_ctx)
{
    H5D_bt2_ctx_t *        ctx    = (H5D_bt2_ctx_t *)_ctx;            /* Callback context structure */
    const H5D_chunk_rec_t *record = (const H5D_chunk_rec_t *)_record; /* The native record */
    unsigned               u;                                         /* Local index variable */

    FUNC_ENTER_STATIC_NOERR

    /* Sanity check */
    HDassert(ctx);

    /* Encode the record's fields */
    H5F_addr_encode_len(ctx->sizeof_addr, &raw, record->chunk_addr);
    /* (Don't encode the chunk size & filter mask for non-filtered B-tree records) */
    for (u = 0; u < ctx->ndims; u++)
        UINT64ENCODE(raw, record->scaled[u]);

    FUNC_LEAVE_NOAPI(SUCCEED)
} /* H5D__bt2_unfilt_encode() */

/*-------------------------------------------------------------------------
 * Function:    H5D__bt2_unfilt_decode
 *
 * Purpose:     Decode raw disk form of record into native form
 *		(non-filtered)
 *
 * Return:      Success:        non-negative
 *              Failure:        negative
 *
 * Programmer:  Vailin Choi; June 2010
 *
 *-------------------------------------------------------------------------
 */
static herr_t
H5D__bt2_unfilt_decode(const uint8_t *raw, void *_record, void *_ctx)
{
    H5D_bt2_ctx_t *  ctx    = (H5D_bt2_ctx_t *)_ctx;      /* Callback context structure */
    H5D_chunk_rec_t *record = (H5D_chunk_rec_t *)_record; /* The native record */
    unsigned         u;                                   /* Local index variable */

    FUNC_ENTER_STATIC_NOERR

    /* Sanity check */
    HDassert(ctx);

    /* Decode the record's fields */
    H5F_addr_decode_len(ctx->sizeof_addr, &raw, &record->chunk_addr);
    record->nbytes      = ctx->chunk_size;
    record->filter_mask = 0;
    for (u = 0; u < ctx->ndims; u++)
        UINT64DECODE(raw, record->scaled[u]);

    FUNC_LEAVE_NOAPI(SUCCEED)
} /* H5D__bt2_unfilt_decode() */

/*-------------------------------------------------------------------------
 * Function:	H5D__bt2_unfilt_debug
 *
 * Purpose:	Debug native form of record (non-filtered)
 *
 * Return:	Success:	non-negative
 *		Failure:	negative
 *
 * Programmer:	Vailin Choi; June 2010
 *
 *-------------------------------------------------------------------------
 */
static herr_t
H5D__bt2_unfilt_debug(FILE *stream, int indent, int fwidth, const void *_record, const void *_ctx)
{
    const H5D_chunk_rec_t *record = (const H5D_chunk_rec_t *)_record; /* The native record */
    const H5D_bt2_ctx_t *  ctx    = (const H5D_bt2_ctx_t *)_ctx;      /* Callback context */
    unsigned               u;                                         /* Local index variable */

    FUNC_ENTER_STATIC_NOERR

    /* Sanity checks */
    HDassert(record);
    HDassert(ctx->chunk_size == record->nbytes);
    HDassert(0 == record->filter_mask);

    HDfprintf(stream, "%*s%-*s %" PRIuHADDR "\n", indent, "", fwidth, "Chunk address:", record->chunk_addr);

    HDfprintf(stream, "%*s%-*s {", indent, "", fwidth, "Logical offset:");
    for (u = 0; u < ctx->ndims; u++)
<<<<<<< HEAD
        HDfprintf(stream, "%s%Hd", u ? ", " : "", record->scaled[u] * ctx->dim[u]);
=======
        HDfprintf(stream, "%s%" PRIuHSIZE, u ? ", " : "", record->scaled[u] * ctx->dim[u]);
>>>>>>> 18bbd3f0
    HDfputs("}\n", stream);

    FUNC_LEAVE_NOAPI(SUCCEED)
} /* H5D__bt2_unfilt_debug() */

/*-------------------------------------------------------------------------
 * Function:    H5D__bt2_filt_encode
 *
 * Purpose:     Encode native information into raw form for storing on disk
 *		(filtered)
 *
 * Return:      Success:        non-negative
 *              Failure:        negative
 *
 * Programmer:  Vailin Choi; June 2010
 *
 *-------------------------------------------------------------------------
 */
static herr_t
H5D__bt2_filt_encode(uint8_t *raw, const void *_record, void *_ctx)
{
    H5D_bt2_ctx_t *        ctx    = (H5D_bt2_ctx_t *)_ctx;            /* Callback context structure */
    const H5D_chunk_rec_t *record = (const H5D_chunk_rec_t *)_record; /* The native record */
    unsigned               u;                                         /* Local index variable */

    FUNC_ENTER_STATIC_NOERR

    /* Sanity check */
    HDassert(ctx);
    HDassert(record);
    HDassert(H5F_addr_defined(record->chunk_addr));
    HDassert(0 != record->nbytes);

    /* Encode the record's fields */
    H5F_addr_encode_len(ctx->sizeof_addr, &raw, record->chunk_addr);
    UINT64ENCODE_VAR(raw, record->nbytes, ctx->chunk_size_len);
    UINT32ENCODE(raw, record->filter_mask);
    for (u = 0; u < ctx->ndims; u++)
        UINT64ENCODE(raw, record->scaled[u]);

    FUNC_LEAVE_NOAPI(SUCCEED)
} /* H5D__bt2_filt_encode() */

/*-------------------------------------------------------------------------
 * Function:	H5D__bt2_filt_decode
 *
 * Purpose:	Decode raw disk form of record into native form
 *		(filtered)
 *
 * Return:	Success:	non-negative
 *		Failure:	negative
 *
 * Programmer:	Vailin Choi; June 2010
 *
 *-------------------------------------------------------------------------
 */
static herr_t
H5D__bt2_filt_decode(const uint8_t *raw, void *_record, void *_ctx)
{
    H5D_bt2_ctx_t *  ctx    = (H5D_bt2_ctx_t *)_ctx;      /* Callback context structure */
    H5D_chunk_rec_t *record = (H5D_chunk_rec_t *)_record; /* The native record */
    unsigned         u;                                   /* Local index variable */

    FUNC_ENTER_STATIC_NOERR

    /* Sanity check */
    HDassert(ctx);
    HDassert(record);

    /* Decode the record's fields */
    H5F_addr_decode_len(ctx->sizeof_addr, &raw, &record->chunk_addr);
    UINT64DECODE_VAR(raw, record->nbytes, ctx->chunk_size_len);
    UINT32DECODE(raw, record->filter_mask);
    for (u = 0; u < ctx->ndims; u++)
        UINT64DECODE(raw, record->scaled[u]);

    /* Sanity checks */
    HDassert(H5F_addr_defined(record->chunk_addr));
    HDassert(0 != record->nbytes);

    FUNC_LEAVE_NOAPI(SUCCEED)
} /* H5D__bt2_filt_decode() */

/*-------------------------------------------------------------------------
 * Function:	H5D__bt2_filt_debug
 *
 * Purpose:	Debug native form of record (filtered)
 *
 * Return:	Success:	non-negative
 *		Failure:	negative
 *
 * Programmer:	Vailin Choi; June 2010
 *
 *-------------------------------------------------------------------------
 */
static herr_t
H5D__bt2_filt_debug(FILE *stream, int indent, int fwidth, const void *_record, const void *_ctx)
{
    const H5D_chunk_rec_t *record = (const H5D_chunk_rec_t *)_record; /* The native record */
    const H5D_bt2_ctx_t *  ctx    = (const H5D_bt2_ctx_t *)_ctx;      /* Callback context */
    unsigned               u;                                         /* Local index variable */

    FUNC_ENTER_STATIC_NOERR

    /* Sanity checks */
    HDassert(record);
    HDassert(H5F_addr_defined(record->chunk_addr));
    HDassert(0 != record->nbytes);

    HDfprintf(stream, "%*s%-*s %" PRIuHADDR "\n", indent, "", fwidth, "Chunk address:", record->chunk_addr);
    HDfprintf(stream, "%*s%-*s %u bytes\n", indent, "", fwidth, "Chunk size:", (unsigned)record->nbytes);
    HDfprintf(stream, "%*s%-*s 0x%08x\n", indent, "", fwidth, "Filter mask:", record->filter_mask);

    HDfprintf(stream, "%*s%-*s {", indent, "", fwidth, "Logical offset:");
    for (u = 0; u < ctx->ndims; u++)
<<<<<<< HEAD
        HDfprintf(stream, "%s%Hd", u ? ", " : "", record->scaled[u] * ctx->dim[u]);
=======
        HDfprintf(stream, "%s%" PRIuHSIZE, u ? ", " : "", record->scaled[u] * ctx->dim[u]);
>>>>>>> 18bbd3f0
    HDfputs("}\n", stream);

    FUNC_LEAVE_NOAPI(SUCCEED)
} /* H5D__bt2_filt_debug() */

/*-------------------------------------------------------------------------
 * Function:    H5D__bt2_idx_init
 *
 * Purpose:     Initialize the indexing information for a dataset.
 *
 * Return:      Non-negative on success/Negative on failure
 *
 * Programmer:  Neil Fortner
 *              Wednesday, May 23, 2012
 *
 *-------------------------------------------------------------------------
 */
static herr_t
H5D__bt2_idx_init(const H5D_chk_idx_info_t H5_ATTR_UNUSED *idx_info, const H5S_t H5_ATTR_UNUSED *space,
                  haddr_t dset_ohdr_addr)
{
    FUNC_ENTER_STATIC_NOERR

    /* Check args */
    HDassert(H5F_addr_defined(dset_ohdr_addr));

    idx_info->storage->u.btree2.dset_ohdr_addr = dset_ohdr_addr;

    FUNC_LEAVE_NOAPI(SUCCEED)
} /* end H5D__bt2_idx_init() */

/*-------------------------------------------------------------------------
 * Function:	H5D__btree2_idx_depend
 *
 * Purpose:	Create flush dependency between v2 B-tree and dataset's
 *              object header.
 *
 * Return:	Success:	non-negative
 *		Failure:	negative
 *
 * Programmer:	Quincey Koziol
 *		Friday, December 18, 2015
 *
 *-------------------------------------------------------------------------
 */
static herr_t
H5D__btree2_idx_depend(const H5D_chk_idx_info_t *idx_info)
{
    H5O_t *             oh = NULL;           /* Object header */
    H5O_loc_t           oloc;                /* Temporary object header location for dataset */
    H5AC_proxy_entry_t *oh_proxy;            /* Dataset's object header proxy */
    herr_t              ret_value = SUCCEED; /* Return value */

    FUNC_ENTER_STATIC

    /* Check args */
    HDassert(idx_info);
    HDassert(idx_info->f);
    HDassert(H5F_INTENT(idx_info->f) & H5F_ACC_SWMR_WRITE);
    HDassert(idx_info->pline);
    HDassert(idx_info->layout);
    HDassert(H5D_CHUNK_IDX_BT2 == idx_info->layout->idx_type);
    HDassert(idx_info->storage);
    HDassert(H5D_CHUNK_IDX_BT2 == idx_info->storage->idx_type);
    HDassert(H5F_addr_defined(idx_info->storage->idx_addr));
    HDassert(idx_info->storage->u.btree2.bt2);

    /* Set up object header location for dataset */
    H5O_loc_reset(&oloc);
    oloc.file = idx_info->f;
    oloc.addr = idx_info->storage->u.btree.dset_ohdr_addr;

    /* Get header */
    if (NULL == (oh = H5O_protect(&oloc, H5AC__READ_ONLY_FLAG, TRUE)))
        HGOTO_ERROR(H5E_DATASET, H5E_CANTPROTECT, FAIL, "unable to protect object header")

    /* Retrieve the dataset's object header proxy */
    if (NULL == (oh_proxy = H5O_get_proxy(oh)))
        HGOTO_ERROR(H5E_DATASET, H5E_CANTGET, FAIL, "unable to get dataset object header proxy")

    /* Make the v2 B-tree a child flush dependency of the dataset's object header proxy */
    if (H5B2_depend(idx_info->storage->u.btree2.bt2, oh_proxy) < 0)
        HGOTO_ERROR(H5E_DATASET, H5E_CANTDEPEND, FAIL,
                    "unable to create flush dependency on object header proxy")

done:
    /* Release the object header from the cache */
    if (oh && H5O_unprotect(&oloc, oh, H5AC__NO_FLAGS_SET) < 0)
        HDONE_ERROR(H5E_DATASET, H5E_CANTUNPROTECT, FAIL, "unable to release object header")

    FUNC_LEAVE_NOAPI(ret_value)
} /* end H5D__btree2_idx_depend() */

/*-------------------------------------------------------------------------
 * Function:	H5D__bt2_idx_open()
 *
 * Purpose:	Opens an existing v2 B-tree.
 *
 * Note:	This information is passively initialized from each index
 *              operation callback because those abstract chunk index operations
 *              are designed to work with the v2 B-tree chunk indices also,
 *              which don't require an 'open' for the data structure.
 *
 * Return:	Success:	non-negative
 *		Failure:	negative
 *
 * Programmer:	Vailin Choi; June 2010
 *
 *-------------------------------------------------------------------------
 */
static herr_t
H5D__bt2_idx_open(const H5D_chk_idx_info_t *idx_info)
{
    H5D_bt2_ctx_ud_t u_ctx;               /* user data for creating context */
    herr_t           ret_value = SUCCEED; /* Return value */

    FUNC_ENTER_STATIC

    /* Check args */
    HDassert(idx_info);
    HDassert(idx_info->f);
    HDassert(idx_info->pline);
    HDassert(idx_info->layout);
    HDassert(H5D_CHUNK_IDX_BT2 == idx_info->layout->idx_type);
    HDassert(idx_info->storage);
    HDassert(H5F_addr_defined(idx_info->storage->idx_addr));
    HDassert(NULL == idx_info->storage->u.btree2.bt2);

    /* Set up the user data */
    u_ctx.f          = idx_info->f;
    u_ctx.ndims      = idx_info->layout->ndims - 1;
    u_ctx.chunk_size = idx_info->layout->size;
    u_ctx.dim        = idx_info->layout->dim;

    /* Open v2 B-tree for the chunk index */
    if (NULL ==
        (idx_info->storage->u.btree2.bt2 = H5B2_open(idx_info->f, idx_info->storage->idx_addr, &u_ctx)))
        HGOTO_ERROR(H5E_DATASET, H5E_CANTINIT, FAIL, "can't open v2 B-tree for tracking chunked dataset")

    /* Check for SWMR writes to the file */
    if (H5F_INTENT(idx_info->f) & H5F_ACC_SWMR_WRITE)
        if (H5D__btree2_idx_depend(idx_info) < 0)
            HGOTO_ERROR(H5E_DATASET, H5E_CANTDEPEND, FAIL,
                        "unable to create flush dependency on object header")

done:
    FUNC_LEAVE_NOAPI(ret_value)
} /* end H5D__bt2_idx_open() */

/*-------------------------------------------------------------------------
 * Function:	H5D__bt2_idx_create
 *
 * Purpose:	Create the v2 B-tree for tracking dataset chunks
 *
 * Return:      SUCCEED/FAIL
 *
 * Programmer:	Vailin Choi; June 2010
 *
 *-------------------------------------------------------------------------
 */
static herr_t
H5D__bt2_idx_create(const H5D_chk_idx_info_t *idx_info)
{
    H5B2_create_t    bt2_cparam;          /* v2 B-tree creation parameters */
    H5D_bt2_ctx_ud_t u_ctx;               /* data for context call */
    herr_t           ret_value = SUCCEED; /* Return value */

    FUNC_ENTER_STATIC

    /* Check args */
    HDassert(idx_info);
    HDassert(idx_info->f);
    HDassert(idx_info->pline);
    HDassert(idx_info->layout);
    HDassert(idx_info->storage);
    HDassert(!H5F_addr_defined(idx_info->storage->idx_addr));

    bt2_cparam.rrec_size = H5F_SIZEOF_ADDR(idx_info->f)         /* Address of chunk */
                           + (idx_info->layout->ndims - 1) * 8; /* # of dimensions x 64-bit chunk offsets */

    /* General parameters */
    if (idx_info->pline->nused > 0) {
        unsigned chunk_size_len; /* Size of encoded chunk size */

        /*
         * Compute the size required for encoding the size of a chunk,
         * allowing for an extra byte, in case the filter makes the chunk larger.
         */
        chunk_size_len = 1 + ((H5VM_log2_gen((uint64_t)idx_info->layout->size) + 8) / 8);
        if (chunk_size_len > 8)
            chunk_size_len = 8;

        bt2_cparam.rrec_size += chunk_size_len + 4; /* Size of encoded chunk size & filter mask */
        bt2_cparam.cls = H5D_BT2_FILT;
    } /* end if */
    else
        bt2_cparam.cls = H5D_BT2;

    bt2_cparam.node_size     = idx_info->layout->u.btree2.cparam.node_size;
    bt2_cparam.split_percent = idx_info->layout->u.btree2.cparam.split_percent;
    bt2_cparam.merge_percent = idx_info->layout->u.btree2.cparam.merge_percent;

    u_ctx.f          = idx_info->f;
    u_ctx.ndims      = idx_info->layout->ndims - 1;
    u_ctx.chunk_size = idx_info->layout->size;
    u_ctx.dim        = idx_info->layout->dim;

    /* Create the v2 B-tree for the chunked dataset */
    if (NULL == (idx_info->storage->u.btree2.bt2 = H5B2_create(idx_info->f, &bt2_cparam, &u_ctx)))
        HGOTO_ERROR(H5E_DATASET, H5E_CANTCREATE, FAIL, "can't create v2 B-tree for tracking chunked dataset")

    /* Retrieve the v2 B-tree's address in the file */
    if (H5B2_get_addr(idx_info->storage->u.btree2.bt2, &(idx_info->storage->idx_addr)) < 0)
        HGOTO_ERROR(H5E_DATASET, H5E_CANTGET, FAIL,
                    "can't get v2 B-tree address for tracking chunked dataset")

    /* Check for SWMR writes to the file */
    if (H5F_INTENT(idx_info->f) & H5F_ACC_SWMR_WRITE)
        if (H5D__btree2_idx_depend(idx_info) < 0)
            HGOTO_ERROR(H5E_DATASET, H5E_CANTDEPEND, FAIL,
                        "unable to create flush dependency on object header")

done:
    FUNC_LEAVE_NOAPI(ret_value)
} /* end H5D__bt2_idx_create() */

/*-------------------------------------------------------------------------
 * Function:	H5D__bt2_idx_is_space_alloc
 *
 * Purpose:	Query if space is allocated for index method
 *
 * Return:	Non-negative on success/Negative on failure
 *
 * Programmer:	Vailin Choi; June 2010
 *
 *-------------------------------------------------------------------------
 */
static hbool_t
H5D__bt2_idx_is_space_alloc(const H5O_storage_chunk_t *storage)
{
    FUNC_ENTER_STATIC_NOERR

    /* Check args */
    HDassert(storage);

    FUNC_LEAVE_NOAPI((hbool_t)H5F_addr_defined(storage->idx_addr))
} /* end H5D__bt2_idx_is_space_alloc() */

/*-------------------------------------------------------------------------
 * Function:	H5D__bt2_mod_cb
 *
 * Purpose:	Modify record for dataset chunk when it is found in a v2 B-tree.
<<<<<<< HEAD
 * 		This is the callback for H5B2_modify() which is called in
=======
 * 		This is the callback for H5B2_update() which is called in
>>>>>>> 18bbd3f0
 *		H5D__bt2_idx_insert().
 *
 * Return:	Success:	non-negative
 *		Failure:	negative
 *
 * Programmer:	Vailin Choi; June 2010
 *
 *-------------------------------------------------------------------------
 */
static herr_t
H5D__bt2_mod_cb(void *_record, void *_op_data, hbool_t *changed)
{
    H5D_bt2_ud_t *   op_data = (H5D_bt2_ud_t *)_op_data;   /* User data for v2 B-tree calls */
    H5D_chunk_rec_t *record  = (H5D_chunk_rec_t *)_record; /* Chunk record */

    FUNC_ENTER_STATIC_NOERR

/* Sanity check */
#ifndef NDEBUG
    {
        unsigned u; /* Local index variable */

        for (u = 0; u < op_data->ndims; u++)
            HDassert(record->scaled[u] == op_data->rec.scaled[u]);
    }
#endif /* NDEBUG */

    /* Modify record */
    *record = op_data->rec;

    /* Note that the record changed */
    *changed = TRUE;

    FUNC_LEAVE_NOAPI(SUCCEED)
} /* end H5D__bt2_mod_cb() */

/*-------------------------------------------------------------------------
 * Function:	H5D__bt2_idx_insert
 *
 * Purpose:	Insert chunk address into the indexing structure.
 *		A non-filtered chunk:
 *		  Should not exist
 *		  Allocate the chunk and pass chunk address back up
 *		A filtered chunk:
 *		  If it was not found, create the chunk and pass chunk address back up
 *		  If it was found but its size changed, reallocate the chunk and pass chunk address back up
 *		  If it was found but its size was the same, pass chunk address back up
 *
 * Return:	Non-negative on success/Negative on failure
 *
 * Programmer:	Vailin Choi; June 2010
 *
 *-------------------------------------------------------------------------
 */
static herr_t
H5D__bt2_idx_insert(const H5D_chk_idx_info_t *idx_info, H5D_chunk_ud_t *udata,
                    const H5D_t H5_ATTR_UNUSED *dset)
{
    H5B2_t *     bt2;                 /* v2 B-tree handle for indexing chunks */
    H5D_bt2_ud_t bt2_udata;           /* User data for v2 B-tree calls */
    unsigned     u;                   /* Local index variable */
    herr_t       ret_value = SUCCEED; /* Return value */

    FUNC_ENTER_STATIC

    /* Sanity checks */
    HDassert(idx_info);
    HDassert(idx_info->f);
    HDassert(idx_info->pline);
    HDassert(idx_info->layout);
    HDassert(idx_info->storage);
    HDassert(H5F_addr_defined(idx_info->storage->idx_addr));
    HDassert(udata);
    HDassert(H5F_addr_defined(udata->chunk_block.offset));

    /* Check if the v2 B-tree is open yet */
    if (NULL == idx_info->storage->u.btree2.bt2) {
        /* Open existing v2 B-tree */
        if (H5D__bt2_idx_open(idx_info) < 0)
            HGOTO_ERROR(H5E_DATASET, H5E_CANTOPENOBJ, FAIL, "can't open v2 B-tree")
    }    /* end if */
    else /* Patch the top level file pointer contained in bt2 if needed */
        if (H5B2_patch_file(idx_info->storage->u.btree2.bt2, idx_info->f) < 0)
        HGOTO_ERROR(H5E_DATASET, H5E_CANTOPENOBJ, FAIL, "can't patch v2 B-tree file pointer")

    /* Set convenience pointer to v2 B-tree structure */
    bt2 = idx_info->storage->u.btree2.bt2;

    /* Set up callback info */
    bt2_udata.ndims          = idx_info->layout->ndims - 1;
    bt2_udata.rec.chunk_addr = udata->chunk_block.offset;
    if (idx_info->pline->nused > 0) { /* filtered chunk */
        H5_CHECKED_ASSIGN(bt2_udata.rec.nbytes, uint32_t, udata->chunk_block.length, hsize_t);
        bt2_udata.rec.filter_mask = udata->filter_mask;
    }      /* end if */
    else { /* non-filtered chunk */
        bt2_udata.rec.nbytes      = idx_info->layout->size;
        bt2_udata.rec.filter_mask = 0;
    } /* end else */
    for (u = 0; u < (idx_info->layout->ndims - 1); u++)
        bt2_udata.rec.scaled[u] = udata->common.scaled[u];

    /* Update record for v2 B-tree (could be insert or modify) */
    if (H5B2_update(bt2, &bt2_udata, H5D__bt2_mod_cb, &bt2_udata) < 0)
        HGOTO_ERROR(H5E_DATASET, H5E_CANTUPDATE, FAIL, "unable to update record in v2 B-tree")

done:
    FUNC_LEAVE_NOAPI(ret_value)
} /* H5D__bt2_idx_insert() */

/*-------------------------------------------------------------------------
 * Function:	H5D__bt2_found_cb
 *
 * Purpose:	Retrieve record for dataset chunk when it is found in a v2 B-tree.
 * 		This is the callback for H5B2_find() which is called in
 *		H5D__bt2_idx_get_addr() and H5D__bt2_idx_insert().
 *
 * Return:	Success:	non-negative
 *		Failure:	negative
 *
 * Programmer:	Vailin Choi; June 2010
 *
 *-------------------------------------------------------------------------
 */
static herr_t
H5D__bt2_found_cb(const void *nrecord, void *op_data)
{
    FUNC_ENTER_STATIC_NOERR

    *(H5D_chunk_rec_t *)op_data = *(const H5D_chunk_rec_t *)nrecord;

    FUNC_LEAVE_NOAPI(SUCCEED)
} /* H5D__bt2_found_cb() */

/*-------------------------------------------------------------------------
 * Function:	H5D__bt2_idx_get_addr
 *
 * Purpose:	Get the file address of a chunk if file space has been
 *		assigned.  Save the retrieved information in the udata
 *		supplied.
 *
 * Return:	Non-negative on success/Negative on failure
 *
 * Programmer:	Vailin Choi; June 2010
 *
 *-------------------------------------------------------------------------
 */
static herr_t
H5D__bt2_idx_get_addr(const H5D_chk_idx_info_t *idx_info, H5D_chunk_ud_t *udata)
{
    H5B2_t *        bt2;                 /* v2 B-tree handle for indexing chunks */
    H5D_bt2_ud_t    bt2_udata;           /* User data for v2 B-tree calls */
    H5D_chunk_rec_t found_rec;           /* Record found from searching for object */
    unsigned        u;                   /* Local index variable */
    herr_t          ret_value = SUCCEED; /* Return value */

    FUNC_ENTER_STATIC

    /* Sanity checks */
    HDassert(idx_info);
    HDassert(idx_info->f);
    HDassert(idx_info->pline);
    HDassert(idx_info->layout);
    HDassert(idx_info->layout->ndims > 0);
    HDassert(idx_info->storage);
    HDassert(H5F_addr_defined(idx_info->storage->idx_addr));
    HDassert(udata);

    /* Check if the v2 B-tree is open yet */
    if (NULL == idx_info->storage->u.btree2.bt2) {
        /* Open existing v2 B-tree */
        if (H5D__bt2_idx_open(idx_info) < 0)
            HGOTO_ERROR(H5E_DATASET, H5E_CANTOPENOBJ, FAIL, "can't open v2 B-tree")
    }    /* end if */
    else /* Patch the top level file pointer contained in bt2 if needed */
        if (H5B2_patch_file(idx_info->storage->u.btree2.bt2, idx_info->f) < 0)
        HGOTO_ERROR(H5E_DATASET, H5E_CANTOPENOBJ, FAIL, "can't patch v2 B-tree file pointer")

    /* Set convenience pointer to v2 B-tree structure */
    bt2 = idx_info->storage->u.btree2.bt2;

    /* Clear the found record */
    found_rec.chunk_addr  = HADDR_UNDEF;
    found_rec.nbytes      = 0;
    found_rec.filter_mask = 0;

    /* Prepare user data for compare callback */
    bt2_udata.rec.chunk_addr = HADDR_UNDEF;
    bt2_udata.ndims          = idx_info->layout->ndims - 1;

    /* Set the chunk offset to be searched for */
    for (u = 0; u < (idx_info->layout->ndims - 1); u++)
        bt2_udata.rec.scaled[u] = udata->common.scaled[u];

    /* Go get chunk information from v2 B-tree */
    if (H5B2_find(bt2, &bt2_udata, H5D__bt2_found_cb, &found_rec) < 0)
        HGOTO_ERROR(H5E_HEAP, H5E_NOTFOUND, FAIL, "can't find object in v2 B-tree")

    /* Set common info for the chunk */
    udata->chunk_block.offset = found_rec.chunk_addr;

    /* Check for setting other info */
    if (H5F_addr_defined(udata->chunk_block.offset)) {
        /* Sanity check */
        HDassert(0 != found_rec.nbytes);

        /* Set other info for the chunk */
        if (idx_info->pline->nused > 0) { /* filtered chunk */
            udata->chunk_block.length = found_rec.nbytes;
            udata->filter_mask        = found_rec.filter_mask;
        }      /* end if */
        else { /* non-filtered chunk */
            udata->chunk_block.length = idx_info->layout->size;
            udata->filter_mask        = 0;
        } /* end else */
    }     /* end if */
    else {
        udata->chunk_block.length = 0;
        udata->filter_mask        = 0;
    } /* end else */

done:
    FUNC_LEAVE_NOAPI(ret_value)
} /* H5D__bt2_idx_get_addr() */

/*-------------------------------------------------------------------------
 * Function:	H5D__bt2_idx_iterate_cb
 *
 * Purpose:	Translate the B-tree specific chunk record into a generic
 *              form and make the callback to the generic chunk callback
 *              routine.
 * 		This is the callback for H5B2_iterate() which is called in
 *		H5D__bt2_idx_iterate().
 *
 * Return:	Success:	Non-negative
 *		Failure:	Negative
 *
 * Programmer:	Vailin Choi; June 2010
 *
 *-------------------------------------------------------------------------
 */
static int
H5D__bt2_idx_iterate_cb(const void *_record, void *_udata)
{
    H5D_bt2_it_ud_t *      udata     = (H5D_bt2_it_ud_t *)_udata;        /* User data */
    const H5D_chunk_rec_t *record    = (const H5D_chunk_rec_t *)_record; /* Native record */
    int                    ret_value = -1;                               /* Return value */

    FUNC_ENTER_STATIC_NOERR

    /* Make "generic chunk" callback */
    if ((ret_value = (udata->cb)(record, udata->udata)) < 0)
        HERROR(H5E_DATASET, H5E_CALLBACK, "failure in generic chunk iterator callback");

    FUNC_LEAVE_NOAPI(ret_value)
} /* H5D__bt2_idx_iterate_cb() */

/*-------------------------------------------------------------------------
 * Function:	H5D__bt2_idx_iterate
 *
 * Purpose:	Iterate over the chunks in an index, making a callback
 *              for each one.
 *
 * Return:	Non-negative on success/Negative on failure
 *
 * Programmer:	Vailin Choi; June 2010
 *
 *-------------------------------------------------------------------------
 */
static int
H5D__bt2_idx_iterate(const H5D_chk_idx_info_t *idx_info, H5D_chunk_cb_func_t chunk_cb, void *chunk_udata)
{
    H5B2_t *        bt2;              /* v2 B-tree handle for indexing chunks */
    H5D_bt2_it_ud_t udata;            /* User data for B-tree iterator callback */
    int             ret_value = FAIL; /* Return value */

    FUNC_ENTER_STATIC

    /* Sanity checks */
    HDassert(idx_info);
    HDassert(idx_info->f);
    HDassert(idx_info->pline);
    HDassert(idx_info->layout);
    HDassert(idx_info->storage);
    HDassert(H5F_addr_defined(idx_info->storage->idx_addr));
    HDassert(chunk_cb);
    HDassert(chunk_udata);

    /* Check if the v2 B-tree is open yet */
    if (NULL == idx_info->storage->u.btree2.bt2) {
        /* Open existing v2 B-tree */
        if (H5D__bt2_idx_open(idx_info) < 0)
            HGOTO_ERROR(H5E_DATASET, H5E_CANTOPENOBJ, FAIL, "can't open v2 B-tree")
    }    /* end if */
    else /* Patch the top level file pointer contained in bt2 if needed */
        if (H5B2_patch_file(idx_info->storage->u.btree2.bt2, idx_info->f) < 0)
        HGOTO_ERROR(H5E_DATASET, H5E_CANTOPENOBJ, FAIL, "can't patch v2 B-tree file pointer")

    /* Set convenience pointer to v2 B-tree structure */
    bt2 = idx_info->storage->u.btree2.bt2;

    /* Prepare user data for iterate callback */
    udata.cb    = chunk_cb;
    udata.udata = chunk_udata;

    /* Iterate over the records in the v2 B-tree */
    if ((ret_value = H5B2_iterate(bt2, H5D__bt2_idx_iterate_cb, &udata)) < 0)
        HERROR(H5E_DATASET, H5E_BADITER, "unable to iterate over chunk v2 B-tree");

done:
    FUNC_LEAVE_NOAPI(ret_value)
} /* end H5D__bt2_idx_iterate() */

/*-------------------------------------------------------------------------
 * Function:	H5D__bt2_remove_cb()
 *
 * Purpose:	Free space for 'dataset chunk' object as v2 B-tree
 *             	is being deleted or v2 B-tree node is removed.
 * 		This is the callback for H5B2_remove() and H5B2_delete() which
 *		which are called in H5D__bt2_idx_remove() and H5D__bt2_idx_delete().
 *
 * Return:	Success:	non-negative
 *		Failure:	negative
 *
 * Programmer:	Vailin Choi; June 2010
 *
 *-------------------------------------------------------------------------
 */
static herr_t
H5D__bt2_remove_cb(const void *_record, void *_udata)
{
    const H5D_chunk_rec_t *record    = (const H5D_chunk_rec_t *)_record; /* The native record */
    H5F_t *                f         = (H5F_t *)_udata;                  /* User data for removal callback */
    herr_t                 ret_value = SUCCEED;                          /* Return value */

    FUNC_ENTER_STATIC

    /* Sanity checks */
    HDassert(f);

    /* Free the space in the file for the object being removed */
    H5_CHECK_OVERFLOW(record->nbytes, uint32_t, hsize_t);
    if (H5MF_xfree(f, H5FD_MEM_DRAW, record->chunk_addr, (hsize_t)record->nbytes) < 0)
        HGOTO_ERROR(H5E_DATASET, H5E_CANTFREE, FAIL, "unable to free chunk")

done:
    FUNC_LEAVE_NOAPI(ret_value)
} /* H5D__bt2_remove_cb() */

/*-------------------------------------------------------------------------
 * Function:	H5D__bt2_idx_remove
 *
 * Purpose:	Remove chunk from index.
 *
 * Return:	Non-negative on success/Negative on failure
 *
 * Programmer:	Vailin Choi; June 2010
 *
 *-------------------------------------------------------------------------
 */
static herr_t
H5D__bt2_idx_remove(const H5D_chk_idx_info_t *idx_info, H5D_chunk_common_ud_t *udata)
{
    H5B2_t *     bt2;                 /* v2 B-tree handle for indexing chunks */
    H5D_bt2_ud_t bt2_udata;           /* User data for v2 B-tree find call */
    unsigned     u;                   /* Local index variable */
    herr_t       ret_value = SUCCEED; /* Return value */

    FUNC_ENTER_STATIC

    /* Sanity checks */
    HDassert(idx_info);
    HDassert(idx_info->f);
    HDassert(idx_info->pline);
    HDassert(idx_info->layout);
    HDassert(idx_info->storage);
    HDassert(H5F_addr_defined(idx_info->storage->idx_addr));
    HDassert(udata);

    /* Check if the v2 B-tree is open yet */
    if (NULL == idx_info->storage->u.btree2.bt2) {
        /* Open existing v2 B-tree */
        if (H5D__bt2_idx_open(idx_info) < 0)
            HGOTO_ERROR(H5E_DATASET, H5E_CANTOPENOBJ, FAIL, "can't open v2 B-tree")
    }    /* end if */
    else /* Patch the top level file pointer contained in bt2 if needed */
        if (H5B2_patch_file(idx_info->storage->u.btree2.bt2, idx_info->f) < 0)
        HGOTO_ERROR(H5E_DATASET, H5E_CANTOPENOBJ, FAIL, "can't patch v2 B-tree file pointer")

    /* Set convenience pointer to v2 B-tree structure */
    bt2 = idx_info->storage->u.btree2.bt2;

    /* Prepare user data for compare callback */
    bt2_udata.ndims = idx_info->layout->ndims - 1;

    /* Initialize the record to search for */
    for (u = 0; u < (idx_info->layout->ndims - 1); u++)
        bt2_udata.rec.scaled[u] = udata->scaled[u];

    /* Remove the record for the "dataset chunk" object from the v2 B-tree */
    /* (space in the file for the object is freed in the 'remove' callback) */
    if (H5B2_remove(bt2, &bt2_udata,
                    (H5F_INTENT(idx_info->f) & H5F_ACC_SWMR_WRITE) ? NULL : H5D__bt2_remove_cb,
                    idx_info->f) < 0)
        HGOTO_ERROR(H5E_DATASET, H5E_CANTREMOVE, FAIL, "can't remove object from B-tree")

done:
    FUNC_LEAVE_NOAPI(ret_value)
} /* H5D__bt2_idx_remove() */

/*-------------------------------------------------------------------------
 * Function:	H5D__bt2_idx_delete
 *
 * Purpose:	Delete index and raw data storage for entire dataset
 *              (i.e. all chunks)
 *
 * Return:	Success:	Non-negative
 *		Failure:	negative
 *
 * Programmer:	Vailin Choi; June 2010
 *
 *-------------------------------------------------------------------------
 */
static herr_t
H5D__bt2_idx_delete(const H5D_chk_idx_info_t *idx_info)
{
    H5B2_remove_t    remove_op;           /* The removal callback */
    H5D_bt2_ctx_ud_t u_ctx;               /* data for context call */
    herr_t           ret_value = SUCCEED; /* Return value */

    FUNC_ENTER_STATIC

    /* Sanity checks */
    HDassert(idx_info);
    HDassert(idx_info->f);
    HDassert(idx_info->pline);
    HDassert(idx_info->layout);
    HDassert(idx_info->storage);

    /* Check if the index data structure has been allocated */
    if (H5F_addr_defined(idx_info->storage->idx_addr)) {
        /* Set up user data for creating context */
        u_ctx.f          = idx_info->f;
        u_ctx.ndims      = idx_info->layout->ndims - 1;
        u_ctx.chunk_size = idx_info->layout->size;
        u_ctx.dim        = idx_info->layout->dim;

        /* Set remove operation.  Do not remove chunks in SWMR_WRITE mode */
        if (H5F_INTENT(idx_info->f) & H5F_ACC_SWMR_WRITE)
            remove_op = NULL;
        else
            remove_op = H5D__bt2_remove_cb;

        /* Delete the v2 B-tree */
        /*(space in the file for each object is freed in the 'remove' callback) */
        if (H5B2_delete(idx_info->f, idx_info->storage->idx_addr, &u_ctx, remove_op, idx_info->f) < 0)
            HGOTO_ERROR(H5E_DATASET, H5E_CANTDELETE, FAIL, "can't delete v2 B-tree")

        idx_info->storage->idx_addr = HADDR_UNDEF;
    } /* end if */

done:
    FUNC_LEAVE_NOAPI(ret_value)
} /* end H5D__bt2_idx_delete() */

/*-------------------------------------------------------------------------
 * Function:	H5D__bt2_idx_copy_setup
 *
 * Purpose:	Set up any necessary information for copying chunks
 *
 * Return:	Non-negative on success/Negative on failure
 *
 * Programmer:	Vailin Choi; June 2010
 *
 *-------------------------------------------------------------------------
 */
static herr_t
H5D__bt2_idx_copy_setup(const H5D_chk_idx_info_t *idx_info_src, const H5D_chk_idx_info_t *idx_info_dst)
{
    herr_t ret_value = SUCCEED; /* Return value */

    FUNC_ENTER_STATIC

    /* Source file */
    HDassert(idx_info_src);
    HDassert(idx_info_src->f);
    HDassert(idx_info_src->pline);
    HDassert(idx_info_src->layout);
    HDassert(idx_info_src->storage);

    /* Destination file */
    HDassert(idx_info_dst);
    HDassert(idx_info_dst->f);
    HDassert(idx_info_dst->pline);
    HDassert(idx_info_dst->layout);
    HDassert(idx_info_dst->storage);
    HDassert(!H5F_addr_defined(idx_info_dst->storage->idx_addr));

    /* Check if the source v2 B-tree is open yet */
    if (NULL == idx_info_src->storage->u.btree2.bt2)
        if (H5D__bt2_idx_open(idx_info_src) < 0)
            HGOTO_ERROR(H5E_DATASET, H5E_CANTOPENOBJ, FAIL, "can't open v2 B-tree")

    /* Set copied metadata tag */
    H5_BEGIN_TAG(H5AC__COPIED_TAG);

    /* Create v2 B-tree that describes the chunked dataset in the destination file */
    if (H5D__bt2_idx_create(idx_info_dst) < 0)
        HGOTO_ERROR(H5E_DATASET, H5E_CANTINIT, FAIL, "unable to initialize chunked storage")
    HDassert(H5F_addr_defined(idx_info_dst->storage->idx_addr));

    /* Reset metadata tag */
    H5_END_TAG

done:
    FUNC_LEAVE_NOAPI(ret_value)
} /* end H5D__bt2_idx_copy_setup() */

/*-------------------------------------------------------------------------
 * Function:	H5D__bt2_idx_copy_shutdown
 *
 * Purpose:	Shutdown any information from copying chunks
 *
 * Return:	Non-negative on success/Negative on failure
 *
 * Programmer:	Vailin Choi; June 2010
 *
 *-------------------------------------------------------------------------
 */
static herr_t
H5D__bt2_idx_copy_shutdown(H5O_storage_chunk_t *storage_src, H5O_storage_chunk_t *storage_dst)
{
    herr_t ret_value = SUCCEED; /* Return value */

    FUNC_ENTER_STATIC

    /* Check args */
    HDassert(storage_src);
    HDassert(storage_src->u.btree2.bt2);
    HDassert(storage_dst);
    HDassert(storage_dst->u.btree2.bt2);

    /* Close v2 B-tree for source file */
    if (H5B2_close(storage_src->u.btree2.bt2) < 0)
        HGOTO_ERROR(H5E_DATASET, H5E_CANTCLOSEOBJ, FAIL, "unable to close v2 B-tree")
    storage_src->u.btree2.bt2 = NULL;

    /* Close v2 B-tree for destination file */
    if (H5B2_close(storage_dst->u.btree2.bt2) < 0)
        HGOTO_ERROR(H5E_DATASET, H5E_CANTCLOSEOBJ, FAIL, "unable to close v2 B-tree")
    storage_dst->u.btree2.bt2 = NULL;

done:
    FUNC_LEAVE_NOAPI(ret_value)
} /* end H5D__bt2_idx_copy_shutdown() */

/*-------------------------------------------------------------------------
 * Function:    H5D__bt2_idx_size
 *
 * Purpose:     Retrieve the amount of index storage for chunked dataset
 *
 * Return:      Success:        Non-negative
 *              Failure:        negative
 *
 * Programmer:  Vailin Choi; June 2010
 *
 *-------------------------------------------------------------------------
 */
static herr_t
H5D__bt2_idx_size(const H5D_chk_idx_info_t *idx_info, hsize_t *index_size)
{
    H5B2_t *bt2_cdset = NULL;    /* Pointer to v2 B-tree structure */
    herr_t  ret_value = SUCCEED; /* Return value */

    FUNC_ENTER_STATIC

    /* Check args */
    HDassert(idx_info);
    HDassert(idx_info->f);
    HDassert(idx_info->pline);
    HDassert(idx_info->layout);
    HDassert(idx_info->storage);
    HDassert(H5F_addr_defined(idx_info->storage->idx_addr));
    HDassert(index_size);

    /* Open v2 B-tree */
    if (H5D__bt2_idx_open(idx_info) < 0)
        HGOTO_ERROR(H5E_DATASET, H5E_CANTOPENOBJ, FAIL, "can't open v2 B-tree")

    /* Set convenience pointer to v2 B-tree structure */
    bt2_cdset = idx_info->storage->u.btree2.bt2;

    /* Get v2 B-tree size for indexing chunked dataset */
    if (H5B2_size(bt2_cdset, index_size) < 0)
        HGOTO_ERROR(H5E_SYM, H5E_CANTGET, FAIL, "can't retrieve v2 B-tree storage info for chunked dataset")

done:
    /* Close v2 B-tree index */
    if (bt2_cdset && H5B2_close(bt2_cdset) < 0)
        HDONE_ERROR(H5E_SYM, H5E_CLOSEERROR, FAIL, "can't close v2 B-tree for tracking chunked dataset")
    idx_info->storage->u.btree2.bt2 = NULL;

    FUNC_LEAVE_NOAPI(ret_value)
} /* end H5D__bt2_idx_size() */

/*-------------------------------------------------------------------------
 * Function:	H5D__bt2_idx_reset
 *
 * Purpose:	Reset indexing information.
 *
 * Return:	Non-negative on success/Negative on failure
 *
 * Programmer:	Vailin Choi; June 2010
 *
 *-------------------------------------------------------------------------
 */
static herr_t
H5D__bt2_idx_reset(H5O_storage_chunk_t *storage, hbool_t reset_addr)
{
    FUNC_ENTER_STATIC_NOERR

    /* Sanity checks */
    HDassert(storage);

    /* Reset index info */
    if (reset_addr)
        storage->idx_addr = HADDR_UNDEF;
    storage->u.btree2.bt2 = NULL;

    FUNC_LEAVE_NOAPI(SUCCEED)
} /* end H5D__bt2_idx_reset() */

/*-------------------------------------------------------------------------
 * Function:	H5D__bt2_idx_dump
 *
 * Purpose:	Dump indexing information to a stream.
 *
 * Return:	Non-negative on success/Negative on failure
 *
 * Programmer:	Vailin Choi; June 2010
 *
 *-------------------------------------------------------------------------
 */
static herr_t
H5D__bt2_idx_dump(const H5O_storage_chunk_t *storage, FILE *stream)
{
    FUNC_ENTER_STATIC_NOERR

    /* Sanity checks */
    HDassert(storage);
    HDassert(stream);

    HDfprintf(stream, "    Address: %" PRIuHADDR "\n", storage->idx_addr);

    FUNC_LEAVE_NOAPI(SUCCEED)
} /* end H5D__bt2_idx_dump() */

/*-------------------------------------------------------------------------
 * Function:	H5D__bt2_idx_dest
 *
 * Purpose:	Release indexing information in memory.
 *
 * Return:	Non-negative on success/Negative on failure
 *
 * Programmer:	Vailin Choi; June 2010
 *
 *-------------------------------------------------------------------------
 */
static herr_t
H5D__bt2_idx_dest(const H5D_chk_idx_info_t *idx_info)
{
    herr_t ret_value = SUCCEED; /* Return value */

    FUNC_ENTER_STATIC

    /* Check args */
    HDassert(idx_info);
    HDassert(idx_info->f);
    HDassert(idx_info->storage);

    /* Check if the v2-btree is open */
    if (idx_info->storage->u.btree2.bt2) {

        /* Patch the top level file pointer contained in bt2 if needed */
        if (H5B2_patch_file(idx_info->storage->u.btree2.bt2, idx_info->f) < 0)
            HGOTO_ERROR(H5E_DATASET, H5E_CANTOPENOBJ, FAIL, "can't patch v2 B-tree file pointer")

        /* Close v2 B-tree */
        if (H5B2_close(idx_info->storage->u.btree2.bt2) < 0)
            HGOTO_ERROR(H5E_DATASET, H5E_CANTCLOSEOBJ, FAIL, "can't close v2 B-tree")
        idx_info->storage->u.btree2.bt2 = NULL;
    } /* end if */

done:
    FUNC_LEAVE_NOAPI(ret_value)
} /* end H5D__bt2_idx_dest() */<|MERGE_RESOLUTION|>--- conflicted
+++ resolved
@@ -280,11 +280,7 @@
 
     /* Free array for chunk dimension sizes */
     if (ctx->dim)
-<<<<<<< HEAD
-        (void)H5FL_ARR_FREE(uint32_t, ctx->dim);
-=======
         H5FL_ARR_FREE(uint32_t, ctx->dim);
->>>>>>> 18bbd3f0
     /* Release callback context */
     ctx = H5FL_FREE(H5D_bt2_ctx_t, ctx);
 
@@ -449,11 +445,7 @@
 
     HDfprintf(stream, "%*s%-*s {", indent, "", fwidth, "Logical offset:");
     for (u = 0; u < ctx->ndims; u++)
-<<<<<<< HEAD
-        HDfprintf(stream, "%s%Hd", u ? ", " : "", record->scaled[u] * ctx->dim[u]);
-=======
         HDfprintf(stream, "%s%" PRIuHSIZE, u ? ", " : "", record->scaled[u] * ctx->dim[u]);
->>>>>>> 18bbd3f0
     HDfputs("}\n", stream);
 
     FUNC_LEAVE_NOAPI(SUCCEED)
@@ -569,11 +561,7 @@
 
     HDfprintf(stream, "%*s%-*s {", indent, "", fwidth, "Logical offset:");
     for (u = 0; u < ctx->ndims; u++)
-<<<<<<< HEAD
-        HDfprintf(stream, "%s%Hd", u ? ", " : "", record->scaled[u] * ctx->dim[u]);
-=======
         HDfprintf(stream, "%s%" PRIuHSIZE, u ? ", " : "", record->scaled[u] * ctx->dim[u]);
->>>>>>> 18bbd3f0
     HDfputs("}\n", stream);
 
     FUNC_LEAVE_NOAPI(SUCCEED)
@@ -826,11 +814,7 @@
  * Function:	H5D__bt2_mod_cb
  *
  * Purpose:	Modify record for dataset chunk when it is found in a v2 B-tree.
-<<<<<<< HEAD
- * 		This is the callback for H5B2_modify() which is called in
-=======
  * 		This is the callback for H5B2_update() which is called in
->>>>>>> 18bbd3f0
  *		H5D__bt2_idx_insert().
  *
  * Return:	Success:	non-negative
