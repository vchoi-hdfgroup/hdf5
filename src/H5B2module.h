--- conflicted
+++ resolved
@@ -29,8 +29,4 @@
 #define H5_MY_PKG_ERR  H5E_BTREE
 #define H5_MY_PKG_INIT NO
 
-<<<<<<< HEAD
-#endif /* _H5B2module_H */
-=======
-#endif /* H5B2module_H */
->>>>>>> 18bbd3f0
+#endif /* H5B2module_H */