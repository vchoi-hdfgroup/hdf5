--- conflicted
+++ resolved
@@ -350,21 +350,6 @@
         if (NULL == (aux_ptr->candidate_slist_ptr = H5SL_create(H5SL_TYPE_HADDR, NULL)))
             HGOTO_ERROR(H5E_CACHE, H5E_CANTCREATE, FAIL, "can't create candidate entry list")
 
-<<<<<<< HEAD
-        if (aux_ptr != NULL)
-            if (aux_ptr->mpi_rank == 0)
-                f->shared->cache = H5C_create(H5AC__DEFAULT_MAX_CACHE_SIZE, H5AC__DEFAULT_MIN_CLEAN_SIZE,
-                                              (H5AC_NTYPES - 1), H5AC_class_s, H5AC__check_if_write_permitted,
-                                              TRUE, H5AC__log_flushed_entry, (void *)aux_ptr);
-            else
-                f->shared->cache =
-                    H5C_create(H5AC__DEFAULT_MAX_CACHE_SIZE, H5AC__DEFAULT_MIN_CLEAN_SIZE, (H5AC_NTYPES - 1),
-                               H5AC_class_s, H5AC__check_if_write_permitted, TRUE, NULL, (void *)aux_ptr);
-        else
-            f->shared->cache =
-                H5C_create(H5AC__DEFAULT_MAX_CACHE_SIZE, H5AC__DEFAULT_MIN_CLEAN_SIZE, (H5AC_NTYPES - 1),
-                           H5AC_class_s, H5AC__check_if_write_permitted, TRUE, NULL, NULL);
-=======
         if (aux_ptr->mpi_rank == 0)
             f->shared->cache = H5C_create(H5AC__DEFAULT_MAX_CACHE_SIZE, H5AC__DEFAULT_MIN_CLEAN_SIZE,
                                           (H5AC_NTYPES - 1), H5AC_class_s, H5AC__check_if_write_permitted,
@@ -373,7 +358,6 @@
             f->shared->cache =
                 H5C_create(H5AC__DEFAULT_MAX_CACHE_SIZE, H5AC__DEFAULT_MIN_CLEAN_SIZE, (H5AC_NTYPES - 1),
                            H5AC_class_s, H5AC__check_if_write_permitted, TRUE, NULL, (void *)aux_ptr);
->>>>>>> 18bbd3f0
     } /* end if */
     else {
 #endif /* H5_HAVE_PARALLEL */
@@ -494,31 +478,20 @@
 
     /* Check if log messages are being emitted */
     if (H5C_get_logging_status(f->shared->cache, &log_enabled, &curr_logging) < 0)
-<<<<<<< HEAD
-        HGOTO_ERROR(H5E_CACHE, H5E_LOGGING, FAIL, "unable to get logging status")
-    if (log_enabled && curr_logging)
-        if (H5C_log_write_destroy_cache_msg(f->shared->cache) < 0)
-=======
 
         HGOTO_ERROR(H5E_CACHE, H5E_LOGGING, FAIL, "unable to get logging status")
     if (log_enabled && curr_logging) {
 
         if (H5C_log_write_destroy_cache_msg(f->shared->cache) < 0)
 
->>>>>>> 18bbd3f0
             HDONE_ERROR(H5E_CACHE, H5E_LOGGING, FAIL, "unable to emit log message")
     }
 
     /* Tear down logging */
-<<<<<<< HEAD
-    if (log_enabled)
+    if (log_enabled) {
+
         if (H5C_log_tear_down(f->shared->cache) < 0)
-=======
-    if (log_enabled) {
-
-        if (H5C_log_tear_down(f->shared->cache) < 0)
-
->>>>>>> 18bbd3f0
+
             HGOTO_ERROR(H5E_CACHE, H5E_LOGGING, FAIL, "mdc logging tear-down failed")
     }
 
@@ -526,24 +499,6 @@
 
     /* destroying the cache, so clear all collective entries */
     if (H5C_clear_coll_entries(f->shared->cache, FALSE) < 0)
-<<<<<<< HEAD
-        HGOTO_ERROR(H5E_CACHE, H5E_CANTGET, FAIL, "H5C_clear_coll_entries() failed")
-
-    aux_ptr = (H5AC_aux_t *)H5C_get_aux_ptr(f->shared->cache);
-    if (aux_ptr)
-        /* Sanity check */
-        HDassert(aux_ptr->magic == H5AC__H5AC_AUX_T_MAGIC);
-
-    /* If the file was opened R/W, attempt to flush all entries
-     * from rank 0 & Bcast clean list to other ranks.
-     *
-     * Must not flush in the R/O case, as this will trigger the
-     * free space manager settle routines.
-     */
-    if (H5F_ACC_RDWR & H5F_INTENT(f))
-        if (H5AC__flush_entries(f) < 0)
-            HGOTO_ERROR(H5E_CACHE, H5E_CANTFLUSH, FAIL, "Can't flush")
-=======
 
         HGOTO_ERROR(H5E_CACHE, H5E_CANTGET, FAIL, "H5C_clear_coll_entries() failed")
 
@@ -588,52 +543,35 @@
                 HGOTO_ERROR(H5E_CACHE, H5E_SYSTEM, FAIL, "disable slist failed")
         }
     }
->>>>>>> 18bbd3f0
 #endif /* H5_HAVE_PARALLEL */
 
     /* Destroy the cache */
     if (H5C_dest(f) < 0)
-<<<<<<< HEAD
-=======
-
->>>>>>> 18bbd3f0
+
         HGOTO_ERROR(H5E_CACHE, H5E_CANTFREE, FAIL, "can't destroy cache")
 
     f->shared->cache = NULL;
 
 #ifdef H5_HAVE_PARALLEL
-<<<<<<< HEAD
+
     if (aux_ptr != NULL) {
+
         if (aux_ptr->d_slist_ptr != NULL) {
-=======
-
-    if (aux_ptr != NULL) {
-
-        if (aux_ptr->d_slist_ptr != NULL) {
-
->>>>>>> 18bbd3f0
+
             HDassert(H5SL_count(aux_ptr->d_slist_ptr) == 0);
             H5SL_close(aux_ptr->d_slist_ptr);
 
         } /* end if */
-<<<<<<< HEAD
+
         if (aux_ptr->c_slist_ptr != NULL) {
-=======
-
-        if (aux_ptr->c_slist_ptr != NULL) {
-
->>>>>>> 18bbd3f0
+
             HDassert(H5SL_count(aux_ptr->c_slist_ptr) == 0);
             H5SL_close(aux_ptr->c_slist_ptr);
 
         } /* end if */
-<<<<<<< HEAD
+
         if (aux_ptr->candidate_slist_ptr != NULL) {
-=======
-
-        if (aux_ptr->candidate_slist_ptr != NULL) {
-
->>>>>>> 18bbd3f0
+
             HDassert(H5SL_count(aux_ptr->candidate_slist_ptr) == 0);
             H5SL_close(aux_ptr->candidate_slist_ptr);
 
@@ -641,10 +579,7 @@
 
         aux_ptr->magic = 0;
         aux_ptr        = H5FL_FREE(H5AC_aux_t, aux_ptr);
-<<<<<<< HEAD
-=======
-
->>>>>>> 18bbd3f0
+
     }  /* end if */
 #endif /* H5_HAVE_PARALLEL */
 
@@ -1002,16 +937,10 @@
 
 done:
     /* If currently logging, generate a message */
-<<<<<<< HEAD
-    if (cache_ptr->log_info->logging)
-        if (H5C_log_write_mark_entry_dirty_msg(cache_ptr, entry_ptr, ret_value) < 0)
-            HDONE_ERROR(H5E_CACHE, H5E_LOGGING, FAIL, "unable to emit log message")
-=======
     if (cache_ptr != NULL && cache_ptr->log_info != NULL)
         if (cache_ptr->log_info->logging)
             if (H5C_log_write_mark_entry_dirty_msg(cache_ptr, entry_ptr, ret_value) < 0)
                 HDONE_ERROR(H5E_CACHE, H5E_LOGGING, FAIL, "unable to emit log message")
->>>>>>> 18bbd3f0
 
     FUNC_LEAVE_NOAPI(ret_value)
 } /* H5AC_mark_entry_dirty() */
@@ -1061,16 +990,10 @@
 
 done:
     /* If currently logging, generate a message */
-<<<<<<< HEAD
-    if (cache_ptr->log_info->logging)
-        if (H5C_log_write_mark_entry_clean_msg(cache_ptr, entry_ptr, ret_value) < 0)
-            HDONE_ERROR(H5E_CACHE, H5E_LOGGING, FAIL, "unable to emit log message")
-=======
     if (cache_ptr != NULL && cache_ptr->log_info != NULL)
         if (cache_ptr->log_info->logging)
             if (H5C_log_write_mark_entry_clean_msg(cache_ptr, entry_ptr, ret_value) < 0)
                 HDONE_ERROR(H5E_CACHE, H5E_LOGGING, FAIL, "unable to emit log message")
->>>>>>> 18bbd3f0
 
     FUNC_LEAVE_NOAPI(ret_value)
 } /* H5AC_mark_entry_clean() */
@@ -1109,16 +1032,10 @@
 
 done:
     /* If currently logging, generate a message */
-<<<<<<< HEAD
-    if (cache_ptr->log_info->logging)
-        if (H5C_log_write_mark_unserialized_entry_msg(cache_ptr, entry_ptr, ret_value) < 0)
-            HDONE_ERROR(H5E_CACHE, H5E_LOGGING, FAIL, "unable to emit log message")
-=======
     if (cache_ptr != NULL && cache_ptr->log_info != NULL)
         if (cache_ptr->log_info->logging)
             if (H5C_log_write_mark_unserialized_entry_msg(cache_ptr, entry_ptr, ret_value) < 0)
                 HDONE_ERROR(H5E_CACHE, H5E_LOGGING, FAIL, "unable to emit log message")
->>>>>>> 18bbd3f0
 
     FUNC_LEAVE_NOAPI(ret_value)
 } /* H5AC_mark_entry_unserialized() */
@@ -1156,16 +1073,10 @@
 
 done:
     /* If currently logging, generate a message */
-<<<<<<< HEAD
-    if (cache_ptr->log_info->logging)
-        if (H5C_log_write_mark_serialized_entry_msg(cache_ptr, entry_ptr, ret_value) < 0)
-            HDONE_ERROR(H5E_CACHE, H5E_LOGGING, FAIL, "unable to emit log message")
-=======
     if (cache_ptr != NULL && cache_ptr->log_info != NULL)
         if (cache_ptr->log_info->logging)
             if (H5C_log_write_mark_serialized_entry_msg(cache_ptr, entry_ptr, ret_value) < 0)
                 HDONE_ERROR(H5E_CACHE, H5E_LOGGING, FAIL, "unable to emit log message")
->>>>>>> 18bbd3f0
 
     FUNC_LEAVE_NOAPI(ret_value)
 } /* H5AC_mark_entry_serialized() */
@@ -1262,16 +1173,10 @@
 
 done:
     /* If currently logging, generate a message */
-<<<<<<< HEAD
-    if (cache_ptr->log_info->logging)
-        if (H5C_log_write_pin_entry_msg(cache_ptr, entry_ptr, ret_value) < 0)
-            HDONE_ERROR(H5E_CACHE, H5E_LOGGING, FAIL, "unable to emit log message")
-=======
     if (cache_ptr != NULL && cache_ptr->log_info != NULL)
         if (cache_ptr->log_info->logging)
             if (H5C_log_write_pin_entry_msg(cache_ptr, entry_ptr, ret_value) < 0)
                 HDONE_ERROR(H5E_CACHE, H5E_LOGGING, FAIL, "unable to emit log message")
->>>>>>> 18bbd3f0
 
     FUNC_LEAVE_NOAPI(ret_value)
 } /* H5AC_pin_protected_entry() */
@@ -1450,18 +1355,11 @@
 
 done:
     /* If currently logging, generate a message */
-<<<<<<< HEAD
-    if (cache_ptr->log_info->logging)
-        if (H5C_log_write_create_fd_msg(cache_ptr, (H5AC_info_t *)parent_thing, (H5AC_info_t *)child_thing,
-                                        ret_value) < 0)
-            HDONE_ERROR(H5E_CACHE, H5E_LOGGING, FAIL, "unable to emit log message")
-=======
     if (cache_ptr != NULL && cache_ptr->log_info != NULL)
         if (cache_ptr->log_info->logging)
             if (H5C_log_write_create_fd_msg(cache_ptr, (H5AC_info_t *)parent_thing,
                                             (H5AC_info_t *)child_thing, ret_value) < 0)
                 HDONE_ERROR(H5E_CACHE, H5E_LOGGING, FAIL, "unable to emit log message")
->>>>>>> 18bbd3f0
 
     FUNC_LEAVE_NOAPI(ret_value)
 } /* H5AC_create_flush_dependency() */
@@ -1589,16 +1487,10 @@
 
 done:
     /* If currently logging, generate a message */
-<<<<<<< HEAD
-    if (cache_ptr->log_info->logging)
-        if (H5C_log_write_resize_entry_msg(cache_ptr, entry_ptr, new_size, ret_value) < 0)
-            HDONE_ERROR(H5E_CACHE, H5E_LOGGING, FAIL, "unable to emit log message")
-=======
     if (cache_ptr != NULL && cache_ptr->log_info != NULL)
         if (cache_ptr->log_info->logging)
             if (H5C_log_write_resize_entry_msg(cache_ptr, entry_ptr, new_size, ret_value) < 0)
                 HDONE_ERROR(H5E_CACHE, H5E_LOGGING, FAIL, "unable to emit log message")
->>>>>>> 18bbd3f0
 
     FUNC_LEAVE_NOAPI(ret_value)
 } /* H5AC_resize_entry() */
@@ -1638,16 +1530,10 @@
 
 done:
     /* If currently logging, generate a message */
-<<<<<<< HEAD
-    if (cache_ptr->log_info->logging)
-        if (H5C_log_write_unpin_entry_msg(cache_ptr, entry_ptr, ret_value) < 0)
-            HDONE_ERROR(H5E_CACHE, H5E_LOGGING, FAIL, "unable to emit log message")
-=======
     if (cache_ptr != NULL && cache_ptr->log_info != NULL)
         if (cache_ptr->log_info->logging)
             if (H5C_log_write_unpin_entry_msg(cache_ptr, entry_ptr, ret_value) < 0)
                 HDONE_ERROR(H5E_CACHE, H5E_LOGGING, FAIL, "unable to emit log message")
->>>>>>> 18bbd3f0
 
     FUNC_LEAVE_NOAPI(ret_value)
 } /* H5AC_unpin_entry() */
@@ -1687,18 +1573,11 @@
 
 done:
     /* If currently logging, generate a message */
-<<<<<<< HEAD
-    if (cache_ptr->log_info->logging)
-        if (H5C_log_write_destroy_fd_msg(cache_ptr, (H5AC_info_t *)parent_thing, (H5AC_info_t *)child_thing,
-                                         ret_value) < 0)
-            HDONE_ERROR(H5E_CACHE, H5E_LOGGING, FAIL, "unable to emit log message")
-=======
     if (cache_ptr != NULL && cache_ptr->log_info != NULL)
         if (cache_ptr->log_info->logging)
             if (H5C_log_write_destroy_fd_msg(cache_ptr, (H5AC_info_t *)parent_thing,
                                              (H5AC_info_t *)child_thing, ret_value) < 0)
                 HDONE_ERROR(H5E_CACHE, H5E_LOGGING, FAIL, "unable to emit log message")
->>>>>>> 18bbd3f0
 
     FUNC_LEAVE_NOAPI(ret_value)
 } /* H5AC_destroy_flush_dependency() */
@@ -2186,21 +2065,12 @@
  *              Do nothing and return SUCCEED if no errors are detected,
  *              and flag an error and return FAIL otherwise.
  *
-<<<<<<< HEAD
- *		At present, this function operates by packing the data
- *		from the instance of H5AC_cache_image_config_t into an
- *		instance of H5C_cache_image_ctl_t, and then calling
- *		H5C_validate_cache_image_config().  If and when
- *              H5AC_cache_image_config_t and H5C_cache_image_ctl_t
- *		diverge, we may have to change this.
-=======
  *              At present, this function operates by packing the data
  *              from the instance of H5AC_cache_image_config_t into an
  *              instance of H5C_cache_image_ctl_t, and then calling
  *              H5C_validate_cache_image_config().  If and when
  *              H5AC_cache_image_config_t and H5C_cache_image_ctl_t
  *              diverge, we may have to change this.
->>>>>>> 18bbd3f0
  *
  * Return:      Non-negative on success/Negative on failure
  *
@@ -2856,16 +2726,10 @@
 
 done:
     /* If currently logging, generate a message */
-<<<<<<< HEAD
-    if (cache->log_info->logging)
-        if (H5C_log_write_remove_entry_msg(cache, entry, ret_value) < 0)
-            HDONE_ERROR(H5E_CACHE, H5E_LOGGING, FAIL, "unable to emit log message")
-=======
     if (cache != NULL && cache->log_info != NULL)
         if (cache->log_info->logging)
             if (H5C_log_write_remove_entry_msg(cache, entry, ret_value) < 0)
                 HDONE_ERROR(H5E_CACHE, H5E_LOGGING, FAIL, "unable to emit log message")
->>>>>>> 18bbd3f0
 
     FUNC_LEAVE_NOAPI(ret_value)
 } /* H5AC_remove_entry() */
