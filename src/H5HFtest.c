--- conflicted
+++ resolved
@@ -182,28 +182,15 @@
  */
 #if 0
             /* Check filter name */
-<<<<<<< HEAD
-            HDfprintf(stderr, "%s: Check 1.0\n", "H5HF_cmp_cparam_test");
-            HDfprintf(stderr, "%s: cparam1->pline.filter[%Zu].name = %s\n", "H5HF_cmp_cparam_test", u,
-                      (cparam1->pline.filter[u].name ? cparam1->pline.filter[u].name : "<nil>"));
-            HDfprintf(stderr, "%s: cparam2->pline.filter[%Zu].name = %s\n", "H5HF_cmp_cparam_test", u,
-                      (cparam2->pline.filter[u].name ? cparam2->pline.filter[u].name : "<nil>"));
-            if (!cparam1->pline.filter[u].name && cparam2->pline.filter[u].name)
-=======
             if(!cparam1->pline.filter[u].name && cparam2->pline.filter[u].name)
->>>>>>> 18bbd3f0
                 HGOTO_DONE(-1)
-            else if (cparam1->pline.filter[u].name && !cparam2->pline.filter[u].name)
+            else if(cparam1->pline.filter[u].name && !cparam2->pline.filter[u].name)
                 HGOTO_DONE(1)
-            else if (cparam1->pline.filter[u].name && cparam2->pline.filter[u].name) {
-                if ((ret_value = HDstrcmp(cparam1->pline.filter[u].name, cparam2->pline.filter[u].name)))
+            else if(cparam1->pline.filter[u].name && cparam2->pline.filter[u].name) {
+                if((ret_value = HDstrcmp(cparam1->pline.filter[u].name, cparam2->pline.filter[u].name)))
                     HGOTO_DONE(ret_value)
             } /* end if */
-<<<<<<< HEAD
-#endif        /* QAK */
-=======
 #endif
->>>>>>> 18bbd3f0
 
             /* Check # of filter parameters */
             if (cparam1->pline.filter[u].cd_nelmts < cparam2->pline.filter[u].cd_nelmts)
