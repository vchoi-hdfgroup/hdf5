/* * * * * * * * * * * * * * * * * * * * * * * * * * * * * * * * * * * * * * *
 * Copyright by The HDF Group.                                               *
 * All rights reserved.                                                      *
 *                                                                           *
 * This file is part of HDF5.  The full HDF5 copyright notice, including     *
 * terms governing use, modification, and redistribution, is contained in    *
 * the COPYING file, which can be found at the root of the source code       *
 * distribution tree, or in https://www.hdfgroup.org/licenses.               *
 * If you do not have access to either file, you may request a copy from     *
 * help@hdfgroup.org.                                                        *
 * * * * * * * * * * * * * * * * * * * * * * * * * * * * * * * * * * * * * * */

/*
 * Purpose:     Blob callbacks for the native VOL connector
 */

/***********/
/* Headers */
/***********/
#include "H5private.h"          /* Generic Functions                    */
#include "H5Eprivate.h"         /* Error handling                       */
#include "H5Fprivate.h"         /* File access				*/
#include "H5HGprivate.h"        /* Global Heaps				*/
#include "H5VLnative_private.h" /* Native VOL connector                 */

/****************/
/* Local Macros */
/****************/

/******************/
/* Local Typedefs */
/******************/

/********************/
/* Local Prototypes */
/********************/

/*********************/
/* Package Variables */
/*********************/

/*****************************/
/* Library Private Variables */
/*****************************/

/*******************/
/* Local Variables */
/*******************/

/*-------------------------------------------------------------------------
 * Function:    H5VL__native_blob_put
 *
 * Purpose:     Handles the blob 'put' callback
 *
 * Return:      SUCCEED / FAIL
 *
 * Programmer:	Quincey Koziol
 *		Friday, August 15, 2019
 *
 *-------------------------------------------------------------------------
 */
herr_t
H5VL__native_blob_put(void *obj, const void *buf, size_t size, void *blob_id, void H5_ATTR_UNUSED *ctx)
{
    H5F_t *  f  = (H5F_t *)obj;       /* Retrieve file pointer */
    uint8_t *id = (uint8_t *)blob_id; /* Pointer to blob ID */
    H5HG_t   hobjid;                  /* New VL sequence's heap ID */
    herr_t   ret_value = SUCCEED;     /* Return value */

    FUNC_ENTER_PACKAGE

    /* Check parameters */
    HDassert(f);
    HDassert(size == 0 || buf);
    HDassert(id);

    /* Write the VL information to disk (allocates space also) */
    if (H5HG_insert(f, size, buf, &hobjid) < 0)
        HGOTO_ERROR(H5E_VOL, H5E_WRITEERROR, FAIL, "unable to write blob information")

    /* Encode the heap information */
    H5F_addr_encode(f, &id, hobjid.addr);
    UINT32ENCODE(id, hobjid.idx);

done:
    FUNC_LEAVE_NOAPI(ret_value)
} /* end H5VL__native_blob_put() */

/*-------------------------------------------------------------------------
 * Function:    H5VL__native_blob_get
 *
 * Purpose:     Handles the blob 'get' callback
 *
 * Return:      SUCCEED / FAIL
 *
 * Programmer:	Quincey Koziol
 *		Friday, August 15, 2019
 *
 *-------------------------------------------------------------------------
 */
herr_t
H5VL__native_blob_get(void *obj, const void *blob_id, void *buf, size_t size, void H5_ATTR_UNUSED *ctx)
{
    H5F_t *        f  = (H5F_t *)obj;             /* Retrieve file pointer */
    const uint8_t *id = (const uint8_t *)blob_id; /* Pointer to the disk blob ID */
    H5HG_t         hobjid;                        /* Global heap ID for sequence */
<<<<<<< HEAD
    size_t         hobj_size;                     /* Global heap object size returned from H5HG_read() */
=======
    size_t         hobj_size = 0;                 /* Global heap object size returned from H5HG_read() */
>>>>>>> 18bbd3f0
    herr_t         ret_value = SUCCEED;           /* Return value */

    FUNC_ENTER_PACKAGE

    /* Sanity check */
    HDassert(f);
    HDassert(id);
    HDassert(buf);

    /* Get the heap information */
    H5F_addr_decode(f, &id, &hobjid.addr);
    UINT32DECODE(id, hobjid.idx);

    /* Check if this sequence actually has any data */
    if (hobjid.addr > 0)
        /* Read the VL information from disk */
        if (NULL == H5HG_read(f, &hobjid, buf, &hobj_size))
            HGOTO_ERROR(H5E_VOL, H5E_READERROR, FAIL, "unable to read VL information")

    /* Verify the size is correct */
    if (hobj_size != size)
        HGOTO_ERROR(H5E_VOL, H5E_CANTDECODE, FAIL, "Expected global heap object size does not match")

done:
    FUNC_LEAVE_NOAPI(ret_value)
} /* end H5VL__native_blob_get() */

/*-------------------------------------------------------------------------
 * Function:    H5VL__native_blob_specific
 *
 * Purpose:     Handles the blob 'specific' callback
 *
 * Return:      SUCCEED / FAIL
 *
 * Programmer:	Quincey Koziol
 *		Friday, August 15, 2019
 *
 *-------------------------------------------------------------------------
 */
herr_t
H5VL__native_blob_specific(void *obj, void *blob_id, H5VL_blob_specific_t specific_type, va_list arguments)
{
    H5F_t *f         = (H5F_t *)obj; /* Retrieve file pointer */
    herr_t ret_value = SUCCEED;      /* Return value */

    FUNC_ENTER_PACKAGE

    /* Sanity check */
    HDassert(f);
    HDassert(blob_id);

    switch (specific_type) {
        case H5VL_BLOB_GETSIZE: {
            const uint8_t *id   = (const uint8_t *)blob_id; /* Pointer to the blob ID */
            size_t *       size = HDva_arg(arguments, size_t *);
            H5HG_t         hobjid; /* blob's heap ID */

            /* Get heap information */
            H5F_addr_decode(f, &id, &(hobjid.addr));
            UINT32DECODE(id, hobjid.idx);

            /* Get heap object's size */
            if (hobjid.addr > 0) {
                if (H5HG_get_obj_size(f, &hobjid, size) < 0)
                    HGOTO_ERROR(H5E_VOL, H5E_CANTREMOVE, FAIL, "unable to remove heap object")
            } /* end if */
            else
                *size = 0; /* Return '0' size for 'nil' blob ID */

            break;
        }

        case H5VL_BLOB_ISNULL: {
            const uint8_t *id     = (const uint8_t *)blob_id; /* Pointer to the blob ID */
            hbool_t *      isnull = HDva_arg(arguments, hbool_t *);
            haddr_t        addr; /* Sequence's heap address */

            /* Get the heap address */
            H5F_addr_decode(f, &id, &addr);

            /* Check if heap address is 'nil' */
            *isnull = (addr == 0 ? TRUE : FALSE);

            break;
        }

        case H5VL_BLOB_SETNULL: {
            uint8_t *id = (uint8_t *)blob_id; /* Pointer to the blob ID */
            /* Encode the "nil" heap pointer information */
            H5F_addr_encode(f, &id, (haddr_t)0);
            UINT32ENCODE(id, 0);

            break;
        }

        case H5VL_BLOB_DELETE: {
            const uint8_t *id = (const uint8_t *)blob_id; /* Pointer to the blob ID */
            H5HG_t         hobjid;                        /* VL sequence's heap ID */

            /* Get heap information */
            H5F_addr_decode(f, &id, &hobjid.addr);
            UINT32DECODE(id, hobjid.idx);

            /* Free heap object */
            if (hobjid.addr > 0)
                if (H5HG_remove(f, &hobjid) < 0)
                    HGOTO_ERROR(H5E_VOL, H5E_CANTREMOVE, FAIL, "unable to remove heap object")

            break;
        }

        default:
            HGOTO_ERROR(H5E_VOL, H5E_UNSUPPORTED, FAIL, "invalid specific operation")
    } /* end switch */

done:
    FUNC_LEAVE_NOAPI(ret_value)
} /* end H5VL__native_blob_specific() */<|MERGE_RESOLUTION|>--- conflicted
+++ resolved
@@ -104,11 +104,7 @@
     H5F_t *        f  = (H5F_t *)obj;             /* Retrieve file pointer */
     const uint8_t *id = (const uint8_t *)blob_id; /* Pointer to the disk blob ID */
     H5HG_t         hobjid;                        /* Global heap ID for sequence */
-<<<<<<< HEAD
-    size_t         hobj_size;                     /* Global heap object size returned from H5HG_read() */
-=======
     size_t         hobj_size = 0;                 /* Global heap object size returned from H5HG_read() */
->>>>>>> 18bbd3f0
     herr_t         ret_value = SUCCEED;           /* Return value */
 
     FUNC_ENTER_PACKAGE
