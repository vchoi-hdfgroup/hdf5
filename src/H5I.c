--- conflicted
+++ resolved
@@ -15,25 +15,6 @@
  * H5I.c - Public routines for handling IDs
  */
 
-<<<<<<< HEAD
-#include "H5Imodule.h" /* This source code file is part of the H5I module */
-#define H5T_FRIEND     /* Suppress error about including H5Tpkg */
-
-#include "H5private.h"   /* Generic Functions                        */
-#include "H5ACprivate.h" /* Metadata cache                           */
-#include "H5CXprivate.h" /* API Contexts                             */
-#include "H5Dprivate.h"  /* Datasets                                 */
-#include "H5Eprivate.h"  /* Error handling                           */
-#include "H5Fprivate.h"  /* File access				    */
-#include "H5FLprivate.h" /* Free Lists                               */
-#include "H5Gprivate.h"  /* Groups                                   */
-#include "H5Ipkg.h"      /* IDs                                      */
-#include "H5MMprivate.h" /* Memory management                        */
-#include "H5Oprivate.h"  /* Object headers                           */
-#include "H5SLprivate.h" /* Skip Lists                               */
-#include "H5Tpkg.h"      /* Datatypes                                */
-#include "H5VLprivate.h" /* Virtual Object Layer                     */
-=======
 /****************/
 /* Module Setup */
 /****************/
@@ -49,39 +30,14 @@
 #include "H5Ipkg.h"      /* IDs                                      */
 #include "H5MMprivate.h" /* Memory management                        */
 #include "H5Pprivate.h"  /* Property lists                           */
->>>>>>> 18bbd3f0
 
 /****************/
 /* Local Macros */
 /****************/
 
-<<<<<<< HEAD
-/* Combine a Type number and an atom index into an atom */
-#define H5I_MAKE(g, i) ((((hid_t)(g)&TYPE_MASK) << ID_BITS) | ((hid_t)(i)&ID_MASK))
-
-/* Local typedefs */
-
-/* Atom information structure used */
-typedef struct H5I_id_info_t {
-    hid_t       id;        /* ID for this info			    */
-    unsigned    count;     /* ref. count for this atom		    */
-    unsigned    app_count; /* ref. count of application visible atoms  */
-    const void *obj_ptr;   /* pointer associated with the atom	    */
-} H5I_id_info_t;
-
-/* ID type structure used */
-typedef struct {
-    const H5I_class_t *cls;        /* Pointer to ID class                      */
-    unsigned           init_count; /* # of times this type has been initialized*/
-    uint64_t           id_count;   /* Current number of IDs held		    */
-    uint64_t           nextid;     /* ID to use for the next atom		    */
-    H5SL_t *           ids;        /* Pointer to skip list that stores IDs     */
-} H5I_id_type_t;
-=======
 /******************/
 /* Local Typedefs */
 /******************/
->>>>>>> 18bbd3f0
 
 typedef struct {
     H5I_search_func_t app_cb;  /* Application's callback routine */
@@ -94,121 +50,6 @@
     void *             op_data; /* Application's user data */
 } H5I_iterate_pub_ud_t;
 
-<<<<<<< HEAD
-/* User data for iterator callback for retrieving an ID corresponding to an object pointer */
-typedef struct {
-    const void *object;   /* object pointer to search for */
-    H5I_type_t  obj_type; /* type of object we are searching for */
-    hid_t       ret_id;   /* ID returned */
-} H5I_get_id_ud_t;
-
-/* User data for iterator callback for ID iteration */
-typedef struct {
-    H5I_search_func_t user_func;  /* 'User' function to invoke */
-    void *            user_udata; /* User data to pass to 'user' function */
-    hbool_t           app_ref;    /* Whether this is an appl. ref. call */
-    H5I_type_t        obj_type;   /* Type of object we are iterating over */
-} H5I_iterate_ud_t;
-
-/* User data for H5I__clear_type_cb */
-typedef struct {
-    H5I_id_type_t *type_ptr; /* Pointer to the type being cleard */
-    hbool_t        force;    /* Whether to always remove the id */
-    hbool_t        app_ref;  /* Whether this is an appl. ref. call */
-} H5I_clear_type_ud_t;
-
-/* Package initialization variable */
-hbool_t H5_PKG_INIT_VAR = FALSE;
-
-/*-------------------- Locally scoped variables -----------------------------*/
-
-/* Array of pointers to atomic types */
-static H5I_id_type_t *H5I_id_type_list_g[H5I_MAX_NUM_TYPES];
-
-/* Variable to keep track of the number of types allocated.  Its value is the */
-/* next type ID to be handed out, so it is always one greater than the number */
-/* of types. */
-/* Starts at 1 instead of 0 because it makes trace output look nicer.  If more */
-/* types (or IDs within a type) are needed, adjust TYPE_BITS in H5Ipkg.h       */
-/* and/or increase size of hid_t */
-static int H5I_next_type = (int)H5I_NTYPES;
-
-/* Declare a free list to manage the H5I_id_info_t struct */
-H5FL_DEFINE_STATIC(H5I_id_info_t);
-
-/* Declare a free list to manage the H5I_id_type_t struct */
-H5FL_DEFINE_STATIC(H5I_id_type_t);
-
-/* Declare a free list to manage the H5I_class_t struct */
-H5FL_DEFINE_STATIC(H5I_class_t);
-
-H5FL_EXTERN(H5VL_object_t);
-
-/*--------------------- Local function prototypes ---------------------------*/
-static void *         H5I__unwrap(void *obj_ptr, H5I_type_t type);
-static htri_t         H5I__clear_type_cb(void *_id, void *key, void *udata);
-static int            H5I__destroy_type(H5I_type_t type);
-static void *         H5I__remove_verify(hid_t id, H5I_type_t id_type);
-static void *         H5I__remove_common(H5I_id_type_t *type_ptr, hid_t id);
-static int            H5I__inc_type_ref(H5I_type_t type);
-static int            H5I__get_type_ref(H5I_type_t type);
-static int            H5I__search_cb(void *obj, hid_t id, void *_udata);
-static H5I_id_info_t *H5I__find_id(hid_t id);
-static int            H5I__iterate_pub_cb(void *obj, hid_t id, void *udata);
-static int            H5I__find_id_cb(void *_item, void *_key, void *_udata);
-static int            H5I__id_dump_cb(void *_item, void *_key, void *_udata);
-
-/*-------------------------------------------------------------------------
- * Function:    H5I_term_package
- *
- * Purpose:     Terminate the H5I interface: release all memory, reset all
- *              global variables to initial values. This only happens if all
- *              types have been destroyed from other interfaces.
- *
- * Return:      Success:    Positive if any action was taken that might
- *                          affect some other interface; zero otherwise.
- *
- *              Failure:	Negative
- *
- *-------------------------------------------------------------------------
- */
-int
-H5I_term_package(void)
-{
-    int n = 0;
-
-    FUNC_ENTER_NOAPI_NOINIT_NOERR
-
-    if (H5_PKG_INIT_VAR) {
-        H5I_id_type_t *type_ptr; /* Pointer to ID type */
-        int            type;     /* Type of ID */
-
-        /* How many types are still being used? */
-        for (type = 0; type < H5I_next_type; type++)
-            if ((type_ptr = H5I_id_type_list_g[type]) && type_ptr->ids)
-                n++;
-
-        /* If no types are used then clean up */
-        if (0 == n) {
-            for (type = 0; type < H5I_next_type; type++) {
-                type_ptr = H5I_id_type_list_g[type];
-                if (type_ptr) {
-                    HDassert(NULL == type_ptr->ids);
-                    type_ptr                 = H5FL_FREE(H5I_id_type_t, type_ptr);
-                    H5I_id_type_list_g[type] = NULL;
-                    n++;
-                } /* end if */
-            }     /* end for */
-
-            /* Mark interface closed */
-            if (0 == n)
-                H5_PKG_INIT_VAR = FALSE;
-        } /* end if */
-    }     /* end if */
-
-    FUNC_LEAVE_NOAPI(n)
-} /* end H5I_term_package() */
-=======
 /********************/
 /* Package Typedefs */
 /********************/
@@ -231,7 +72,6 @@
 /*******************/
 /* Local Variables */
 /*******************/
->>>>>>> 18bbd3f0
 
 /*-------------------------------------------------------------------------
  * Function:    H5Iregister_type
@@ -253,13 +93,8 @@
 H5I_type_t
 H5Iregister_type(size_t H5_ATTR_DEBUG_API_USED hash_size, unsigned reserved, H5I_free_t free_func)
 {
-<<<<<<< HEAD
-    H5I_class_t *cls = NULL;            /* New ID class */
-    H5I_type_t   new_type;              /* New ID type value */
-=======
     H5I_class_t *cls       = NULL;      /* New ID class */
     H5I_type_t   new_type  = H5I_BADID; /* New ID type value */
->>>>>>> 18bbd3f0
     H5I_type_t   ret_value = H5I_BADID; /* Return value */
 
     FUNC_ENTER_API(H5I_BADID)
@@ -268,15 +103,6 @@
     /* Generate a new H5I_type_t value */
 
     /* Increment the number of types */
-<<<<<<< HEAD
-    if (H5I_next_type < H5I_MAX_NUM_TYPES) {
-        new_type = (H5I_type_t)H5I_next_type;
-        H5I_next_type++;
-    } /* end if */
-    else {
-        hbool_t done; /* Indicate that search was successful */
-        int     i;    /* Local index variable */
-=======
     if (H5I_next_type_g < H5I_MAX_NUM_TYPES) {
         new_type = (H5I_type_t)H5I_next_type_g;
         H5I_next_type_g++;
@@ -284,26 +110,16 @@
     else {
         hbool_t done; /* Indicate that search was successful */
         int     i;
->>>>>>> 18bbd3f0
 
         /* Look for a free type to give out */
         done = FALSE;
         for (i = H5I_NTYPES; i < H5I_MAX_NUM_TYPES && done == FALSE; i++) {
-<<<<<<< HEAD
-            if (NULL == H5I_id_type_list_g[i]) {
-                /* Found a free type ID */
-                new_type = (H5I_type_t)i;
-                done     = TRUE;
-            } /* end if */
-        }     /* end for */
-=======
             if (NULL == H5I_type_info_array_g[i]) {
                 /* Found a free type ID */
                 new_type = (H5I_type_t)i;
                 done     = TRUE;
             }
         }
->>>>>>> 18bbd3f0
 
         /* Verify that we found a type to give out */
         if (done == FALSE)
@@ -311,19 +127,11 @@
     }
 
     /* Allocate new ID class */
-<<<<<<< HEAD
-    if (NULL == (cls = H5FL_CALLOC(H5I_class_t)))
-        HGOTO_ERROR(H5E_ATOM, H5E_CANTALLOC, H5I_BADID, "ID class allocation failed")
-
-    /* Initialize class fields */
-    cls->type_id   = new_type;
-=======
     if (NULL == (cls = H5MM_calloc(sizeof(H5I_class_t))))
         HGOTO_ERROR(H5E_ATOM, H5E_CANTALLOC, H5I_BADID, "ID class allocation failed")
 
     /* Initialize class fields */
     cls->type      = new_type;
->>>>>>> 18bbd3f0
     cls->flags     = H5I_CLASS_IS_APPLICATION;
     cls->reserved  = reserved;
     cls->free_func = free_func;
@@ -339,77 +147,11 @@
     /* Clean up on error */
     if (ret_value < 0)
         if (cls)
-<<<<<<< HEAD
-            cls = H5FL_FREE(H5I_class_t, cls);
-=======
             cls = H5MM_xfree(cls);
->>>>>>> 18bbd3f0
 
     FUNC_LEAVE_API(ret_value)
 } /* end H5Iregister_type() */
 
-<<<<<<< HEAD
-/*-------------------------------------------------------------------------
- * Function:    H5I_register_type
- *
- * Purpose:     Creates a new type of ID's to give out.
- *              The class is initialized or its reference count is incremented
- *              (if it is already initialized).
- *
- * Return:      SUCCEED/FAIL
- *
- *-------------------------------------------------------------------------
- */
-herr_t
-H5I_register_type(const H5I_class_t *cls)
-{
-    H5I_id_type_t *type_ptr  = NULL;    /* Ptr to the atomic type*/
-    herr_t         ret_value = SUCCEED; /* Return value */
-
-    FUNC_ENTER_NOAPI(FAIL)
-
-    /* Sanity check */
-    HDassert(cls);
-    HDassert(cls->type_id > 0 && (int)cls->type_id < H5I_MAX_NUM_TYPES);
-
-    /* Initialize the type */
-    if (NULL == H5I_id_type_list_g[cls->type_id]) {
-        /* Allocate the type information for new type */
-        if (NULL == (type_ptr = (H5I_id_type_t *)H5FL_CALLOC(H5I_id_type_t)))
-            HGOTO_ERROR(H5E_ATOM, H5E_CANTALLOC, FAIL, "ID type allocation failed")
-        H5I_id_type_list_g[cls->type_id] = type_ptr;
-    } /* end if */
-    else {
-        /* Get the pointer to the existing type */
-        type_ptr = H5I_id_type_list_g[cls->type_id];
-    } /* end else */
-
-    /* Initialize the ID type structure for new types */
-    if (type_ptr->init_count == 0) {
-        type_ptr->cls      = cls;
-        type_ptr->id_count = 0;
-        type_ptr->nextid   = cls->reserved;
-        if (NULL == (type_ptr->ids = H5SL_create(H5SL_TYPE_HID, NULL)))
-            HGOTO_ERROR(H5E_ATOM, H5E_CANTCREATE, FAIL, "skip list creation failed")
-    } /* end if */
-
-    /* Increment the count of the times this type has been initialized */
-    type_ptr->init_count++;
-
-done:
-    if (ret_value < 0) { /* Clean up on error */
-        if (type_ptr) {
-            if (type_ptr->ids)
-                H5SL_close(type_ptr->ids);
-            (void)H5FL_FREE(H5I_id_type_t, type_ptr);
-        } /* end if */
-    }     /* end if */
-
-    FUNC_LEAVE_NOAPI(ret_value)
-} /* end H5I_register_type() */
-
-=======
->>>>>>> 18bbd3f0
 /*-------------------------------------------------------------------------
  * Function:    H5Itype_exists
  *
@@ -431,17 +173,10 @@
     /* Validate parameter */
     if (H5I_IS_LIB_TYPE(type))
         HGOTO_ERROR(H5E_ATOM, H5E_BADGROUP, FAIL, "cannot call public function on library type")
-<<<<<<< HEAD
-    if (type <= H5I_BADID || (int)type >= H5I_next_type)
-        HGOTO_ERROR(H5E_ARGS, H5E_BADRANGE, FAIL, "invalid type number")
-
-    if (NULL == H5I_id_type_list_g[type])
-=======
     if (type <= H5I_BADID || (int)type >= H5I_next_type_g)
         HGOTO_ERROR(H5E_ARGS, H5E_BADRANGE, FAIL, "invalid type number")
 
     if (NULL == H5I_type_info_array_g[type])
->>>>>>> 18bbd3f0
         ret_value = FALSE;
 
 done:
@@ -467,11 +202,7 @@
 herr_t
 H5Inmembers(H5I_type_t type, hsize_t *num_members)
 {
-<<<<<<< HEAD
-    int ret_value = SUCCEED; /* Return value */
-=======
     herr_t ret_value = SUCCEED; /* Return value */
->>>>>>> 18bbd3f0
 
     FUNC_ENTER_API(FAIL)
     H5TRACE2("e", "It*h", type, num_members);
@@ -483,15 +214,9 @@
      * the private interface handle it, because the public interface throws
      * an error when the supplied type does not exist.
      */
-<<<<<<< HEAD
-    if (type <= H5I_BADID || (int)type >= H5I_next_type)
-        HGOTO_ERROR(H5E_ARGS, H5E_BADRANGE, FAIL, "invalid type number")
-    if (NULL == H5I_id_type_list_g[type])
-=======
     if (type <= H5I_BADID || (int)type >= H5I_next_type_g)
         HGOTO_ERROR(H5E_ARGS, H5E_BADRANGE, FAIL, "invalid type number")
     if (NULL == H5I_type_info_array_g[type])
->>>>>>> 18bbd3f0
         HGOTO_ERROR(H5E_ARGS, H5E_BADRANGE, FAIL, "supplied type does not exist")
 
     if (num_members) {
@@ -507,88 +232,6 @@
     FUNC_LEAVE_API(ret_value)
 } /* end H5Inmembers() */
 
-<<<<<<< HEAD
-/*-------------------------------------------------------------------------
- * Function:    H5I_nmembers
- *
- * Purpose:     Returns the number of members in a type.
- *
- * Return:      Success:    Number of members; zero if the type is empty
- *                          or has been deleted.
- *
- *              Failure:    Negative
- *
- * Programmer:	Robb Matzke
- *              Wednesday, March 24, 1999
- *
- *-------------------------------------------------------------------------
- */
-int64_t
-H5I_nmembers(H5I_type_t type)
-{
-    H5I_id_type_t *type_ptr;      /* Pointer to the ID type */
-    int64_t        ret_value = 0; /* Return value */
-
-    FUNC_ENTER_NOAPI(FAIL)
-
-    /* Validate parameter */
-    if (type <= H5I_BADID || (int)type >= H5I_next_type)
-        HGOTO_ERROR(H5E_ARGS, H5E_BADRANGE, FAIL, "invalid type number")
-    if (NULL == (type_ptr = H5I_id_type_list_g[type]) || type_ptr->init_count <= 0)
-        HGOTO_DONE(0);
-
-    /* Set return value */
-    H5_CHECKED_ASSIGN(ret_value, int64_t, type_ptr->id_count, uint64_t);
-
-done:
-    FUNC_LEAVE_NOAPI(ret_value)
-} /* end H5I_nmembers() */
-
-/*-------------------------------------------------------------------------
- * Function:    H5I__unwrap
- *
- * Purpose:     Unwraps the object pointer for the 'item' that corresponds
- *              to an ID.
- *
- * Return:      Pointer to the unwrapped pointer (can't fail)
- *
- * Programmer:  Quincey Koziol
- *              Friday, October 19, 2018
- *
- *-------------------------------------------------------------------------
- */
-static void *
-H5I__unwrap(void *obj_ptr, H5I_type_t type)
-{
-    void *ret_value = NULL; /* Return value */
-
-    FUNC_ENTER_STATIC_NOERR
-
-    /* Sanity checks */
-    HDassert(obj_ptr);
-
-    /* The stored object pointer might be an H5VL_object_t, in which
-     * case we'll need to get the wrapped object struct (H5F_t *, etc.).
-     */
-    if (H5I_FILE == type || H5I_GROUP == type || H5I_DATASET == type || H5I_ATTR == type) {
-        const H5VL_object_t *vol_obj;
-
-        vol_obj   = (const H5VL_object_t *)obj_ptr;
-        ret_value = H5VL_object_data(vol_obj);
-    } /* end if */
-    else if (H5I_DATATYPE == type) {
-        H5T_t *dt = (H5T_t *)obj_ptr;
-
-        ret_value = (void *)H5T_get_actual_type(dt);
-    } /* end if */
-    else
-        ret_value = obj_ptr;
-
-    FUNC_LEAVE_NOAPI(ret_value)
-} /* end H5I__unwrap() */
-
-=======
->>>>>>> 18bbd3f0
 /*-------------------------------------------------------------------------
  * Function:    H5Iclear_type
  *
@@ -621,116 +264,6 @@
     FUNC_LEAVE_API(ret_value)
 } /* end H5Iclear_type() */
 
-<<<<<<< HEAD
-/*-------------------------------------------------------------------------
- * Function:    H5I_clear_type
- *
- * Purpose:     Removes all objects from the type, calling the free
- *              function for each object regardless of the reference count.
- *
- * Return:      SUCCEED/FAIL
- *
- * Programmer:	Robb Matzke
- *              Wednesday, March 24, 1999
- *
- *-------------------------------------------------------------------------
- */
-herr_t
-H5I_clear_type(H5I_type_t type, hbool_t force, hbool_t app_ref)
-{
-    H5I_clear_type_ud_t udata;               /* udata struct for callback */
-    int                 ret_value = SUCCEED; /* Return value */
-
-    FUNC_ENTER_NOAPI(FAIL)
-
-    /* Validate parameters */
-    if (type <= H5I_BADID || (int)type >= H5I_next_type)
-        HGOTO_ERROR(H5E_ARGS, H5E_BADRANGE, FAIL, "invalid type number")
-
-    udata.type_ptr = H5I_id_type_list_g[type];
-    if (udata.type_ptr == NULL || udata.type_ptr->init_count <= 0)
-        HGOTO_ERROR(H5E_ATOM, H5E_BADGROUP, FAIL, "invalid type")
-
-    /* Finish constructing udata */
-    udata.force   = force;
-    udata.app_ref = app_ref;
-
-    /* Attempt to free all ids in the type */
-    if (H5SL_try_free_safe(udata.type_ptr->ids, H5I__clear_type_cb, &udata) < 0)
-        HGOTO_ERROR(H5E_ATOM, H5E_CANTDELETE, FAIL, "can't free ids in type")
-
-done:
-    FUNC_LEAVE_NOAPI(ret_value)
-} /* end H5I_clear_type() */
-
-/*-------------------------------------------------------------------------
- * Function:    H5I__clear_type_cb
- *
- * Purpose:     Attempts to free the specified ID, calling the free
- *              function for the object.
- *
- * Return:      TRUE/FALSE/FAIL
- *
- * Programmer:  Neil Fortner
- *              Friday, July 10, 2015
- *
- *-------------------------------------------------------------------------
- */
-static htri_t
-H5I__clear_type_cb(void *_id, void H5_ATTR_UNUSED *key, void *_udata)
-{
-    H5I_id_info_t *      id        = (H5I_id_info_t *)_id;          /* Current ID being worked with */
-    H5I_clear_type_ud_t *udata     = (H5I_clear_type_ud_t *)_udata; /* udata struct */
-    htri_t               ret_value = FALSE;                         /* Return value */
-
-    FUNC_ENTER_STATIC_NOERR
-
-    /* Sanity checks */
-    HDassert(id);
-    HDassert(udata);
-    HDassert(udata->type_ptr);
-
-    /* Do nothing to the object if the reference count is larger than
-     * one and forcing is off.
-     */
-    if (udata->force || (id->count - (!udata->app_ref * id->app_count)) <= 1) {
-        /* Check for a 'free' function and call it, if it exists */
-        if (udata->type_ptr->cls->free_func &&
-            (udata->type_ptr->cls->free_func)((void *)id->obj_ptr) < 0) { /* (Casting away const OK -QAK) */
-            if (udata->force) {
-#ifdef H5I_DEBUG
-                if (H5DEBUG(I)) {
-                    HDfprintf(H5DEBUG(I),
-                              "H5I: free type=%d obj=0x%08lx "
-                              "failure ignored\n",
-                              (int)udata->type_ptr->cls->type_id, (unsigned long)(id->obj_ptr));
-                } /* end if */
-#endif            /*H5I_DEBUG*/
-
-                /* Indicate node should be removed from list */
-                ret_value = TRUE;
-            } /* end if */
-        }     /* end if */
-        else {
-            /* Indicate node should be removed from list */
-            ret_value = TRUE;
-        } /* end else */
-
-        /* Remove ID if requested */
-        if (ret_value) {
-            /* Free ID info */
-            id = H5FL_FREE(H5I_id_info_t, id);
-
-            /* Decrement the number of IDs in the type */
-            udata->type_ptr->id_count--;
-        } /* end if */
-    }     /* end if */
-
-    FUNC_LEAVE_NOAPI(ret_value)
-} /* end H5I__clear_type_cb() */
-
-=======
->>>>>>> 18bbd3f0
 /*-------------------------------------------------------------------------
  * Function:    H5Idestroy_type
  *
@@ -764,62 +297,6 @@
     FUNC_LEAVE_API(ret_value)
 } /* end H5Idestroy_type() */
 
-<<<<<<< HEAD
-/*-------------------------------------------------------------------------
- * Function:    H5I__destroy_type
- *
- * Purpose:     Destroys a type along with all atoms in that type
- *              regardless of their reference counts. Destroying IDs
- *              involves calling the free-func for each ID's object and
- *              then adding the ID struct to the ID free list.
- *
- * Return:      SUCCEED/FAIL
- *
- * Programmer:	Nathaniel Furrer
- *		James Laird
- *
- *-------------------------------------------------------------------------
- */
-static herr_t
-H5I__destroy_type(H5I_type_t type)
-{
-    H5I_id_type_t *type_ptr;            /* ptr to the atomic type */
-    herr_t         ret_value = SUCCEED; /* Return value */
-
-    FUNC_ENTER_STATIC
-
-    /* Validate parameter */
-    if (type <= H5I_BADID || (int)type >= H5I_next_type)
-        HGOTO_ERROR(H5E_ARGS, H5E_BADRANGE, FAIL, "invalid type number")
-
-    type_ptr = H5I_id_type_list_g[type];
-    if (type_ptr == NULL || type_ptr->init_count <= 0)
-        HGOTO_ERROR(H5E_ATOM, H5E_BADGROUP, FAIL, "invalid type")
-
-    /* Close/clear/destroy all IDs for this type */
-    H5E_BEGIN_TRY
-    {
-        H5I_clear_type(type, TRUE, FALSE);
-    }
-    H5E_END_TRY /*don't care about errors*/
-
-        /* Check if we should release the ID class */
-        if (type_ptr->cls->flags & H5I_CLASS_IS_APPLICATION)
-            type_ptr->cls = H5FL_FREE(H5I_class_t, (void *)type_ptr->cls);
-
-    if (H5SL_close(type_ptr->ids) < 0)
-        HGOTO_ERROR(H5E_ATOM, H5E_CANTCLOSEOBJ, FAIL, "can't close skip list")
-    type_ptr->ids = NULL;
-
-    type_ptr                 = H5FL_FREE(H5I_id_type_t, type_ptr);
-    H5I_id_type_list_g[type] = NULL;
-
-done:
-    FUNC_LEAVE_NOAPI(ret_value)
-} /* end H5I__destroy_type() */
-
-=======
->>>>>>> 18bbd3f0
 /*-------------------------------------------------------------------------
  * Function:    H5Iregister
  *
@@ -839,11 +316,7 @@
     H5TRACE2("i", "It*x", type, object);
 
     if (H5I_IS_LIB_TYPE(type))
-<<<<<<< HEAD
-        HGOTO_ERROR(H5E_ATOM, H5E_BADGROUP, FAIL, "cannot call public function on library type")
-=======
         HGOTO_ERROR(H5E_ATOM, H5E_BADGROUP, H5I_INVALID_HID, "cannot call public function on library type")
->>>>>>> 18bbd3f0
 
     ret_value = H5I_register(type, object, TRUE);
 
@@ -851,199 +324,6 @@
     FUNC_LEAVE_API(ret_value)
 } /* end H5Iregister() */
 
-<<<<<<< HEAD
-/*-------------------------------------------------------------------------
- * Function:    H5I_register
- *
- * Purpose:     Registers an OBJECT in a TYPE and returns an ID for it.
- *              This routine does _not_ check for unique-ness of the objects,
- *              if you register an object twice, you will get two different
- *              IDs for it.  This routine does make certain that each ID in a
- *              type is unique.  IDs are created by getting a unique number
- *              for the type the ID is in and incorporating the type into
- *              the ID which is returned to the user.
- *
- * Return:      Success:    New object ID
- *              Failure:    H5I_INVALID_HID
- *
- *-------------------------------------------------------------------------
- */
-hid_t
-H5I_register(H5I_type_t type, const void *object, hbool_t app_ref)
-{
-    H5I_id_type_t *type_ptr  = NULL;            /* ptr to the type                  */
-    H5I_id_info_t *id_ptr    = NULL;            /* ptr to the new ID information    */
-    hid_t          new_id    = -1;              /* new ID                           */
-    hid_t          ret_value = H5I_INVALID_HID; /* return value             */
-
-    FUNC_ENTER_NOAPI(FAIL)
-
-    /* Check arguments */
-    if (type <= H5I_BADID || (int)type >= H5I_next_type)
-        HGOTO_ERROR(H5E_ARGS, H5E_BADRANGE, H5I_INVALID_HID, "invalid type number")
-    type_ptr = H5I_id_type_list_g[type];
-    if ((NULL == type_ptr) || (type_ptr->init_count <= 0))
-        HGOTO_ERROR(H5E_ATOM, H5E_BADGROUP, H5I_INVALID_HID, "invalid type")
-    if (NULL == (id_ptr = H5FL_MALLOC(H5I_id_info_t)))
-        HGOTO_ERROR(H5E_ATOM, H5E_NOSPACE, H5I_INVALID_HID, "memory allocation failed")
-
-    /* Create the struct & its ID */
-    new_id            = H5I_MAKE(type, type_ptr->nextid);
-    id_ptr->id        = new_id;
-    id_ptr->count     = 1; /* initial reference count */
-    id_ptr->app_count = !!app_ref;
-    id_ptr->obj_ptr   = object;
-
-    /* Insert into the type */
-    if (H5SL_insert(type_ptr->ids, id_ptr, &id_ptr->id) < 0)
-        HGOTO_ERROR(H5E_ATOM, H5E_CANTINSERT, H5I_INVALID_HID, "can't insert ID node into skip list")
-    type_ptr->id_count++;
-    type_ptr->nextid++;
-
-    /* Sanity check for the 'nextid' getting too large and wrapping around */
-    HDassert(type_ptr->nextid <= ID_MASK);
-
-    /* Set return value */
-    ret_value = new_id;
-
-done:
-    FUNC_LEAVE_NOAPI(ret_value)
-} /* end H5I_register() */
-
-/*-------------------------------------------------------------------------
- * Function:    H5I_register_using_existing_id
- *
- * Purpose:     Registers an OBJECT in a TYPE with the supplied ID for it.
- *              This routine will check to ensure the supplied ID is not already
- *              in use, and ensure that it is a valid ID for the given type,
- *              but will NOT check to ensure the OBJECT is not already
- *              registered (thus, it is possible to register one object under
- *              multiple IDs).
- *
- * NOTE:        Intended for use in refresh calls, where we have to close
- *              and re-open the underlying data, then hook the object back
- *              up to the original ID.
- *
- * Return:      SUCCEED/FAIL
- *
- *-------------------------------------------------------------------------
- */
-herr_t
-H5I_register_using_existing_id(H5I_type_t type, void *object, hbool_t app_ref, hid_t existing_id)
-{
-    H5I_id_type_t *type_ptr;            /* ptr to the type                  */
-    H5I_id_info_t *id_ptr;              /* ptr to the new ID information    */
-    herr_t         ret_value = SUCCEED; /* return value                     */
-
-    FUNC_ENTER_NOAPI(FAIL)
-
-    /* Check arguments */
-    HDassert(object);
-
-    /* Make sure ID is not already in use */
-    if (NULL != (id_ptr = H5I__find_id(existing_id)))
-        HGOTO_ERROR(H5E_ATOM, H5E_BADRANGE, FAIL, "ID already in use")
-
-    /* Make sure type number is valid */
-    if (type <= H5I_BADID || (int)type >= H5I_next_type)
-        HGOTO_ERROR(H5E_ARGS, H5E_BADRANGE, FAIL, "invalid type number")
-
-    /* Get type pointer from list of types */
-    type_ptr = H5I_id_type_list_g[type];
-
-    if (NULL == type_ptr || type_ptr->init_count <= 0)
-        HGOTO_ERROR(H5E_ATOM, H5E_BADGROUP, FAIL, "invalid type")
-
-    /* Make sure requested ID belongs to object's type */
-    if (H5I_TYPE(existing_id) != type)
-        HGOTO_ERROR(H5E_ATOM, H5E_BADRANGE, FAIL, "invalid type for provided ID")
-
-    /* Allocate new structure to house this ID */
-    if (NULL == (id_ptr = H5FL_MALLOC(H5I_id_info_t)))
-        HGOTO_ERROR(H5E_ATOM, H5E_NOSPACE, FAIL, "memory allocation failed")
-
-    /* Create the struct & insert requested ID */
-    id_ptr->id        = existing_id;
-    id_ptr->count     = 1; /* initial reference count*/
-    id_ptr->app_count = !!app_ref;
-    id_ptr->obj_ptr   = object;
-
-    /* Insert into the type */
-    if (H5SL_insert(type_ptr->ids, id_ptr, &id_ptr->id) < 0)
-        HGOTO_ERROR(H5E_ATOM, H5E_CANTINSERT, FAIL, "can't insert ID node into skip list")
-    type_ptr->id_count++;
-
-done:
-    FUNC_LEAVE_NOAPI(ret_value)
-} /* end H5I_register_using_existing_id() */
-
-/*-------------------------------------------------------------------------
- * Function:    H5I_subst
- *
- * Purpose:     Substitute a new object pointer for the specified ID.
- *
- * Return:      Success:    Non-NULL previous object pointer associated
- *                          with the specified ID.
- *              Failure:    NULL
- *
- * Programmer:	Quincey Koziol
- *		Saturday, February 27, 2010
- *
- *-------------------------------------------------------------------------
- */
-void *
-H5I_subst(hid_t id, const void *new_object)
-{
-    H5I_id_info_t *id_ptr;           /* Pointer to the atom */
-    void *         ret_value = NULL; /* Return value */
-
-    FUNC_ENTER_NOAPI(NULL)
-
-    /* General lookup of the ID */
-    if (NULL == (id_ptr = H5I__find_id(id)))
-        HGOTO_ERROR(H5E_ATOM, H5E_NOTFOUND, NULL, "can't get ID ref count")
-
-    /* Get the old object pointer to return */
-    ret_value = (void *)id_ptr->obj_ptr; /* (Casting away const OK -QAK) */
-
-    /* Set the new object pointer for the ID */
-    id_ptr->obj_ptr = new_object;
-
-done:
-    FUNC_LEAVE_NOAPI(ret_value)
-} /* end H5I_subst() */
-
-/*-------------------------------------------------------------------------
- * Function:    H5I_object
- *
- * Purpose:     Find an object pointer for the specified ID.
- *
- * Return:      Success:    Non-NULL object pointer associated with the
- *                          specified ID
- *
- *              Failure:    NULL
- *
- *-------------------------------------------------------------------------
- */
-void *
-H5I_object(hid_t id)
-{
-    H5I_id_info_t *id_ptr;           /* Pointer to the new atom  */
-    void *         ret_value = NULL; /* Return value             */
-
-    FUNC_ENTER_NOAPI_NOERR
-
-    /* General lookup of the ID */
-    if (NULL != (id_ptr = H5I__find_id(id))) {
-        /* Get the object pointer to return */
-        ret_value = (void *)id_ptr->obj_ptr; /* (Casting away const OK -QAK) */
-    }
-
-    FUNC_LEAVE_NOAPI(ret_value)
-} /* end H5I_object() */
-
-=======
->>>>>>> 18bbd3f0
 /*-------------------------------------------------------------------------
  * Function:    H5Iobject_verify
  *
@@ -1066,15 +346,9 @@
     H5TRACE2("*x", "iIt", id, type);
 
     /* Validate parameters */
-<<<<<<< HEAD
-    if (H5I_IS_LIB_TYPE(id_type))
-        HGOTO_ERROR(H5E_ATOM, H5E_BADGROUP, NULL, "cannot call public function on library type")
-    if (id_type < 1 || (int)id_type >= H5I_next_type)
-=======
     if (H5I_IS_LIB_TYPE(type))
         HGOTO_ERROR(H5E_ATOM, H5E_BADGROUP, NULL, "cannot call public function on library type")
     if (type < 1 || (int)type >= H5I_next_type_g)
->>>>>>> 18bbd3f0
         HGOTO_ERROR(H5E_ATOM, H5E_BADGROUP, NULL, "identifier has invalid type")
 
     ret_value = H5I_object_verify(id, type);
@@ -1083,89 +357,19 @@
     FUNC_LEAVE_API(ret_value)
 } /* end H5Iobject_verify() */
 
-<<<<<<< HEAD
-/*-------------------------------------------------------------------------
- * Function:    H5I_object_verify
- *
- * Purpose:     Find an object pointer for the specified ID, verifying that
- *              its in a particular type.
- *
- * Return:      Success:    Non-NULL object pointer associated with the
- *                          specified ID.
- *              Failure:    NULL
- *
- * Programmer:	Quincey Koziol
- *		Wednesday, July 31, 2002
- *
- *-------------------------------------------------------------------------
- */
-void *
-H5I_object_verify(hid_t id, H5I_type_t id_type)
-{
-    H5I_id_info_t *id_ptr    = NULL; /* Pointer to the new atom  */
-    void *         ret_value = NULL; /* Return value             */
-
-    FUNC_ENTER_NOAPI_NOERR
-
-    HDassert(id_type >= 1 && (int)id_type < H5I_next_type);
-
-    /* Verify that the type of the ID is correct & lookup the ID */
-    if (id_type == H5I_TYPE(id) && NULL != (id_ptr = H5I__find_id(id))) {
-        /* Get the object pointer to return */
-        ret_value = (void *)id_ptr->obj_ptr; /* (Casting away const OK -QAK) */
-    }
-
-    FUNC_LEAVE_NOAPI(ret_value)
-} /* H5I_object_verify() */
-
-/*-------------------------------------------------------------------------
- * Function:    H5I_get_type
- *
- * Purpose:     Given an object ID return the type to which it
- *              belongs.  The ID need not be the ID of an object which
- *              currently exists because the type number is encoded
- *              in the object ID.
+/*-------------------------------------------------------------------------
+ * Function:    H5Iget_type
+ *
+ * Purpose:     The public version of H5I_get_type(), obtains a type number
+ *              when given an ID.  The ID need not be the ID of an
+ *              object which currently exists because the type number is
+ *              encoded as part of the ID.
  *
  * Return:      Success:    A positive integer (corresponding to an H5I_type_t
  *                          enum value for library ID types, but not for user
  *                          ID types).
  *              Failure:    H5I_BADID
  *
- * Programmer:	Robb Matzke
- *		Friday, February 19, 1999
- *
- *-------------------------------------------------------------------------
- */
-H5I_type_t
-H5I_get_type(hid_t id)
-{
-    H5I_type_t ret_value = H5I_BADID; /* Return value */
-
-    FUNC_ENTER_NOAPI_NOERR
-
-    if (id > 0)
-        ret_value = H5I_TYPE(id);
-
-    HDassert(ret_value >= H5I_BADID && (int)ret_value < H5I_next_type);
-
-    FUNC_LEAVE_NOAPI(ret_value)
-} /* end H5I_get_type() */
-
-=======
->>>>>>> 18bbd3f0
-/*-------------------------------------------------------------------------
- * Function:    H5Iget_type
- *
- * Purpose:     The public version of H5I_get_type(), obtains a type number
- *              when given an ID.  The ID need not be the ID of an
- *              object which currently exists because the type number is
- *              encoded as part of the ID.
- *
- * Return:      Success:    A positive integer (corresponding to an H5I_type_t
- *                          enum value for library ID types, but not for user
- *                          ID types).
- *              Failure:    H5I_BADID
- *
  *-------------------------------------------------------------------------
  */
 H5I_type_t
@@ -1178,70 +382,13 @@
 
     ret_value = H5I_get_type(id);
 
-<<<<<<< HEAD
-    if (ret_value <= H5I_BADID || (int)ret_value >= H5I_next_type || NULL == H5I_object(id))
-=======
     if (ret_value <= H5I_BADID || (int)ret_value >= H5I_next_type_g || NULL == H5I_object(id))
->>>>>>> 18bbd3f0
         HGOTO_DONE(H5I_BADID);
 
 done:
     FUNC_LEAVE_API(ret_value)
 } /* end H5Iget_type() */
 
-<<<<<<< HEAD
-/*-------------------------------------------------------------------------
- * Function:    H5I_is_file_object
- *
- * Purpose:     Convenience function to determine if an ID represents
- *              a file object.
- *
- *              In H5O calls, you can't use object_verify to ensure
- *              the ID was of the correct class since there's no
- *              H5I_OBJECT ID class.
- *
- * Return:      Success:    TRUE/FALSE
- *              Failure:    FAIL
- *
- *-------------------------------------------------------------------------
- */
-htri_t
-H5I_is_file_object(hid_t id)
-{
-    H5I_type_t id_type   = H5I_get_type(id);
-    htri_t     ret_value = FAIL;
-
-    FUNC_ENTER_NOAPI(FAIL);
-
-    /* Fail if the ID type is out of range */
-    if (id_type < 1 || id_type >= H5I_NTYPES)
-        HGOTO_ERROR(H5E_ARGS, H5E_BADTYPE, FAIL, "ID type out of range");
-
-    /* Return TRUE if the ID is a file object (dataset, group, map, or committed
-     * datatype), FALSE otherwise.
-     */
-    if (H5I_DATASET == id_type || H5I_GROUP == id_type || H5I_MAP == id_type) {
-        ret_value = TRUE;
-    }
-    else if (H5I_DATATYPE == id_type) {
-
-        H5T_t *dt = NULL;
-
-        if (NULL == (dt = (H5T_t *)H5I_object(id)))
-            HGOTO_ERROR(H5E_ARGS, H5E_BADTYPE, FAIL, "unable to get underlying datatype struct");
-
-        ret_value = H5T_is_named(dt);
-    }
-    else {
-        ret_value = FALSE;
-    }
-
-done:
-    FUNC_LEAVE_NOAPI(ret_value);
-} /* H5I_is_file_object() */
-
-=======
->>>>>>> 18bbd3f0
 /*-------------------------------------------------------------------------
  * Function:    H5Iremove_verify
  *
@@ -1267,11 +414,7 @@
     FUNC_ENTER_API(NULL)
     H5TRACE2("*x", "iIt", id, type);
 
-<<<<<<< HEAD
-    if (H5I_IS_LIB_TYPE(id_type))
-=======
-    if (H5I_IS_LIB_TYPE(type))
->>>>>>> 18bbd3f0
+    if (H5I_IS_LIB_TYPE(type))
         HGOTO_ERROR(H5E_ATOM, H5E_BADGROUP, NULL, "cannot call public function on library type")
 
     /* Remove the id */
@@ -1281,120 +424,6 @@
     FUNC_LEAVE_API(ret_value)
 } /* end H5Iremove_verify() */
 
-<<<<<<< HEAD
-/*-------------------------------------------------------------------------
- * Function:    H5I__remove_verify
- *
- * Purpose:     Removes the specified ID from its type, first checking that
- *              the ID's type is the same as the ID type supplied as an argument
- *
- * Return:      Success:    A pointer to the object that was removed, the
- *                          same pointer which would have been found by
- *                          calling H5I_object().
- *              Failure:    NULL
- *
- * Programmer:	James Laird
- *		Nat Furrer
- *
- *-------------------------------------------------------------------------
- */
-static void *
-H5I__remove_verify(hid_t id, H5I_type_t id_type)
-{
-    void *ret_value = NULL; /*return value			*/
-
-    FUNC_ENTER_STATIC_NOERR
-
-    /* Argument checking will be performed by H5I_remove() */
-
-    /* Verify that the type of the ID is correct */
-    if (id_type == H5I_TYPE(id))
-        ret_value = H5I_remove(id);
-
-    FUNC_LEAVE_NOAPI(ret_value)
-} /* end H5I__remove_verify() */
-
-/*-------------------------------------------------------------------------
- * Function:    H5I__remove_common
- *
- * Purpose:     Common code to remove a specified ID from its type.
- *
- * Return:      Success:    A pointer to the object that was removed, the
- *                          same pointer which would have been found by
- *                          calling H5I_object().
- *              Failure:    NULL
- *
- * Programmer:  Quincey Koziol
- *              October 3, 2013
- *
- *-------------------------------------------------------------------------
- */
-static void *
-H5I__remove_common(H5I_id_type_t *type_ptr, hid_t id)
-{
-    H5I_id_info_t *curr_id;          /* Pointer to the current atom */
-    void *         ret_value = NULL; /* Return value */
-
-    FUNC_ENTER_STATIC
-
-    /* Sanity check */
-    HDassert(type_ptr);
-
-    /* Get the ID node for the ID */
-    if (NULL == (curr_id = (H5I_id_info_t *)H5SL_remove(type_ptr->ids, &id)))
-        HGOTO_ERROR(H5E_ATOM, H5E_CANTDELETE, NULL, "can't remove ID node from skip list")
-
-    ret_value = (void *)curr_id->obj_ptr; /* (Casting away const OK -QAK) */
-    curr_id   = H5FL_FREE(H5I_id_info_t, curr_id);
-
-    /* Decrement the number of IDs in the type */
-    (type_ptr->id_count)--;
-
-done:
-    FUNC_LEAVE_NOAPI(ret_value)
-} /* end H5I__remove_common() */
-
-/*-------------------------------------------------------------------------
- * Function:    H5I_remove
- *
- * Purpose:     Removes the specified ID from its type.
- *
- * Return:      Success:    A pointer to the object that was removed, the
- *                          same pointer which would have been found by
- *                          calling H5I_object().
- *              Failure:    NULL
- *
- * Programmer:	Unknown
- *
- *-------------------------------------------------------------------------
- */
-void *
-H5I_remove(hid_t id)
-{
-    H5I_id_type_t *type_ptr;         /* Pointer to the atomic type */
-    H5I_type_t     type;             /* Atom's atomic type */
-    void *         ret_value = NULL; /* Return value */
-
-    FUNC_ENTER_NOAPI(NULL)
-
-    /* Check arguments */
-    type = H5I_TYPE(id);
-    if (type <= H5I_BADID || (int)type >= H5I_next_type)
-        HGOTO_ERROR(H5E_ARGS, H5E_BADRANGE, NULL, "invalid type number")
-    type_ptr = H5I_id_type_list_g[type];
-    if (type_ptr == NULL || type_ptr->init_count <= 0)
-        HGOTO_ERROR(H5E_ATOM, H5E_BADGROUP, NULL, "invalid type")
-
-    /* Remove the node from the type */
-    if (NULL == (ret_value = H5I__remove_common(type_ptr, id)))
-        HGOTO_ERROR(H5E_ATOM, H5E_CANTDELETE, NULL, "can't remove ID node")
-
-done:
-    FUNC_LEAVE_NOAPI(ret_value)
-} /* end H5I_remove() */
-
-=======
->>>>>>> 18bbd3f0
 /*-------------------------------------------------------------------------
  * Function:    H5Idec_ref
  *
@@ -1430,166 +459,6 @@
     FUNC_LEAVE_API(ret_value)
 } /* end H5Idec_ref() */
 
-<<<<<<< HEAD
-/*-------------------------------------------------------------------------
- * Function:    H5I_dec_ref
- *
- * Purpose:     Decrements the number of references outstanding for an ID.
- *              This will fail if the type is not a reference counted type.
- *              The ID type's 'free' function will be called for the ID
- *              if the reference count for the ID reaches 0 and a free
- *              function has been defined at type creation time.
- *
- * Return:      Success:    New reference count
- *
- *              Failure:    -1
- *
- *-------------------------------------------------------------------------
- */
-int
-H5I_dec_ref(hid_t id)
-{
-    H5I_id_info_t *id_ptr;        /* Pointer to the new ID */
-    int            ret_value = 0; /* Return value */
-
-    FUNC_ENTER_NOAPI((-1))
-
-    /* Sanity check */
-    HDassert(id >= 0);
-
-    /* General lookup of the ID */
-    if (NULL == (id_ptr = H5I__find_id(id)))
-        HGOTO_ERROR(H5E_ATOM, H5E_BADATOM, (-1), "can't locate ID")
-
-    /* If this is the last reference to the object then invoke the type's
-     * free method on the object. If the free method is undefined or
-     * successful then remove the object from the type; otherwise leave
-     * the object in the type without decrementing the reference
-     * count. If the reference count is more than one then decrement the
-     * reference count without calling the free method.
-     *
-     * Beware: the free method may call other H5I functions.
-     *
-     * If an object is closing, we can remove the ID even though the free
-     * method might fail.  This can happen when a mandatory filter fails to
-     * write when a dataset is closed and the chunk cache is flushed to the
-     * file.  We have to close the dataset anyway. (SLU - 2010/9/7)
-     */
-    if (1 == id_ptr->count) {
-        H5I_id_type_t *type_ptr; /*ptr to the type	*/
-
-        /* Get the ID's type */
-        type_ptr = H5I_id_type_list_g[H5I_TYPE(id)];
-
-        /* (Casting away const OK -QAK) */
-        if (!type_ptr->cls->free_func || (type_ptr->cls->free_func)((void *)id_ptr->obj_ptr) >= 0) {
-            /* Remove the node from the type */
-            if (NULL == H5I__remove_common(type_ptr, id))
-                HGOTO_ERROR(H5E_ATOM, H5E_CANTDELETE, (-1), "can't remove ID node")
-            ret_value = 0;
-        } /* end if */
-        else
-            ret_value = -1;
-    } /* end if */
-    else {
-        --(id_ptr->count);
-        ret_value = (int)id_ptr->count;
-    } /* end else */
-
-done:
-    FUNC_LEAVE_NOAPI(ret_value)
-} /* end H5I_dec_ref() */
-
-/*-------------------------------------------------------------------------
- * Function:    H5I_dec_app_ref
- *
- * Purpose:     H5I_dec_ref wrapper for case of modifying the application ref.
- *              count for an ID as well as normal reference count.
- *
- * Return:      Success:    New app. reference count
- *              Failure:    -1
- *
- * Programmer:  Quincey Koziol
- *              Sept 16, 2010
- *
- *-------------------------------------------------------------------------
- */
-int
-H5I_dec_app_ref(hid_t id)
-{
-    H5I_id_info_t *id_ptr;        /* Pointer to the new ID */
-    int            ret_value = 0; /* Return value */
-
-    FUNC_ENTER_NOAPI((-1))
-
-    /* Sanity check */
-    HDassert(id >= 0);
-
-    /* Call regular decrement reference count routine */
-    if ((ret_value = H5I_dec_ref(id)) < 0)
-        HGOTO_ERROR(H5E_ATOM, H5E_CANTDEC, (-1), "can't decrement ID ref count")
-
-    /* Check if the ID still exists */
-    if (ret_value > 0) {
-        /* General lookup of the ID */
-        if (NULL == (id_ptr = H5I__find_id(id)))
-            HGOTO_ERROR(H5E_ATOM, H5E_BADATOM, (-1), "can't locate ID")
-
-        /* Adjust app_ref */
-        --(id_ptr->app_count);
-        HDassert(id_ptr->count >= id_ptr->app_count);
-
-        /* Set return value */
-        ret_value = (int)id_ptr->app_count;
-    } /* end if */
-
-done:
-    FUNC_LEAVE_NOAPI(ret_value)
-} /* end H5I_dec_app_ref() */
-
-/*-------------------------------------------------------------------------
- * Function:    H5I_dec_app_ref_always_close
- *
- * Purpose:     H5I_dec_app_ref wrapper for case of always closing the ID,
- *              even when the free routine fails
- *
- * Return:      Success:    New app. reference count
- *              Failure:    -1
- *
- *-------------------------------------------------------------------------
- */
-int
-H5I_dec_app_ref_always_close(hid_t id)
-{
-    int ret_value = 0; /* Return value */
-
-    FUNC_ENTER_NOAPI((-1))
-
-    /* Sanity check */
-    HDassert(id >= 0);
-
-    /* Call application decrement reference count routine */
-    ret_value = H5I_dec_app_ref(id);
-
-    /* Check for failure */
-    if (ret_value < 0) {
-        /*
-         * If an object is closing, we can remove the ID even though the free
-         * method might fail.  This can happen when a mandatory filter fails to
-         * write when a dataset is closed and the chunk cache is flushed to the
-         * file.  We have to close the dataset anyway. (SLU - 2010/9/7)
-         */
-        H5I_remove(id);
-
-        HGOTO_ERROR(H5E_ATOM, H5E_CANTDEC, (-1), "can't decrement ID ref count")
-    }
-
-done:
-    FUNC_LEAVE_NOAPI(ret_value)
-} /* end H5I_dec_app_ref_always_close() */
-
-=======
->>>>>>> 18bbd3f0
 /*-------------------------------------------------------------------------
  * Function:    H5Iinc_ref
  *
@@ -1603,11 +472,7 @@
 int
 H5Iinc_ref(hid_t id)
 {
-<<<<<<< HEAD
-    int ret_value; /* Return value */
-=======
     int ret_value = -1; /* Return value */
->>>>>>> 18bbd3f0
 
     FUNC_ENTER_API((-1))
     H5TRACE1("Is", "i", id);
@@ -1624,46 +489,6 @@
     FUNC_LEAVE_API(ret_value)
 } /* end H5Iinc_ref() */
 
-<<<<<<< HEAD
-/*-------------------------------------------------------------------------
- * Function:    H5I_inc_ref
- *
- * Purpose:     Increment the reference count for an object.
- *
- * Return:      Success:    The new reference count
- *              Failure:    -1
- *
- *-------------------------------------------------------------------------
- */
-int
-H5I_inc_ref(hid_t id, hbool_t app_ref)
-{
-    H5I_id_info_t *id_ptr;        /* Pointer to the ID */
-    int            ret_value = 0; /* Return value */
-
-    FUNC_ENTER_NOAPI((-1))
-
-    /* Sanity check */
-    HDassert(id >= 0);
-
-    /* General lookup of the ID */
-    if (NULL == (id_ptr = H5I__find_id(id)))
-        HGOTO_ERROR(H5E_ATOM, H5E_BADATOM, (-1), "can't locate ID")
-
-    /* Adjust reference counts */
-    ++(id_ptr->count);
-    if (app_ref)
-        ++(id_ptr->app_count);
-
-    /* Set return value */
-    ret_value = (int)(app_ref ? id_ptr->app_count : id_ptr->count);
-
-done:
-    FUNC_LEAVE_NOAPI(ret_value)
-} /* end H5I_inc_ref() */
-
-=======
->>>>>>> 18bbd3f0
 /*-------------------------------------------------------------------------
  * Function:    H5Iget_ref
  *
@@ -1677,11 +502,7 @@
 int
 H5Iget_ref(hid_t id)
 {
-<<<<<<< HEAD
-    int ret_value; /* Return value */
-=======
     int ret_value = -1; /* Return value */
->>>>>>> 18bbd3f0
 
     FUNC_ENTER_API((-1))
     H5TRACE1("Is", "i", id);
@@ -1697,41 +518,6 @@
 done:
     FUNC_LEAVE_API(ret_value)
 } /* end H5Iget_ref() */
-<<<<<<< HEAD
-
-/*-------------------------------------------------------------------------
- * Function:    H5I_get_ref
- *
- * Purpose:     Retrieve the reference count for an object.
- *
- * Return:      Success:    The reference count
- *              Failure:    -1
- *
- *-------------------------------------------------------------------------
- */
-int
-H5I_get_ref(hid_t id, hbool_t app_ref)
-{
-    H5I_id_info_t *id_ptr;        /* Pointer to the ID */
-    int            ret_value = 0; /* Return value */
-
-    FUNC_ENTER_NOAPI((-1))
-
-    /* Sanity check */
-    HDassert(id >= 0);
-
-    /* General lookup of the ID */
-    if (NULL == (id_ptr = H5I__find_id(id)))
-        HGOTO_ERROR(H5E_ATOM, H5E_BADATOM, (-1), "can't locate ID")
-
-    /* Set return value */
-    ret_value = (int)(app_ref ? id_ptr->app_count : id_ptr->count);
-
-done:
-    FUNC_LEAVE_NOAPI(ret_value)
-} /* end H5I_get_ref() */
-=======
->>>>>>> 18bbd3f0
 
 /*-------------------------------------------------------------------------
  * Function:    H5Iinc_type_ref
@@ -1746,21 +532,13 @@
 int
 H5Iinc_type_ref(H5I_type_t type)
 {
-<<<<<<< HEAD
-    int ret_value; /* Return value */
-=======
     int ret_value = -1; /* Return value */
->>>>>>> 18bbd3f0
 
     FUNC_ENTER_API((-1))
     H5TRACE1("Is", "It", type);
 
     /* Check arguments */
-<<<<<<< HEAD
-    if (type <= 0 || (int)type >= H5I_next_type)
-=======
     if (type <= 0 || (int)type >= H5I_next_type_g)
->>>>>>> 18bbd3f0
         HGOTO_ERROR(H5E_ATOM, H5E_BADATOM, (-1), "invalid ID type")
     if (H5I_IS_LIB_TYPE(type))
         HGOTO_ERROR(H5E_ATOM, H5E_BADGROUP, (-1), "cannot call public function on library type")
@@ -1773,42 +551,6 @@
     FUNC_LEAVE_API(ret_value)
 } /* end H5Iinc_ref() */
 
-<<<<<<< HEAD
-/*-------------------------------------------------------------------------
- * Function:    H5I__inc_type_ref
- *
- * Purpose:     Increment the reference count for an ID type.
- *
- * Return:      Success:    The new reference count
- *              Failure:    -1
- *
- *-------------------------------------------------------------------------
- */
-static int
-H5I__inc_type_ref(H5I_type_t type)
-{
-    H5I_id_type_t *type_ptr;       /* Pointer to the type */
-    int            ret_value = -1; /* Return value */
-
-    FUNC_ENTER_STATIC
-
-    /* Sanity check */
-    HDassert(type > 0 && (int)type < H5I_next_type);
-
-    /* Check arguments */
-    type_ptr = H5I_id_type_list_g[type];
-    if (NULL == type_ptr)
-        HGOTO_ERROR(H5E_ATOM, H5E_BADGROUP, (-1), "invalid type")
-
-    /* Set return value */
-    ret_value = (int)(++(type_ptr->init_count));
-
-done:
-    FUNC_LEAVE_NOAPI(ret_value)
-} /* end H5I__inc_type_ref() */
-
-=======
->>>>>>> 18bbd3f0
 /*-------------------------------------------------------------------------
  * Function:    H5Idec_type_ref
  *
@@ -1850,61 +592,6 @@
     FUNC_LEAVE_API(ret_value)
 } /* end H5Idec_type_ref() */
 
-<<<<<<< HEAD
-/*-------------------------------------------------------------------------
- * Function:    H5I_dec_type_ref
- *
- * Purpose:     Decrements the reference count on an entire type of IDs.
- *              If the type reference count becomes zero then the type is
- *              destroyed along with all atoms in that type regardless of
- *              their reference counts.	 Destroying IDs involves calling
- *              the free-func for each ID's object and then adding the ID
- *              struct to the ID free list.
- *              Returns the number of references to the type on success; a
- *              return value of 0 means that the type will have to be
- *              re-initialized before it can be used again (and should probably
- *              be set to H5I_UNINIT).
- *
- * Return:      Success:    Number of references to type
- *              Failure:    -1
- *
- *-------------------------------------------------------------------------
- */
-int
-H5I_dec_type_ref(H5I_type_t type)
-{
-    H5I_id_type_t *type_ptr;      /* Pointer to the ID type */
-    herr_t         ret_value = 0; /* Return value */
-
-    FUNC_ENTER_NOAPI((-1))
-
-    if (type <= H5I_BADID || (int)type >= H5I_next_type)
-        HGOTO_ERROR(H5E_ARGS, H5E_BADRANGE, (-1), "invalid type number")
-
-    type_ptr = H5I_id_type_list_g[type];
-    if (type_ptr == NULL || type_ptr->init_count <= 0)
-        HGOTO_ERROR(H5E_ATOM, H5E_BADGROUP, (-1), "invalid type")
-
-    /* Decrement the number of users of the atomic type.  If this is the
-     * last user of the type then release all atoms from the type and
-     * free all memory it used.  The free function is invoked for each atom
-     * being freed.
-     */
-    if (1 == type_ptr->init_count) {
-        H5I__destroy_type(type);
-        ret_value = 0;
-    } /* end if */
-    else {
-        --(type_ptr->init_count);
-        ret_value = (herr_t)type_ptr->init_count;
-    } /* end else */
-
-done:
-    FUNC_LEAVE_NOAPI(ret_value)
-} /* end H5I_dec_type_ref() */
-
-=======
->>>>>>> 18bbd3f0
 /*-------------------------------------------------------------------------
  * Function:    H5Iget_type_ref
  *
@@ -1918,21 +605,13 @@
 int
 H5Iget_type_ref(H5I_type_t type)
 {
-<<<<<<< HEAD
-    int ret_value; /* Return value */
-=======
     int ret_value = -1; /* Return value */
->>>>>>> 18bbd3f0
 
     FUNC_ENTER_API((-1))
     H5TRACE1("Is", "It", type);
 
     /* Check arguments */
-<<<<<<< HEAD
-    if (type <= 0 || (int)type >= H5I_next_type)
-=======
     if (type <= 0 || (int)type >= H5I_next_type_g)
->>>>>>> 18bbd3f0
         HGOTO_ERROR(H5E_ATOM, H5E_BADATOM, (-1), "invalid ID type")
     if (H5I_IS_LIB_TYPE(type))
         HGOTO_ERROR(H5E_ATOM, H5E_BADGROUP, (-1), "cannot call public function on library type")
@@ -1945,43 +624,6 @@
     FUNC_LEAVE_API(ret_value)
 } /* end H5Iget_ref() */
 
-<<<<<<< HEAD
-/*-------------------------------------------------------------------------
- * Function:    H5I__get_type_ref
- *
- * Purpose:     Retrieve the reference count for an ID type.
- *
- * Return:      Success:    The reference count
- *
- *              Failure:    -1
- *
- *-------------------------------------------------------------------------
- */
-static int
-H5I__get_type_ref(H5I_type_t type)
-{
-    H5I_id_type_t *type_ptr;       /* Pointer to the type  */
-    int            ret_value = -1; /* Return value         */
-
-    FUNC_ENTER_STATIC
-
-    /* Sanity check */
-    HDassert(type >= 0);
-
-    /* Check arguments */
-    type_ptr = H5I_id_type_list_g[type];
-    if (!type_ptr)
-        HGOTO_ERROR(H5E_ATOM, H5E_BADGROUP, FAIL, "invalid type")
-
-    /* Set return value */
-    ret_value = (int)type_ptr->init_count;
-
-done:
-    FUNC_LEAVE_NOAPI(ret_value)
-} /* end H5I__get_type_ref() */
-
-=======
->>>>>>> 18bbd3f0
 /*-------------------------------------------------------------------------
  * Function:    H5Iis_valid
  *
@@ -1995,11 +637,7 @@
 htri_t
 H5Iis_valid(hid_t id)
 {
-<<<<<<< HEAD
-    H5I_id_info_t *id_ptr;           /* ptr to the ID */
-=======
     H5I_id_info_t *info      = NULL; /* Pointer to the ID info */
->>>>>>> 18bbd3f0
     htri_t         ret_value = TRUE; /* Return value */
 
     FUNC_ENTER_API(FAIL)
@@ -2072,13 +710,8 @@
 void *
 H5Isearch(H5I_type_t type, H5I_search_func_t func, void *key)
 {
-<<<<<<< HEAD
-    H5I_search_ud_t udata;     /* Context for iteration */
-    void *          ret_value; /* Return value */
-=======
     H5I_search_ud_t udata;            /* Context for iteration */
     void *          ret_value = NULL; /* Return value */
->>>>>>> 18bbd3f0
 
     FUNC_ENTER_API(NULL)
     H5TRACE3("*x", "Itx*x", type, func, key);
@@ -2123,15 +756,9 @@
 static int
 H5I__iterate_pub_cb(void H5_ATTR_UNUSED *obj, hid_t id, void *_udata)
 {
-<<<<<<< HEAD
-    H5I_iterate_pub_ud_t *udata = (H5I_iterate_pub_ud_t *)_udata; /* User data for callback */
-    herr_t                cb_ret_val;                             /* User callback return value */
-    int                   ret_value = H5_ITER_ERROR;              /* Callback return value */
-=======
     H5I_iterate_pub_ud_t *udata      = (H5I_iterate_pub_ud_t *)_udata; /* User data for callback */
     herr_t                cb_ret_val = FAIL;                           /* User callback return value */
     int                   ret_value  = H5_ITER_ERROR;                  /* Callback return value */
->>>>>>> 18bbd3f0
 
     FUNC_ENTER_STATIC_NOERR
 
@@ -2175,13 +802,8 @@
 herr_t
 H5Iiterate(H5I_type_t type, H5I_iterate_func_t op, void *op_data)
 {
-<<<<<<< HEAD
-    H5I_iterate_pub_ud_t int_udata; /* Internal user data */
-    herr_t               ret_value; /* Return value */
-=======
     H5I_iterate_pub_ud_t int_udata;        /* Internal user data */
     herr_t               ret_value = FAIL; /* Return value */
->>>>>>> 18bbd3f0
 
     FUNC_ENTER_API(FAIL)
     H5TRACE3("e", "Itx*x", type, op, op_data);
@@ -2200,76 +822,6 @@
     FUNC_LEAVE_API(ret_value)
 } /* end H5Iiterate() */
 
-<<<<<<< HEAD
-/*-------------------------------------------------------------------------
- * Function:    H5I__iterate_cb
- *
- * Purpose:     Callback routine for H5I_iterate, invokes "user" callback
- *              function, and then sets return value, based on the result of
- *              that callback.
- *
- * Return:      Success:    H5_ITER_CONT (0) or H5_ITER_STOP (1)
- *              Failure:    H5_ITER_ERROR (-1)
- *
- *-------------------------------------------------------------------------
- */
-static int
-H5I__iterate_cb(void *_item, void H5_ATTR_UNUSED *_key, void *_udata)
-{
-    H5I_id_info_t *   item      = (H5I_id_info_t *)_item;     /* Pointer to the ID node */
-    H5I_iterate_ud_t *udata     = (H5I_iterate_ud_t *)_udata; /* User data for callback */
-    int               ret_value = H5_ITER_CONT;               /* Callback return value */
-
-    FUNC_ENTER_STATIC_NOERR
-
-    /* Only invoke the callback function if this ID is visible externally and
-     * its reference count is positive.
-     */
-    if ((!udata->app_ref) || (item->app_count > 0)) {
-        H5I_type_t type = udata->obj_type;
-        void *     obj_ptr;
-        herr_t     cb_ret_val;
-
-        /* The stored object pointer might be an H5VL_object_t, in which
-         * case we'll need to get the wrapped object struct (H5F_t *, etc.).
-         */
-        obj_ptr = H5I__unwrap((void *)item->obj_ptr, type);
-
-        /* Invoke callback function */
-        cb_ret_val =
-            (*udata->user_func)((void *)obj_ptr, item->id, udata->user_udata); /* (Casting away const OK) */
-
-        /* Set the return value based on the callback's return value */
-        if (cb_ret_val > 0)
-            ret_value = H5_ITER_STOP; /* terminate iteration early */
-        else if (cb_ret_val < 0)
-            ret_value = H5_ITER_ERROR; /* indicate failure (which terminates iteration) */
-    }                                  /* end if */
-
-    FUNC_LEAVE_NOAPI(ret_value)
-} /* end H5I__iterate_cb() */
-
-/*-------------------------------------------------------------------------
- * Function:	H5I_iterate
- *
- * Purpose:     Apply function FUNC to each member of type TYPE (with
- *              non-zero application reference count if app_ref is TRUE).
- *              Stop if FUNC returns a non zero value (i.e. anything
- *              other than H5_ITER_CONT).
- *
- *              If FUNC returns a positive value (i.e. H5_ITER_STOP),
- *              return SUCCEED.
- *
- *              If FUNC returns a negative value (i.e. H5_ITER_ERROR),
- *              return FAIL.
- *
- *              The FUNC should take a pointer to the object and the
- *              udata as arguments and return non-zero to terminate
- *              siteration, and zero to continue.
- *
- * Limitation:  Currently there is no way to start the iteration from
- *              where a previous iteration left off.
-=======
 /*-------------------------------------------------------------------------
  * Function:    H5Iget_file_id
  *
@@ -2277,7 +829,6 @@
  *              close this ID.
  *
  * Return:      Success:    The file ID associated with the object
->>>>>>> 18bbd3f0
  *
  *              Failure:    H5I_INVALID_HID
  *
@@ -2286,56 +837,6 @@
 hid_t
 H5Iget_file_id(hid_t obj_id)
 {
-<<<<<<< HEAD
-    H5I_id_type_t *type_ptr;            /* Pointer to the type  */
-    herr_t         ret_value = SUCCEED; /* Return value         */
-
-    FUNC_ENTER_NOAPI(FAIL)
-
-    /* Check arguments */
-    if (type <= H5I_BADID || (int)type >= H5I_next_type)
-        HGOTO_ERROR(H5E_ARGS, H5E_BADRANGE, FAIL, "invalid type number")
-    type_ptr = H5I_id_type_list_g[type];
-
-    /* Only iterate through ID list if it is initialized and there are IDs in type */
-    if (type_ptr && type_ptr->init_count > 0 && type_ptr->id_count > 0) {
-        H5I_iterate_ud_t iter_udata;  /* User data for iteration callback */
-        herr_t           iter_status; /* Iteration status */
-
-        /* Set up iterator user data */
-        iter_udata.user_func  = func;
-        iter_udata.user_udata = udata;
-        iter_udata.app_ref    = app_ref;
-        iter_udata.obj_type   = type;
-
-        /* Iterate over IDs */
-        if ((iter_status = H5SL_iterate(type_ptr->ids, H5I__iterate_cb, &iter_udata)) < 0)
-            HGOTO_ERROR(H5E_ATOM, H5E_BADITER, FAIL, "iteration failed")
-    } /* end if */
-
-done:
-    FUNC_LEAVE_NOAPI(ret_value)
-} /* end H5I_iterate() */
-
-/*-------------------------------------------------------------------------
- * Function:    H5I__find_id
- *
- * Purpose:     Given an object ID find the info struct that describes the
- *              object.
- *
- * Return:      Success:    A pointer to the object's info struct.
- *
- *              Failure:    NULL
- *
- *-------------------------------------------------------------------------
- */
-static H5I_id_info_t *
-H5I__find_id(hid_t id)
-{
-    H5I_type_t     type;             /*ID's type		*/
-    H5I_id_type_t *type_ptr;         /*ptr to the type	*/
-    H5I_id_info_t *ret_value = NULL; /* Return value */
-=======
     H5I_type_t type;                        /* ID type */
     hid_t      ret_value = H5I_INVALID_HID; /* Return value */
 
@@ -2344,26 +845,15 @@
 
     /* Get object type */
     type = H5I_TYPE(obj_id);
->>>>>>> 18bbd3f0
 
     /* Call internal function */
     if (H5I_FILE == type || H5I_DATATYPE == type || H5I_GROUP == type || H5I_DATASET == type ||
         H5I_ATTR == type) {
         H5VL_object_t *vol_obj; /* Object of obj_id */
 
-<<<<<<< HEAD
-    /* Check arguments */
-    type = H5I_TYPE(id);
-    if (type <= H5I_BADID || (int)type >= H5I_next_type)
-        HGOTO_DONE(NULL)
-    type_ptr = H5I_id_type_list_g[type];
-    if (!type_ptr || type_ptr->init_count <= 0)
-        HGOTO_DONE(NULL)
-=======
         /* Get the VOL object */
         if (NULL == (vol_obj = H5VL_vol_object(obj_id)))
             HGOTO_ERROR(H5E_ATOM, H5E_BADTYPE, H5I_INVALID_HID, "invalid location identifier")
->>>>>>> 18bbd3f0
 
         /* Get the file ID */
         if ((ret_value = H5F_get_file_id(vol_obj, type, TRUE)) < 0)
@@ -2400,15 +890,9 @@
 ssize_t
 H5Iget_name(hid_t id, char *name /*out*/, size_t size)
 {
-<<<<<<< HEAD
-    H5VL_object_t *   vol_obj; /* Object of loc_id */
-    H5VL_loc_params_t loc_params;
-    ssize_t           ret_value; /* Return value */
-=======
     H5VL_object_t *   vol_obj = NULL; /* Object stored in ID */
     H5VL_loc_params_t loc_params;
     ssize_t           ret_value = -1; /* Return value */
->>>>>>> 18bbd3f0
 
     FUNC_ENTER_API((-1))
     H5TRACE3("Zs", "ixz", id, name, size);
@@ -2428,260 +912,4 @@
 
 done:
     FUNC_LEAVE_API(ret_value)
-<<<<<<< HEAD
-} /* end H5Iget_name() */
-
-/*-------------------------------------------------------------------------
- * Function:    H5Iget_file_id
- *
- * Purpose:     Obtains the file ID given an object ID.  The user has to
- *              close this ID.
- *
- * Return:      Success:    The file ID associated with the object
- *
- *              Failure:    H5I_INVALID_HID
- *
- *-------------------------------------------------------------------------
- */
-hid_t
-H5Iget_file_id(hid_t obj_id)
-{
-    H5I_type_t type;                        /* ID type */
-    hid_t      ret_value = H5I_INVALID_HID; /* Return value */
-
-    FUNC_ENTER_API(FAIL)
-    H5TRACE1("i", "i", obj_id);
-
-    /* Get object type */
-    type = H5I_TYPE(obj_id);
-
-    /* Call internal function */
-    if (H5I_FILE == type || H5I_DATATYPE == type || H5I_GROUP == type || H5I_DATASET == type ||
-        H5I_ATTR == type) {
-        H5VL_object_t *vol_obj; /* Object of obj_id */
-
-        /* Get the VOL object */
-        if (NULL == (vol_obj = H5VL_vol_object(obj_id)))
-            HGOTO_ERROR(H5E_ATOM, H5E_BADTYPE, H5I_INVALID_HID, "invalid location identifier")
-
-        /* Get the file ID */
-        if ((ret_value = H5F_get_file_id(vol_obj, type, TRUE)) < 0)
-            HGOTO_ERROR(H5E_ATOM, H5E_CANTGET, H5I_INVALID_HID, "can't retrieve file ID")
-    } /* end if */
-    else
-        HGOTO_ERROR(H5E_ARGS, H5E_BADRANGE, H5I_INVALID_HID, "not an ID of a file object")
-
-done:
-    FUNC_LEAVE_API(ret_value)
-} /* end H5Iget_file_id() */
-
-/*-------------------------------------------------------------------------
- * Function:    H5I__find_id_cb
- *
- * Purpose:     Callback for searching for an ID with a specific pointer
- *
- * Return:      Success:    H5_ITER_CONT (0) or H5_ITER_STOP (1)
- *              Failure:    H5_ITER_ERROR (-1)
- *
- *-------------------------------------------------------------------------
- */
-static int
-H5I__find_id_cb(void *_item, void H5_ATTR_UNUSED *_key, void *_udata)
-{
-    H5I_id_info_t *  item      = (H5I_id_info_t *)_item;    /* Pointer to the ID node */
-    H5I_get_id_ud_t *udata     = (H5I_get_id_ud_t *)_udata; /* Pointer to user data */
-    H5I_type_t       type      = udata->obj_type;
-    const void *     obj_ptr   = NULL;
-    int              ret_value = H5_ITER_CONT; /* Return value */
-
-    FUNC_ENTER_STATIC_NOERR
-
-    /* Sanity check */
-    HDassert(item);
-    HDassert(udata);
-
-    /* Get a pointer to the VOL connector's data */
-    obj_ptr = H5I__unwrap(item->obj_ptr, type);
-
-    /* Check for a match */
-    if (obj_ptr == udata->object) {
-        udata->ret_id = item->id;
-        ret_value     = H5_ITER_STOP;
-    } /* end if */
-
-    FUNC_LEAVE_NOAPI(ret_value)
-} /* end H5I__find_id_cb() */
-
-/*-------------------------------------------------------------------------
- * Function:    H5I_find_id
- *
- * Purpose:     Return the ID of an object by searching through the ID list
- *              for the type.
- *
- * Return:      SUCCEED/FAIL
- *              (id will be set to H5I_INVALID_HID on errors or not found)
- *
- *-------------------------------------------------------------------------
- */
-herr_t
-H5I_find_id(const void *object, H5I_type_t type, hid_t *id)
-{
-    H5I_id_type_t *type_ptr;            /* Pointer to the type  */
-    herr_t         ret_value = SUCCEED; /* Return value         */
-
-    FUNC_ENTER_NOAPI(FAIL)
-
-    HDassert(id);
-
-    *id = H5I_INVALID_HID;
-
-    type_ptr = H5I_id_type_list_g[type];
-    if (!type_ptr || type_ptr->init_count <= 0)
-        HGOTO_ERROR(H5E_ATOM, H5E_BADGROUP, FAIL, "invalid type")
-
-    /* Only iterate through ID list if it is initialized and there are IDs in type */
-    if (type_ptr->init_count > 0 && type_ptr->id_count > 0) {
-        H5I_get_id_ud_t udata;       /* User data */
-        herr_t          iter_status; /* Iteration status */
-
-        /* Set up iterator user data */
-        udata.object   = object;
-        udata.obj_type = type;
-        udata.ret_id   = H5I_INVALID_HID;
-
-        /* Iterate over IDs for the ID type */
-        if ((iter_status = H5SL_iterate(type_ptr->ids, H5I__find_id_cb, &udata)) < 0)
-            HGOTO_ERROR(H5E_ATOM, H5E_BADITER, FAIL, "iteration failed")
-
-        *id = udata.ret_id;
-    } /* end if */
-
-done:
-    FUNC_LEAVE_NOAPI(ret_value)
-} /* end H5I_find_id() */
-
-/*-------------------------------------------------------------------------
- * Function:    H5I__id_dump_cb
- *
- * Purpose:     Dump the contents of an ID to stderr for debugging.
- *
- * Return:      H5_ITER_CONT (always)
- *
- *-------------------------------------------------------------------------
- */
-static int
-H5I__id_dump_cb(void *_item, void H5_ATTR_UNUSED *_key, void *_udata)
-{
-    H5I_id_info_t *item    = (H5I_id_info_t *)_item; /* Pointer to the ID node */
-    H5I_type_t     type    = *(H5I_type_t *)_udata;  /* User data */
-    H5G_name_t *   path    = NULL;                   /* Path to file object */
-    const void *   obj_ptr = NULL;                   /* Pointer to VOL connector object */
-
-    FUNC_ENTER_STATIC_NOERR
-
-    HDfprintf(stderr, "		 id = %lu\n", (unsigned long)(item->id));
-    HDfprintf(stderr, "		 count = %u\n", item->count);
-    HDfprintf(stderr, "		 obj   = 0x%08lx\n", (unsigned long)(item->obj_ptr));
-
-    /* Get the group location, so we get get the name */
-    switch (type) {
-        case H5I_GROUP: {
-            const H5VL_object_t *vol_obj = (const H5VL_object_t *)item->obj_ptr;
-
-            obj_ptr = H5VL_object_data(vol_obj);
-            if (H5_VOL_NATIVE == vol_obj->connector->cls->value)
-                path = H5G_nameof((const H5G_t *)obj_ptr);
-            break;
-        }
-
-        case H5I_DATASET: {
-            const H5VL_object_t *vol_obj = (const H5VL_object_t *)item->obj_ptr;
-
-            obj_ptr = H5VL_object_data(vol_obj);
-            if (H5_VOL_NATIVE == vol_obj->connector->cls->value)
-                path = H5D_nameof((const H5D_t *)obj_ptr);
-            break;
-        }
-
-        case H5I_DATATYPE: {
-            const H5T_t *dt = (const H5T_t *)item->obj_ptr;
-
-            obj_ptr = (void *)H5T_get_actual_type((H5T_t *)dt); /* Casting away const OK - QAK */
-            path    = H5T_nameof((const H5T_t *)obj_ptr);
-            break;
-        }
-
-        /* TODO: Maps will have to be added when they are supported in the
-         *       native VOL connector.
-         */
-        case H5I_MAP:
-
-        case H5I_UNINIT:
-        case H5I_BADID:
-        case H5I_FILE:
-        case H5I_DATASPACE:
-        case H5I_ATTR:
-        case H5I_VFL:
-        case H5I_VOL:
-        case H5I_GENPROP_CLS:
-        case H5I_GENPROP_LST:
-        case H5I_ERROR_CLASS:
-        case H5I_ERROR_MSG:
-        case H5I_ERROR_STACK:
-        case H5I_SPACE_SEL_ITER:
-        case H5I_NTYPES:
-        default:
-            break; /* Other types of IDs are not stored in files */
-    }
-
-    if (path) {
-        if (path->user_path_r)
-            HDfprintf(stderr, "                user_path = %s\n", H5RS_get_str(path->user_path_r));
-        if (path->full_path_r)
-            HDfprintf(stderr, "                full_path = %s\n", H5RS_get_str(path->full_path_r));
-    }
-
-    FUNC_LEAVE_NOAPI(H5_ITER_CONT)
-} /* end H5I__id_dump_cb() */
-
-/*-------------------------------------------------------------------------
- * Function:    H5I_dump_ids_for_type
- *
- * Purpose:     Dump the contents of a type to stderr for debugging.
- *
- * Return:      SUCCEED/FAIL
- *
- *-------------------------------------------------------------------------
- */
-herr_t
-H5I_dump_ids_for_type(H5I_type_t type)
-{
-    H5I_id_type_t *type_ptr = NULL;
-
-    FUNC_ENTER_NOAPI_NOERR
-
-    HDfprintf(stderr, "Dumping ID type %d\n", (int)type);
-    type_ptr = H5I_id_type_list_g[type];
-
-    if (type_ptr) {
-
-        /* Header */
-        HDfprintf(stderr, "	 init_count = %u\n", type_ptr->init_count);
-        HDfprintf(stderr, "	 reserved   = %u\n", type_ptr->cls->reserved);
-        HDfprintf(stderr, "	 id_count   = %llu\n", (unsigned long long)type_ptr->id_count);
-        HDfprintf(stderr, "	 nextid	    = %llu\n", (unsigned long long)type_ptr->nextid);
-
-        /* List */
-        if (type_ptr->id_count > 0) {
-            HDfprintf(stderr, "	 List:\n");
-            H5SL_iterate(type_ptr->ids, H5I__id_dump_cb, &type);
-        }
-    }
-    else
-        HDfprintf(stderr, "Global type info/tracking pointer for that type is NULL\n");
-
-    FUNC_LEAVE_NOAPI(SUCCEED)
-} /* end H5I_dump_ids_for_type() */
-=======
-} /* end H5Iget_name() */
->>>>>>> 18bbd3f0
+} /* end H5Iget_name() */