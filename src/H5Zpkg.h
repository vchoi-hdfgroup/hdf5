/* * * * * * * * * * * * * * * * * * * * * * * * * * * * * * * * * * * * * * *
 * Copyright by The HDF Group.                                               *
 * Copyright by the Board of Trustees of the University of Illinois.         *
 * All rights reserved.                                                      *
 *                                                                           *
 * This file is part of HDF5.  The full HDF5 copyright notice, including     *
 * terms governing use, modification, and redistribution, is contained in    *
 * the COPYING file, which can be found at the root of the source code       *
 * distribution tree, or in https://www.hdfgroup.org/licenses.               *
 * If you do not have access to either file, you may request a copy from     *
 * help@hdfgroup.org.                                                        *
 * * * * * * * * * * * * * * * * * * * * * * * * * * * * * * * * * * * * * * */

#if !(defined H5Z_FRIEND || defined H5Z_MODULE)
#error "Do not include this file outside the H5Z package!"
#endif

#ifndef H5Zpkg_H
#define H5Zpkg_H

/* Include private header file */
#include "H5Zprivate.h" /* Filter functions                */

/********************/
/* Internal filters */
/********************/

/* Shuffle filter */
H5_DLLVAR const H5Z_class2_t H5Z_SHUFFLE[1];

/* Fletcher32 filter */
H5_DLLVAR const H5Z_class2_t H5Z_FLETCHER32[1];

/* n-bit filter */
H5_DLLVAR H5Z_class2_t H5Z_NBIT[1];

/* Scale/offset filter */
H5_DLLVAR H5Z_class2_t H5Z_SCALEOFFSET[1];

/********************/
/* External filters */
/********************/

/* Deflate filter */
#ifdef H5_HAVE_FILTER_DEFLATE
H5_DLLVAR const H5Z_class2_t H5Z_DEFLATE[1];
#endif /* H5_HAVE_FILTER_DEFLATE */

/* szip filter */
#ifdef H5_HAVE_FILTER_SZIP
H5_DLLVAR H5Z_class2_t H5Z_SZIP[1];
#endif /* H5_HAVE_FILTER_SZIP */

/* Package internal routines */
H5_DLL herr_t H5Z__unregister(H5Z_filter_t filter_id);

<<<<<<< HEAD
#endif /* _H5Zpkg_H */
=======
#endif /* H5Zpkg_H */
>>>>>>> 18bbd3f0
<|MERGE_RESOLUTION|>--- conflicted
+++ resolved
@@ -54,8 +54,4 @@
 /* Package internal routines */
 H5_DLL herr_t H5Z__unregister(H5Z_filter_t filter_id);
 
-<<<<<<< HEAD
-#endif /* _H5Zpkg_H */
-=======
-#endif /* H5Zpkg_H */
->>>>>>> 18bbd3f0
+#endif /* H5Zpkg_H */