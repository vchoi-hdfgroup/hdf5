--- conflicted
+++ resolved
@@ -22,17 +22,6 @@
 
 #include "H5FDdrvr_module.h" /* This source code file is part of the H5FD driver module */
 
-<<<<<<< HEAD
-#include "H5private.h"   /* Generic Functions      */
-#include "H5Eprivate.h"  /* Error handling        */
-#include "H5Fprivate.h"  /* File access        */
-#include "H5FDprivate.h" /* File drivers        */
-#include "H5FDdirect.h"  /* Direct file driver      */
-#include "H5FLprivate.h" /* Free Lists                           */
-#include "H5Iprivate.h"  /* IDs            */
-#include "H5MMprivate.h" /* Memory management      */
-#include "H5Pprivate.h"  /* Property lists      */
-=======
 #include "H5private.h"   /* Generic Functions        */
 #include "H5Eprivate.h"  /* Error handling           */
 #include "H5Fprivate.h"  /* File access              */
@@ -42,7 +31,6 @@
 #include "H5Iprivate.h"  /* IDs                      */
 #include "H5MMprivate.h" /* Memory management        */
 #include "H5Pprivate.h"  /* Property lists           */
->>>>>>> 18bbd3f0
 
 #ifdef H5_HAVE_DIRECT
 
@@ -85,10 +73,7 @@
     haddr_t            pos; /*current file I/O position  */
     int                op;  /*last operation    */
     H5FD_direct_fapl_t fa;  /*file access properties  */
-<<<<<<< HEAD
-=======
     hbool_t            ignore_disabled_file_locks;
->>>>>>> 18bbd3f0
 #ifndef H5_HAVE_WIN32_API
     /*
      * On most systems the combination of device and i-node number uniquely
@@ -134,60 +119,6 @@
     (ADDR_OVERFLOW(A) || SIZE_OVERFLOW(Z) || HADDR_UNDEF == (A) + (Z) || (HDoff_t)((A) + (Z)) < (HDoff_t)(A))
 
 /* Prototypes */
-<<<<<<< HEAD
-static herr_t  H5FD_direct_term(void);
-static void *  H5FD_direct_fapl_get(H5FD_t *file);
-static void *  H5FD_direct_fapl_copy(const void *_old_fa);
-static H5FD_t *H5FD_direct_open(const char *name, unsigned flags, hid_t fapl_id, haddr_t maxaddr);
-static herr_t  H5FD_direct_close(H5FD_t *_file);
-static int     H5FD_direct_cmp(const H5FD_t *_f1, const H5FD_t *_f2);
-static herr_t  H5FD_direct_query(const H5FD_t *_f1, unsigned long *flags);
-static haddr_t H5FD_direct_get_eoa(const H5FD_t *_file, H5FD_mem_t type);
-static herr_t  H5FD_direct_set_eoa(H5FD_t *_file, H5FD_mem_t type, haddr_t addr);
-static haddr_t H5FD_direct_get_eof(const H5FD_t *_file, H5FD_mem_t type);
-static herr_t  H5FD_direct_get_handle(H5FD_t *_file, hid_t fapl, void **file_handle);
-static herr_t  H5FD_direct_read(H5FD_t *_file, H5FD_mem_t type, hid_t fapl_id, haddr_t addr, size_t size,
-                                void *buf);
-static herr_t  H5FD_direct_write(H5FD_t *_file, H5FD_mem_t type, hid_t fapl_id, haddr_t addr, size_t size,
-                                 const void *buf);
-static herr_t  H5FD_direct_truncate(H5FD_t *_file, hid_t dxpl_id, hbool_t closing);
-static herr_t  H5FD_direct_lock(H5FD_t *_file, hbool_t rw);
-static herr_t  H5FD_direct_unlock(H5FD_t *_file);
-
-static const H5FD_class_t H5FD_direct_g = {
-    "direct",                   /*name      */
-    MAXADDR,                    /*maxaddr    */
-    H5F_CLOSE_WEAK,             /* fc_degree    */
-    H5FD_direct_term,           /*terminate             */
-    NULL,                       /*sb_size    */
-    NULL,                       /*sb_encode    */
-    NULL,                       /*sb_decode    */
-    sizeof(H5FD_direct_fapl_t), /*fapl_size    */
-    H5FD_direct_fapl_get,       /*fapl_get    */
-    H5FD_direct_fapl_copy,      /*fapl_copy    */
-    NULL,                       /*fapl_free    */
-    0,                          /*dxpl_size    */
-    NULL,                       /*dxpl_copy    */
-    NULL,                       /*dxpl_free    */
-    H5FD_direct_open,           /*open      */
-    H5FD_direct_close,          /*close      */
-    H5FD_direct_cmp,            /*cmp      */
-    H5FD_direct_query,          /*query      */
-    NULL,                       /*get_type_map    */
-    NULL,                       /*alloc      */
-    NULL,                       /*free      */
-    H5FD_direct_get_eoa,        /*get_eoa    */
-    H5FD_direct_set_eoa,        /*set_eoa    */
-    H5FD_direct_get_eof,        /*get_eof    */
-    H5FD_direct_get_handle,     /*get_handle            */
-    H5FD_direct_read,           /*read      */
-    H5FD_direct_write,          /*write      */
-    NULL,                       /*flush      */
-    H5FD_direct_truncate,       /*truncate    */
-    H5FD_direct_lock,           /*lock                  */
-    H5FD_direct_unlock,         /*unlock                */
-    H5FD_FLMAP_DICHOTOMY        /*fl_map                */
-=======
 static herr_t  H5FD__direct_term(void);
 static void *  H5FD__direct_fapl_get(H5FD_t *file);
 static void *  H5FD__direct_fapl_copy(const void *_old_fa);
@@ -240,7 +171,6 @@
     H5FD__direct_lock,          /* lock                 */
     H5FD__direct_unlock,        /* unlock               */
     H5FD_FLMAP_DICHOTOMY        /* fl_map               */
->>>>>>> 18bbd3f0
 };
 
 /* Declare a free list to manage the H5FD_direct_t struct */
@@ -266,8 +196,6 @@
 
     FUNC_ENTER_STATIC
 
-<<<<<<< HEAD
-=======
     /* Check the use disabled file locks environment variable */
     lock_env_var = HDgetenv("HDF5_USE_FILE_LOCKING");
     if (lock_env_var && !HDstrcmp(lock_env_var, "BEST_EFFORT"))
@@ -277,7 +205,6 @@
     else
         ignore_disabled_file_locks_s = FAIL; /* Environment variable not set, or not set correctly */
 
->>>>>>> 18bbd3f0
     if (H5FD_direct_init() < 0)
         HGOTO_ERROR(H5E_VFL, H5E_CANTINIT, FAIL, "unable to initialize direct VFD")
 
@@ -456,22 +383,13 @@
 static void *
 H5FD__direct_fapl_get(H5FD_t *_file)
 {
-<<<<<<< HEAD
-    H5FD_direct_t *file = (H5FD_direct_t *)_file;
-    void *         ret_value; /* Return value */
-=======
     H5FD_direct_t *file      = (H5FD_direct_t *)_file;
     void *         ret_value = NULL; /* Return value */
->>>>>>> 18bbd3f0
 
     FUNC_ENTER_STATIC_NOERR
 
     /* Set return value */
-<<<<<<< HEAD
-    ret_value = H5FD_direct_fapl_copy(&(file->fa));
-=======
     ret_value = H5FD__direct_fapl_copy(&(file->fa));
->>>>>>> 18bbd3f0
 
     FUNC_LEAVE_NOAPI(ret_value)
 } /* end H5FD__direct_fapl_get() */
@@ -525,17 +443,10 @@
 static H5FD_t *
 H5FD__direct_open(const char *name, unsigned flags, hid_t fapl_id, haddr_t maxaddr)
 {
-<<<<<<< HEAD
-    int                 o_flags;
-    int                 fd   = (-1);
-    H5FD_direct_t *     file = NULL;
-    H5FD_direct_fapl_t *fa;
-=======
     int                       o_flags;
     int                       fd   = (-1);
     H5FD_direct_t *           file = NULL;
     const H5FD_direct_fapl_t *fa;
->>>>>>> 18bbd3f0
 #ifdef H5_HAVE_WIN32_API
     HFILE                              filehandle;
     struct _BY_HANDLE_FILE_INFORMATION fileinfo;
@@ -584,11 +495,7 @@
     /* Get the driver specific information */
     if (NULL == (plist = H5P_object_verify(fapl_id, H5P_FILE_ACCESS)))
         HGOTO_ERROR(H5E_ARGS, H5E_BADTYPE, NULL, "not a file access property list")
-<<<<<<< HEAD
-    if (NULL == (fa = (H5FD_direct_fapl_t *)H5P_peek_driver_info(plist)))
-=======
     if (NULL == (fa = (const H5FD_direct_fapl_t *)H5P_peek_driver_info(plist)))
->>>>>>> 18bbd3f0
         HGOTO_ERROR(H5E_PLIST, H5E_BADVALUE, NULL, "bad VFL driver info")
 
     file->fd = fd;
@@ -607,8 +514,6 @@
     file->fa.mboundary = fa->mboundary;
     file->fa.fbsize    = fa->fbsize;
     file->fa.cbsize    = fa->cbsize;
-<<<<<<< HEAD
-=======
 
     /* Check the file locking flags in the fapl */
     if (ignore_disabled_file_locks_s != FAIL)
@@ -619,7 +524,6 @@
         if (H5P_get(plist, H5F_ACS_IGNORE_DISABLED_FILE_LOCKS_NAME, &file->ignore_disabled_file_locks) < 0)
             HGOTO_ERROR(H5E_VFL, H5E_CANTGET, NULL, "can't get ignore disabled file locks property")
     }
->>>>>>> 18bbd3f0
 
     /* Try to decide if data alignment is required.  The reason to check it here
      * is to handle correctly the case that the file is in a different file system
@@ -794,11 +698,7 @@
  *-------------------------------------------------------------------------
  */
 static herr_t
-<<<<<<< HEAD
-H5FD_direct_query(const H5FD_t H5_ATTR_UNUSED *_f, unsigned long *flags /* out */)
-=======
 H5FD__direct_query(const H5FD_t H5_ATTR_UNUSED *_f, unsigned long *flags /* out */)
->>>>>>> 18bbd3f0
 {
     FUNC_ENTER_STATIC_NOERR
 
@@ -911,11 +811,7 @@
  *-------------------------------------------------------------------------
  */
 static herr_t
-<<<<<<< HEAD
-H5FD_direct_get_handle(H5FD_t *_file, hid_t H5_ATTR_UNUSED fapl, void **file_handle)
-=======
 H5FD__direct_get_handle(H5FD_t *_file, hid_t H5_ATTR_UNUSED fapl, void **file_handle)
->>>>>>> 18bbd3f0
 {
     H5FD_direct_t *file      = (H5FD_direct_t *)_file;
     herr_t         ret_value = SUCCEED;
@@ -948,13 +844,8 @@
  *-------------------------------------------------------------------------
  */
 static herr_t
-<<<<<<< HEAD
-H5FD_direct_read(H5FD_t *_file, H5FD_mem_t H5_ATTR_UNUSED type, hid_t H5_ATTR_UNUSED dxpl_id, haddr_t addr,
-                 size_t size, void *buf /*out*/)
-=======
 H5FD__direct_read(H5FD_t *_file, H5FD_mem_t H5_ATTR_UNUSED type, hid_t H5_ATTR_UNUSED dxpl_id, haddr_t addr,
                   size_t size, void *buf /*out*/)
->>>>>>> 18bbd3f0
 {
     H5FD_direct_t *file = (H5FD_direct_t *)_file;
     ssize_t        nbytes;
@@ -969,11 +860,7 @@
     size_t         copy_size = size; /* Size remaining to read when using copy buffer */
     size_t         copy_offset;      /* Offset into copy buffer of the requested data */
 
-<<<<<<< HEAD
-    FUNC_ENTER_NOAPI_NOINIT
-=======
     FUNC_ENTER_STATIC
->>>>>>> 18bbd3f0
 
     HDassert(file && file->pub.cls);
     HDassert(buf);
@@ -1137,13 +1024,8 @@
  *-------------------------------------------------------------------------
  */
 static herr_t
-<<<<<<< HEAD
-H5FD_direct_write(H5FD_t *_file, H5FD_mem_t H5_ATTR_UNUSED type, hid_t H5_ATTR_UNUSED dxpl_id, haddr_t addr,
-                  size_t size, const void *buf)
-=======
 H5FD__direct_write(H5FD_t *_file, H5FD_mem_t H5_ATTR_UNUSED type, hid_t H5_ATTR_UNUSED dxpl_id, haddr_t addr,
                    size_t size, const void *buf)
->>>>>>> 18bbd3f0
 {
     H5FD_direct_t *file = (H5FD_direct_t *)_file;
     ssize_t        nbytes;
@@ -1161,11 +1043,7 @@
     size_t         copy_size = size; /* Size remaining to write when using copy buffer */
     size_t         copy_offset;      /* Offset into copy buffer of the data to write */
 
-<<<<<<< HEAD
-    FUNC_ENTER_NOAPI_NOINIT
-=======
     FUNC_ENTER_STATIC
->>>>>>> 18bbd3f0
 
     HDassert(file && file->pub.cls);
     HDassert(buf);
@@ -1277,7 +1155,6 @@
             } /* end if */
             else
                 p1 = NULL;
-<<<<<<< HEAD
 
             if (p1) {
                 HDassert(!(read_size % _fbsize));
@@ -1289,19 +1166,6 @@
                     HSYS_GOTO_ERROR(H5E_IO, H5E_READERROR, FAIL, "file read failed")
             } /* end if */
 
-=======
-
-            if (p1) {
-                HDassert(!(read_size % _fbsize));
-                do {
-                    nbytes = HDread(file->fd, p1, read_size);
-                } while (-1 == nbytes && EINTR == errno);
-
-                if (-1 == nbytes) /* error */
-                    HSYS_GOTO_ERROR(H5E_IO, H5E_READERROR, FAIL, "file read failed")
-            } /* end if */
-
->>>>>>> 18bbd3f0
             /* look for the right position and append or copy the data to be written to
              * the aligned buffer.
              * Consider all possible situations here: file address is not aligned on
@@ -1453,28 +1317,14 @@
 static herr_t
 H5FD__direct_lock(H5FD_t *_file, hbool_t rw)
 {
-<<<<<<< HEAD
-    H5FD_direct_t *file = (H5FD_direct_t *)_file; /* VFD file struct */
-    int            lock;                          /* The type of lock */
-    herr_t         ret_value = SUCCEED;           /* Return value */
-=======
     H5FD_direct_t *file = (H5FD_direct_t *)_file; /* VFD file struct      */
     int            lock_flags;                    /* file locking flags   */
     herr_t         ret_value = SUCCEED;           /* Return value         */
->>>>>>> 18bbd3f0
 
     FUNC_ENTER_STATIC
 
     HDassert(file);
 
-<<<<<<< HEAD
-    /* Determine the type of lock */
-    int lock = rw ? LOCK_EX : LOCK_SH;
-
-    /* Place the lock with non-blocking */
-    if (HDflock(file->fd, lock | LOCK_NB) < 0)
-        HSYS_GOTO_ERROR(H5E_FILE, H5E_BADFILE, FAIL, "unable to flock file")
-=======
     /* Set exclusive or shared lock based on rw status */
     lock_flags = rw ? LOCK_EX : LOCK_SH;
 
@@ -1489,7 +1339,6 @@
         else
             HSYS_GOTO_ERROR(H5E_VFL, H5E_CANTLOCKFILE, FAIL, "unable to lock file")
     }
->>>>>>> 18bbd3f0
 
 done:
     FUNC_LEAVE_NOAPI(ret_value)
@@ -1516,10 +1365,6 @@
 
     HDassert(file);
 
-<<<<<<< HEAD
-    if (HDflock(file->fd, LOCK_UN) < 0)
-        HSYS_GOTO_ERROR(H5E_FILE, H5E_BADFILE, FAIL, "unable to flock (unlock) file")
-=======
     if (HDflock(file->fd, LOCK_UN) < 0) {
         if (file->ignore_disabled_file_locks && ENOSYS == errno) {
             /* When errno is set to ENOSYS, the file system does not support
@@ -1530,7 +1375,6 @@
         else
             HSYS_GOTO_ERROR(H5E_VFL, H5E_CANTUNLOCKFILE, FAIL, "unable to unlock file")
     }
->>>>>>> 18bbd3f0
 
 done:
     FUNC_LEAVE_NOAPI(ret_value)
