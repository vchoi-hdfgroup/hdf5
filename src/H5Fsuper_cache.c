/* * * * * * * * * * * * * * * * * * * * * * * * * * * * * * * * * * * * * * *
 * Copyright by The HDF Group.                                               *
 * Copyright by the Board of Trustees of the University of Illinois.         *
 * All rights reserved.                                                      *
 *                                                                           *
 * This file is part of HDF5.  The full HDF5 copyright notice, including     *
 * terms governing use, modification, and redistribution, is contained in    *
 * the files COPYING and Copyright.html.  COPYING can be found at the root   *
 * of the source code distribution tree; Copyright.html can be found at the  *
 * root level of an installed copy of the electronic HDF5 document set and   *
 * is linked from the top-level documents page.  It can also be found at     *
 * http://hdfgroup.org/HDF5/doc/Copyright.html.  If you do not have          *
 * access to either file, you may request a copy from help@hdfgroup.org.     *
 * * * * * * * * * * * * * * * * * * * * * * * * * * * * * * * * * * * * * * */

/****************/
/* Module Setup */
/****************/

#define H5F_PACKAGE		/*suppress error about including H5Fpkg	  */
#define H5G_PACKAGE		/*suppress error about including H5Gpkg	  */


/***********/
/* Headers */
/***********/
#include "H5private.h"		/* Generic Functions			*/
#include "H5Eprivate.h"		/* Error handling		  	*/
#include "H5Fpkg.h"             /* File access				*/
#include "H5FDprivate.h"	/* File drivers				*/
#include "H5FLprivate.h"        /* Free Lists                           */
#include "H5Gpkg.h"		/* Groups		  		*/
#include "H5Iprivate.h"		/* IDs			  		*/
#include "H5MMprivate.h"        /* Memory management                    */
#include "H5Pprivate.h"		/* Property lists			*/
#include "H5SMprivate.h"        /* Shared Object Header Messages        */


/****************/
/* Local Macros */
/****************/

/* Maximum size of super-block buffers */
#define H5F_MAX_SUPERBLOCK_SIZE  134


/******************/
/* Local Typedefs */
/******************/


/********************/
/* Package Typedefs */
/********************/


/********************/
/* Local Prototypes */
/********************/

/* Metadata cache (H5AC) callbacks */
static H5F_super_t *H5F_sblock_load(H5F_t *f, hid_t dxpl_id, haddr_t addr, void *udata);
static herr_t H5F_sblock_flush(H5F_t *f, hid_t dxpl_id, hbool_t destroy, haddr_t addr, H5F_super_t *sblock);
static herr_t H5F_sblock_dest(H5F_t *f, H5F_super_t * sblock);
static herr_t H5F_sblock_clear(H5F_t *f, H5F_super_t *sblock, hbool_t destroy);
static herr_t H5F_sblock_size(const H5F_t *f, const H5F_super_t *sblock, size_t *size_ptr);


/*********************/
/* Package Variables */
/*********************/

/* H5F inherits cache-like properties from H5AC */
const H5AC_class_t H5AC_SUPERBLOCK[1] = {{
    H5AC_SUPERBLOCK_ID,
    (H5AC_load_func_t)H5F_sblock_load,
    (H5AC_flush_func_t)H5F_sblock_flush,
    (H5AC_dest_func_t)H5F_sblock_dest,
    (H5AC_clear_func_t)H5F_sblock_clear,
    (H5AC_notify_func_t)NULL,
    (H5AC_size_func_t)H5F_sblock_size,
}};

/*****************************/
/* Library Private Variables */
/*****************************/

/* Declare extern the free list to manage the H5F_super_t struct */
H5FL_EXTERN(H5F_super_t);


/*******************/
/* Local Variables */
/*******************/



/*-------------------------------------------------------------------------
 * Function:    H5F_sblock_load
 *
 * Purpose:     Loads the superblock from the file, and deserializes
 *              its information into the H5F_super_t structure.
 *
 * Return:      Success:        SUCCEED
 *              Failure:        NULL
 *
 * Programmer:  Mike McGreevy
 *              mamcgree@hdfgroup.org
 *              April 8, 2009
 *
 *-------------------------------------------------------------------------
 */
static H5F_super_t *
H5F_sblock_load(H5F_t *f, hid_t dxpl_id, haddr_t UNUSED addr, void *_udata)
{
    H5F_super_t        *sblock = NULL;      /* File's superblock */
    haddr_t             base_addr = HADDR_UNDEF;        /* Base address of file */
    uint8_t             sbuf[H5F_MAX_SUPERBLOCK_SIZE];     /* Buffer for superblock */
    H5P_genplist_t     *dxpl;               /* DXPL object */
    H5P_genplist_t     *c_plist;            /* File creation property list  */
    H5F_file_t         *shared;             /* shared part of `file'        */
    H5FD_t             *lf;                 /* file driver part of `shared' */
    haddr_t             stored_eof;         /* stored end-of-file address in file  */
    haddr_t             eof;                /* end of file address           */
    uint8_t             sizeof_addr;        /* Size of offsets in the file (in bytes) */
    uint8_t             sizeof_size;        /* Size of lengths in the file (in bytes) */
    const size_t        fixed_size = H5F_SUPERBLOCK_FIXED_SIZE; /*fixed sizeof superblock   */
    size_t              variable_size;      /*variable sizeof superblock    */
    uint8_t            *p;                  /* Temporary pointer into encoding buffer */
    unsigned            super_vers;         /* Superblock version          */
    hbool_t            *dirtied = (hbool_t *)_udata;  /* Set up dirtied out value */
    H5F_super_t        *ret_value;          /* Return value */

    FUNC_ENTER_NOAPI_NOINIT

    /* check arguments */
    HDassert(f);
    HDassert(H5F_addr_eq(addr, 0));
    HDassert(dirtied);

    /* Short cuts */
    shared = f->shared;
    lf = shared->lf;

    /* Get the shared file creation property list */
    if(NULL == (c_plist = (H5P_genplist_t *)H5I_object(shared->fcpl_id)))
        HGOTO_ERROR(H5E_ARGS, H5E_BADTYPE, NULL, "can't get property list")

    /* Get the base address for the file in the VFD */
    if(HADDR_UNDEF == (base_addr = H5FD_get_base_addr(lf)))
        HGOTO_ERROR(H5E_FILE, H5E_CANTGET, NULL, "failed to get base address for file driver")

    /* Allocate space for the superblock */
    if(NULL == (sblock = H5FL_CALLOC(H5F_super_t)))
        HGOTO_ERROR(H5E_RESOURCE, H5E_NOSPACE, NULL, "memory allocation failed")

    /* The superblock must be flushed last (and collectively in parallel) */
    sblock->cache_info.flush_me_last = TRUE;
#ifdef H5_HAVE_PARALLEL
    sblock->cache_info.flush_me_collectively = TRUE;
#endif

    /* Get the DXPL plist object for DXPL ID */
    if(NULL == (dxpl = (H5P_genplist_t *)H5I_object(dxpl_id)))
        HGOTO_ERROR(H5E_ARGS, H5E_BADTYPE, NULL, "can't get property list")

    /* Read fixed-size portion of the superblock */
    p = sbuf;
    H5_CHECK_OVERFLOW(fixed_size, size_t, haddr_t);
    if(H5FD_set_eoa(lf, H5FD_MEM_SUPER, (haddr_t)fixed_size) < 0)
        HGOTO_ERROR(H5E_FILE, H5E_CANTINIT, NULL, "set end of space allocation request failed")
    if(H5FD_read(lf, dxpl, H5FD_MEM_SUPER, (haddr_t)0, fixed_size, p) < 0)
        HGOTO_ERROR(H5E_FILE, H5E_READERROR, NULL, "unable to read superblock")

    /* Skip over signature (already checked when locating the superblock) */
    p += H5F_SIGNATURE_LEN;

    /* Superblock version */
    super_vers = *p++;
    if(super_vers > HDF5_SUPERBLOCK_VERSION_LATEST)
        HGOTO_ERROR(H5E_FILE, H5E_BADVALUE, NULL, "bad superblock version number")
    if(H5P_set(c_plist, H5F_CRT_SUPER_VERS_NAME, &super_vers) < 0)
        HGOTO_ERROR(H5E_PLIST, H5E_CANTSET, NULL, "unable to set superblock version")

    /* Record the superblock version */
    sblock->super_vers = super_vers;

    /* Sanity check */
    HDassert(((size_t)(p - sbuf)) == fixed_size);

    /* Determine the size of the variable-length part of the superblock */
    variable_size = (size_t)H5F_SUPERBLOCK_VARLEN_SIZE(super_vers, f);
    HDassert(variable_size > 0);
    HDassert(fixed_size + variable_size <= sizeof(sbuf));

    /* Read in variable-sized portion of superblock */
    if(H5FD_set_eoa(lf, H5FD_MEM_SUPER, (haddr_t)(fixed_size + variable_size)) < 0)
        HGOTO_ERROR(H5E_FILE, H5E_CANTINIT, NULL, "set end of space allocation request failed")
    if(H5FD_read(lf, dxpl, H5FD_MEM_SUPER, (haddr_t)fixed_size, variable_size, p) < 0)
        HGOTO_ERROR(H5E_FILE, H5E_CANTOPENFILE, NULL, "unable to read superblock")

    /* Check for older version of superblock format */
    if(super_vers < HDF5_SUPERBLOCK_VERSION_2) {
        uint32_t	status_flags;	    /* File status flags	   */
        unsigned        btree_k[H5B_NUM_BTREE_ID];  /* B-tree internal node 'K' values */
        unsigned        sym_leaf_k;         /* Symbol table leaf node's 'K' value */

        /* Freespace version (hard-wired) */
        if(HDF5_FREESPACE_VERSION != *p++)
            HGOTO_ERROR(H5E_FILE, H5E_BADVALUE, NULL, "bad free space version number")

        /* Root group version number (hard-wired) */
        if(HDF5_OBJECTDIR_VERSION != *p++)
            HGOTO_ERROR(H5E_FILE, H5E_BADVALUE, NULL, "bad object directory version number")

        /* Skip over reserved byte */
        p++;

        /* Shared header version number (hard-wired) */
        if(HDF5_SHAREDHEADER_VERSION != *p++)
            HGOTO_ERROR(H5E_FILE, H5E_BADVALUE, NULL, "bad shared-header format version number")

        /* Size of file addresses */
        sizeof_addr = *p++;
        if(sizeof_addr != 2 && sizeof_addr != 4 &&
                sizeof_addr != 8 && sizeof_addr != 16 && sizeof_addr != 32)
            HGOTO_ERROR(H5E_FILE, H5E_BADVALUE, NULL, "bad byte number in an address")
        if(H5P_set(c_plist, H5F_CRT_ADDR_BYTE_NUM_NAME, &sizeof_addr) < 0)
            HGOTO_ERROR(H5E_PLIST, H5E_CANTSET, NULL, "unable to set byte number in an address")
        shared->sizeof_addr = sizeof_addr;  /* Keep a local copy also */

        /* Size of file sizes */
        sizeof_size = *p++;
        if(sizeof_size != 2 && sizeof_size != 4 &&
                sizeof_size != 8 && sizeof_size != 16 && sizeof_size != 32)
            HGOTO_ERROR(H5E_FILE, H5E_BADVALUE, NULL, "bad byte number for object size")
        if(H5P_set(c_plist, H5F_CRT_OBJ_BYTE_NUM_NAME, &sizeof_size) < 0)
            HGOTO_ERROR(H5E_PLIST, H5E_CANTSET, NULL, "unable to set byte number for object size")
        shared->sizeof_size = sizeof_size;  /* Keep a local copy also */

        /* Skip over reserved byte */
        p++;

        /* Various B-tree sizes */
        UINT16DECODE(p, sym_leaf_k);
        if(sym_leaf_k == 0)
            HGOTO_ERROR(H5E_FILE, H5E_BADRANGE, NULL, "bad symbol table leaf node 1/2 rank")
        if(H5P_set(c_plist, H5F_CRT_SYM_LEAF_NAME, &sym_leaf_k) < 0)
            HGOTO_ERROR(H5E_PLIST, H5E_CANTSET, NULL, "unable to set rank for symbol table leaf nodes")
        sblock->sym_leaf_k = sym_leaf_k;    /* Keep a local copy also */

        /* Need 'get' call to set other array values */
        if(H5P_get(c_plist, H5F_CRT_BTREE_RANK_NAME, btree_k) < 0)
            HGOTO_ERROR(H5E_PLIST, H5E_CANTGET, NULL, "unable to get rank for btree internal nodes")
        UINT16DECODE(p, btree_k[H5B_SNODE_ID]);
        if(btree_k[H5B_SNODE_ID] == 0)
            HGOTO_ERROR(H5E_FILE, H5E_BADRANGE, NULL, "bad 1/2 rank for btree internal nodes")
        /*
         * Delay setting the value in the property list until we've checked
         * for the indexed storage B-tree internal 'K' value later.
         */

        /* File status flags (not really used yet) */
        UINT32DECODE(p, status_flags);
        HDassert(status_flags <= 255);
        sblock->status_flags = (uint8_t)status_flags;
        if(sblock->status_flags & ~H5F_SUPER_ALL_FLAGS)
            HGOTO_ERROR(H5E_FILE, H5E_BADVALUE, NULL, "bad flag value for superblock")

        /*
         * If the superblock version # is greater than 0, read in the indexed
         * storage B-tree internal 'K' value
         */
        if(super_vers > HDF5_SUPERBLOCK_VERSION_DEF) {
            UINT16DECODE(p, btree_k[H5B_CHUNK_ID]);
            /* Reserved bytes are present only in version 1 */
            if(super_vers == HDF5_SUPERBLOCK_VERSION_1)
                p += 2;   /* reserved */
        } /* end if */
        else
            btree_k[H5B_CHUNK_ID] = HDF5_BTREE_CHUNK_IK_DEF;

        /* Set the B-tree internal node values, etc */
        if(H5P_set(c_plist, H5F_CRT_BTREE_RANK_NAME, btree_k) < 0)
            HGOTO_ERROR(H5E_PLIST, H5E_CANTSET, NULL, "unable to set rank for btree internal nodes")
        HDmemcpy(sblock->btree_k, btree_k, sizeof(unsigned) * (size_t)H5B_NUM_BTREE_ID);    /* Keep a local copy also */

        /* Remainder of "variable-sized" portion of superblock */
        H5F_addr_decode(f, (const uint8_t **)&p, &sblock->base_addr/*out*/);
        H5F_addr_decode(f, (const uint8_t **)&p, &sblock->ext_addr/*out*/);
        H5F_addr_decode(f, (const uint8_t **)&p, &stored_eof/*out*/);
        H5F_addr_decode(f, (const uint8_t **)&p, &sblock->driver_addr/*out*/);

        /* Allocate space for the root group symbol table entry */
        HDassert(!sblock->root_ent);
        if(NULL == (sblock->root_ent = (H5G_entry_t *)H5MM_calloc(sizeof(H5G_entry_t))))
            HGOTO_ERROR(H5E_FILE, H5E_CANTALLOC, NULL, "can't allocate space for root group symbol table entry")

        /* decode the root group symbol table entry */
        if(H5G_ent_decode(f, (const uint8_t **)&p, sblock->root_ent) < 0)
            HGOTO_ERROR(H5E_FILE, H5E_CANTDECODE, NULL, "can't decode root group symbol table entry")

        /* Set the root group address to the correct value */
        sblock->root_addr = sblock->root_ent->header;

        /*
         * Check if superblock address is different from base address and
         * adjust base address and "end of address" address if so.
         */
        if(!H5F_addr_eq(base_addr, sblock->base_addr)) {
            /* Check if the superblock moved earlier in the file */
            if(H5F_addr_lt(base_addr, sblock->base_addr))
                stored_eof -= (sblock->base_addr - base_addr);
            else
                /* The superblock moved later in the file */
                stored_eof += (base_addr - sblock->base_addr);

            /* Adjust base address for offsets of the HDF5 data in the file */
            sblock->base_addr = base_addr;

            /* Set the base address for the file in the VFD now */
            if(H5FD_set_base_addr(lf, sblock->base_addr) < 0)
                HGOTO_ERROR(H5E_FILE, H5E_CANTSET, NULL, "failed to set base address for file driver")

            /* Indicate that the superblock should be marked dirty */
            *dirtied = TRUE;
        } /* end if */

        /* This step is for h5repart tool only. If user wants to change file driver
         *  from family to sec2 while using h5repart, set the driver address to
         *  undefined to let the library ignore the family driver information saved
         *  in the superblock.
         */
        if(H5F_HAS_FEATURE(f, H5FD_FEAT_IGNORE_DRVRINFO)) {
            /* Eliminate the driver info */
            sblock->driver_addr = HADDR_UNDEF;

            /* Indicate that the superblock should be marked dirty */
            *dirtied = TRUE;
        } /* end if */

        /* Decode the optional driver information block */
        if(H5F_addr_defined(sblock->driver_addr)) {
            uint8_t dbuf[H5F_MAX_DRVINFOBLOCK_SIZE];     /* Buffer for driver info block */
            char drv_name[9];       /* Name of driver */
            unsigned drv_vers;      /* Version of driver info block */
            size_t drv_variable_size; /* Size of variable-length portion of driver info block, in bytes */

            /* Read in fixed-sized portion of driver info block */
            p = dbuf;
            if(H5FD_set_eoa(lf, H5FD_MEM_SUPER, sblock->driver_addr + H5F_DRVINFOBLOCK_HDR_SIZE) < 0)
                HGOTO_ERROR(H5E_FILE, H5E_CANTINIT, NULL, "set end of space allocation request failed")
            if(H5FD_read(lf, dxpl, H5FD_MEM_SUPER, sblock->driver_addr, (size_t)H5F_DRVINFOBLOCK_HDR_SIZE, p) < 0)
                HGOTO_ERROR(H5E_FILE, H5E_CANTOPENFILE, NULL, "unable to read driver information block")

            /* Version number */
            drv_vers = *p++;
            if(drv_vers != HDF5_DRIVERINFO_VERSION_0)
                HGOTO_ERROR(H5E_FILE, H5E_CANTOPENFILE, NULL, "bad driver information block version number")

            p += 3; /* reserved bytes */

            /* Driver info size */
            UINT32DECODE(p, drv_variable_size);

            /* Sanity check */
            HDassert(H5F_DRVINFOBLOCK_HDR_SIZE + drv_variable_size <= sizeof(dbuf));

            /* Driver name and/or version */
            HDstrncpy(drv_name, (const char *)p, (size_t)8);
            drv_name[8] = '\0';
            p += 8; /* advance past name/version */

            /* Check if driver matches driver information saved. Unfortunately, we can't push this
             * function to each specific driver because we're checking if the driver is correct.
             */
            if(!HDstrncmp(drv_name, "NCSAfami", (size_t)8) && HDstrcmp(lf->cls->name, "family"))
                HGOTO_ERROR(H5E_FILE, H5E_CANTOPENFILE, NULL, "family driver should be used")
            if(!HDstrncmp(drv_name, "NCSAmult", (size_t)8) && HDstrcmp(lf->cls->name, "multi"))
                HGOTO_ERROR(H5E_FILE, H5E_CANTOPENFILE, NULL, "multi driver should be used")

            /* Read in variable-sized portion of driver info block */
            if(H5FD_set_eoa(lf, H5FD_MEM_SUPER, sblock->driver_addr + H5F_DRVINFOBLOCK_HDR_SIZE + drv_variable_size) < 0)
                HGOTO_ERROR(H5E_FILE, H5E_CANTINIT, NULL, "set end of space allocation request failed")
            if(H5FD_read(lf, dxpl, H5FD_MEM_SUPER, sblock->driver_addr + H5F_DRVINFOBLOCK_HDR_SIZE, drv_variable_size, p) < 0)
                HGOTO_ERROR(H5E_FILE, H5E_CANTOPENFILE, NULL, "unable to read file driver information")

            /* Decode driver information */
            if(H5FD_sb_decode(lf, drv_name, p) < 0)
                HGOTO_ERROR(H5E_FILE, H5E_CANTOPENFILE, NULL, "unable to decode driver information")
        } /* end if */
    } /* end if */
    else {
        uint32_t computed_chksum;       /* Computed checksum  */
        uint32_t read_chksum;           /* Checksum read from file  */

        /* Size of file addresses */
        sizeof_addr = *p++;
        if(sizeof_addr != 2 && sizeof_addr != 4 &&
                sizeof_addr != 8 && sizeof_addr != 16 && sizeof_addr != 32)
            HGOTO_ERROR(H5E_FILE, H5E_BADVALUE, NULL, "bad byte number in an address")
        if(H5P_set(c_plist, H5F_CRT_ADDR_BYTE_NUM_NAME, &sizeof_addr) < 0)
            HGOTO_ERROR(H5E_PLIST, H5E_CANTSET, NULL, "unable to set byte number in an address")
        shared->sizeof_addr = sizeof_addr;  /* Keep a local copy also */

        /* Size of file sizes */
        sizeof_size = *p++;
        if(sizeof_size != 2 && sizeof_size != 4 &&
                sizeof_size != 8 && sizeof_size != 16 && sizeof_size != 32)
            HGOTO_ERROR(H5E_FILE, H5E_BADVALUE, NULL, "bad byte number for object size")
        if(H5P_set(c_plist, H5F_CRT_OBJ_BYTE_NUM_NAME, &sizeof_size) < 0)
            HGOTO_ERROR(H5E_PLIST, H5E_CANTSET, NULL, "unable to set byte number for object size")
        shared->sizeof_size = sizeof_size;  /* Keep a local copy also */

        /* File status flags (not really used yet) */
        sblock->status_flags = *p++;
        if(sblock->status_flags & ~H5F_SUPER_ALL_FLAGS)
            HGOTO_ERROR(H5E_FILE, H5E_BADVALUE, NULL, "bad flag value for superblock")

        /* Base, superblock extension, end of file & root group object header addresses */
        H5F_addr_decode(f, (const uint8_t **)&p, &sblock->base_addr/*out*/);
        H5F_addr_decode(f, (const uint8_t **)&p, &sblock->ext_addr/*out*/);
        H5F_addr_decode(f, (const uint8_t **)&p, &stored_eof/*out*/);
        H5F_addr_decode(f, (const uint8_t **)&p, &sblock->root_addr/*out*/);

        /* Compute checksum for superblock */
        computed_chksum = H5_checksum_metadata(sbuf, (size_t)(p - sbuf), 0);

        /* Decode checksum */
        UINT32DECODE(p, read_chksum);

        /* Verify correct checksum */
        if(read_chksum != computed_chksum)
            HGOTO_ERROR(H5E_FILE, H5E_CANTOPENFILE, NULL, "bad checksum on driver information block")

        /*
         * Check if superblock address is different from base address and
         * adjust base address and "end of address" address if so.
         */
        if(!H5F_addr_eq(base_addr, sblock->base_addr)) {
            /* Check if the superblock moved earlier in the file */
            if(H5F_addr_lt(base_addr, sblock->base_addr))
                stored_eof -= (sblock->base_addr - base_addr);
            else
                /* The superblock moved later in the file */
                stored_eof += (base_addr - sblock->base_addr);

            /* Adjust base address for offsets of the HDF5 data in the file */
            sblock->base_addr = base_addr;

            /* Set the base address for the file in the VFD now */
            if(H5FD_set_base_addr(lf, sblock->base_addr) < 0)
                HGOTO_ERROR(H5E_FILE, H5E_CANTSET, NULL, "failed to set base address for file driver")

            /* Indicate that the superblock should be marked dirty */
            *dirtied = TRUE;
        } /* end if */

        /* Get the B-tree internal node values, etc */
        if(H5P_get(c_plist, H5F_CRT_BTREE_RANK_NAME, sblock->btree_k) < 0)
            HGOTO_ERROR(H5E_PLIST, H5E_CANTGET, NULL, "unable to get rank for btree internal nodes")
        if(H5P_get(c_plist, H5F_CRT_SYM_LEAF_NAME, &sblock->sym_leaf_k) < 0)
            HGOTO_ERROR(H5E_PLIST, H5E_CANTGET, NULL, "unable to get rank for btree internal nodes")
    } /* end else */

    /*
     * The user-defined data is the area of the file before the base
     * address.
     */
    if(H5P_set(c_plist, H5F_CRT_USER_BLOCK_NAME, &sblock->base_addr) < 0)
        HGOTO_ERROR(H5E_PLIST, H5E_CANTSET, NULL, "unable to set userblock size")

    /*
     * Make sure that the data is not truncated. One case where this is
     * possible is if the first file of a family of files was opened
     * individually.
     */
    if(HADDR_UNDEF == (eof = H5FD_get_eof(lf, H5FD_MEM_DEFAULT)))
        HGOTO_ERROR(H5E_FILE, H5E_CANTGET, NULL, "unable to determine file size")

    /* (Account for the stored EOF being absolute offset -QAK) */
    if((eof + sblock->base_addr) < stored_eof)
        HGOTO_ERROR(H5E_FILE, H5E_TRUNCATED, NULL,
                    "truncated file: eof = %llu, sblock->base_addr = %llu, stored_eof = %llu",
                    (unsigned long long)eof, (unsigned long long)sblock->base_addr, (unsigned long long)stored_eof)

    /*
     * Tell the file driver how much address space has already been
     * allocated so that it knows how to allocate additional memory.
     *
     * (Account for the stored EOF being absolute offset -NAF)
     *
     * (We use the EOF value as in most cases this is the same as the EOA value
     *  at this point in time. In the 'avoid truncate' situation, we will
     *  later set the EOA value to the value loaded from the superblock extension,
     *  but we need to set the EOA to something significant prior to this so
     *  we can read in the superblock extension. -MAM)
     */
<<<<<<< HEAD
=======
    /* (Account for the stored EOA being absolute offset -NAF) */
>>>>>>> 5da20c22
    if(H5FD_set_eoa(lf, H5FD_MEM_SUPER, stored_eof - sblock->base_addr) < 0)
        HGOTO_ERROR(H5E_FILE, H5E_CANTOPENFILE, NULL, "unable to set end-of-address marker for file")

    /* Read the file's superblock extension, if there is one. */
    if(H5F_addr_defined(sblock->ext_addr)) {
        H5O_loc_t ext_loc;      /* "Object location" for superblock extension */
        H5O_btreek_t btreek;    /* v1 B-tree 'K' value message from superblock extension */
        H5O_drvinfo_t drvinfo;  /* Driver info message from superblock extension */
	size_t u; 		/* Local index variable */
        htri_t status;          /* Status for message existing */
        H5FD_mem_t mt;

        /* Sanity check - superblock extension should only be defined for
         *      superblock version >= 2.
         */
        HDassert(super_vers >= HDF5_SUPERBLOCK_VERSION_2);

        /* Check for superblock extension being located "outside" the stored
         *      'eoa' value, which can occur with the split/multi VFD.
         */
        if(H5F_addr_gt(sblock->ext_addr, stored_eof)) {
            /* Set the 'eoa' for the object header memory type large enough
             *  to give some room for a reasonably sized superblock extension.
             *  (This is _rather_ a kludge -QAK)
             */
            if(H5FD_set_eoa(lf, H5FD_MEM_OHDR, (haddr_t)(sblock->ext_addr + 1024)) < 0)
                HGOTO_ERROR(H5E_FILE, H5E_CANTOPENFILE, NULL, "unable to set end-of-address marker for file")
        } /* end if */

        /* Open the superblock extension */
	if(H5F_super_ext_open(f, sblock->ext_addr, &ext_loc) < 0)
            HGOTO_ERROR(H5E_FILE, H5E_CANTOPENOBJ, NULL, "unable to open file's superblock extension")

        /* Check for the extension having an 'EOA' message */
        if((status = H5O_msg_exists(&ext_loc, H5O_EOA_ID, dxpl_id)) < 0)
            HGOTO_ERROR(H5E_FILE, H5E_CANTGET, NULL, "unable to read object header")
        if(status) {
            H5O_eoa_t eoa_msg;          /* The EOA message from the superblock extension */
            unsigned mesg_flags;        /* Message flags for the EOA message */

            /* Retrieve 'EOA' message */
            if(NULL == H5O_msg_read(&ext_loc, H5O_EOA_ID, &eoa_msg, dxpl_id))
                HGOTO_ERROR(H5E_FILE, H5E_CANTGET, NULL, "'EOA' message not present")

            /* Set 'Avoid Truncate' mode in shared file & creation properties */
            f->shared->avoid_truncate = eoa_msg.avoid_truncate;
            if(H5P_set(c_plist, H5F_CRT_AVOID_TRUNCATE_NAME, &f->shared->avoid_truncate) < 0)
                HGOTO_ERROR(H5E_PLIST, H5E_CANTSET, NULL, "unable to set avoid truncate feature")

            /* Get the 'EOA' messages flags */
            if(H5O_msg_flags(&ext_loc, H5O_EOA_ID, &mesg_flags, dxpl_id) < 0)
                HGOTO_ERROR(H5E_FILE, H5E_CANTGET, NULL, "Cannot retrieve object header message flags")

            /* If this message was previously accessed and unknown, then don't modify the 'EOA', as
             * that means a version of the library that didn't understand the 'EOA' message modified 
             * the file, re-synchronizig the EOA/EOF values. There's no need to set the EOA here at all
             * since we set it up above to the EOF value read from the file. Instead, re-write the 'EOA'
             * message with the EOF value.
             */
            if((H5F_INTENT(f) & H5F_ACC_RDWR) && (mesg_flags & H5O_MSG_FLAG_WAS_UNKNOWN)) {
                /* Re-write EOA message with EOF values */
                eoa_msg.memb_eoa[H5FD_MEM_SUPER] = stored_eof;
                if(f->shared->feature_flags & H5FD_FEAT_MULTIPLE_MEM_TYPE_BACKENDS) {
                    for(mt = H5FD_MEM_SUPER + 1; mt < H5FD_MEM_NTYPES; mt = (H5FD_mem_t)(mt + 1)) {
                        if((eoa_msg.memb_eoa[mt] = H5FD_get_eof(lf, mt)) == HADDR_UNDEF)
                            HGOTO_ERROR(H5E_RESOURCE, H5E_CANTGET, NULL, "driver get_eof request failed")
                    }
                }
                if(H5O_msg_write(&ext_loc, H5O_EOA_ID, H5O_MSG_FLAG_MARK_IF_UNKNOWN, H5O_UPDATE_TIME, 
                                 &eoa_msg, dxpl_id) < 0)
                    HGOTO_ERROR(H5E_FILE, H5E_WRITEERROR, NULL, "unable to update EOA header message")
            } /* end if */
            else {
                /* Set 'EOA' value in file driver */
                if(H5FD_set_eoa(lf, H5FD_MEM_SUPER, eoa_msg.memb_eoa[H5FD_MEM_SUPER] - sblock->base_addr) < 0)
                    HGOTO_ERROR(H5E_FILE, H5E_CANTSET, NULL, "unable to set end-of-address marker for file")

                /* If VFD has multiple memory type backends, we need to
                   set the EOA for each file since the driver does not
                   know them yet. */
                if(f->shared->feature_flags & H5FD_FEAT_MULTIPLE_MEM_TYPE_BACKENDS) {
                    for(mt = H5FD_MEM_SUPER + 1; mt < H5FD_MEM_NTYPES; mt = (H5FD_mem_t)(mt + 1)) {
                        if (eoa_msg.memb_eoa[mt])
                            if(H5FD_set_eoa(lf, mt, eoa_msg.memb_eoa[mt])<0)
                                HGOTO_ERROR(H5E_FILE, H5E_CANTSET, NULL, "can't set EOA")
                    } /* end for */
                } /* end if */
            } /* end else */
        } /* end if */ 

        /* Check for the extension having a 'driver info' message */
        if((status = H5O_msg_exists(&ext_loc, H5O_DRVINFO_ID, dxpl_id)) < 0)
            HGOTO_ERROR(H5E_FILE, H5E_CANTGET, NULL, "unable to read object header")
        if(status) {
            /* Check for ignoring the driver info for this file */
            if(H5F_HAS_FEATURE(f, H5FD_FEAT_IGNORE_DRVRINFO)) {
                /* Indicate that the superblock should be marked dirty */
                *dirtied = TRUE;
            } /* end if */
            else {
                /* Retrieve the 'driver info' structure */
                if(NULL == H5O_msg_read(&ext_loc, H5O_DRVINFO_ID, &drvinfo, dxpl_id))
                    HGOTO_ERROR(H5E_FILE, H5E_CANTGET, NULL, "driver info message not present")

                /* Check if driver matches driver information saved. Unfortunately, we can't push this
                 * function to each specific driver because we're checking if the driver is correct.
                 */
                if(!HDstrncmp(drvinfo.name, "NCSAfami", (size_t)8) && HDstrcmp(lf->cls->name, "family"))
                    HGOTO_ERROR(H5E_FILE, H5E_CANTOPENFILE, NULL, "family driver should be used")
                if(!HDstrncmp(drvinfo.name, "NCSAmult", (size_t)8) && HDstrcmp(lf->cls->name, "multi"))
                    HGOTO_ERROR(H5E_FILE, H5E_CANTOPENFILE, NULL, "multi driver should be used")

                /* Decode driver information */
                if(H5FD_sb_decode(lf, drvinfo.name, drvinfo.buf) < 0)
                    HGOTO_ERROR(H5E_FILE, H5E_CANTOPENFILE, NULL, "unable to decode driver information")

                /* Reset driver info message */
                H5O_msg_reset(H5O_DRVINFO_ID, &drvinfo);
            } /* end else */
        } /* end if */

        /* Read in the shared OH message information if there is any */
        if(H5SM_get_info(&ext_loc, c_plist, dxpl_id) < 0)
            HGOTO_ERROR(H5E_FILE, H5E_CANTOPENFILE, NULL, "unable to read SOHM table information")

        /* Check for the extension having a 'v1 B-tree "K"' message */
        if((status = H5O_msg_exists(&ext_loc, H5O_BTREEK_ID, dxpl_id)) < 0)
            HGOTO_ERROR(H5E_FILE, H5E_CANTGET, NULL, "unable to read object header")
        if(status) {
            /* Retrieve the 'v1 B-tree "K"' structure */
            if(NULL == H5O_msg_read(&ext_loc, H5O_BTREEK_ID, &btreek, dxpl_id))
                HGOTO_ERROR(H5E_FILE, H5E_CANTGET, NULL, "v1 B-tree 'K' info message not present")

            /* Set non-default v1 B-tree 'K' value info from file */
            sblock->btree_k[H5B_CHUNK_ID] = btreek.btree_k[H5B_CHUNK_ID];
            sblock->btree_k[H5B_SNODE_ID] = btreek.btree_k[H5B_SNODE_ID];
            sblock->sym_leaf_k = btreek.sym_leaf_k;

            /* Set non-default v1 B-tree 'K' values in the property list */
            if(H5P_set(c_plist, H5F_CRT_BTREE_RANK_NAME, btreek.btree_k) < 0)
                HGOTO_ERROR(H5E_PLIST, H5E_CANTSET, NULL, "unable to set rank for btree internal nodes")
            if(H5P_set(c_plist, H5F_CRT_SYM_LEAF_NAME, &btreek.sym_leaf_k) < 0)
                HGOTO_ERROR(H5E_PLIST, H5E_CANTSET, NULL, "unable to set rank for symbol table leaf nodes")
        } /* end if */

        /* Check for the extension having a 'free-space manager info' message */
        if((status = H5O_msg_exists(&ext_loc, H5O_FSINFO_ID, dxpl_id)) < 0)
            HGOTO_ERROR(H5E_FILE, H5E_CANTGET, NULL, "unable to check object header")
        if(status) {
            H5O_fsinfo_t fsinfo;    /* Free-space manager info message from superblock extension */

            /* Retrieve the 'free-space manager info' structure */
	    if(NULL == H5O_msg_read(&ext_loc, H5O_FSINFO_ID, &fsinfo, dxpl_id))
                HGOTO_ERROR(H5E_OHDR, H5E_CANTGET, NULL, "unable to get free-space manager info message")

	    if(shared->fs_strategy != fsinfo.strategy) {
		shared->fs_strategy = fsinfo.strategy;

		/* Set non-default strategy in the property list */
		if(H5P_set(c_plist, H5F_CRT_FILE_SPACE_STRATEGY_NAME, &fsinfo.strategy) < 0)
		    HGOTO_ERROR(H5E_FILE, H5E_CANTSET, NULL, "unable to set file space strategy")
	    } /* end if */
	    if(shared->fs_threshold != fsinfo.threshold) {
		shared->fs_threshold = fsinfo.threshold;

		/* Set non-default threshold in the property list */
		if(H5P_set(c_plist, H5F_CRT_FREE_SPACE_THRESHOLD_NAME, &fsinfo.threshold) < 0)
		    HGOTO_ERROR(H5E_FILE, H5E_CANTSET, NULL, "unable to set file space strategy")
	    } /* end if */

	    /* set free-space manager addresses */
	    shared->fs_addr[0] = HADDR_UNDEF;
	    for(u = 1; u < NELMTS(f->shared->fs_addr); u++)
		shared->fs_addr[u] = fsinfo.fs_addr[u-1];
        } /* end if */

        /* Close superblock extension */
        if(H5F_super_ext_close(f, &ext_loc, dxpl_id, FALSE) < 0)
	    HGOTO_ERROR(H5E_FILE, H5E_CANTRELEASE, NULL, "unable to close file's superblock extension")
    } /* end if */

    /* Set return value */
    ret_value = sblock;

done:
    /* Release the [possibly partially initialized] superblock on errors */
    if(!ret_value && sblock)
        if(H5F_super_free(sblock) < 0)
            HDONE_ERROR(H5E_FILE, H5E_CANTFREE, NULL, "unable to destroy superblock data")

    FUNC_LEAVE_NOAPI(ret_value)
} /* end H5F_sblock_load() */


/*-------------------------------------------------------------------------
 * Function:    H5F_sblock_flush
 *
 * Purpose:     Flushes the superblock.
 *
 * Return:      Success:        SUCCEED
 *              Failure:        NULL
 *
 * Programmer:  Mike McGreevy
 *              mamcgree@hdfgroup.org
 *              April 8, 2009
 *
 *-------------------------------------------------------------------------
 */
static herr_t
H5F_sblock_flush(H5F_t *f, hid_t dxpl_id, hbool_t destroy, haddr_t UNUSED addr,
    H5F_super_t *sblock)
{
    H5FD_t          *lf;                 /* file driver part of `shared' */
    herr_t          ret_value = SUCCEED;

    FUNC_ENTER_NOAPI_NOINIT

    /* check arguments */
    HDassert(f);
    HDassert(H5F_addr_eq(addr, 0));
    HDassert(sblock);

    /* Assert that the superblock is marked as being flushed last (and 
       collectively in parallel) */
    /* (We'll rely on the cache to make sure it actually *is* flushed
       last (and collectively in parallel), but this check doesn't hurt) */
    HDassert(sblock->cache_info.flush_me_last);    
#ifdef H5_HAVE_PARALLEL
    HDassert(sblock->cache_info.flush_me_collectively);
#endif

    lf = f->shared->lf;

    if(sblock->cache_info.is_dirty) {
        H5P_genplist_t *dxpl;               /* DXPL object */
        uint8_t         buf[H5F_MAX_SUPERBLOCK_SIZE + H5F_MAX_DRVINFOBLOCK_SIZE];  /* Superblock & driver info blockencoding buffer */
        uint8_t        *p;                  /* Ptr into encoding buffer */
        haddr_t         rel_eof;            /* Relative EOF for file */
        size_t          superblock_size;    /* Size of superblock, in bytes */
        size_t          driver_size;        /* Size of driver info block (bytes)*/
        htri_t          should_truncate;    /* Whether the file should be truncated */

        /* Encode the common portion of the file superblock for all versions */
        p = buf;
        HDmemcpy(p, H5F_SIGNATURE, (size_t)H5F_SIGNATURE_LEN);
        p += H5F_SIGNATURE_LEN;
        *p++ = (uint8_t)sblock->super_vers;

        /* Check for older version of superblock format */
        if(sblock->super_vers < HDF5_SUPERBLOCK_VERSION_2) {
            *p++ = (uint8_t)HDF5_FREESPACE_VERSION;     /* (hard-wired) */
            *p++ = (uint8_t)HDF5_OBJECTDIR_VERSION;     /* (hard-wired) */
            *p++ = 0;   /* reserved*/

            *p++ = (uint8_t)HDF5_SHAREDHEADER_VERSION;  /* (hard-wired) */
            *p++ = (uint8_t)H5F_SIZEOF_ADDR(f);
            *p++ = (uint8_t)H5F_SIZEOF_SIZE(f);
            *p++ = 0;   /* reserved */

            UINT16ENCODE(p, sblock->sym_leaf_k);
            UINT16ENCODE(p, sblock->btree_k[H5B_SNODE_ID]);
            UINT32ENCODE(p, (uint32_t)sblock->status_flags);

            /*
             * Versions of the superblock >0 have the indexed storage B-tree
             * internal 'K' value stored
             */
            if(sblock->super_vers > HDF5_SUPERBLOCK_VERSION_DEF) {
                UINT16ENCODE(p, sblock->btree_k[H5B_CHUNK_ID]);
                *p++ = 0;   /*reserved */
                *p++ = 0;   /*reserved */
            } /* end if */

            /* Encode the base address */
            H5F_addr_encode(f, &p, sblock->base_addr);

            /* Encode the address of global free-space index */
            H5F_addr_encode(f, &p, sblock->ext_addr);

<<<<<<< HEAD
            /* Encode the end-of-file address. Note that at this point
             * in time, the EOF value itself may not be reflective of
             * the file's size, as we will eventually truncate the
             * file to match the EOA value. As such, use the EOA value
             * in its place, knowing that the current EOF value will
             * ultimately match it. */
            if ((rel_eof = H5FD_get_eoa(lf, H5FD_MEM_SUPER)) == HADDR_UNDEF)
=======
            /* Encode the end-of-file address. Note that at this point in time,
             * the EOF value itself may not be reflective of the file's size, as
             * we will eventually truncate the file to match the EOA value. As
             * such, use the EOA value in its place, knowing that the current EOF
             * value will ultimately match it. */
            if ((rel_eof = H5FD_get_eoa(f->shared->lf, H5FD_MEM_SUPER)) == HADDR_UNDEF)
>>>>>>> 5da20c22
                HGOTO_ERROR(H5E_RESOURCE, H5E_CANTGET, FAIL, "driver get_eoa request failed")
            H5F_addr_encode(f, &p, (rel_eof + sblock->base_addr));

            /* Encode the driver informaton block address */
            H5F_addr_encode(f, &p, sblock->driver_addr);

            /* Encode the root group object entry, including the cached stab info */
            if(H5G_ent_encode(f, &p, sblock->root_ent) < 0)
                HGOTO_ERROR(H5E_FILE, H5E_CANTENCODE, FAIL, "can't encode root group symbol table entry")

            /* Encode the driver information block. */
            H5_ASSIGN_OVERFLOW(driver_size, H5FD_sb_size(lf), hsize_t, size_t);

            /* Checking whether driver block address is defined here is to handle backward
             * compatibility.  If the file was created with v1.6 library or earlier and no
             * driver info block was written in the superblock, we don't write it either even
             * though there's some driver info.  Otherwise, the driver block extended will
             * overwrite the (meta)data right after the superblock. This situation happens to
             * the family driver particularly.  SLU - 2009/3/24
             */
            if(driver_size > 0 && H5F_addr_defined(sblock->driver_addr)) {
                char driver_name[9];    /* Name of driver, for driver info block */
                uint8_t *dbuf = p;      /* Pointer to beginning of driver info */

                /* Encode the driver information block */
                *p++ = HDF5_DRIVERINFO_VERSION_0; /* Version */
                *p++ = 0; /* reserved */
                *p++ = 0; /* reserved */
                *p++ = 0; /* reserved */

                /* Driver info size, excluding header */
                UINT32ENCODE(p, driver_size);

                /* Encode driver-specific data */
                if(H5FD_sb_encode(lf, driver_name, dbuf + H5F_DRVINFOBLOCK_HDR_SIZE) < 0)
                    HGOTO_ERROR(H5E_FILE, H5E_CANTINIT, FAIL, "unable to encode driver information")

                /* Store driver name (set in 'H5FD_sb_encode' call above) */
                HDmemcpy(p, driver_name, (size_t)8);

                /* Advance buffer pointer past name & variable-sized portion of driver info */
                /* (for later use in computing the superblock size) */
                p += 8 + driver_size;
            } /* end if */
        } /* end if */
        else {
            uint32_t        chksum;                 /* Checksum temporary variable      */
            H5O_loc_t       *root_oloc;             /* Pointer to root group's object location */

            /* Size of file addresses & offsets, and status flags */
            *p++ = (uint8_t)H5F_SIZEOF_ADDR(f);
            *p++ = (uint8_t)H5F_SIZEOF_SIZE(f);
            *p++ = sblock->status_flags;

            /* Encode the base address */
            H5F_addr_encode(f, &p, sblock->base_addr);

            /* Encode the address of the superblock extension */
            H5F_addr_encode(f, &p, sblock->ext_addr);

<<<<<<< HEAD
            if((should_truncate = H5F__should_truncate(f, dxpl_id)) < 0)
                HGOTO_ERROR(H5E_FILE, H5E_CANTGET, FAIL, "can't check whether truncation is required.")

            /* Encode the end-of-file address if the file will not be truncated
               at file close */
            if(FALSE == should_truncate) {
                H5F_io_info_t fio_info;             /* I/O info for operation */

                /* If we're avoiding truncating the file, then we need to
                 * store the file's size in the superblock. We will only be
                 * in this routine in this case when all other metadata
                 * has been flushed. Therefore, we first flush all buffers
                 * to make sure everything is to disk. Then we can query the
                 * file driver layer for the EOF value, which we use to store
                 * the file's size. Note that in parallel, we need to
                 * coordinate the EOF value amongst all processes before
                 * querying it. We will be flushing collectively. */
                /* Set up I/O info for operation */
                fio_info.f = f;
                if(NULL == (fio_info.dxpl = (H5P_genplist_t *)H5I_object(dxpl_id)))
                    HGOTO_ERROR(H5E_ARGS, H5E_BADTYPE, FAIL, "can't get property list")
                if(H5F__accum_flush(&fio_info) < 0)
                    HGOTO_ERROR(H5E_IO, H5E_CANTFLUSH, FAIL, "unable to flush metadata accumulator")
                if(H5FD_flush(lf, dxpl_id, FALSE) < 0)
                    HGOTO_ERROR(H5E_IO, H5E_WRITEERROR, FAIL, "low level flush failed")
#ifdef H5_HAVE_PARALLEL
                /* H5F__should_truncate() calls H5FD_coordinate() if the avoid truncation setting is 
                   H5F_AVOID_TRUNCATE_OFF or H5F_AVOID_TRUNCATE_EXTEND. We need to call H5FD_coordinate() 
                   here only if the avoid truncation setting is H5F_AVOID_TRUNCATE_ALL to coordinate the 
                   EOFs before querying it. */
                if(H5F_AVOID_TRUNCATE(f) == H5F_AVOID_TRUNCATE_ALL) {
                    if(H5FD_coordinate(lf, dxpl_id, H5FD_COORD_EOF) < 0)
                        HGOTO_ERROR(H5E_IO, H5E_WRITEERROR, FAIL, "low level coordinate failed")
                }
#endif
                /* Check again if truncation will happen after updating the EOF when flushing. */
                if((should_truncate = H5F__should_truncate(f, dxpl_id)) < 0)
                    HGOTO_ERROR(H5E_FILE, H5E_CANTGET, FAIL, "can't check whether truncation is required.")
                if(FALSE == should_truncate) {
                    if ((rel_eof = H5FD_get_eof(lf, H5FD_MEM_SUPER)) == HADDR_UNDEF)
                        HGOTO_ERROR(H5E_FILE, H5E_CANTGET, FAIL, "driver get_eof request failed")
                    H5F_addr_encode(f, &p, rel_eof + sblock->base_addr);
                } /* end if */
            } /* end if */

            if(TRUE == should_truncate) {
                /* Otherwise, at this point in time, the EOF value
                 * itself may not be reflective of the file's size,
                 * since we'll eventually truncate it to match the EOA
                 * value. As such, use the EOA value in its place,
                 * knowing that the current EOF value will ultimately
                 * match it. */
                if ((rel_eof = H5FD_get_eoa(lf, H5FD_MEM_SUPER)) == HADDR_UNDEF)
                    HGOTO_ERROR(H5E_RESOURCE, H5E_CANTGET, FAIL, "driver get_eoa request failed")
                H5F_addr_encode(f, &p, rel_eof + sblock->base_addr);
            } /* end if */
=======
            /* At this point in time, the EOF value itself may
             * not be reflective of the file's size, since we'll eventually
             * truncate it to match the EOA value. As such, use the EOA value
             * in its place, knowing that the current EOF value will
             * ultimately match it. */
            if ((rel_eof = H5FD_get_eoa(f->shared->lf, H5FD_MEM_SUPER)) == HADDR_UNDEF)
                HGOTO_ERROR(H5E_RESOURCE, H5E_CANTGET, FAIL, "driver get_eoa request failed")
            H5F_addr_encode(f, &p, rel_eof + sblock->base_addr);
>>>>>>> 5da20c22

            /* Retrieve information for root group */
            if(NULL == (root_oloc = H5G_oloc(f->shared->root_grp)))
                HGOTO_ERROR(H5E_FILE, H5E_CANTINIT, FAIL, "unable to retrieve root group information")

            /* Encode address of root group's object header */
            H5F_addr_encode(f, &p, root_oloc->addr);

            /* Compute superblock checksum */
            chksum = H5_checksum_metadata(buf, ((size_t)H5F_SUPERBLOCK_SIZE(sblock->super_vers, f) - H5F_SIZEOF_CHKSUM), 0);

            /* Superblock checksum */
            UINT32ENCODE(p, chksum);

            /* Sanity check */
            HDassert((size_t)(p - buf) == (size_t)H5F_SUPERBLOCK_SIZE(sblock->super_vers, f));
        } /* end else */

        /* Retrieve the total size of the superblock info */
        H5_ASSIGN_OVERFLOW(superblock_size, (p - buf), ptrdiff_t, size_t);

        /* Double check we didn't overrun the block (unlikely) */
        HDassert(superblock_size <= sizeof(buf));

        /* Get the DXPL plist object for DXPL ID */
        if(NULL == (dxpl = (H5P_genplist_t *)H5I_object(dxpl_id)))
            HGOTO_ERROR(H5E_ARGS, H5E_BADTYPE, FAIL, "can't get property list")

        /* Write superblock */
        /* (always at relative address 0) */
        if(H5FD_write(lf, dxpl, H5FD_MEM_SUPER, (haddr_t)0, superblock_size, buf) < 0)
            HGOTO_ERROR(H5E_IO, H5E_WRITEERROR, FAIL, "unable to write superblock")

        /* Check for newer version of superblock format & superblock extension */
        if(sblock->super_vers >= HDF5_SUPERBLOCK_VERSION_2 && H5F_addr_defined(sblock->ext_addr)) {
            H5O_loc_t 	ext_loc;        /* "Object location" for superblock extension */
            htri_t      exists;         /* Status for message existing */
            H5FD_mem_t  mt;

            /* Open the superblock extension's object header */
            if(H5F_super_ext_open(f, sblock->ext_addr, &ext_loc) < 0)
                HGOTO_ERROR(H5E_FILE, H5E_CANTOPENOBJ, FAIL, "unable to open file's superblock extension")

            /* Check for the 'EOA' message */
            if((exists = H5O_msg_exists(&ext_loc, H5O_EOA_ID, dxpl_id)) < 0)
                HGOTO_ERROR(H5E_FILE, H5E_CANTGET, FAIL, "unable to read object header")
            if(exists) {
                H5O_eoa_t eoa_msg;      /* EOA message for the superblock extension */
                unsigned mesg_flags;    /* Message flags for writing the message */

                /* Set the message flag */
                eoa_msg.avoid_truncate = f->shared->avoid_truncate;

                /* If the 'EOA' message is the same as the 'EOF' message, then
                 * older versions of HDF5 can read the file provided they just
                 * ignore this EOA message, so we write it with the 'mark if 
                 * unknown' flag. However, if the two values differ, then
                 * older versions will be unable to correctly predict if the file
                 * has been truncated, so we write this message with a 'fail if 
                 * unknown' flag'.
                 */
                if(f->shared->feature_flags & H5FD_FEAT_MULTIPLE_MEM_TYPE_BACKENDS) {
                    mesg_flags = H5O_MSG_FLAG_MARK_IF_UNKNOWN;
                    for(mt = H5FD_MEM_SUPER; mt < H5FD_MEM_NTYPES; mt = (H5FD_mem_t)(mt + 1)) {
                        haddr_t memb_eoa, memb_eof;

                        if((memb_eoa = H5FD_get_eoa(lf, mt)) == HADDR_UNDEF)
                            HGOTO_ERROR(H5E_RESOURCE, H5E_CANTGET, FAIL, "driver get_eoa request failed")
                        eoa_msg.memb_eoa[mt] = memb_eoa;

                        if(H5FD_MEM_SUPER == mt)
                            eoa_msg.memb_eoa[mt] += sblock->base_addr;

                        if((memb_eof = H5FD_get_eof(lf, mt)) == HADDR_UNDEF)
                            HGOTO_ERROR(H5E_RESOURCE, H5E_CANTGET, FAIL, "driver get_eof request failed")

                        if(mesg_flags == H5O_MSG_FLAG_MARK_IF_UNKNOWN && memb_eoa != memb_eof)
                            mesg_flags = H5O_MSG_FLAG_FAIL_IF_UNKNOWN;
                    }
                }
                else {
                    /* Get the current EOA */
                    if((eoa_msg.memb_eoa[H5FD_MEM_SUPER] = H5FD_get_eoa(lf, H5FD_MEM_SUPER)) == HADDR_UNDEF)
                        HGOTO_ERROR(H5E_RESOURCE, H5E_CANTGET, FAIL, "driver get_eoa request failed")
                    mesg_flags = (eoa_msg.memb_eoa[H5FD_MEM_SUPER] == rel_eof) ? 
                        H5O_MSG_FLAG_MARK_IF_UNKNOWN : H5O_MSG_FLAG_FAIL_IF_UNKNOWN;
                    /* add the base address to the EOA */
                    eoa_msg.memb_eoa[H5FD_MEM_SUPER] += sblock->base_addr;
                }

                if(H5O_msg_write(&ext_loc, H5O_EOA_ID, mesg_flags, H5O_UPDATE_TIME, &eoa_msg, dxpl_id) < 0)
                    HGOTO_ERROR(H5E_FILE, H5E_WRITEERROR, FAIL, "unable to update EOA header message")
            } /* end if */ 

            /* Check for ignoring the driver info for this file */
            if(!H5F_HAS_FEATURE(f, H5FD_FEAT_IGNORE_DRVRINFO)) {
                /* Check for driver info message */
                H5_ASSIGN_OVERFLOW(driver_size, H5FD_sb_size(lf), hsize_t, size_t);
                if(driver_size > 0) {
                    H5O_drvinfo_t drvinfo;      /* Driver info */
                    uint8_t dbuf[H5F_MAX_DRVINFOBLOCK_SIZE];  /* Driver info block encoding buffer */

                    /* Sanity check */
                    HDassert(driver_size <= H5F_MAX_DRVINFOBLOCK_SIZE);

                    /* Encode driver-specific data */
                    if(H5FD_sb_encode(lf, drvinfo.name, dbuf) < 0)
                        HGOTO_ERROR(H5E_FILE, H5E_CANTINIT, FAIL, "unable to encode driver information")

                    /* Write driver info information to the superblock extension */
                    drvinfo.len = driver_size;
                    drvinfo.buf = dbuf;
                    if(H5O_msg_write(&ext_loc, H5O_DRVINFO_ID, H5O_MSG_FLAG_DONTSHARE, H5O_UPDATE_TIME, &drvinfo, dxpl_id) < 0)
                        HGOTO_ERROR(H5E_FILE, H5E_WRITEERROR, FAIL, "unable to update driver info header message")

                } /* end if */

            } /* end if */

            /* Close the superblock extension object header */
            if(H5F_super_ext_close(f, &ext_loc, dxpl_id, FALSE) < 0)
                HGOTO_ERROR(H5E_FILE, H5E_CANTCLOSEOBJ, FAIL, "unable to close file's superblock extension")
        } /* end if */

        /* Reset the dirty flag.  */
        sblock->cache_info.is_dirty = FALSE;
    } /* end if */

    if(destroy)
        if(H5F_sblock_dest(f, sblock) < 0)
            HGOTO_ERROR(H5E_FSPACE, H5E_CLOSEERROR, FAIL, "can't close superblock")

done:
    FUNC_LEAVE_NOAPI(ret_value)
} /* end H5F_sblock_flush() */


/*-------------------------------------------------------------------------
 * Function:    H5F_sblock_dest
 *
 * Purpose:     Frees memory used by the superblock.
 *
 * Return:      Non-negative on success/Negative on failure
 *
 * Programmer:  Mike McGreevy
 *              April 8, 2009
 *
 *-------------------------------------------------------------------------
 */
static herr_t
H5F_sblock_dest(H5F_t UNUSED *f, H5F_super_t* sblock)
{
    herr_t ret_value = SUCCEED;         /* Return value */

    FUNC_ENTER_NOAPI_NOINIT

    /* Sanity check */
    HDassert(sblock);

    /* Free superblock */
    if(H5F_super_free(sblock) < 0)
        HGOTO_ERROR(H5E_FILE, H5E_CANTFREE, FAIL, "unable to destroy superblock")

done:
    FUNC_LEAVE_NOAPI(ret_value)
} /* end H5F_sblock_dest() */


/*-------------------------------------------------------------------------
 * Function:    H5F_sblock_clear
 *
 * Purpose:     Mark the superblock as no longer being dirty.
 *
 * Return:      Non-negative on success/Negative on failure
 *
 * Programmer:  Mike McGreevy
 *              April 8, 2009
 *
 *-------------------------------------------------------------------------
 */
static herr_t
H5F_sblock_clear(H5F_t *f, H5F_super_t *sblock, hbool_t destroy)
{
    herr_t ret_value = SUCCEED;         /* Return value */

    FUNC_ENTER_NOAPI_NOINIT

    /*
     * Check arguments.
     */
    HDassert(sblock);

    /* Reset the dirty flag.  */
    sblock->cache_info.is_dirty = FALSE;

    if(destroy)
        if(H5F_sblock_dest(f, sblock) < 0)
            HGOTO_ERROR(H5E_FILE, H5E_CANTFREE, FAIL, "unable to delete superblock")

done:
    FUNC_LEAVE_NOAPI(ret_value)
} /* end H5F_sblock_clear() */


/*-------------------------------------------------------------------------
 * Function:    H5F_sblock_size
 *
 * Purpose:     Returns the size of the superblock encoded on disk.
 *
 * Return:      Non-negative on success/Negative on failure
 *
 * Programmer:  Mike McGreevy
 *              April 8, 2009
 *
 *-------------------------------------------------------------------------
 */
static herr_t
H5F_sblock_size(const H5F_t *f, const H5F_super_t *sblock, size_t *size_ptr)
{
    FUNC_ENTER_NOAPI_NOINIT_NOERR

    /* check arguments */
    HDassert(f);
    HDassert(sblock);
    HDassert(size_ptr);

    /* Set size value */
    *size_ptr = (size_t)H5F_SUPERBLOCK_SIZE(sblock->super_vers, f);

    FUNC_LEAVE_NOAPI(SUCCEED)
} /* end H5F_sblock_size() */
<|MERGE_RESOLUTION|>--- conflicted
+++ resolved
@@ -497,10 +497,7 @@
      *  but we need to set the EOA to something significant prior to this so
      *  we can read in the superblock extension. -MAM)
      */
-<<<<<<< HEAD
-=======
     /* (Account for the stored EOA being absolute offset -NAF) */
->>>>>>> 5da20c22
     if(H5FD_set_eoa(lf, H5FD_MEM_SUPER, stored_eof - sblock->base_addr) < 0)
         HGOTO_ERROR(H5E_FILE, H5E_CANTOPENFILE, NULL, "unable to set end-of-address marker for file")
 
@@ -781,7 +778,6 @@
             /* Encode the address of global free-space index */
             H5F_addr_encode(f, &p, sblock->ext_addr);
 
-<<<<<<< HEAD
             /* Encode the end-of-file address. Note that at this point
              * in time, the EOF value itself may not be reflective of
              * the file's size, as we will eventually truncate the
@@ -789,14 +785,6 @@
              * in its place, knowing that the current EOF value will
              * ultimately match it. */
             if ((rel_eof = H5FD_get_eoa(lf, H5FD_MEM_SUPER)) == HADDR_UNDEF)
-=======
-            /* Encode the end-of-file address. Note that at this point in time,
-             * the EOF value itself may not be reflective of the file's size, as
-             * we will eventually truncate the file to match the EOA value. As
-             * such, use the EOA value in its place, knowing that the current EOF
-             * value will ultimately match it. */
-            if ((rel_eof = H5FD_get_eoa(f->shared->lf, H5FD_MEM_SUPER)) == HADDR_UNDEF)
->>>>>>> 5da20c22
                 HGOTO_ERROR(H5E_RESOURCE, H5E_CANTGET, FAIL, "driver get_eoa request failed")
             H5F_addr_encode(f, &p, (rel_eof + sblock->base_addr));
 
@@ -857,7 +845,6 @@
             /* Encode the address of the superblock extension */
             H5F_addr_encode(f, &p, sblock->ext_addr);
 
-<<<<<<< HEAD
             if((should_truncate = H5F__should_truncate(f, dxpl_id)) < 0)
                 HGOTO_ERROR(H5E_FILE, H5E_CANTGET, FAIL, "can't check whether truncation is required.")
 
@@ -914,16 +901,6 @@
                     HGOTO_ERROR(H5E_RESOURCE, H5E_CANTGET, FAIL, "driver get_eoa request failed")
                 H5F_addr_encode(f, &p, rel_eof + sblock->base_addr);
             } /* end if */
-=======
-            /* At this point in time, the EOF value itself may
-             * not be reflective of the file's size, since we'll eventually
-             * truncate it to match the EOA value. As such, use the EOA value
-             * in its place, knowing that the current EOF value will
-             * ultimately match it. */
-            if ((rel_eof = H5FD_get_eoa(f->shared->lf, H5FD_MEM_SUPER)) == HADDR_UNDEF)
-                HGOTO_ERROR(H5E_RESOURCE, H5E_CANTGET, FAIL, "driver get_eoa request failed")
-            H5F_addr_encode(f, &p, rel_eof + sblock->base_addr);
->>>>>>> 5da20c22
 
             /* Retrieve information for root group */
             if(NULL == (root_oloc = H5G_oloc(f->shared->root_grp)))
