--- conflicted
+++ resolved
@@ -410,11 +410,7 @@
          * collective I/O
          */
         if (MPI_SUCCESS !=
-<<<<<<< HEAD
-            (mpi_code = MPI_Allreduce(&local_cause, &global_cause, 2, MPI_UNSIGNED, MPI_BOR, io_info->comm)))
-=======
             (mpi_code = MPI_Allreduce(local_cause, global_cause, 2, MPI_UNSIGNED, MPI_BOR, io_info->comm)))
->>>>>>> 18bbd3f0
             HMPI_GOTO_ERROR(FAIL, "MPI_Allreduce failed", mpi_code)
     } /* end else */
 
@@ -1095,11 +1091,7 @@
 
 #ifdef H5D_DEBUG
         if (H5DEBUG(D))
-<<<<<<< HEAD
-            HDfprintf(H5DEBUG(D), "total_chunks = %Zu, num_chunk = %Zu\n", total_chunks, num_chunk);
-=======
             HDfprintf(H5DEBUG(D), "total_chunks = %zu, num_chunk = %zu\n", total_chunks, num_chunk);
->>>>>>> 18bbd3f0
 #endif
 
         /* Set up MPI datatype for chunks selected */
@@ -1579,11 +1571,7 @@
     chunk_addr      = (haddr_t *)H5MM_calloc(total_chunk * sizeof(haddr_t));
 #ifdef H5D_DEBUG
     if (H5DEBUG(D))
-<<<<<<< HEAD
-        HDfprintf(H5DEBUG(D), "total_chunk %Zu\n", total_chunk);
-=======
         HDfprintf(H5DEBUG(D), "total_chunk %zu\n", total_chunk);
->>>>>>> 18bbd3f0
 #endif
 
     /* Obtain IO option for each chunk */
@@ -1617,11 +1605,7 @@
 
 #ifdef H5D_DEBUG
         if (H5DEBUG(D))
-<<<<<<< HEAD
-            HDfprintf(H5DEBUG(D), "mpi_rank = %d, chunk index = %Zu\n", mpi_rank, u);
-=======
             HDfprintf(H5DEBUG(D), "mpi_rank = %d, chunk index = %zu\n", mpi_rank, u);
->>>>>>> 18bbd3f0
 #endif
         /* Get the chunk info for this chunk, if there are elements selected */
         chunk_info = fm->select_chunk[u];
@@ -1641,11 +1625,7 @@
         if (chunk_io_option[u] == H5D_CHUNK_IO_MODE_COL) {
 #ifdef H5D_DEBUG
             if (H5DEBUG(D))
-<<<<<<< HEAD
-                HDfprintf(H5DEBUG(D), "inside collective chunk IO mpi_rank = %d, chunk index = %Zu\n",
-=======
                 HDfprintf(H5DEBUG(D), "inside collective chunk IO mpi_rank = %d, chunk index = %zu\n",
->>>>>>> 18bbd3f0
                           mpi_rank, u);
 #endif
 
@@ -1684,11 +1664,7 @@
         else { /* possible independent IO for this chunk */
 #ifdef H5D_DEBUG
             if (H5DEBUG(D))
-<<<<<<< HEAD
-                HDfprintf(H5DEBUG(D), "inside independent IO mpi_rank = %d, chunk index = %Zu\n", mpi_rank,
-=======
                 HDfprintf(H5DEBUG(D), "inside independent IO mpi_rank = %d, chunk index = %zu\n", mpi_rank,
->>>>>>> 18bbd3f0
                           u);
 #endif
 
