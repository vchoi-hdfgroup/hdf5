/* * * * * * * * * * * * * * * * * * * * * * * * * * * * * * * * * * * * * * *
 * Copyright by The HDF Group.                                               *
 * All rights reserved.                                                      *
 *                                                                           *
 * This file is part of HDF5.  The full HDF5 copyright notice, including     *
 * terms governing use, modification, and redistribution, is contained in    *
 * the COPYING file, which can be found at the root of the source code       *
 * distribution tree, or in https://www.hdfgroup.org/licenses.               *
 * If you do not have access to either file, you may request a copy from     *
 * help@hdfgroup.org.                                                        *
 * * * * * * * * * * * * * * * * * * * * * * * * * * * * * * * * * * * * * * */

/*
 * This file contains public declarations for authoring VOL connectors
 * which act as "passthrough" connectors that forward their API calls to
 * an underlying connector.
 *
 * An example of this might be a logging connector, which creates log messages
 * and then passes the call on to an underlying VOL connector.
 *
 * The functionality required to implement such a connector is specialized
 * and non-trivial so it has been split into this header in an effort to keep
 * the H5VLconnector.h header easier to understand.
 */

#ifndef H5VLconnector_passthru_H
#define H5VLconnector_passthru_H

/* Public headers needed by this file */
#include "H5public.h"   /* Generic Functions                    */
#include "H5Ipublic.h"  /* IDs                                  */
#include "H5VLpublic.h" /* Virtual Object Layer                 */

/* Semi-public headers mainly for VOL connector authors */
#include "H5VLconnector.h"

/*****************/
/* Public Macros */
/*****************/

/*******************/
/* Public Typedefs */
/*******************/

/********************/
/* Public Variables */
/********************/

/*********************/
/* Public Prototypes */
/*********************/

#ifdef __cplusplus
extern "C" {
#endif

/* Helper routines for VOL connector authors */
H5_DLL herr_t H5VLcmp_connector_cls(int *cmp, hid_t connector_id1, hid_t connector_id2);
H5_DLL hid_t  H5VLwrap_register(void *obj, H5I_type_t type);
H5_DLL herr_t H5VLretrieve_lib_state(void **state);
H5_DLL herr_t H5VLrestore_lib_state(const void *state);
H5_DLL herr_t H5VLreset_lib_state(void);
H5_DLL herr_t H5VLfree_lib_state(void *state);

/* Pass-through callbacks */
H5_DLL void * H5VLget_object(void *obj, hid_t connector_id);
H5_DLL herr_t H5VLget_wrap_ctx(void *obj, hid_t connector_id, void **wrap_ctx);
H5_DLL void * H5VLwrap_object(void *obj, H5I_type_t obj_type, hid_t connector_id, void *wrap_ctx);
H5_DLL void * H5VLunwrap_object(void *obj, hid_t connector_id);
H5_DLL herr_t H5VLfree_wrap_ctx(void *wrap_ctx, hid_t connector_id);

/* Public wrappers for generic callbacks */
H5_DLL herr_t H5VLinitialize(hid_t connector_id, hid_t vipl_id);
H5_DLL herr_t H5VLterminate(hid_t connector_id);
H5_DLL herr_t H5VLget_cap_flags(hid_t connector_id, unsigned *cap_flags);
H5_DLL herr_t H5VLget_value(hid_t connector_id, H5VL_class_value_t *conn_value);

/* Public wrappers for info fields and callbacks */
H5_DLL herr_t H5VLcopy_connector_info(hid_t connector_id, void **dst_vol_info, void *src_vol_info);
H5_DLL herr_t H5VLcmp_connector_info(int *cmp, hid_t connector_id, const void *info1, const void *info2);
H5_DLL herr_t H5VLfree_connector_info(hid_t connector_id, void *vol_info);
H5_DLL herr_t H5VLconnector_info_to_str(const void *info, hid_t connector_id, char **str);
H5_DLL herr_t H5VLconnector_str_to_info(const char *str, hid_t connector_id, void **info);

/* Public wrappers for attribute callbacks */
H5_DLL void * H5VLattr_create(void *obj, const H5VL_loc_params_t *loc_params, hid_t connector_id,
                              const char *attr_name, hid_t type_id, hid_t space_id, hid_t acpl_id,
                              hid_t aapl_id, hid_t dxpl_id, void **req);
H5_DLL void * H5VLattr_open(void *obj, const H5VL_loc_params_t *loc_params, hid_t connector_id,
                            const char *name, hid_t aapl_id, hid_t dxpl_id, void **req);
H5_DLL herr_t H5VLattr_read(void *attr, hid_t connector_id, hid_t dtype_id, void *buf, hid_t dxpl_id,
                            void **req);
H5_DLL herr_t H5VLattr_write(void *attr, hid_t connector_id, hid_t dtype_id, const void *buf, hid_t dxpl_id,
                             void **req);
H5_DLL herr_t H5VLattr_get(void *obj, hid_t connector_id, H5VL_attr_get_t get_type, hid_t dxpl_id, void **req,
                           va_list arguments);
H5_DLL herr_t H5VLattr_specific(void *obj, const H5VL_loc_params_t *loc_params, hid_t connector_id,
                                H5VL_attr_specific_t specific_type, hid_t dxpl_id, void **req,
                                va_list arguments);
H5_DLL herr_t H5VLattr_optional(void *obj, hid_t connector_id, H5VL_attr_optional_t opt_type, hid_t dxpl_id,
                                void **req, va_list arguments);
H5_DLL herr_t H5VLattr_close(void *attr, hid_t connector_id, hid_t dxpl_id, void **req);

/* Public wrappers for dataset callbacks */
H5_DLL void * H5VLdataset_create(void *obj, const H5VL_loc_params_t *loc_params, hid_t connector_id,
                                 const char *name, hid_t lcpl_id, hid_t type_id, hid_t space_id, hid_t dcpl_id,
                                 hid_t dapl_id, hid_t dxpl_id, void **req);
H5_DLL void * H5VLdataset_open(void *obj, const H5VL_loc_params_t *loc_params, hid_t connector_id,
                               const char *name, hid_t dapl_id, hid_t dxpl_id, void **req);
H5_DLL herr_t H5VLdataset_read(void *dset, hid_t connector_id, hid_t mem_type_id, hid_t mem_space_id,
                               hid_t file_space_id, hid_t plist_id, void *buf, void **req);
H5_DLL herr_t H5VLdataset_write(void *dset, hid_t connector_id, hid_t mem_type_id, hid_t mem_space_id,
                                hid_t file_space_id, hid_t plist_id, const void *buf, void **req);
H5_DLL herr_t H5VLdataset_get(void *dset, hid_t connector_id, H5VL_dataset_get_t get_type, hid_t dxpl_id,
                              void **req, va_list arguments);
H5_DLL herr_t H5VLdataset_specific(void *obj, hid_t connector_id, H5VL_dataset_specific_t specific_type,
                                   hid_t dxpl_id, void **req, va_list arguments);
H5_DLL herr_t H5VLdataset_optional(void *obj, hid_t connector_id, H5VL_dataset_optional_t opt_type,
                                   hid_t dxpl_id, void **req, va_list arguments);
H5_DLL herr_t H5VLdataset_close(void *dset, hid_t connector_id, hid_t dxpl_id, void **req);

/* Public wrappers for named datatype callbacks */
H5_DLL void * H5VLdatatype_commit(void *obj, const H5VL_loc_params_t *loc_params, hid_t connector_id,
                                  const char *name, hid_t type_id, hid_t lcpl_id, hid_t tcpl_id, hid_t tapl_id,
                                  hid_t dxpl_id, void **req);
H5_DLL void * H5VLdatatype_open(void *obj, const H5VL_loc_params_t *loc_params, hid_t connector_id,
                                const char *name, hid_t tapl_id, hid_t dxpl_id, void **req);
H5_DLL herr_t H5VLdatatype_get(void *dt, hid_t connector_id, H5VL_datatype_get_t get_type, hid_t dxpl_id,
                               void **req, va_list arguments);
H5_DLL herr_t H5VLdatatype_specific(void *obj, hid_t connector_id, H5VL_datatype_specific_t specific_type,
                                    hid_t dxpl_id, void **req, va_list arguments);
H5_DLL herr_t H5VLdatatype_optional(void *obj, hid_t connector_id, H5VL_datatype_optional_t opt_type,
                                    hid_t dxpl_id, void **req, va_list arguments);
H5_DLL herr_t H5VLdatatype_close(void *dt, hid_t connector_id, hid_t dxpl_id, void **req);

/* Public wrappers for file callbacks */
H5_DLL void * H5VLfile_create(const char *name, unsigned flags, hid_t fcpl_id, hid_t fapl_id, hid_t dxpl_id,
                              void **req);
H5_DLL void * H5VLfile_open(const char *name, unsigned flags, hid_t fapl_id, hid_t dxpl_id, void **req);
H5_DLL herr_t H5VLfile_get(void *file, hid_t connector_id, H5VL_file_get_t get_type, hid_t dxpl_id,
                           void **req, va_list arguments);
H5_DLL herr_t H5VLfile_specific(void *obj, hid_t connector_id, H5VL_file_specific_t specific_type,
                                hid_t dxpl_id, void **req, va_list arguments);
H5_DLL herr_t H5VLfile_optional(void *obj, hid_t connector_id, H5VL_file_optional_t opt_type, hid_t dxpl_id,
                                void **req, va_list arguments);
H5_DLL herr_t H5VLfile_close(void *file, hid_t connector_id, hid_t dxpl_id, void **req);

/* Public wrappers for group callbacks */
H5_DLL void * H5VLgroup_create(void *obj, const H5VL_loc_params_t *loc_params, hid_t connector_id,
                               const char *name, hid_t lcpl_id, hid_t gcpl_id, hid_t gapl_id, hid_t dxpl_id,
                               void **req);
H5_DLL void * H5VLgroup_open(void *obj, const H5VL_loc_params_t *loc_params, hid_t connector_id,
                             const char *name, hid_t gapl_id, hid_t dxpl_id, void **req);
H5_DLL herr_t H5VLgroup_get(void *obj, hid_t connector_id, H5VL_group_get_t get_type, hid_t dxpl_id,
                            void **req, va_list arguments);
H5_DLL herr_t H5VLgroup_specific(void *obj, hid_t connector_id, H5VL_group_specific_t specific_type,
                                 hid_t dxpl_id, void **req, va_list arguments);
H5_DLL herr_t H5VLgroup_optional(void *obj, hid_t connector_id, H5VL_group_optional_t opt_type, hid_t dxpl_id,
                                 void **req, va_list arguments);
H5_DLL herr_t H5VLgroup_close(void *grp, hid_t connector_id, hid_t dxpl_id, void **req);

/* Public wrappers for link callbacks */
H5_DLL herr_t H5VLlink_create(H5VL_link_create_type_t create_type, void *obj,
                              const H5VL_loc_params_t *loc_params, hid_t connector_id, hid_t lcpl_id,
                              hid_t lapl_id, hid_t dxpl_id, void **req, va_list arguments);
H5_DLL herr_t H5VLlink_copy(void *src_obj, const H5VL_loc_params_t *loc_params1, void *dst_obj,
                            const H5VL_loc_params_t *loc_params2, hid_t connector_id, hid_t lcpl_id,
                            hid_t lapl_id, hid_t dxpl_id, void **req);
H5_DLL herr_t H5VLlink_move(void *src_obj, const H5VL_loc_params_t *loc_params1, void *dst_obj,
                            const H5VL_loc_params_t *loc_params2, hid_t connector_id, hid_t lcpl_id,
                            hid_t lapl_id, hid_t dxpl_id, void **req);
H5_DLL herr_t H5VLlink_get(void *obj, const H5VL_loc_params_t *loc_params, hid_t connector_id,
                           H5VL_link_get_t get_type, hid_t dxpl_id, void **req, va_list arguments);
H5_DLL herr_t H5VLlink_specific(void *obj, const H5VL_loc_params_t *loc_params, hid_t connector_id,
                                H5VL_link_specific_t specific_type, hid_t dxpl_id, void **req,
                                va_list arguments);
H5_DLL herr_t H5VLlink_optional(void *obj, hid_t connector_id, H5VL_link_optional_t opt_type, hid_t dxpl_id,
                                void **req, va_list arguments);

/* Public wrappers for object callbacks */
H5_DLL void * H5VLobject_open(void *obj, const H5VL_loc_params_t *loc_params, hid_t connector_id,
                              H5I_type_t *opened_type, hid_t dxpl_id, void **req);
H5_DLL herr_t H5VLobject_copy(void *src_obj, const H5VL_loc_params_t *loc_params1, const char *src_name,
                              void *dst_obj, const H5VL_loc_params_t *loc_params2, const char *dst_name,
                              hid_t connector_id, hid_t ocpypl_id, hid_t lcpl_id, hid_t dxpl_id, void **req);
H5_DLL herr_t H5VLobject_get(void *obj, const H5VL_loc_params_t *loc_params, hid_t connector_id,
                             H5VL_object_get_t get_type, hid_t dxpl_id, void **req, va_list arguments);
H5_DLL herr_t H5VLobject_specific(void *obj, const H5VL_loc_params_t *loc_params, hid_t connector_id,
                                  H5VL_object_specific_t specific_type, hid_t dxpl_id, void **req,
                                  va_list arguments);
H5_DLL herr_t H5VLobject_optional(void *obj, hid_t connector_id, H5VL_object_optional_t opt_type,
                                  hid_t dxpl_id, void **req, va_list arguments);

/* Public wrappers for connector/container introspection callbacks */
H5_DLL herr_t H5VLintrospect_get_conn_cls(void *obj, hid_t connector_id, H5VL_get_conn_lvl_t lvl,
                                          const H5VL_class_t **conn_cls);
H5_DLL herr_t H5VLintrospect_opt_query(void *obj, hid_t connector_id, H5VL_subclass_t subcls, int opt_type,
                                       hbool_t *supported);

/* Public wrappers for asynchronous request callbacks */
H5_DLL herr_t H5VLrequest_wait(void *req, hid_t connector_id, uint64_t timeout, H5ES_status_t *status);
H5_DLL herr_t H5VLrequest_notify(void *req, hid_t connector_id, H5VL_request_notify_t cb, void *ctx);
H5_DLL herr_t H5VLrequest_cancel(void *req, hid_t connector_id);
H5_DLL herr_t H5VLrequest_specific(void *req, hid_t connector_id, H5VL_request_specific_t specific_type,
                                   va_list arguments);
H5_DLL herr_t H5VLrequest_optional(void *req, hid_t connector_id, H5VL_request_optional_t opt_type,
                                   va_list arguments);
H5_DLL herr_t H5VLrequest_free(void *req, hid_t connector_id);

/* Public wrappers for blob callbacks */
H5_DLL herr_t H5VLblob_put(void *obj, hid_t connector_id, const void *buf, size_t size, void *blob_id,
                           void *ctx);
H5_DLL herr_t H5VLblob_get(void *obj, hid_t connector_id, const void *blob_id, void *buf, size_t size,
                           void *ctx);
H5_DLL herr_t H5VLblob_specific(void *obj, hid_t connector_id, void *blob_id,
                                H5VL_blob_specific_t specific_type, va_list arguments);
H5_DLL herr_t H5VLblob_optional(void *obj, hid_t connector_id, void *blob_id, H5VL_blob_optional_t opt_type,
                                va_list arguments);

/* Public wrappers for token callbacks */
H5_DLL herr_t H5VLtoken_cmp(void *obj, hid_t connector_id, const H5O_token_t *token1,
                            const H5O_token_t *token2, int *cmp_value);
H5_DLL herr_t H5VLtoken_to_str(void *obj, H5I_type_t obj_type, hid_t connector_id, const H5O_token_t *token,
                               char **token_str);
H5_DLL herr_t H5VLtoken_from_str(void *obj, H5I_type_t obj_type, hid_t connector_id, const char *token_str,
                                 H5O_token_t *token);

/* Public wrappers for generic 'optional' callback */
H5_DLL herr_t H5VLoptional(void *obj, hid_t connector_id, int op_type, hid_t dxpl_id, void **req,
                           va_list arguments);

#ifdef __cplusplus
}
#endif

<<<<<<< HEAD
#endif /* _H5VLconnector_passthru_H */
=======
#endif /* H5VLconnector_passthru_H */
>>>>>>> 18bbd3f0
<|MERGE_RESOLUTION|>--- conflicted
+++ resolved
@@ -233,8 +233,4 @@
 }
 #endif
 
-<<<<<<< HEAD
-#endif /* _H5VLconnector_passthru_H */
-=======
-#endif /* H5VLconnector_passthru_H */
->>>>>>> 18bbd3f0
+#endif /* H5VLconnector_passthru_H */