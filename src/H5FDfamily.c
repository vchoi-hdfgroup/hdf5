/* * * * * * * * * * * * * * * * * * * * * * * * * * * * * * * * * * * * * * *
 * Copyright by The HDF Group.                                               *
 * Copyright by the Board of Trustees of the University of Illinois.         *
 * All rights reserved.                                                      *
 *                                                                           *
 * This file is part of HDF5.  The full HDF5 copyright notice, including     *
 * terms governing use, modification, and redistribution, is contained in    *
 * the COPYING file, which can be found at the root of the source code       *
 * distribution tree, or in https://www.hdfgroup.org/licenses.               *
 * If you do not have access to either file, you may request a copy from     *
 * help@hdfgroup.org.                                                        *
 * * * * * * * * * * * * * * * * * * * * * * * * * * * * * * * * * * * * * * */

/*
 * Programmer:    Robb Matzke
 *        Monday, November 10, 1997
 *
 * Purpose:    Implements a family of files that acts as a single hdf5
 *        file.  The purpose is to be able to split a huge file on a
 *        64-bit platform, transfer all the <2GB members to a 32-bit
 *        platform, and then access the entire huge file on the 32-bit
 *        platform.
 *
 *        All family members are logically the same size although their
 *        physical sizes may vary.  The logical member size is
 *        determined by looking at the physical size of the first member
 *        when the file is opened.  When creating a file family, the
 *        first member is created with a predefined physical size
 *        (actually, this happens when the file family is flushed, and
 *        can be quite time consuming on file systems that don't
 *        implement holes, like nfs).
 *
 */

#include "H5FDdrvr_module.h" /* This source code file is part of the H5FD driver module */

<<<<<<< HEAD
#include "H5private.h"   /* Generic Functions			*/
#include "H5CXprivate.h" /* API Contexts                         */
#include "H5Eprivate.h"  /* Error handling		  	*/
#include "H5Fprivate.h"  /* File access				*/
#include "H5FDprivate.h" /* File drivers				*/
#include "H5FDfamily.h"  /* Family file driver 			*/
#include "H5Iprivate.h"  /* IDs			  		*/
#include "H5MMprivate.h" /* Memory management			*/
#include "H5Pprivate.h"  /* Property lists			*/
=======
#include "H5private.h"   /* Generic Functions            */
#include "H5CXprivate.h" /* API Contexts                         */
#include "H5Eprivate.h"  /* Error handling              */
#include "H5Fprivate.h"  /* File access                */
#include "H5FDprivate.h" /* File drivers                */
#include "H5FDfamily.h"  /* Family file driver             */
#include "H5Iprivate.h"  /* IDs                      */
#include "H5MMprivate.h" /* Memory management            */
#include "H5Pprivate.h"  /* Property lists            */
>>>>>>> 18bbd3f0

/* The size of the member name buffers */
#define H5FD_FAM_MEMB_NAME_BUF_SIZE 4096

/* The driver identification number, initialized at runtime */
static hid_t H5FD_FAMILY_g = 0;

/* The description of a file belonging to this driver. */
typedef struct H5FD_family_t {
<<<<<<< HEAD
    H5FD_t   pub;          /*public stuff, must be first		*/
    hid_t    memb_fapl_id; /*file access property list for members	*/
    hsize_t  memb_size;    /*actual size of each member file	*/
    hsize_t  pmem_size;    /*member size passed in from property	*/
    unsigned nmembs;       /*number of family members		*/
    unsigned amembs;       /*number of member slots allocated	*/
    H5FD_t **memb;         /*dynamic array of member pointers	*/
    haddr_t  eoa;          /*end of allocated addresses		*/
    char *   name;         /*name generator printf format		*/
    unsigned flags;        /*flags for opening additional members	*/
=======
    H5FD_t   pub;          /*public stuff, must be first        */
    hid_t    memb_fapl_id; /*file access property list for members    */
    hsize_t  memb_size;    /*actual size of each member file    */
    hsize_t  pmem_size;    /*member size passed in from property    */
    unsigned nmembs;       /*number of family members        */
    unsigned amembs;       /*number of member slots allocated    */
    H5FD_t **memb;         /*dynamic array of member pointers    */
    haddr_t  eoa;          /*end of allocated addresses        */
    char *   name;         /*name generator printf format        */
    unsigned flags;        /*flags for opening additional members    */
>>>>>>> 18bbd3f0

    /* Information from properties set by 'h5repart' tool */
    hsize_t mem_newsize;    /*new member size passed in as private
                             * property. It's used only by h5repart */
    hbool_t repart_members; /* Whether to mark the superblock dirty
                             * when it is loaded, so that the family
                             * member sizes can be re-encoded       */
} H5FD_family_t;

/* Driver-specific file access properties */
typedef struct H5FD_family_fapl_t {
<<<<<<< HEAD
    hsize_t memb_size;    /*size of each member			*/
=======
    hsize_t memb_size;    /*size of each member            */
>>>>>>> 18bbd3f0
    hid_t   memb_fapl_id; /*file access property list of each memb*/
} H5FD_family_fapl_t;

/* Callback prototypes */
<<<<<<< HEAD
static herr_t  H5FD_family_term(void);
static void *  H5FD_family_fapl_get(H5FD_t *_file);
static void *  H5FD_family_fapl_copy(const void *_old_fa);
static herr_t  H5FD_family_fapl_free(void *_fa);
static hsize_t H5FD_family_sb_size(H5FD_t *_file);
static herr_t  H5FD_family_sb_encode(H5FD_t *_file, char *name /*out*/, unsigned char *buf /*out*/);
static herr_t  H5FD_family_sb_decode(H5FD_t *_file, const char *name, const unsigned char *buf);
static H5FD_t *H5FD_family_open(const char *name, unsigned flags, hid_t fapl_id, haddr_t maxaddr);
static herr_t  H5FD_family_close(H5FD_t *_file);
static int     H5FD_family_cmp(const H5FD_t *_f1, const H5FD_t *_f2);
static herr_t  H5FD_family_query(const H5FD_t *_f1, unsigned long *flags);
static haddr_t H5FD_family_get_eoa(const H5FD_t *_file, H5FD_mem_t type);
static herr_t  H5FD_family_set_eoa(H5FD_t *_file, H5FD_mem_t type, haddr_t eoa);
static haddr_t H5FD_family_get_eof(const H5FD_t *_file, H5FD_mem_t type);
static herr_t  H5FD_family_get_handle(H5FD_t *_file, hid_t fapl, void **file_handle);
static herr_t  H5FD_family_read(H5FD_t *_file, H5FD_mem_t type, hid_t dxpl_id, haddr_t addr, size_t size,
                                void *_buf /*out*/);
static herr_t  H5FD_family_write(H5FD_t *_file, H5FD_mem_t type, hid_t dxpl_id, haddr_t addr, size_t size,
                                 const void *_buf);
static herr_t  H5FD_family_flush(H5FD_t *_file, hid_t dxpl_id, hbool_t closing);
static herr_t  H5FD_family_truncate(H5FD_t *_file, hid_t dxpl_id, hbool_t closing);
static herr_t  H5FD_family_lock(H5FD_t *_file, hbool_t rw);
static herr_t  H5FD_family_unlock(H5FD_t *_file);

/* The class struct */
static const H5FD_class_t H5FD_family_g = {
    "family",                   /*name			*/
    HADDR_MAX,                  /*maxaddr		*/
    H5F_CLOSE_WEAK,             /*fc_degree		*/
    H5FD_family_term,           /*terminate             */
    H5FD_family_sb_size,        /*sb_size		*/
    H5FD_family_sb_encode,      /*sb_encode		*/
    H5FD_family_sb_decode,      /*sb_decode		*/
    sizeof(H5FD_family_fapl_t), /*fapl_size		*/
    H5FD_family_fapl_get,       /*fapl_get		*/
    H5FD_family_fapl_copy,      /*fapl_copy		*/
    H5FD_family_fapl_free,      /*fapl_free		*/
    0,                          /*dxpl_size		*/
    NULL,                       /*dxpl_copy		*/
    NULL,                       /*dxpl_free		*/
    H5FD_family_open,           /*open			*/
    H5FD_family_close,          /*close			*/
    H5FD_family_cmp,            /*cmp			*/
    H5FD_family_query,          /*query			*/
    NULL,                       /*get_type_map		*/
    NULL,                       /*alloc			*/
    NULL,                       /*free			*/
    H5FD_family_get_eoa,        /*get_eoa		*/
    H5FD_family_set_eoa,        /*set_eoa		*/
    H5FD_family_get_eof,        /*get_eof		*/
    H5FD_family_get_handle,     /*get_handle            */
    H5FD_family_read,           /*read			*/
    H5FD_family_write,          /*write			*/
    H5FD_family_flush,          /*flush			*/
    H5FD_family_truncate,       /*truncate		*/
    H5FD_family_lock,           /*lock                  */
    H5FD_family_unlock,         /*unlock                */
    H5FD_FLMAP_DICHOTOMY        /*fl_map                */
=======
static herr_t  H5FD__family_term(void);
static void *  H5FD__family_fapl_get(H5FD_t *_file);
static void *  H5FD__family_fapl_copy(const void *_old_fa);
static herr_t  H5FD__family_fapl_free(void *_fa);
static hsize_t H5FD__family_sb_size(H5FD_t *_file);
static herr_t  H5FD__family_sb_encode(H5FD_t *_file, char *name /*out*/, unsigned char *buf /*out*/);
static herr_t  H5FD__family_sb_decode(H5FD_t *_file, const char *name, const unsigned char *buf);
static H5FD_t *H5FD__family_open(const char *name, unsigned flags, hid_t fapl_id, haddr_t maxaddr);
static herr_t  H5FD__family_close(H5FD_t *_file);
static int     H5FD__family_cmp(const H5FD_t *_f1, const H5FD_t *_f2);
static herr_t  H5FD__family_query(const H5FD_t *_f1, unsigned long *flags);
static haddr_t H5FD__family_get_eoa(const H5FD_t *_file, H5FD_mem_t type);
static herr_t  H5FD__family_set_eoa(H5FD_t *_file, H5FD_mem_t type, haddr_t eoa);
static haddr_t H5FD__family_get_eof(const H5FD_t *_file, H5FD_mem_t type);
static herr_t  H5FD__family_get_handle(H5FD_t *_file, hid_t fapl, void **file_handle);
static herr_t  H5FD__family_read(H5FD_t *_file, H5FD_mem_t type, hid_t dxpl_id, haddr_t addr, size_t size,
                                 void *_buf /*out*/);
static herr_t  H5FD__family_write(H5FD_t *_file, H5FD_mem_t type, hid_t dxpl_id, haddr_t addr, size_t size,
                                  const void *_buf);
static herr_t  H5FD__family_flush(H5FD_t *_file, hid_t dxpl_id, hbool_t closing);
static herr_t  H5FD__family_truncate(H5FD_t *_file, hid_t dxpl_id, hbool_t closing);
static herr_t  H5FD__family_lock(H5FD_t *_file, hbool_t rw);
static herr_t  H5FD__family_unlock(H5FD_t *_file);

/* The class struct */
static const H5FD_class_t H5FD_family_g = {
    "family",                   /* name            */
    HADDR_MAX,                  /* maxaddr        */
    H5F_CLOSE_WEAK,             /* fc_degree        */
    H5FD__family_term,          /* terminate            */
    H5FD__family_sb_size,       /* sb_size        */
    H5FD__family_sb_encode,     /* sb_encode        */
    H5FD__family_sb_decode,     /* sb_decode        */
    sizeof(H5FD_family_fapl_t), /* fapl_size        */
    H5FD__family_fapl_get,      /* fapl_get        */
    H5FD__family_fapl_copy,     /* fapl_copy        */
    H5FD__family_fapl_free,     /* fapl_free        */
    0,                          /* dxpl_size        */
    NULL,                       /* dxpl_copy        */
    NULL,                       /* dxpl_free        */
    H5FD__family_open,          /* open            */
    H5FD__family_close,         /* close        */
    H5FD__family_cmp,           /* cmp            */
    H5FD__family_query,         /* query        */
    NULL,                       /* get_type_map        */
    NULL,                       /* alloc        */
    NULL,                       /* free            */
    H5FD__family_get_eoa,       /* get_eoa        */
    H5FD__family_set_eoa,       /* set_eoa        */
    H5FD__family_get_eof,       /* get_eof        */
    H5FD__family_get_handle,    /* get_handle           */
    H5FD__family_read,          /* read            */
    H5FD__family_write,         /* write        */
    H5FD__family_flush,         /* flush        */
    H5FD__family_truncate,      /* truncate        */
    H5FD__family_lock,          /* lock                 */
    H5FD__family_unlock,        /* unlock               */
    H5FD_FLMAP_DICHOTOMY        /* fl_map               */
>>>>>>> 18bbd3f0
};

/*--------------------------------------------------------------------------
NAME
   H5FD__init_package -- Initialize interface-specific information
USAGE
    herr_t H5FD__init_package()
RETURNS
    Non-negative on success/Negative on failure
DESCRIPTION
    Initializes any interface-specific data or routines.  (Just calls
    H5FD_family_init currently).

--------------------------------------------------------------------------*/
static herr_t
H5FD__init_package(void)
{
    herr_t ret_value = SUCCEED;

    FUNC_ENTER_STATIC

    if (H5FD_family_init() < 0)
        HGOTO_ERROR(H5E_VFL, H5E_CANTINIT, FAIL, "unable to initialize family VFD")

done:
    FUNC_LEAVE_NOAPI(ret_value)
} /* H5FD__init_package() */

/*-------------------------------------------------------------------------
 * Function:    H5FD_family_init
 *
 * Purpose:     Initialize this driver by registering the driver with the
 *              library.
 *
 * Return:      Success:    The driver ID for the family driver
 *              Failure:    H5I_INVALID_HID
 *
 * Programmer:  Robb Matzke
 *              Wednesday, August  4, 1999
 *
 *-------------------------------------------------------------------------
 */
hid_t
H5FD_family_init(void)
{
    hid_t ret_value = H5I_INVALID_HID; /* Return value */

    FUNC_ENTER_NOAPI(H5I_INVALID_HID)

    if (H5I_VFL != H5I_get_type(H5FD_FAMILY_g))
        H5FD_FAMILY_g = H5FD_register(&H5FD_family_g, sizeof(H5FD_class_t), FALSE);

    /* Set return value */
    ret_value = H5FD_FAMILY_g;

done:
    FUNC_LEAVE_NOAPI(ret_value)
} /* H5FD_family_init() */

/*---------------------------------------------------------------------------
 * Function:    H5FD__family_term
 *
 * Purpose:    Shut down the VFD
 *
 * Returns:     Non-negative on success or negative on failure
 *
 * Programmer:  Quincey Koziol
 *              Friday, Jan 30, 2004
 *
 *---------------------------------------------------------------------------
 */
static herr_t
H5FD__family_term(void)
{
    FUNC_ENTER_STATIC_NOERR

    /* Reset VFL ID */
    H5FD_FAMILY_g = 0;

    FUNC_LEAVE_NOAPI(SUCCEED)
} /* end H5FD__family_term() */

/*-------------------------------------------------------------------------
 * Function:    H5Pset_fapl_family
 *
 * Purpose:    Sets the file access property list FAPL_ID to use the family
 *        driver. The MEMB_SIZE is the size in bytes of each file
 *        member (used only when creating a new file) and the
 *        MEMB_FAPL_ID is a file access property list to be used for
 *        each family member.
 *
 * Return:    Success:    Non-negative
 *
 *            Failure:    Negative
 *
 * Programmer:    Robb Matzke
 *              Wednesday, August  4, 1999
 *
 *-------------------------------------------------------------------------
 */
herr_t
H5Pset_fapl_family(hid_t fapl_id, hsize_t msize, hid_t memb_fapl_id)
{
    herr_t             ret_value;
    H5FD_family_fapl_t fa = {0, -1};
    H5P_genplist_t *   plist; /* Property list pointer */

    FUNC_ENTER_API(FAIL)
    H5TRACE3("e", "ihi", fapl_id, msize, memb_fapl_id);

    /* Check arguments */
    if (TRUE != H5P_isa_class(fapl_id, H5P_FILE_ACCESS))
        HGOTO_ERROR(H5E_ARGS, H5E_BADTYPE, FAIL, "not a file access property list")
    if (H5P_DEFAULT == memb_fapl_id)
        memb_fapl_id = H5P_FILE_ACCESS_DEFAULT;
    else if (TRUE != H5P_isa_class(memb_fapl_id, H5P_FILE_ACCESS))
        HGOTO_ERROR(H5E_ARGS, H5E_BADTYPE, FAIL, "not a file access list")

    /* Initialize driver specific information. */
    fa.memb_size    = msize;
    fa.memb_fapl_id = memb_fapl_id;

    if (NULL == (plist = (H5P_genplist_t *)H5I_object(fapl_id)))
        HGOTO_ERROR(H5E_ARGS, H5E_BADTYPE, FAIL, "not a file access property list")
    ret_value = H5P_set_driver(plist, H5FD_FAMILY, &fa);

done:
    FUNC_LEAVE_API(ret_value)
}

/*-------------------------------------------------------------------------
 * Function:    H5Pget_fapl_family
 *
 * Purpose:    Returns information about the family file access property
 *             list though the function arguments.
 *
 * Return:    Success:    Non-negative
 *
 *            Failure:    Negative
 *
 * Programmer:    Robb Matzke
 *              Wednesday, August  4, 1999
 *
 *-------------------------------------------------------------------------
 */
herr_t
H5Pget_fapl_family(hid_t fapl_id, hsize_t *msize /*out*/, hid_t *memb_fapl_id /*out*/)
{
    H5P_genplist_t *          plist; /* Property list pointer */
    const H5FD_family_fapl_t *fa;
    herr_t                    ret_value = SUCCEED; /* Return value */

    FUNC_ENTER_API(FAIL)
    H5TRACE3("e", "ixx", fapl_id, msize, memb_fapl_id);

    if (NULL == (plist = H5P_object_verify(fapl_id, H5P_FILE_ACCESS)))
        HGOTO_ERROR(H5E_ARGS, H5E_BADTYPE, FAIL, "not a file access list")
    if (H5FD_FAMILY != H5P_peek_driver(plist))
        HGOTO_ERROR(H5E_PLIST, H5E_BADVALUE, FAIL, "incorrect VFL driver")
    if (NULL == (fa = (const H5FD_family_fapl_t *)H5P_peek_driver_info(plist)))
        HGOTO_ERROR(H5E_PLIST, H5E_BADVALUE, FAIL, "bad VFL driver info")
    if (msize)
        *msize = fa->memb_size;
    if (memb_fapl_id) {
        if (NULL == (plist = (H5P_genplist_t *)H5I_object(fa->memb_fapl_id)))
            HGOTO_ERROR(H5E_ARGS, H5E_BADTYPE, FAIL, "not a file access list")
        *memb_fapl_id = H5P_copy_plist(plist, TRUE);
    } /* end if */

done:
    FUNC_LEAVE_API(ret_value)
}

/*-------------------------------------------------------------------------
 * Function:    H5FD__family_fapl_get
 *
 * Purpose:    Gets a file access property list which could be used to
 *             create an identical file.
 *
 * Return:    Success:    Ptr to new file access property list.
 *
 *            Failure:    NULL
 *
 * Programmer:    Robb Matzke
 *              Friday, August 13, 1999
 *
 *-------------------------------------------------------------------------
 */
static void *
H5FD__family_fapl_get(H5FD_t *_file)
{
    H5FD_family_t *     file = (H5FD_family_t *)_file;
    H5FD_family_fapl_t *fa   = NULL;
    H5P_genplist_t *    plist;            /* Property list pointer */
    void *              ret_value = NULL; /* Return value */

    FUNC_ENTER_STATIC

    if (NULL == (fa = (H5FD_family_fapl_t *)H5MM_calloc(sizeof(H5FD_family_fapl_t))))
        HGOTO_ERROR(H5E_RESOURCE, H5E_NOSPACE, NULL, "memory allocation failed")

    fa->memb_size = file->memb_size;
    if (NULL == (plist = (H5P_genplist_t *)H5I_object(file->memb_fapl_id)))
        HGOTO_ERROR(H5E_ARGS, H5E_BADTYPE, NULL, "not a file access property list")
    fa->memb_fapl_id = H5P_copy_plist(plist, FALSE);

    /* Set return value */
    ret_value = fa;

done:
<<<<<<< HEAD
    if (ret_value == NULL) {
=======
    if (ret_value == NULL)
>>>>>>> 18bbd3f0
        if (fa != NULL)
            H5MM_xfree(fa);

    FUNC_LEAVE_NOAPI(ret_value)
}

/*-------------------------------------------------------------------------
 * Function:    H5FD__family_fapl_copy
 *
 * Purpose:    Copies the family-specific file access properties.
 *
 * Return:    Success:    Ptr to a new property list
 *
 *            Failure:    NULL
 *
 * Programmer:    Robb Matzke
 *              Wednesday, August  4, 1999
 *
 *-------------------------------------------------------------------------
 */
static void *
H5FD__family_fapl_copy(const void *_old_fa)
{
    const H5FD_family_fapl_t *old_fa = (const H5FD_family_fapl_t *)_old_fa;
    H5FD_family_fapl_t *      new_fa = NULL;
    H5P_genplist_t *          plist;            /* Property list pointer */
    void *                    ret_value = NULL; /* Return value */

    FUNC_ENTER_STATIC

    if (NULL == (new_fa = (H5FD_family_fapl_t *)H5MM_malloc(sizeof(H5FD_family_fapl_t))))
        HGOTO_ERROR(H5E_RESOURCE, H5E_NOSPACE, NULL, "memory allocation failed")

    /* Copy the fields of the structure */
    H5MM_memcpy(new_fa, old_fa, sizeof(H5FD_family_fapl_t));

    /* Deep copy the property list objects in the structure */
    if (old_fa->memb_fapl_id == H5P_FILE_ACCESS_DEFAULT) {
        if (H5I_inc_ref(new_fa->memb_fapl_id, FALSE) < 0)
            HGOTO_ERROR(H5E_VFL, H5E_CANTINC, NULL, "unable to increment ref count on VFL driver")
    } /* end if */
    else {
        if (NULL == (plist = (H5P_genplist_t *)H5I_object(old_fa->memb_fapl_id)))
            HGOTO_ERROR(H5E_ARGS, H5E_BADTYPE, NULL, "not a file access property list")
        new_fa->memb_fapl_id = H5P_copy_plist(plist, FALSE);
    } /* end else */

    /* Set return value */
    ret_value = new_fa;

done:
<<<<<<< HEAD
    if (ret_value == NULL) {
=======
    if (ret_value == NULL)
>>>>>>> 18bbd3f0
        if (new_fa != NULL)
            H5MM_xfree(new_fa);

    FUNC_LEAVE_NOAPI(ret_value)
}

/*-------------------------------------------------------------------------
 * Function:    H5FD__family_fapl_free
 *
 * Purpose:    Frees the family-specific file access properties.
 *
 * Return:    Success:    0
 *
 *            Failure:    -1
 *
 * Programmer:    Robb Matzke
 *              Wednesday, August  4, 1999
 *
 *-------------------------------------------------------------------------
 */
static herr_t
H5FD__family_fapl_free(void *_fa)
{
    H5FD_family_fapl_t *fa        = (H5FD_family_fapl_t *)_fa;
    herr_t              ret_value = SUCCEED; /* Return value */

    FUNC_ENTER_STATIC

    if (H5I_dec_ref(fa->memb_fapl_id) < 0)
        HGOTO_ERROR(H5E_VFL, H5E_CANTDEC, FAIL, "can't close driver ID")
    H5MM_xfree(fa);

done:
    FUNC_LEAVE_NOAPI(ret_value)
}

/*-------------------------------------------------------------------------
 * Function:    H5FD__family_sb_size
 *
 * Purpose:    Returns the size of the private information to be stored in
 *        the superblock.
 *
 * Return:    Success:    The super block driver data size.
 *
 *            Failure:    never fails
 *
 * Programmer:    Raymond Lu
 *              Tuesday, May 10, 2005
 *
 *-------------------------------------------------------------------------
 */
static hsize_t
H5FD__family_sb_size(H5FD_t H5_ATTR_UNUSED *_file)
{
    FUNC_ENTER_STATIC_NOERR

    /* 8 bytes field for the size of member file size field should be
     * enough for now. */
    FUNC_LEAVE_NOAPI(8)
}

/*-------------------------------------------------------------------------
 * Function:    H5FD__family_sb_encode
 *
 * Purpose:    Encode driver information for the superblock. The NAME
 *        argument is a nine-byte buffer which will be initialized with
 *        an eight-character name/version number and null termination.
 *
 *        The encoding is the member file size and name template.
 *
 * Return:    Success:    0
 *
 *            Failure:    -1
 *
 * Programmer:    Raymond Lu
 *              Tuesday, May 10, 2005
 *
 *-------------------------------------------------------------------------
 */
static herr_t
<<<<<<< HEAD
H5FD_family_sb_encode(H5FD_t *_file, char *name /*out*/, unsigned char *buf /*out*/)
=======
H5FD__family_sb_encode(H5FD_t *_file, char *name /*out*/, unsigned char *buf /*out*/)
>>>>>>> 18bbd3f0
{
    H5FD_family_t *file = (H5FD_family_t *)_file;

    FUNC_ENTER_STATIC_NOERR

    /* Name and version number */
    HDstrncpy(name, "NCSAfami", (size_t)9);
    name[8] = '\0';

    /* Store member file size.  Use the member file size from the property here.
     * This is to guarantee backward compatibility.  If a file is created with
     * v1.6 library and the driver info isn't saved in the superblock.  We open
     * it with v1.8, the FILE->MEMB_SIZE will be the actual size of the first
     * member file (see H5FD__family_open).  So it isn't safe to use FILE->MEMB_SIZE.
     * If the file is created with v1.8, the correctness of FILE->PMEM_SIZE is
     * checked in H5FD__family_sb_decode. SLU - 2009/3/21
     */
    UINT64ENCODE(buf, (uint64_t)file->pmem_size);

    FUNC_LEAVE_NOAPI(SUCCEED)
} /* end H5FD__family_sb_encode() */

/*-------------------------------------------------------------------------
 * Function:    H5FD__family_sb_decode
 *
 * Purpose:     This function has 2 separate purpose.  One is to decodes the
 *              superblock information for this driver. The NAME argument is
 *              the eight-character (plus null termination) name stored in i
 *              the file.  The FILE argument is updated according to the
 *              information in the superblock.
 *
 * Return:    Success:    0
 *
 *            Failure:    -1
 *
 * Programmer:    Raymond Lu
 *              Tuesday, May 10, 2005
 *
 *-------------------------------------------------------------------------
 */
static herr_t
H5FD__family_sb_decode(H5FD_t *_file, const char H5_ATTR_UNUSED *name, const unsigned char *buf)
{
    H5FD_family_t *file = (H5FD_family_t *)_file;
    uint64_t       msize;
    herr_t         ret_value = SUCCEED; /* Return value */

    FUNC_ENTER_STATIC

    /* Read member file size. Skip name template for now although it's saved. */
    UINT64DECODE(buf, msize);

    /* For h5repart only. Private property of new member size is used to signal
     * h5repart is being used to change member file size.  h5repart will open
     * files for read and write.  When the files are closed, metadata will be
     * flushed to the files and updated to this new size */
    if (file->mem_newsize)
        file->memb_size = file->pmem_size = file->mem_newsize;
    else {
        /* Default - use the saved member size */
        if (file->pmem_size == H5F_FAMILY_DEFAULT)
            file->pmem_size = msize;

        /* Check if member size from file access property is correct */
        if (msize != file->pmem_size)
            HGOTO_ERROR(H5E_FILE, H5E_BADVALUE, FAIL,
                        "Family member size should be %lu.  But the size from file access property is %lu",
                        (unsigned long)msize, (unsigned long)file->pmem_size)

        /* Update member file size to the size saved in the superblock.
         * That's the size intended to be. */
        file->memb_size = msize;
    } /* end else */

done:
    FUNC_LEAVE_NOAPI(ret_value)
} /* end H5FD__family_sb_decode() */

/*-------------------------------------------------------------------------
 * Function:    H5FD__family_open
 *
 * Purpose:    Creates and/or opens a family of files as an HDF5 file.
 *
 * Return:    Success:    A pointer to a new file dat structure. The
 *                public fields will be initialized by the
 *                caller, which is always H5FD_open().
 *
 *            Failure:    NULL
 *
 * Programmer:    Robb Matzke
 *              Wednesday, August  4, 1999
 *
 *-------------------------------------------------------------------------
 */
/* Disable warning for "format not a string literal" here -QAK */
/*
 *      This pragma only needs to surround the snprintf() calls with
 *      memb_name & temp in the code below, but early (4.4.7, at least) gcc only
 *      allows diagnostic pragmas to be toggled outside of functions.
 */
<<<<<<< HEAD
H5_GCC_DIAG_OFF(format - nonliteral)
static H5FD_t *
H5FD_family_open(const char *name, unsigned flags, hid_t fapl_id, haddr_t maxaddr)
=======
H5_GCC_DIAG_OFF("format-nonliteral")
static H5FD_t *
H5FD__family_open(const char *name, unsigned flags, hid_t fapl_id, haddr_t maxaddr)
>>>>>>> 18bbd3f0
{
    H5FD_family_t *file      = NULL;
    char *         memb_name = NULL, *temp = NULL;
    hsize_t        eof       = HADDR_UNDEF;
    unsigned       t_flags   = flags & ~H5F_ACC_CREAT;
    H5FD_t *       ret_value = NULL;

    FUNC_ENTER_STATIC

    /* Check arguments */
    if (!name || !*name)
        HGOTO_ERROR(H5E_ARGS, H5E_BADVALUE, NULL, "invalid file name")
    if (0 == maxaddr || HADDR_UNDEF == maxaddr)
        HGOTO_ERROR(H5E_ARGS, H5E_BADRANGE, NULL, "bogus maxaddr")

    /* Initialize file from file access properties */
    if (NULL == (file = (H5FD_family_t *)H5MM_calloc(sizeof(H5FD_family_t))))
        HGOTO_ERROR(H5E_RESOURCE, H5E_NOSPACE, NULL, "unable to allocate file struct")
    if (H5P_FILE_ACCESS_DEFAULT == fapl_id) {
        file->memb_fapl_id = H5P_FILE_ACCESS_DEFAULT;
        if (H5I_inc_ref(file->memb_fapl_id, FALSE) < 0)
            HGOTO_ERROR(H5E_VFL, H5E_CANTINC, NULL, "unable to increment ref count on VFL driver")
        file->memb_size   = 1024 * 1024 * 1024; /*1GB. Actual member size to be updated later */
        file->pmem_size   = 1024 * 1024 * 1024; /*1GB. Member size passed in through property */
        file->mem_newsize = 0;                  /*New member size used by h5repart only       */
    }                                           /* end if */
    else {
        H5P_genplist_t *          plist; /* Property list pointer */
        const H5FD_family_fapl_t *fa;

        if (NULL == (plist = (H5P_genplist_t *)H5I_object(fapl_id)))
            HGOTO_ERROR(H5E_ARGS, H5E_BADTYPE, NULL, "not a file access property list")
        if (NULL == (fa = (const H5FD_family_fapl_t *)H5P_peek_driver_info(plist)))
            HGOTO_ERROR(H5E_PLIST, H5E_BADVALUE, NULL, "bad VFL driver info")

        /* Check for new family file size. It's used by h5repart only. */
        if (H5P_exist_plist(plist, H5F_ACS_FAMILY_NEWSIZE_NAME) > 0) {
            /* Get the new family file size */
            if (H5P_get(plist, H5F_ACS_FAMILY_NEWSIZE_NAME, &file->mem_newsize) < 0)
                HGOTO_ERROR(H5E_PLIST, H5E_CANTGET, NULL, "can't get new family member size")

            /* Set flag for later */
            file->repart_members = TRUE;
        } /* end if */

        if (fa->memb_fapl_id == H5P_FILE_ACCESS_DEFAULT) {
            if (H5I_inc_ref(fa->memb_fapl_id, FALSE) < 0)
                HGOTO_ERROR(H5E_VFL, H5E_CANTINC, NULL, "unable to increment ref count on VFL driver")
            file->memb_fapl_id = fa->memb_fapl_id;
        } /* end if */
        else {
            if (NULL == (plist = (H5P_genplist_t *)H5I_object(fa->memb_fapl_id)))
                HGOTO_ERROR(H5E_ARGS, H5E_BADTYPE, NULL, "not a file access property list")
            file->memb_fapl_id = H5P_copy_plist(plist, FALSE);
        }                                /* end else */
        file->memb_size = fa->memb_size; /* Actual member size to be updated later */
        file->pmem_size = fa->memb_size; /* Member size passed in through property */
    }                                    /* end else */
    file->name  = H5MM_strdup(name);
    file->flags = flags;

    /* Allocate space for the string buffers */
    if (NULL == (memb_name = (char *)H5MM_malloc(H5FD_FAM_MEMB_NAME_BUF_SIZE)))
        HGOTO_ERROR(H5E_FILE, H5E_CANTALLOC, NULL, "unable to allocate member name")
    if (NULL == (temp = (char *)H5MM_malloc(H5FD_FAM_MEMB_NAME_BUF_SIZE)))
        HGOTO_ERROR(H5E_FILE, H5E_CANTALLOC, NULL, "unable to allocate temporary member name")

    /* Check that names are unique */
    HDsnprintf(memb_name, H5FD_FAM_MEMB_NAME_BUF_SIZE, name, 0);
    HDsnprintf(temp, H5FD_FAM_MEMB_NAME_BUF_SIZE, name, 1);
    if (!HDstrcmp(memb_name, temp))
        HGOTO_ERROR(H5E_FILE, H5E_FILEEXISTS, NULL, "file names not unique")

    /* Open all the family members */
    while (1) {
        HDsnprintf(memb_name, H5FD_FAM_MEMB_NAME_BUF_SIZE, name, file->nmembs);

        /* Enlarge member array */
        if (file->nmembs >= file->amembs) {
            unsigned n = MAX(64, 2 * file->amembs);
            H5FD_t **x;

            HDassert(n > 0);
            if (NULL == (x = (H5FD_t **)H5MM_realloc(file->memb, n * sizeof(H5FD_t *))))
                HGOTO_ERROR(H5E_RESOURCE, H5E_NOSPACE, NULL, "unable to reallocate members")
            file->amembs = n;
            file->memb   = x;
        } /* end if */

        /*
         * Attempt to open file. If the first file cannot be opened then fail;
         * otherwise an open failure means that we've reached the last member.
         * Allow H5F_ACC_CREAT only on the first family member.
         */
        H5E_BEGIN_TRY
        {
            file->memb[file->nmembs] =
                H5FDopen(memb_name, (0 == file->nmembs ? flags : t_flags), file->memb_fapl_id, HADDR_UNDEF);
        }
        H5E_END_TRY;
        if (!file->memb[file->nmembs]) {
            if (0 == file->nmembs)
                HGOTO_ERROR(H5E_FILE, H5E_CANTOPENFILE, NULL, "unable to open member file")
            H5E_clear_stack(NULL);
            break;
        }
        file->nmembs++;
    }

    /* If the file is reopened and there's only one member file existing, this file may be
     * smaller than the size specified through H5Pset_fapl_family().  Update the actual
     * member size.
     */
    if ((eof = H5FDget_eof(file->memb[0], H5FD_MEM_DEFAULT)))
        file->memb_size = eof;

    ret_value = (H5FD_t *)file;

done:
    /* Release resources */
    if (memb_name)
        H5MM_xfree(memb_name);
    if (temp)
        H5MM_xfree(temp);

    /* Cleanup and fail */
    if (ret_value == NULL && file != NULL) {
        unsigned nerrors = 0; /* Number of errors closing member files */
        unsigned u;           /* Local index variable */

        /* Close as many members as possible. Use private function here to avoid clearing
         * the error stack. We need the error message to indicate wrong member file size. */
        for (u = 0; u < file->nmembs; u++)
            if (file->memb[u])
                if (H5FD_close(file->memb[u]) < 0)
                    nerrors++;
        if (nerrors)
            HGOTO_ERROR(H5E_FILE, H5E_CANTCLOSEFILE, NULL, "unable to close member files")

        if (file->memb)
            H5MM_xfree(file->memb);
        if (H5I_dec_ref(file->memb_fapl_id) < 0)
            HDONE_ERROR(H5E_VFL, H5E_CANTDEC, NULL, "can't close driver ID")
        if (file->name)
            H5MM_xfree(file->name);
        H5MM_xfree(file);
    } /* end if */

    FUNC_LEAVE_NOAPI(ret_value)
<<<<<<< HEAD
} /* end H5FD_family_open() */
H5_GCC_DIAG_ON(format - nonliteral)
=======
} /* end H5FD__family_open() */
H5_GCC_DIAG_ON("format-nonliteral")
>>>>>>> 18bbd3f0

/*-------------------------------------------------------------------------
 * Function:    H5FD__family_close
 *
 * Purpose:    Closes a family of files.
 *
 * Return:    Success:    Non-negative
 *
 *            Failure:    Negative with as many members closed as
 *                possible. The only subsequent operation
 *                permitted on the file is a close operation.
 *
 * Programmer:    Robb Matzke
 *              Wednesday, August  4, 1999
 *
 *-------------------------------------------------------------------------
 */
static herr_t
H5FD__family_close(H5FD_t *_file)
{
    H5FD_family_t *file    = (H5FD_family_t *)_file;
    unsigned       nerrors = 0;         /* Number of errors while closing member files */
    unsigned       u;                   /* Local index variable */
    herr_t         ret_value = SUCCEED; /* Return value */

    FUNC_ENTER_STATIC

    /* Close as many members as possible. Use private function here to avoid clearing
     * the error stack. We need the error message to indicate wrong member file size. */
    for (u = 0; u < file->nmembs; u++) {
        if (file->memb[u]) {
            if (H5FD_close(file->memb[u]) < 0)
                nerrors++;
            else
                file->memb[u] = NULL;
        } /* end if */
    }     /* end for */
    if (nerrors)
        /* Push error, but keep going*/
        HDONE_ERROR(H5E_FILE, H5E_CANTCLOSEFILE, FAIL, "unable to close member files")

    /* Clean up other stuff */
    if (H5I_dec_ref(file->memb_fapl_id) < 0)
        /* Push error, but keep going*/
        HDONE_ERROR(H5E_VFL, H5E_CANTDEC, FAIL, "can't close driver ID")
    H5MM_xfree(file->memb);
    H5MM_xfree(file->name);
    H5MM_xfree(file);

    FUNC_LEAVE_NOAPI(ret_value)
} /* end H5FD__family_close() */

/*-------------------------------------------------------------------------
 * Function:    H5FD__family_cmp
 *
 * Purpose:    Compares two file families to see if they are the same. It
 *        does this by comparing the first member of the two families.
 *
 * Return:    Success:    like strcmp()
 *
 *            Failure:    never fails (arguments were checked by the
 *                caller).
 *
 * Programmer:    Robb Matzke
 *              Wednesday, August  4, 1999
 *
 *-------------------------------------------------------------------------
 */
static int
H5FD__family_cmp(const H5FD_t *_f1, const H5FD_t *_f2)
{
    const H5FD_family_t *f1        = (const H5FD_family_t *)_f1;
    const H5FD_family_t *f2        = (const H5FD_family_t *)_f2;
    int                  ret_value = 0;

    FUNC_ENTER_STATIC_NOERR

    HDassert(f1->nmembs >= 1 && f1->memb[0]);
    HDassert(f2->nmembs >= 1 && f2->memb[0]);

    ret_value = H5FDcmp(f1->memb[0], f2->memb[0]);

    FUNC_LEAVE_NOAPI(ret_value)
} /* end H5FD__family_cmp() */

/*-------------------------------------------------------------------------
 * Function:    H5FD__family_query
 *
 * Purpose:    Set the flags that this VFL driver is capable of supporting.
 *              (listed in H5FDpublic.h)
 *
 * Return:    Success:    non-negative
 *            Failure:    negative
 *
 * Programmer:    Quincey Koziol
 *              Friday, August 25, 2000
 *
 *-------------------------------------------------------------------------
 */
static herr_t
<<<<<<< HEAD
H5FD_family_query(const H5FD_t *_file, unsigned long *flags /* out */)
=======
H5FD__family_query(const H5FD_t *_file, unsigned long *flags /* out */)
>>>>>>> 18bbd3f0
{
    const H5FD_family_t *file = (const H5FD_family_t *)_file; /* Family VFD info */

    FUNC_ENTER_STATIC_NOERR

    /* Set the VFL feature flags that this driver supports */
    if (flags) {
        *flags = 0;
        *flags |= H5FD_FEAT_AGGREGATE_METADATA;  /* OK to aggregate metadata allocations */
        *flags |= H5FD_FEAT_ACCUMULATE_METADATA; /* OK to accumulate metadata for faster writes. */
        *flags |= H5FD_FEAT_DATA_SIEVE; /* OK to perform data sieving for faster raw data reads & writes */
        *flags |= H5FD_FEAT_AGGREGATE_SMALLDATA; /* OK to aggregate "small" raw data allocations */

        /* Check for flags that are set by h5repart */
        if (file && file->repart_members)
            *flags |= H5FD_FEAT_DIRTY_DRVRINFO_LOAD; /* Mark the superblock dirty when it is loaded (so the
                                                        family member sizes are rewritten) */
    }                                                /* end if */

    FUNC_LEAVE_NOAPI(SUCCEED)
} /* end H5FD__family_query() */

/*-------------------------------------------------------------------------
 * Function:    H5FD__family_get_eoa
 *
 * Purpose:    Returns the end-of-address marker for the file. The EOA
 *        marker is the first address past the last byte allocated in
 *        the format address space.
 *
 * Return:    Success:    The end-of-address-marker
 *
 *            Failure:    HADDR_UNDEF
 *
 * Programmer:    Robb Matzke
 *              Wednesday, August  4, 1999
 *
 *-------------------------------------------------------------------------
 */
static haddr_t
H5FD__family_get_eoa(const H5FD_t *_file, H5FD_mem_t H5_ATTR_UNUSED type)
{
    const H5FD_family_t *file = (const H5FD_family_t *)_file;

    FUNC_ENTER_STATIC_NOERR

    FUNC_LEAVE_NOAPI(file->eoa)
}

/*-------------------------------------------------------------------------
 * Function:    H5FD__family_set_eoa
 *
 * Purpose:    Set the end-of-address marker for the file.
 *
 * Return:    Success:    0
 *
 *            Failure:    -1
 *
 * Programmer:    Robb Matzke
 *              Wednesday, August  4, 1999
 *
 *-------------------------------------------------------------------------
 */
/* Disable warning for "format not a string literal" here -QAK */
/*
 *      This pragma only needs to surround the snprintf() call with
 *      memb_name in the code below, but early (4.4.7, at least) gcc only
 *      allows diagnostic pragmas to be toggled outside of functions.
 */
<<<<<<< HEAD
H5_GCC_DIAG_OFF(format - nonliteral)
=======
H5_GCC_DIAG_OFF("format-nonliteral")
>>>>>>> 18bbd3f0
static herr_t
H5FD__family_set_eoa(H5FD_t *_file, H5FD_mem_t type, haddr_t abs_eoa)
{
    H5FD_family_t *file      = (H5FD_family_t *)_file;
    haddr_t        addr      = abs_eoa;
    char *         memb_name = NULL;
    unsigned       u;                   /* Local index variable */
    herr_t         ret_value = SUCCEED; /* Return value */

    FUNC_ENTER_STATIC

    /* Allocate space for the member name buffer */
    if (NULL == (memb_name = (char *)H5MM_malloc(H5FD_FAM_MEMB_NAME_BUF_SIZE)))
        HGOTO_ERROR(H5E_FILE, H5E_CANTALLOC, FAIL, "unable to allocate member name")

    for (u = 0; addr || u < file->nmembs; u++) {

        /* Enlarge member array */
        if (u >= file->amembs) {
            unsigned n = MAX(64, 2 * file->amembs);
            H5FD_t **x = (H5FD_t **)H5MM_realloc(file->memb, n * sizeof(H5FD_t *));

            if (!x)
                HGOTO_ERROR(H5E_RESOURCE, H5E_NOSPACE, FAIL, "unable to allocate memory block")
            file->amembs = n;
            file->memb   = x;
            file->nmembs = u;
        } /* end if */

        /* Create another file if necessary */
        if (u >= file->nmembs || !file->memb[u]) {
            file->nmembs = MAX(file->nmembs, u + 1);
            HDsnprintf(memb_name, H5FD_FAM_MEMB_NAME_BUF_SIZE, file->name, u);
            H5E_BEGIN_TRY
            {
                H5_CHECK_OVERFLOW(file->memb_size, hsize_t, haddr_t);
                file->memb[u] = H5FDopen(memb_name, file->flags | H5F_ACC_CREAT, file->memb_fapl_id,
                                         (haddr_t)file->memb_size);
            }
            H5E_END_TRY;
            if (NULL == file->memb[u])
                HGOTO_ERROR(H5E_FILE, H5E_CANTOPENFILE, FAIL, "unable to open member file")
        } /* end if */

        /* Set the EOA marker for the member */
        /* (Note compensating for base address addition in internal routine) */
        H5_CHECK_OVERFLOW(file->memb_size, hsize_t, haddr_t);
        if (addr > (haddr_t)file->memb_size) {
            if (H5FD_set_eoa(file->memb[u], type, ((haddr_t)file->memb_size - file->pub.base_addr)) < 0)
                HGOTO_ERROR(H5E_FILE, H5E_CANTINIT, FAIL, "unable to set file eoa")
            addr -= file->memb_size;
        } /* end if */
        else {
            if (H5FD_set_eoa(file->memb[u], type, (addr - file->pub.base_addr)) < 0)
                HGOTO_ERROR(H5E_FILE, H5E_CANTINIT, FAIL, "unable to set file eoa")
            addr = 0;
        } /* end else */
    }     /* end for */

    file->eoa = abs_eoa;

done:
    /* Release resources */
    if (memb_name)
        H5MM_xfree(memb_name);

    FUNC_LEAVE_NOAPI(ret_value)
}
<<<<<<< HEAD
H5_GCC_DIAG_ON(format - nonliteral)
=======
H5_GCC_DIAG_ON("format-nonliteral")
>>>>>>> 18bbd3f0

/*-------------------------------------------------------------------------
 * Function:    H5FD__family_get_eof
 *
 * Purpose:    Returns the end-of-file marker, which is the greater of
 *        either the total family size or the current EOA marker.
 *
 * Return:    Success:    End of file address, the first address past
 *                the end of the family of files or the current
 *                EOA, whichever is larger.
 *
 *            Failure:          HADDR_UNDEF
 *
 * Programmer:    Robb Matzke
 *              Wednesday, August  4, 1999
 *
 *-------------------------------------------------------------------------
 */
static haddr_t
H5FD__family_get_eof(const H5FD_t *_file, H5FD_mem_t type)
{
    const H5FD_family_t *file = (const H5FD_family_t *)_file;
    haddr_t              eof  = 0;
    int                  i;                       /* Local index variable */
    haddr_t              ret_value = HADDR_UNDEF; /* Return value */

    FUNC_ENTER_STATIC_NOERR

    /*
     * Find the last member that has a non-zero EOF and break out of the loop
     * with `i' equal to that member. If all members have zero EOF then exit
     * loop with i==0.
     */
    HDassert(file->nmembs > 0);
    for (i = (int)file->nmembs - 1; i >= 0; --i) {
        if ((eof = H5FD_get_eof(file->memb[i], type)) != 0)
            break;
        if (0 == i)
            break;
    } /* end for */

    /* Adjust for base address for file */
    eof += file->pub.base_addr;

    /*
     * The file size is the number of members before the i'th member plus the
     * size of the i'th member.
     */
    eof += ((unsigned)i) * file->memb_size;

    /* Set return value */
    ret_value = eof;

    FUNC_LEAVE_NOAPI(ret_value)
}

/*-------------------------------------------------------------------------
 * Function:       H5FD__family_get_handle
 *
 * Purpose:        Returns the file handle of FAMILY file driver.
 *
 * Returns:        Non-negative if succeed or negative if fails.
 *
 * Programmer:     Raymond Lu
 *                 Sept. 16, 2002
 *
 *-------------------------------------------------------------------------
 */
static herr_t
<<<<<<< HEAD
H5FD_family_get_handle(H5FD_t *_file, hid_t fapl, void **file_handle)
=======
H5FD__family_get_handle(H5FD_t *_file, hid_t fapl, void **file_handle)
>>>>>>> 18bbd3f0
{
    H5FD_family_t * file = (H5FD_family_t *)_file;
    H5P_genplist_t *plist;
    hsize_t         offset;
    int             memb;
    herr_t          ret_value = FAIL; /* Return value */

    FUNC_ENTER_STATIC

    /* Get the plist structure and family offset */
    if (NULL == (plist = H5P_object_verify(fapl, H5P_FILE_ACCESS)))
        HGOTO_ERROR(H5E_ATOM, H5E_BADATOM, FAIL, "can't find object for ID")
    if (H5P_get(plist, H5F_ACS_FAMILY_OFFSET_NAME, &offset) < 0)
        HGOTO_ERROR(H5E_PLIST, H5E_CANTGET, FAIL, "can't get offset for family driver")

    if (offset > (file->memb_size * file->nmembs))
        HGOTO_ERROR(H5E_ATOM, H5E_BADATOM, FAIL, "offset is bigger than file size")
    memb = (int)(offset / file->memb_size);

    ret_value = H5FD_get_vfd_handle(file->memb[memb], fapl, file_handle);

done:
    FUNC_LEAVE_NOAPI(ret_value)
}

/*-------------------------------------------------------------------------
 * Function:    H5FD__family_read
 *
 * Purpose:    Reads SIZE bytes of data from FILE beginning at address ADDR
 *        into buffer BUF according to data transfer properties in
 *        DXPL_ID.
 *
 * Return:    Success:    Zero. Result is stored in caller-supplied
 *                buffer BUF.
 *
 *            Failure:    -1, contents of buffer BUF are undefined.
 *
 * Programmer:    Robb Matzke
 *              Wednesday, August  4, 1999
 *
 *-------------------------------------------------------------------------
 */
static herr_t
<<<<<<< HEAD
H5FD_family_read(H5FD_t *_file, H5FD_mem_t type, hid_t dxpl_id, haddr_t addr, size_t size, void *_buf /*out*/)
=======
H5FD__family_read(H5FD_t *_file, H5FD_mem_t type, hid_t dxpl_id, haddr_t addr, size_t size,
                  void *_buf /*out*/)
>>>>>>> 18bbd3f0
{
    H5FD_family_t * file = (H5FD_family_t *)_file;
    unsigned char * buf  = (unsigned char *)_buf;
    haddr_t         sub;
    size_t          req;
    hsize_t         tempreq;
    unsigned        u;                   /* Local index variable */
    H5P_genplist_t *plist;               /* Property list pointer */
    herr_t          ret_value = SUCCEED; /* Return value */

    FUNC_ENTER_STATIC

    /*
     * Get the member data transfer property list. If the transfer property
     * list does not belong to this driver then assume defaults
     */
    if (NULL == (plist = (H5P_genplist_t *)H5I_object(dxpl_id)))
        HGOTO_ERROR(H5E_ARGS, H5E_BADTYPE, FAIL, "not a file access property list")

    /* Read from each member */
    while (size > 0) {
        H5_CHECKED_ASSIGN(u, unsigned, addr / file->memb_size, hsize_t);

        sub = addr % file->memb_size;

        /* This check is for mainly for IA32 architecture whose size_t's size
         * is 4 bytes, to prevent overflow when user application is trying to
         * write files bigger than 4GB. */
        tempreq = file->memb_size - sub;
        if (tempreq > SIZET_MAX)
            tempreq = SIZET_MAX;
        req = MIN(size, (size_t)tempreq);

        HDassert(u < file->nmembs);

        if (H5FDread(file->memb[u], type, dxpl_id, sub, req, buf) < 0)
            HGOTO_ERROR(H5E_IO, H5E_READERROR, FAIL, "member file read failed")

        addr += req;
        buf += req;
        size -= req;
    }

done:
    FUNC_LEAVE_NOAPI(ret_value)
}

/*-------------------------------------------------------------------------
 * Function:    H5FD__family_write
 *
 * Purpose:    Writes SIZE bytes of data to FILE beginning at address ADDR
 *        from buffer BUF according to data transfer properties in
 *        DXPL_ID.
 *
 * Return:    Success:    Zero
 *
 *            Failure:    -1
 *
 * Programmer:    Robb Matzke
 *              Wednesday, August  4, 1999
 *
 *-------------------------------------------------------------------------
 */
static herr_t
<<<<<<< HEAD
H5FD_family_write(H5FD_t *_file, H5FD_mem_t type, hid_t dxpl_id, haddr_t addr, size_t size, const void *_buf)
=======
H5FD__family_write(H5FD_t *_file, H5FD_mem_t type, hid_t dxpl_id, haddr_t addr, size_t size, const void *_buf)
>>>>>>> 18bbd3f0
{
    H5FD_family_t *      file = (H5FD_family_t *)_file;
    const unsigned char *buf  = (const unsigned char *)_buf;
    haddr_t              sub;
    size_t               req;
    hsize_t              tempreq;
    unsigned             u;                   /* Local index variable */
    H5P_genplist_t *     plist;               /* Property list pointer */
    herr_t               ret_value = SUCCEED; /* Return value */

    FUNC_ENTER_STATIC

    /*
     * Get the member data transfer property list. If the transfer property
     * list does not belong to this driver then assume defaults.
     */
    if (NULL == (plist = (H5P_genplist_t *)H5I_object(dxpl_id)))
        HGOTO_ERROR(H5E_ARGS, H5E_BADTYPE, FAIL, "not a file access property list")

    /* Write to each member */
    while (size > 0) {
        H5_CHECKED_ASSIGN(u, unsigned, addr / file->memb_size, hsize_t);

        sub = addr % file->memb_size;

        /* This check is for mainly for IA32 architecture whose size_t's size
         * is 4 bytes, to prevent overflow when user application is trying to
         * write files bigger than 4GB. */
        tempreq = file->memb_size - sub;
        if (tempreq > SIZET_MAX)
            tempreq = SIZET_MAX;
        req = MIN(size, (size_t)tempreq);

        HDassert(u < file->nmembs);

        if (H5FDwrite(file->memb[u], type, dxpl_id, sub, req, buf) < 0)
            HGOTO_ERROR(H5E_IO, H5E_WRITEERROR, FAIL, "member file write failed")

        addr += req;
        buf += req;
        size -= req;
    }

done:
    FUNC_LEAVE_NOAPI(ret_value)
}

/*-------------------------------------------------------------------------
 * Function:    H5FD__family_flush
 *
 * Purpose:    Flushes all family members.
 *
 * Return:    Success:    0
 *            Failure:    -1, as many files flushed as possible.
 *
 * Programmer:    Robb Matzke
 *              Wednesday, August  4, 1999
 *
 *-------------------------------------------------------------------------
 */
static herr_t
H5FD__family_flush(H5FD_t *_file, hid_t H5_ATTR_UNUSED dxpl_id, hbool_t closing)
{
    H5FD_family_t *file = (H5FD_family_t *)_file;
    unsigned       u, nerrors = 0;
    herr_t         ret_value = SUCCEED; /* Return value */

    FUNC_ENTER_STATIC

    for (u = 0; u < file->nmembs; u++)
        if (file->memb[u] && H5FD_flush(file->memb[u], closing) < 0)
            nerrors++;

    if (nerrors)
        HGOTO_ERROR(H5E_IO, H5E_BADVALUE, FAIL, "unable to flush member files")

done:
    FUNC_LEAVE_NOAPI(ret_value)
} /* end H5FD__family_flush() */

/*-------------------------------------------------------------------------
 * Function:    H5FD__family_truncate
 *
 * Purpose:    Truncates all family members.
 *
 * Return:    Success:    0
 *
 *            Failure:    -1, as many files truncated as possible.
 *
 * Programmer:    Quincey Koziol
 *              Saturday, February 23, 2008
 *
 *-------------------------------------------------------------------------
 */
static herr_t
H5FD__family_truncate(H5FD_t *_file, hid_t H5_ATTR_UNUSED dxpl_id, hbool_t closing)
{
    H5FD_family_t *file = (H5FD_family_t *)_file;
    unsigned       u, nerrors = 0;
    herr_t         ret_value = SUCCEED; /* Return value */

    FUNC_ENTER_STATIC

    for (u = 0; u < file->nmembs; u++)
        if (file->memb[u] && H5FD_truncate(file->memb[u], closing) < 0)
            nerrors++;

    if (nerrors)
        HGOTO_ERROR(H5E_IO, H5E_BADVALUE, FAIL, "unable to flush member files")

done:
    FUNC_LEAVE_NOAPI(ret_value)
} /* end H5FD__family_truncate() */

/*-------------------------------------------------------------------------
 * Function:    H5FD__family_lock
 *
 * Purpose:     To place an advisory lock on a file.
 *              The lock type to apply depends on the parameter "rw":
 *                      TRUE--opens for write: an exclusive lock
 *                      FALSE--opens for read: a shared lock
 *
 * Return:      SUCCEED/FAIL
 *
 * Programmer:  Vailin Choi; May 2013
 *
 *-------------------------------------------------------------------------
 */
static herr_t
H5FD__family_lock(H5FD_t *_file, hbool_t rw)
{
    H5FD_family_t *file = (H5FD_family_t *)_file; /* VFD file struct */
    unsigned       u;                             /* Local index variable */
    herr_t         ret_value = SUCCEED;           /* Return value */

    FUNC_ENTER_STATIC

    /* Place the lock on all the member files */
    for (u = 0; u < file->nmembs; u++)
        if (file->memb[u])
            if (H5FD_lock(file->memb[u], rw) < 0)
                break;

    /* If one of the locks failed, try to unlock the locked member files
     * in an attempt to return to a fully unlocked state.
     */
    if (u < file->nmembs) {
        unsigned v; /* Local index variable */

        for (v = 0; v < u; v++) {
            if (H5FD_unlock(file->memb[v]) < 0)
                /* Push error, but keep going */
                HDONE_ERROR(H5E_IO, H5E_CANTUNLOCKFILE, FAIL, "unable to unlock member files")
        } /* end for */
        HGOTO_ERROR(H5E_IO, H5E_CANTLOCKFILE, FAIL, "unable to lock member files")
    } /* end if */

done:
    FUNC_LEAVE_NOAPI(ret_value)
} /* end H5FD__family_lock() */

/*-------------------------------------------------------------------------
 * Function:    H5FD__family_unlock
 *
 * Purpose:     To remove the existing lock on the file
 *
 * Return:      SUCCEED/FAIL
 *
 * Programmer:  Vailin Choi; May 2013
 *
 *-------------------------------------------------------------------------
 */
static herr_t
H5FD__family_unlock(H5FD_t *_file)
{
    H5FD_family_t *file = (H5FD_family_t *)_file; /* VFD file struct */
    unsigned       u;                             /* Local index variable */
    herr_t         ret_value = SUCCEED;           /* Return value */

    FUNC_ENTER_STATIC

    /* Remove the lock on the member files */
    for (u = 0; u < file->nmembs; u++)
        if (file->memb[u])
            if (H5FD_unlock(file->memb[u]) < 0)
<<<<<<< HEAD
                HGOTO_ERROR(H5E_IO, H5E_CANTUNLOCK, FAIL, "unable to unlock member files")

done:
    FUNC_LEAVE_NOAPI(ret_value)
} /* end H5FD_family_unlock() */
=======
                HGOTO_ERROR(H5E_IO, H5E_CANTUNLOCKFILE, FAIL, "unable to unlock member files")

done:
    FUNC_LEAVE_NOAPI(ret_value)
} /* end H5FD__family_unlock() */
>>>>>>> 18bbd3f0
<|MERGE_RESOLUTION|>--- conflicted
+++ resolved
@@ -34,17 +34,6 @@
 
 #include "H5FDdrvr_module.h" /* This source code file is part of the H5FD driver module */
 
-<<<<<<< HEAD
-#include "H5private.h"   /* Generic Functions			*/
-#include "H5CXprivate.h" /* API Contexts                         */
-#include "H5Eprivate.h"  /* Error handling		  	*/
-#include "H5Fprivate.h"  /* File access				*/
-#include "H5FDprivate.h" /* File drivers				*/
-#include "H5FDfamily.h"  /* Family file driver 			*/
-#include "H5Iprivate.h"  /* IDs			  		*/
-#include "H5MMprivate.h" /* Memory management			*/
-#include "H5Pprivate.h"  /* Property lists			*/
-=======
 #include "H5private.h"   /* Generic Functions            */
 #include "H5CXprivate.h" /* API Contexts                         */
 #include "H5Eprivate.h"  /* Error handling              */
@@ -54,7 +43,6 @@
 #include "H5Iprivate.h"  /* IDs                      */
 #include "H5MMprivate.h" /* Memory management            */
 #include "H5Pprivate.h"  /* Property lists            */
->>>>>>> 18bbd3f0
 
 /* The size of the member name buffers */
 #define H5FD_FAM_MEMB_NAME_BUF_SIZE 4096
@@ -64,18 +52,6 @@
 
 /* The description of a file belonging to this driver. */
 typedef struct H5FD_family_t {
-<<<<<<< HEAD
-    H5FD_t   pub;          /*public stuff, must be first		*/
-    hid_t    memb_fapl_id; /*file access property list for members	*/
-    hsize_t  memb_size;    /*actual size of each member file	*/
-    hsize_t  pmem_size;    /*member size passed in from property	*/
-    unsigned nmembs;       /*number of family members		*/
-    unsigned amembs;       /*number of member slots allocated	*/
-    H5FD_t **memb;         /*dynamic array of member pointers	*/
-    haddr_t  eoa;          /*end of allocated addresses		*/
-    char *   name;         /*name generator printf format		*/
-    unsigned flags;        /*flags for opening additional members	*/
-=======
     H5FD_t   pub;          /*public stuff, must be first        */
     hid_t    memb_fapl_id; /*file access property list for members    */
     hsize_t  memb_size;    /*actual size of each member file    */
@@ -86,7 +62,6 @@
     haddr_t  eoa;          /*end of allocated addresses        */
     char *   name;         /*name generator printf format        */
     unsigned flags;        /*flags for opening additional members    */
->>>>>>> 18bbd3f0
 
     /* Information from properties set by 'h5repart' tool */
     hsize_t mem_newsize;    /*new member size passed in as private
@@ -98,75 +73,11 @@
 
 /* Driver-specific file access properties */
 typedef struct H5FD_family_fapl_t {
-<<<<<<< HEAD
-    hsize_t memb_size;    /*size of each member			*/
-=======
     hsize_t memb_size;    /*size of each member            */
->>>>>>> 18bbd3f0
     hid_t   memb_fapl_id; /*file access property list of each memb*/
 } H5FD_family_fapl_t;
 
 /* Callback prototypes */
-<<<<<<< HEAD
-static herr_t  H5FD_family_term(void);
-static void *  H5FD_family_fapl_get(H5FD_t *_file);
-static void *  H5FD_family_fapl_copy(const void *_old_fa);
-static herr_t  H5FD_family_fapl_free(void *_fa);
-static hsize_t H5FD_family_sb_size(H5FD_t *_file);
-static herr_t  H5FD_family_sb_encode(H5FD_t *_file, char *name /*out*/, unsigned char *buf /*out*/);
-static herr_t  H5FD_family_sb_decode(H5FD_t *_file, const char *name, const unsigned char *buf);
-static H5FD_t *H5FD_family_open(const char *name, unsigned flags, hid_t fapl_id, haddr_t maxaddr);
-static herr_t  H5FD_family_close(H5FD_t *_file);
-static int     H5FD_family_cmp(const H5FD_t *_f1, const H5FD_t *_f2);
-static herr_t  H5FD_family_query(const H5FD_t *_f1, unsigned long *flags);
-static haddr_t H5FD_family_get_eoa(const H5FD_t *_file, H5FD_mem_t type);
-static herr_t  H5FD_family_set_eoa(H5FD_t *_file, H5FD_mem_t type, haddr_t eoa);
-static haddr_t H5FD_family_get_eof(const H5FD_t *_file, H5FD_mem_t type);
-static herr_t  H5FD_family_get_handle(H5FD_t *_file, hid_t fapl, void **file_handle);
-static herr_t  H5FD_family_read(H5FD_t *_file, H5FD_mem_t type, hid_t dxpl_id, haddr_t addr, size_t size,
-                                void *_buf /*out*/);
-static herr_t  H5FD_family_write(H5FD_t *_file, H5FD_mem_t type, hid_t dxpl_id, haddr_t addr, size_t size,
-                                 const void *_buf);
-static herr_t  H5FD_family_flush(H5FD_t *_file, hid_t dxpl_id, hbool_t closing);
-static herr_t  H5FD_family_truncate(H5FD_t *_file, hid_t dxpl_id, hbool_t closing);
-static herr_t  H5FD_family_lock(H5FD_t *_file, hbool_t rw);
-static herr_t  H5FD_family_unlock(H5FD_t *_file);
-
-/* The class struct */
-static const H5FD_class_t H5FD_family_g = {
-    "family",                   /*name			*/
-    HADDR_MAX,                  /*maxaddr		*/
-    H5F_CLOSE_WEAK,             /*fc_degree		*/
-    H5FD_family_term,           /*terminate             */
-    H5FD_family_sb_size,        /*sb_size		*/
-    H5FD_family_sb_encode,      /*sb_encode		*/
-    H5FD_family_sb_decode,      /*sb_decode		*/
-    sizeof(H5FD_family_fapl_t), /*fapl_size		*/
-    H5FD_family_fapl_get,       /*fapl_get		*/
-    H5FD_family_fapl_copy,      /*fapl_copy		*/
-    H5FD_family_fapl_free,      /*fapl_free		*/
-    0,                          /*dxpl_size		*/
-    NULL,                       /*dxpl_copy		*/
-    NULL,                       /*dxpl_free		*/
-    H5FD_family_open,           /*open			*/
-    H5FD_family_close,          /*close			*/
-    H5FD_family_cmp,            /*cmp			*/
-    H5FD_family_query,          /*query			*/
-    NULL,                       /*get_type_map		*/
-    NULL,                       /*alloc			*/
-    NULL,                       /*free			*/
-    H5FD_family_get_eoa,        /*get_eoa		*/
-    H5FD_family_set_eoa,        /*set_eoa		*/
-    H5FD_family_get_eof,        /*get_eof		*/
-    H5FD_family_get_handle,     /*get_handle            */
-    H5FD_family_read,           /*read			*/
-    H5FD_family_write,          /*write			*/
-    H5FD_family_flush,          /*flush			*/
-    H5FD_family_truncate,       /*truncate		*/
-    H5FD_family_lock,           /*lock                  */
-    H5FD_family_unlock,         /*unlock                */
-    H5FD_FLMAP_DICHOTOMY        /*fl_map                */
-=======
 static herr_t  H5FD__family_term(void);
 static void *  H5FD__family_fapl_get(H5FD_t *_file);
 static void *  H5FD__family_fapl_copy(const void *_old_fa);
@@ -225,7 +136,6 @@
     H5FD__family_lock,          /* lock                 */
     H5FD__family_unlock,        /* unlock               */
     H5FD_FLMAP_DICHOTOMY        /* fl_map               */
->>>>>>> 18bbd3f0
 };
 
 /*--------------------------------------------------------------------------
@@ -436,11 +346,7 @@
     ret_value = fa;
 
 done:
-<<<<<<< HEAD
-    if (ret_value == NULL) {
-=======
     if (ret_value == NULL)
->>>>>>> 18bbd3f0
         if (fa != NULL)
             H5MM_xfree(fa);
 
@@ -492,11 +398,7 @@
     ret_value = new_fa;
 
 done:
-<<<<<<< HEAD
-    if (ret_value == NULL) {
-=======
     if (ret_value == NULL)
->>>>>>> 18bbd3f0
         if (new_fa != NULL)
             H5MM_xfree(new_fa);
 
@@ -577,11 +479,7 @@
  *-------------------------------------------------------------------------
  */
 static herr_t
-<<<<<<< HEAD
-H5FD_family_sb_encode(H5FD_t *_file, char *name /*out*/, unsigned char *buf /*out*/)
-=======
 H5FD__family_sb_encode(H5FD_t *_file, char *name /*out*/, unsigned char *buf /*out*/)
->>>>>>> 18bbd3f0
 {
     H5FD_family_t *file = (H5FD_family_t *)_file;
 
@@ -682,15 +580,9 @@
  *      memb_name & temp in the code below, but early (4.4.7, at least) gcc only
  *      allows diagnostic pragmas to be toggled outside of functions.
  */
-<<<<<<< HEAD
-H5_GCC_DIAG_OFF(format - nonliteral)
-static H5FD_t *
-H5FD_family_open(const char *name, unsigned flags, hid_t fapl_id, haddr_t maxaddr)
-=======
 H5_GCC_DIAG_OFF("format-nonliteral")
 static H5FD_t *
 H5FD__family_open(const char *name, unsigned flags, hid_t fapl_id, haddr_t maxaddr)
->>>>>>> 18bbd3f0
 {
     H5FD_family_t *file      = NULL;
     char *         memb_name = NULL, *temp = NULL;
@@ -840,13 +732,8 @@
     } /* end if */
 
     FUNC_LEAVE_NOAPI(ret_value)
-<<<<<<< HEAD
-} /* end H5FD_family_open() */
-H5_GCC_DIAG_ON(format - nonliteral)
-=======
 } /* end H5FD__family_open() */
 H5_GCC_DIAG_ON("format-nonliteral")
->>>>>>> 18bbd3f0
 
 /*-------------------------------------------------------------------------
  * Function:    H5FD__family_close
@@ -947,11 +834,7 @@
  *-------------------------------------------------------------------------
  */
 static herr_t
-<<<<<<< HEAD
-H5FD_family_query(const H5FD_t *_file, unsigned long *flags /* out */)
-=======
 H5FD__family_query(const H5FD_t *_file, unsigned long *flags /* out */)
->>>>>>> 18bbd3f0
 {
     const H5FD_family_t *file = (const H5FD_family_t *)_file; /* Family VFD info */
 
@@ -1020,11 +903,7 @@
  *      memb_name in the code below, but early (4.4.7, at least) gcc only
  *      allows diagnostic pragmas to be toggled outside of functions.
  */
-<<<<<<< HEAD
-H5_GCC_DIAG_OFF(format - nonliteral)
-=======
 H5_GCC_DIAG_OFF("format-nonliteral")
->>>>>>> 18bbd3f0
 static herr_t
 H5FD__family_set_eoa(H5FD_t *_file, H5FD_mem_t type, haddr_t abs_eoa)
 {
@@ -1093,11 +972,7 @@
 
     FUNC_LEAVE_NOAPI(ret_value)
 }
-<<<<<<< HEAD
-H5_GCC_DIAG_ON(format - nonliteral)
-=======
 H5_GCC_DIAG_ON("format-nonliteral")
->>>>>>> 18bbd3f0
 
 /*-------------------------------------------------------------------------
  * Function:    H5FD__family_get_eof
@@ -1167,11 +1042,7 @@
  *-------------------------------------------------------------------------
  */
 static herr_t
-<<<<<<< HEAD
-H5FD_family_get_handle(H5FD_t *_file, hid_t fapl, void **file_handle)
-=======
 H5FD__family_get_handle(H5FD_t *_file, hid_t fapl, void **file_handle)
->>>>>>> 18bbd3f0
 {
     H5FD_family_t * file = (H5FD_family_t *)_file;
     H5P_genplist_t *plist;
@@ -1215,12 +1086,8 @@
  *-------------------------------------------------------------------------
  */
 static herr_t
-<<<<<<< HEAD
-H5FD_family_read(H5FD_t *_file, H5FD_mem_t type, hid_t dxpl_id, haddr_t addr, size_t size, void *_buf /*out*/)
-=======
 H5FD__family_read(H5FD_t *_file, H5FD_mem_t type, hid_t dxpl_id, haddr_t addr, size_t size,
                   void *_buf /*out*/)
->>>>>>> 18bbd3f0
 {
     H5FD_family_t * file = (H5FD_family_t *)_file;
     unsigned char * buf  = (unsigned char *)_buf;
@@ -1285,11 +1152,7 @@
  *-------------------------------------------------------------------------
  */
 static herr_t
-<<<<<<< HEAD
-H5FD_family_write(H5FD_t *_file, H5FD_mem_t type, hid_t dxpl_id, haddr_t addr, size_t size, const void *_buf)
-=======
 H5FD__family_write(H5FD_t *_file, H5FD_mem_t type, hid_t dxpl_id, haddr_t addr, size_t size, const void *_buf)
->>>>>>> 18bbd3f0
 {
     H5FD_family_t *      file = (H5FD_family_t *)_file;
     const unsigned char *buf  = (const unsigned char *)_buf;
@@ -1475,16 +1338,8 @@
     for (u = 0; u < file->nmembs; u++)
         if (file->memb[u])
             if (H5FD_unlock(file->memb[u]) < 0)
-<<<<<<< HEAD
-                HGOTO_ERROR(H5E_IO, H5E_CANTUNLOCK, FAIL, "unable to unlock member files")
-
-done:
-    FUNC_LEAVE_NOAPI(ret_value)
-} /* end H5FD_family_unlock() */
-=======
                 HGOTO_ERROR(H5E_IO, H5E_CANTUNLOCKFILE, FAIL, "unable to unlock member files")
 
 done:
     FUNC_LEAVE_NOAPI(ret_value)
-} /* end H5FD__family_unlock() */
->>>>>>> 18bbd3f0
+} /* end H5FD__family_unlock() */