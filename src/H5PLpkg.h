/* * * * * * * * * * * * * * * * * * * * * * * * * * * * * * * * * * * * * * *
 * Copyright by The HDF Group.                                               *
 * Copyright by the Board of Trustees of the University of Illinois.         *
 * All rights reserved.                                                      *
 *                                                                           *
 * This file is part of HDF5.  The full HDF5 copyright notice, including     *
 * terms governing use, modification, and redistribution, is contained in    *
 * the COPYING file, which can be found at the root of the source code       *
 * distribution tree, or in https://www.hdfgroup.org/licenses.               *
 * If you do not have access to either file, you may request a copy from     *
 * help@hdfgroup.org.                                                        *
 * * * * * * * * * * * * * * * * * * * * * * * * * * * * * * * * * * * * * * */

/*
 * Purpose: This file contains declarations which are visible only within
 *          the H5PL package.  Source files outside the H5PL package should
 *          include H5PLprivate.h instead.
 */

#if !(defined H5PL_FRIEND || defined H5PL_MODULE)
#error "Do not include this file outside the H5PL package!"
#endif

#ifndef H5PLpkg_H
#define H5PLpkg_H

/* Include private header file */
#include "H5PLprivate.h" /* Filter functions                */

/* Other private headers needed by this file */

/**************************/
/* Package Private Macros */
/**************************/

/* Whether to pre-load pathnames for plugin libraries */
#define H5PL_DEFAULT_PATH H5_DEFAULT_PLUGINDIR

/****************************/
/* Macros for supporting    */
/* both Windows and POSIX   */
/****************************/

/*******************/
/* Windows support */
/*******************/
/*
 * SPECIAL WINDOWS NOTE
 *
 * Some of the Win32 API functions expand to fooA or fooW depending on
 * whether UNICODE or _UNICODE are defined. You MUST explicitly use
 * the A version of the functions to force char * behavior until we
 * work out a scheme for proper Windows Unicode support.
 *
 * If you do not do this, people will be unable to incorporate our
 * source code into their own CMake builds if they define UNICODE.
 */
#ifdef H5_HAVE_WIN32_API

/* The path separator on this platform */
#define H5PL_PATH_SEPARATOR ";"

/* Handle for dynamic library */
#define H5PL_HANDLE HINSTANCE

/* Get a handle to a plugin library.  Windows: TEXT macro handles Unicode strings */
#define H5PL_OPEN_DLIB(S) LoadLibraryExA(S, NULL, LOAD_WITH_ALTERED_SEARCH_PATH)

/* Get the address of a symbol in dynamic library */
#define H5PL_GET_LIB_FUNC(H, N) GetProcAddress(H, N)

/* Close dynamic library */
#define H5PL_CLOSE_LIB(H) FreeLibrary(H)

/* Clear error - nothing to do */
#define H5PL_CLR_ERROR

/* maximum size for expanding env vars */
#define H5PL_EXPAND_BUFFER_SIZE 32767

typedef H5PL_type_t(__cdecl *H5PL_get_plugin_type_t)(void);
typedef const void *(__cdecl *H5PL_get_plugin_info_t)(void);

#else /* H5_HAVE_WIN32_API */

/*****************/
/* POSIX support */
/*****************/

/* The path separator on this platform */
#define H5PL_PATH_SEPARATOR     ":"

/* Handle for dynamic library */
#define H5PL_HANDLE             void *

/* Get a handle to a plugin library.  Windows: TEXT macro handles Unicode strings */
<<<<<<< HEAD
#define H5PL_OPEN_DLIB(S)       dlopen(S, RTLD_LAZY)
=======
#define H5PL_OPEN_DLIB(S)       dlopen(S, RTLD_LAZY | RTLD_LOCAL)
>>>>>>> 18bbd3f0

/* Get the address of a symbol in dynamic library */
#define H5PL_GET_LIB_FUNC(H, N) dlsym(H, N)

/* Close dynamic library */
#define H5PL_CLOSE_LIB(H)       dlclose(H)

/* Clear error */
#define H5PL_CLR_ERROR          HERROR(H5E_PLUGIN, H5E_CANTGET, "can't dlopen:%s", dlerror())

typedef H5PL_type_t (*H5PL_get_plugin_type_t)(void);
typedef const void *(*H5PL_get_plugin_info_t)(void);
#endif /* H5_HAVE_WIN32_API */

/****************************/
/* Package Private Typedefs */
/****************************/

/* Data used to search for plugins */
typedef struct H5PL_search_params_t {
    H5PL_type_t       type;
    const H5PL_key_t *key;
} H5PL_search_params_t;

/*****************************/
/* Package Private Variables */
/*****************************/

/******************************/
/* Package Private Prototypes */
/******************************/

/* Accessors to global variables and flags */
H5_DLL herr_t H5PL__get_plugin_control_mask(unsigned int *mask /*out*/);
H5_DLL herr_t H5PL__set_plugin_control_mask(unsigned int mask);

/* Plugin search and manipulation */
H5_DLL herr_t H5PL__open(const char *libname, H5PL_type_t type, const H5PL_key_t *key,
<<<<<<< HEAD
                         hbool_t *success /*out*/, const void **plugin_info /*out*/);
=======
                         hbool_t *success /*out*/, H5PL_type_t *plugin_type /*out*/,
                         const void **plugin_info /*out*/);
>>>>>>> 18bbd3f0
H5_DLL herr_t H5PL__close(H5PL_HANDLE handle);

/* Plugin cache calls */
H5_DLL herr_t H5PL__create_plugin_cache(void);
H5_DLL herr_t H5PL__close_plugin_cache(hbool_t *already_closed /*out*/);
H5_DLL herr_t H5PL__add_plugin(H5PL_type_t type, const H5PL_key_t *key, H5PL_HANDLE handle);
H5_DLL herr_t H5PL__find_plugin_in_cache(const H5PL_search_params_t *search_params, hbool_t *found /*out*/,
                                         const void **plugin_info /*out*/);

/* Plugin search path calls */
H5_DLL herr_t      H5PL__create_path_table(void);
H5_DLL herr_t      H5PL__close_path_table(void);
H5_DLL unsigned    H5PL__get_num_paths(void);
H5_DLL herr_t      H5PL__append_path(const char *path);
H5_DLL herr_t      H5PL__prepend_path(const char *path);
H5_DLL herr_t      H5PL__replace_path(const char *path, unsigned int index);
H5_DLL herr_t      H5PL__insert_path(const char *path, unsigned int index);
H5_DLL herr_t      H5PL__remove_path(unsigned int index);
H5_DLL const char *H5PL__get_path(unsigned int index);
<<<<<<< HEAD
H5_DLL herr_t      H5PL__find_plugin_in_path_table(const H5PL_search_params_t *search_params,
                                                   hbool_t *found /*out*/, const void **plugin_info /*out*/);

#endif /* _H5PLpkg_H */
=======
H5_DLL herr_t H5PL__path_table_iterate(H5PL_iterate_type_t iter_type, H5PL_iterate_t iter_op, void *op_data);
H5_DLL herr_t H5PL__find_plugin_in_path_table(const H5PL_search_params_t *search_params,
                                              hbool_t *found /*out*/, const void **plugin_info /*out*/);

#endif /* H5PLpkg_H */
>>>>>>> 18bbd3f0
<|MERGE_RESOLUTION|>--- conflicted
+++ resolved
@@ -94,11 +94,7 @@
 #define H5PL_HANDLE             void *
 
 /* Get a handle to a plugin library.  Windows: TEXT macro handles Unicode strings */
-<<<<<<< HEAD
-#define H5PL_OPEN_DLIB(S)       dlopen(S, RTLD_LAZY)
-=======
 #define H5PL_OPEN_DLIB(S)       dlopen(S, RTLD_LAZY | RTLD_LOCAL)
->>>>>>> 18bbd3f0
 
 /* Get the address of a symbol in dynamic library */
 #define H5PL_GET_LIB_FUNC(H, N) dlsym(H, N)
@@ -137,12 +133,8 @@
 
 /* Plugin search and manipulation */
 H5_DLL herr_t H5PL__open(const char *libname, H5PL_type_t type, const H5PL_key_t *key,
-<<<<<<< HEAD
-                         hbool_t *success /*out*/, const void **plugin_info /*out*/);
-=======
                          hbool_t *success /*out*/, H5PL_type_t *plugin_type /*out*/,
                          const void **plugin_info /*out*/);
->>>>>>> 18bbd3f0
 H5_DLL herr_t H5PL__close(H5PL_HANDLE handle);
 
 /* Plugin cache calls */
@@ -162,15 +154,8 @@
 H5_DLL herr_t      H5PL__insert_path(const char *path, unsigned int index);
 H5_DLL herr_t      H5PL__remove_path(unsigned int index);
 H5_DLL const char *H5PL__get_path(unsigned int index);
-<<<<<<< HEAD
-H5_DLL herr_t      H5PL__find_plugin_in_path_table(const H5PL_search_params_t *search_params,
-                                                   hbool_t *found /*out*/, const void **plugin_info /*out*/);
-
-#endif /* _H5PLpkg_H */
-=======
 H5_DLL herr_t H5PL__path_table_iterate(H5PL_iterate_type_t iter_type, H5PL_iterate_t iter_op, void *op_data);
 H5_DLL herr_t H5PL__find_plugin_in_path_table(const H5PL_search_params_t *search_params,
                                               hbool_t *found /*out*/, const void **plugin_info /*out*/);
 
-#endif /* H5PLpkg_H */
->>>>>>> 18bbd3f0
+#endif /* H5PLpkg_H */