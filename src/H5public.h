--- conflicted
+++ resolved
@@ -26,42 +26,18 @@
  * it via H5public.h.  The #ifndef H5public_H guard above would
  * prevent repeated include.
  */
-<<<<<<< HEAD
-#include "H5pubconf.h" /*from configure                             */
-=======
 #include "H5pubconf.h" /* From configure */
->>>>>>> 18bbd3f0
 
 /* API Version macro wrapper definitions */
 #include "H5version.h"
 
 #ifdef H5_HAVE_FEATURES_H
-<<<<<<< HEAD
-#include <features.h> /*for setting POSIX, BSD, etc. compatibility */
-=======
 #include <features.h> /* For setting POSIX, BSD, etc. compatibility */
->>>>>>> 18bbd3f0
 #endif
 #ifdef H5_HAVE_SYS_TYPES_H
 #include <sys/types.h>
 #endif
 #ifdef H5_STDC_HEADERS
-<<<<<<< HEAD
-#include <limits.h> /*for H5T_NATIVE_CHAR defn in H5Tpublic.h    */
-#include <stdarg.h> /*for variadic functions in H5VLpublic.h     */
-#endif
-#ifndef __cplusplus
-#ifdef H5_HAVE_STDINT_H
-#include <stdint.h> /*for C9x types				     */
-#endif
-#else
-#ifdef H5_HAVE_STDINT_H_CXX
-#include <stdint.h> /*for C9x types	when include from C++	     */
-#endif
-#endif
-#ifdef H5_HAVE_INTTYPES_H
-#include <inttypes.h> /* For uint64_t on some platforms            */
-=======
 #include <limits.h> /* For H5T_NATIVE_CHAR defn in H5Tpublic.h  */
 #include <stdarg.h> /* For variadic functions in H5VLpublic.h   */
 #endif
@@ -76,7 +52,6 @@
 #endif
 #ifdef H5_HAVE_INTTYPES_H
 #include <inttypes.h> /* C99/POSIX.1 header for uint64_t, PRIu64 */
->>>>>>> 18bbd3f0
 #endif
 #ifdef H5_HAVE_STDDEF_H
 #include <stddef.h>
@@ -86,11 +61,7 @@
 #define MPICH_SKIP_MPICXX 1
 #define OMPI_SKIP_MPICXX  1
 #include <mpi.h>
-<<<<<<< HEAD
-#ifndef MPI_FILE_NULL /*MPIO may be defined in mpi.h already       */
-=======
 #ifndef MPI_FILE_NULL /* MPIO may be defined in mpi.h already */
->>>>>>> 18bbd3f0
 #include <mpio.h>
 #endif
 #endif
@@ -109,20 +80,11 @@
  */
 /* These pragmas are only implemented usefully in gcc 4.6+ */
 #if ((__GNUC__ * 100) + __GNUC_MINOR__) >= 406
-<<<<<<< HEAD
-#define H5_GCC_DIAG_STR(s)        #s
-#define H5_GCC_DIAG_JOINSTR(x, y) H5_GCC_DIAG_STR(x##y)
-#define H5_GCC_DIAG_DO_PRAGMA(x)  _Pragma(#x)
-#define H5_GCC_DIAG_PRAGMA(x)     H5_GCC_DIAG_DO_PRAGMA(GCC diagnostic x)
-
-#define H5_GCC_DIAG_OFF(x) H5_GCC_DIAG_PRAGMA(push) H5_GCC_DIAG_PRAGMA(ignored H5_GCC_DIAG_JOINSTR(-W, x))
-=======
 #define H5_GCC_DIAG_JOINSTR(x, y) x y
 #define H5_GCC_DIAG_DO_PRAGMA(x)  _Pragma(#x)
 #define H5_GCC_DIAG_PRAGMA(x)     H5_GCC_DIAG_DO_PRAGMA(GCC diagnostic x)
 
 #define H5_GCC_DIAG_OFF(x) H5_GCC_DIAG_PRAGMA(push) H5_GCC_DIAG_PRAGMA(ignored H5_GCC_DIAG_JOINSTR("-W", x))
->>>>>>> 18bbd3f0
 #define H5_GCC_DIAG_ON(x)  H5_GCC_DIAG_PRAGMA(pop)
 #else
 #define H5_GCC_DIAG_OFF(x)
@@ -130,14 +92,6 @@
 #endif
 
 /* Version numbers */
-<<<<<<< HEAD
-#define H5_VERS_MAJOR      1  /* For major interface/format changes  	     */
-#define H5_VERS_MINOR      12 /* For minor interface/format changes  	     */
-#define H5_VERS_RELEASE    0  /* For tweaks, bug-fixes, or development     */
-#define H5_VERS_SUBRELEASE "" /* For pre-releases like snap0       */
-/* Empty string for real releases.           */
-#define H5_VERS_INFO "HDF5 library version: 1.12.0" /* Full version string */
-=======
 /**
  * For major interface/format changes
  */
@@ -158,13 +112,10 @@
  * Full version string
  */
 #define H5_VERS_INFO "HDF5 library version: 1.12.1"
->>>>>>> 18bbd3f0
 
 #define H5check() H5check_version(H5_VERS_MAJOR, H5_VERS_MINOR, H5_VERS_RELEASE)
 
 /* macros for comparing the version */
-<<<<<<< HEAD
-=======
 /**
  * \brief Determines whether the version of the library being used is greater
  *        than or equal to the specified version
@@ -197,13 +148,10 @@
  * \since 1.8.7
  *
  */
->>>>>>> 18bbd3f0
 #define H5_VERSION_GE(Maj, Min, Rel)                                                                         \
     (((H5_VERS_MAJOR == Maj) && (H5_VERS_MINOR == Min) && (H5_VERS_RELEASE >= Rel)) ||                       \
      ((H5_VERS_MAJOR == Maj) && (H5_VERS_MINOR > Min)) || (H5_VERS_MAJOR > Maj))
 
-<<<<<<< HEAD
-=======
 /**
  * \brief Determines whether the version of the library being used is less
  *        than or equal to the specified version
@@ -236,7 +184,6 @@
  * \since 1.8.7
  *
  */
->>>>>>> 18bbd3f0
 #define H5_VERSION_LE(Maj, Min, Rel)                                                                         \
     (((H5_VERS_MAJOR == Maj) && (H5_VERS_MINOR == Min) && (H5_VERS_RELEASE <= Rel)) ||                       \
      ((H5_VERS_MAJOR == Maj) && (H5_VERS_MINOR < Min)) || (H5_VERS_MAJOR < Maj))
@@ -254,11 +201,7 @@
  */
 typedef int herr_t;
 
-<<<<<<< HEAD
-/*
-=======
-/**
->>>>>>> 18bbd3f0
+/**
  * Boolean type.  Successful return values are zero (false) or positive
  * (true). The typical true value is 1 but don't bet on it.  Boolean
  * functions cannot fail.  Functions that return #htri_t however return zero
@@ -311,19 +254,6 @@
 /* int64_t type is used for creation order field for links.  It may be
  * defined in Posix.1g, otherwise it is defined here.
  */
-<<<<<<< HEAD
-#if H5_SIZEOF_LONG_LONG >= 8
-H5_GCC_DIAG_OFF(long - long)
-typedef unsigned long long hsize_t;
-typedef signed long long   hssize_t;
-H5_GCC_DIAG_ON(long - long)
-#define H5_SIZEOF_HSIZE_T  H5_SIZEOF_LONG_LONG
-#define H5_SIZEOF_HSSIZE_T H5_SIZEOF_LONG_LONG
-#else
-#error "nothing appropriate for hsize_t"
-#endif
-#define HSIZE_UNDEF ((hsize_t)(hssize_t)(-1))
-=======
 #if H5_SIZEOF_INT64_T >= 8
 #elif H5_SIZEOF_INT >= 8
 typedef int           int64_t;
@@ -340,47 +270,10 @@
 #else
 #error "nothing appropriate for int64_t"
 #endif
->>>>>>> 18bbd3f0
 
 /* uint64_t type is used for fields for H5O_info_t.  It may be
  * defined in Posix.1g, otherwise it is defined here.
  */
-<<<<<<< HEAD
-#if H5_SIZEOF_INT >= 8
-typedef unsigned haddr_t;
-#define HADDR_UNDEF       ((haddr_t)(-1))
-#define H5_SIZEOF_HADDR_T H5_SIZEOF_INT
-#ifdef H5_HAVE_PARALLEL
-#define HADDR_AS_MPI_TYPE MPI_UNSIGNED
-#endif /* H5_HAVE_PARALLEL */
-#elif H5_SIZEOF_LONG >= 8
-typedef unsigned long haddr_t;
-#define HADDR_UNDEF       ((haddr_t)(long)(-1))
-#define H5_SIZEOF_HADDR_T H5_SIZEOF_LONG
-#ifdef H5_HAVE_PARALLEL
-#define HADDR_AS_MPI_TYPE MPI_UNSIGNED_LONG
-#endif /* H5_HAVE_PARALLEL */
-#elif H5_SIZEOF_LONG_LONG >= 8
-typedef unsigned long long haddr_t;
-#define HADDR_UNDEF       ((haddr_t)(long long)(-1))
-#define H5_SIZEOF_HADDR_T H5_SIZEOF_LONG_LONG
-#ifdef H5_HAVE_PARALLEL
-#define HADDR_AS_MPI_TYPE MPI_LONG_LONG_INT
-#endif /* H5_HAVE_PARALLEL */
-#else
-#error "nothing appropriate for haddr_t"
-#endif
-#if H5_SIZEOF_HADDR_T == H5_SIZEOF_INT
-#define H5_PRINTF_HADDR_FMT "%u"
-#elif H5_SIZEOF_HADDR_T == H5_SIZEOF_LONG
-#define H5_PRINTF_HADDR_FMT "%lu"
-#elif H5_SIZEOF_HADDR_T == H5_SIZEOF_LONG_LONG
-#define H5_PRINTF_HADDR_FMT "%" H5_PRINTF_LL_WIDTH "u"
-#else
-#error "nothing appropriate for H5_PRINTF_HADDR_FMT"
-#endif
-#define HADDR_MAX (HADDR_UNDEF - 1)
-=======
 #if H5_SIZEOF_UINT64_T >= 8
 #ifndef UINT64_MAX
 #define UINT64_MAX ((uint64_t)-1)
@@ -403,29 +296,11 @@
 #else
 #error "nothing appropriate for uint64_t"
 #endif
->>>>>>> 18bbd3f0
 
 /*
  * The sizes of file objects have their own types defined here, use a minimum
  * 64-bit type.
  */
-<<<<<<< HEAD
-#if H5_SIZEOF_UINT32_T >= 4
-#elif H5_SIZEOF_SHORT >= 4
-typedef short         uint32_t;
-#undef H5_SIZEOF_UINT32_T
-#define H5_SIZEOF_UINT32_T H5_SIZEOF_SHORT
-#elif H5_SIZEOF_INT >= 4
-typedef unsigned int       uint32_t;
-#undef H5_SIZEOF_UINT32_T
-#define H5_SIZEOF_UINT32_T H5_SIZEOF_INT
-#elif H5_SIZEOF_LONG >= 4
-typedef unsigned long      uint32_t;
-#undef H5_SIZEOF_UINT32_T
-#define H5_SIZEOF_UINT32_T H5_SIZEOF_LONG
-#else
-#error "nothing appropriate for uint32_t"
-=======
 #if H5_SIZEOF_LONG_LONG >= 8
 H5_GCC_DIAG_OFF("long-long")
 typedef unsigned long long hsize_t;
@@ -442,29 +317,11 @@
 #define HSIZE_UNDEF        ULLONG_MAX
 #else
 #error "nothing appropriate for hsize_t"
->>>>>>> 18bbd3f0
 #endif
 
 /*
  * File addresses have their own types.
  */
-<<<<<<< HEAD
-#if H5_SIZEOF_INT64_T >= 8
-#elif H5_SIZEOF_INT >= 8
-typedef int           int64_t;
-#undef H5_SIZEOF_INT64_T
-#define H5_SIZEOF_INT64_T H5_SIZEOF_INT
-#elif H5_SIZEOF_LONG >= 8
-typedef long               int64_t;
-#undef H5_SIZEOF_INT64_T
-#define H5_SIZEOF_INT64_T H5_SIZEOF_LONG
-#elif H5_SIZEOF_LONG_LONG >= 8
-typedef long long          int64_t;
-#undef H5_SIZEOF_INT64_T
-#define H5_SIZEOF_INT64_T H5_SIZEOF_LONG_LONG
-#else
-#error "nothing appropriate for int64_t"
-=======
 #if H5_SIZEOF_INT >= 8
 typedef unsigned haddr_t;
 #define HADDR_UNDEF       UINT_MAX
@@ -503,7 +360,6 @@
 #define PRIXHADDR H5_PRINTF_LL_WIDTH "X"
 #else
 #error "nothing appropriate for haddr_t"
->>>>>>> 18bbd3f0
 #endif
 #define H5_PRINTF_HADDR_FMT "%" PRIuHADDR
 #define HADDR_MAX           (HADDR_UNDEF - 1)
@@ -511,23 +367,6 @@
 /* uint32_t type is used for creation order field for messages.  It may be
  * defined in Posix.1g, otherwise it is defined here.
  */
-<<<<<<< HEAD
-#if H5_SIZEOF_UINT64_T >= 8
-#elif H5_SIZEOF_INT >= 8
-typedef unsigned      uint64_t;
-#undef H5_SIZEOF_UINT64_T
-#define H5_SIZEOF_UINT64_T H5_SIZEOF_INT
-#elif H5_SIZEOF_LONG >= 8
-typedef unsigned long      uint64_t;
-#undef H5_SIZEOF_UINT64_T
-#define H5_SIZEOF_UINT64_T H5_SIZEOF_LONG
-#elif H5_SIZEOF_LONG_LONG >= 8
-typedef unsigned long long uint64_t;
-#undef H5_SIZEOF_UINT64_T
-#define H5_SIZEOF_UINT64_T H5_SIZEOF_LONG_LONG
-#else
-#error "nothing appropriate for uint64_t"
-=======
 #if H5_SIZEOF_UINT32_T >= 4
 #elif H5_SIZEOF_SHORT >= 4
 typedef short         uint32_t;
@@ -543,7 +382,6 @@
 #define H5_SIZEOF_UINT32_T H5_SIZEOF_LONG
 #else
 #error "nothing appropriate for uint32_t"
->>>>>>> 18bbd3f0
 #endif
 
 //! <!-- [H5_iter_order_t_snip] -->
@@ -551,19 +389,11 @@
  * Common iteration orders
  */
 typedef enum {
-<<<<<<< HEAD
-    H5_ITER_UNKNOWN = -1, /* Unknown order */
-    H5_ITER_INC,          /* Increasing order */
-    H5_ITER_DEC,          /* Decreasing order */
-    H5_ITER_NATIVE,       /* No particular order, whatever is fastest */
-    H5_ITER_N             /* Number of iteration orders */
-=======
     H5_ITER_UNKNOWN = -1, /**< Unknown order */
     H5_ITER_INC,          /**< Increasing order */
     H5_ITER_DEC,          /**< Decreasing order */
     H5_ITER_NATIVE,       /**< No particular order, whatever is fastest */
     H5_ITER_N             /**< Number of iteration orders */
->>>>>>> 18bbd3f0
 } H5_iter_order_t;
 //! <!-- [H5_iter_order_t_snip] -->
 
@@ -582,17 +412,10 @@
  * links in groups/attributes on objects.
  */
 typedef enum H5_index_t {
-<<<<<<< HEAD
-    H5_INDEX_UNKNOWN = -1, /* Unknown index type			*/
-    H5_INDEX_NAME,         /* Index on names 			*/
-    H5_INDEX_CRT_ORDER,    /* Index on creation order 		*/
-    H5_INDEX_N             /* Number of indices defined 		*/
-=======
     H5_INDEX_UNKNOWN = -1, /**< Unknown index type                   */
     H5_INDEX_NAME,         /**< Index on names                       */
     H5_INDEX_CRT_ORDER,    /**< Index on creation order              */
     H5_INDEX_N             /**< Number of indices defined            */
->>>>>>> 18bbd3f0
 } H5_index_t;
 //! <!-- [H5_index_t_snip] -->
 
@@ -601,22 +424,11 @@
  */
 //! <!-- [H5_ih_info_t_snip] -->
 typedef struct H5_ih_info_t {
-<<<<<<< HEAD
-    hsize_t index_size; /* btree and/or list */
-=======
     hsize_t index_size; /**< btree and/or list */
->>>>>>> 18bbd3f0
     hsize_t heap_size;
 } H5_ih_info_t;
 //! <!-- [H5_ih_info_t_snip] -->
 
-<<<<<<< HEAD
-/* Tokens are unique and permanent identifiers that are
- * used to reference HDF5 objects in a container. */
-
-/* The maximum size allowed for tokens */
-#define H5O_MAX_TOKEN_SIZE (16) /* Allows for 128-bit tokens */
-=======
 /**
  * The maximum size allowed for tokens
  * \details Tokens are unique and permanent identifiers that are
@@ -624,7 +436,6 @@
  *          for 128-bit tokens
  */
 #define H5O_MAX_TOKEN_SIZE (16)
->>>>>>> 18bbd3f0
 
 //! <!-- [H5O_token_t_snip] -->
 /**
@@ -719,12 +530,6 @@
  *       application ends.
  */
 H5_DLL herr_t H5garbage_collect(void);
-<<<<<<< HEAD
-H5_DLL herr_t H5set_free_list_limits(int reg_global_lim, int reg_list_lim, int arr_global_lim,
-                                     int arr_list_lim, int blk_global_lim, int blk_list_lim);
-H5_DLL herr_t H5get_libversion(unsigned *majnum, unsigned *minnum, unsigned *relnum);
-H5_DLL herr_t H5check_version(unsigned majnum, unsigned minnum, unsigned relnum);
-=======
 /**
  * \ingroup H5
  * \brief Sets free-list size limits
@@ -897,7 +702,6 @@
  *          useful to determine, at run-time, whether the linked HDF5 library
  *          was built with the thread-safety feature enabled.
  */
->>>>>>> 18bbd3f0
 H5_DLL herr_t H5is_library_threadsafe(hbool_t *is_ts);
 /**
  * \ingroup H5
@@ -936,10 +740,6 @@
  *
  */
 H5_DLL herr_t H5free_memory(void *mem);
-<<<<<<< HEAD
-H5_DLL void * H5allocate_memory(size_t size, hbool_t clear);
-H5_DLL void * H5resize_memory(void *mem, size_t size);
-=======
 /**
  * \ingroup H5
  * \brief Frees memory allocated by the HDF5 library
@@ -1070,13 +870,8 @@
  *
  */
 H5_DLL void *H5resize_memory(void *mem, size_t size);
->>>>>>> 18bbd3f0
 
 #ifdef __cplusplus
 }
 #endif
-<<<<<<< HEAD
-#endif /* _H5public_H */
-=======
-#endif /* H5public_H */
->>>>>>> 18bbd3f0
+#endif /* H5public_H */