/* * * * * * * * * * * * * * * * * * * * * * * * * * * * * * * * * * * * * * *
 * Copyright by The HDF Group.                                               *
 * Copyright by the Board of Trustees of the University of Illinois.         *
 * All rights reserved.                                                      *
 *                                                                           *
 * This file is part of HDF5.  The full HDF5 copyright notice, including     *
 * terms governing use, modification, and redistribution, is contained in    *
 * the COPYING file, which can be found at the root of the source code       *
 * distribution tree, or in https://www.hdfgroup.org/licenses.               *
 * If you do not have access to either file, you may request a copy from     *
 * help@hdfgroup.org.                                                        *
 * * * * * * * * * * * * * * * * * * * * * * * * * * * * * * * * * * * * * * */

/****************/
/* Module Setup */
/****************/

#include "H5Fmodule.h" /* This source code file is part of the H5F module */

/***********/
/* Headers */
/***********/
#include "H5private.h"   /* Generic Functions                        */
#include "H5Aprivate.h"  /* Attributes                               */
#include "H5ACprivate.h" /* Metadata cache                           */
#include "H5CXprivate.h" /* API Contexts                             */
#include "H5Dprivate.h"  /* Datasets                                 */
#include "H5Eprivate.h"  /* Error handling                           */
#include "H5Fpkg.h"      /* File access                              */
#include "H5FDprivate.h" /* File drivers                             */
#include "H5Gprivate.h"  /* Groups                                   */
#include "H5Iprivate.h"  /* IDs                                      */
#include "H5Lprivate.h"  /* Links                                    */
#include "H5MFprivate.h" /* File memory management                   */
#include "H5MMprivate.h" /* Memory management                        */
#include "H5Pprivate.h"  /* Property lists                           */
#include "H5SMprivate.h" /* Shared Object Header Messages            */
#include "H5Tprivate.h"  /* Datatypes                                */
#include "H5VLprivate.h" /* Virtual Object Layer                     */

#include "H5VLnative_private.h" /* Native VOL connector                     */

/****************/
/* Local Macros */
/****************/

/******************/
/* Local Typedefs */
/******************/

/* Struct only used by functions H5F__get_objects and H5F__get_objects_cb */
typedef struct H5F_olist_t {
    H5I_type_t obj_type;     /* Type of object to look for */
    hid_t *    obj_id_list;  /* Pointer to the list of open IDs to return */
    size_t *   obj_id_count; /* Number of open IDs */
    struct {
        hbool_t local; /* Set flag for "local" file searches */
        union {
            H5F_shared_t *shared; /* Pointer to shared file to look inside */
            const H5F_t * file;   /* Pointer to file to look inside */
        } ptr;
    } file_info;
    size_t list_index; /* Current index in open ID array */
    size_t max_nobjs;  /* Maximum # of IDs to put into array */
} H5F_olist_t;

/********************/
/* Package Typedefs */
/********************/

/********************/
/* Local Prototypes */
/********************/

static herr_t H5F__close_cb(H5VL_object_t *file_vol_obj);
static herr_t H5F__set_vol_conn(H5F_t *file);
static herr_t H5F__get_objects(const H5F_t *f, unsigned types, size_t max_index, hid_t *obj_id_list,
                               hbool_t app_ref, size_t *obj_id_count_ptr);
static int    H5F__get_objects_cb(void *obj_ptr, hid_t obj_id, void *key);
static herr_t H5F__build_name(const char *prefix, const char *file_name, char **full_name /*out*/);
static char * H5F__getenv_prefix_name(char **env_prefix /*in,out*/);
static H5F_t *H5F__new(H5F_shared_t *shared, unsigned flags, hid_t fcpl_id, hid_t fapl_id, H5FD_t *lf);
<<<<<<< HEAD
=======
static herr_t H5F__check_if_using_file_locks(H5P_genplist_t *fapl, hbool_t *use_file_locking);
static herr_t H5F__dest(H5F_t *f, hbool_t flush);
>>>>>>> 18bbd3f0
static herr_t H5F__build_actual_name(const H5F_t *f, const H5P_genplist_t *fapl, const char *name,
                                     char ** /*out*/ actual_name);
static herr_t H5F__flush_phase1(H5F_t *f);
static herr_t H5F__flush_phase2(H5F_t *f, hbool_t closing);

/*********************/
/* Package Variables */
/*********************/

<<<<<<< HEAD
=======
/* Package initialization variable */
hbool_t H5_PKG_INIT_VAR = FALSE;

/* Based on the value of the HDF5_USE_FILE_LOCKING environment variable.
 * TRUE/FALSE have obvious meanings. FAIL means the environment variable was
 * not set, so the code should ignore it and use the fapl value instead.
 */
htri_t use_locks_env_g = FAIL;

>>>>>>> 18bbd3f0
/*****************************/
/* Library Private Variables */
/*****************************/

/*******************/
/* Local Variables */
/*******************/

/* Declare a free list to manage the H5F_t struct */
H5FL_DEFINE(H5F_t);

/* Declare a free list to manage the H5F_shared_t struct */
H5FL_DEFINE(H5F_shared_t);

<<<<<<< HEAD
=======
/* File ID class */
static const H5I_class_t H5I_FILE_CLS[1] = {{
    H5I_FILE,                 /* ID class value */
    0,                        /* Class flags */
    0,                        /* # of reserved IDs for class */
    (H5I_free_t)H5F__close_cb /* Callback routine for closing objects of this class */
}};

/*-------------------------------------------------------------------------
 * Function: H5F_init
 *
 * Purpose:  Initialize the interface from some other layer.
 *
 * Return:   Success:    non-negative
 *
 *           Failure:    negative
 *-------------------------------------------------------------------------
 */
herr_t
H5F_init(void)
{
    herr_t ret_value = SUCCEED; /* Return value */

    FUNC_ENTER_NOAPI(FAIL)
    /* FUNC_ENTER() does all the work */

done:
    FUNC_LEAVE_NOAPI(ret_value)
} /* end H5F_init() */

/*--------------------------------------------------------------------------
NAME
   H5F__init_package -- Initialize interface-specific information
USAGE
    herr_t H5F__init_package()
RETURNS
    Non-negative on success/Negative on failure
DESCRIPTION
    Initializes any interface-specific data or routines.

--------------------------------------------------------------------------*/
herr_t
H5F__init_package(void)
{
    herr_t ret_value = SUCCEED; /* Return value */

    FUNC_ENTER_PACKAGE

    /*
     * Initialize the atom group for the file IDs.
     */
    if (H5I_register_type(H5I_FILE_CLS) < 0)
        HGOTO_ERROR(H5E_FILE, H5E_CANTINIT, FAIL, "unable to initialize interface")

    /* Check the file locking environment variable */
    if (H5F__parse_file_lock_env_var(&use_locks_env_g) < 0)
        HGOTO_ERROR(H5E_FILE, H5E_CANTGET, FAIL, "unable to parse file locking environment variable")

done:
    FUNC_LEAVE_NOAPI(ret_value)
} /* H5F__init_package() */

/*-------------------------------------------------------------------------
 * Function:    H5F_term_package
 *
 * Purpose:     Terminate this interface: free all memory and reset global
 *              variables to their initial values.  Release all ID groups
 *              associated with this interface.
 *
 * Return:      Success:    Positive if anything was done that might
 *                          have affected other interfaces;
 *                          zero otherwise.
 *
 *              Failure:    Never fails
 *
 *-------------------------------------------------------------------------
 */
int
H5F_term_package(void)
{
    int n = 0;

    FUNC_ENTER_NOAPI_NOINIT_NOERR

    if (H5_PKG_INIT_VAR) {
        if (H5I_nmembers(H5I_FILE) > 0) {
            (void)H5I_clear_type(H5I_FILE, FALSE, FALSE);
            n++; /*H5I*/
        }        /* end if */
        else {
            /* Make certain we've cleaned up all the shared file objects */
            H5F_sfile_assert_num(0);

            /* Destroy the file object id group */
            n += (H5I_dec_type_ref(H5I_FILE) > 0);

            /* Mark closed */
            if (0 == n)
                H5_PKG_INIT_VAR = FALSE;
        } /* end else */
    }     /* end if */

    FUNC_LEAVE_NOAPI(n)
} /* end H5F_term_package() */

/*-------------------------------------------------------------------------
 * Function:    H5F__close_cb
 *
 * Purpose:     Closes a file or causes the close operation to be pended.
 *              This function is called from the API and gets called
 *              by H5Fclose->H5I_dec_ref->H5F__close_cb when H5I_dec_ref()
 *              decrements the file ID reference count to zero.  The file ID
 *              is removed from the H5I_FILE group by H5I_dec_ref() just
 *              before H5F__close_cb() is called. If there are open object
 *              headers then the close is pended by moving the file to the
 *              H5I_FILE_CLOSING ID group (the f->closing contains the ID
 *              assigned to file).
 *
 * Return:      SUCCEED/FAIL
 *
 *-------------------------------------------------------------------------
 */
static herr_t
H5F__close_cb(H5VL_object_t *file_vol_obj)
{
    herr_t ret_value = SUCCEED; /* Return value */

    FUNC_ENTER_STATIC

    /* Sanity check */
    HDassert(file_vol_obj);

    /* Close the file */
    if (H5VL_file_close(file_vol_obj, H5P_DATASET_XFER_DEFAULT, H5_REQUEST_NULL) < 0)
        HGOTO_ERROR(H5E_FILE, H5E_CANTCLOSEFILE, FAIL, "unable to close file")

    /* Free the VOL object; it is unnecessary to unwrap the VOL
     * object before freeing it, as the object was not wrapped */
    if (H5VL_free_object(file_vol_obj) < 0)
        HGOTO_ERROR(H5E_FILE, H5E_CANTDEC, FAIL, "unable to free VOL object")

done:
    FUNC_LEAVE_NOAPI(ret_value)
} /* end H5F__close_cb() */

/*-------------------------------------------------------------------------
 * Function:    H5F__parse_file_lock_env_var
 *
 * Purpose:     Parses the HDF5_USE_FILE_LOCKING environment variable.
 *
 * NOTE:        This is done in a separate function so we can call it from
 *              the test code.
 *
 * Return:      SUCCEED/FAIL
 *
 *-------------------------------------------------------------------------
 */
herr_t
H5F__parse_file_lock_env_var(htri_t *use_locks)
{
    char *lock_env_var = NULL; /* Environment variable pointer */

    FUNC_ENTER_PACKAGE_NOERR

    /* Check the file locking environment variable */
    lock_env_var = HDgetenv("HDF5_USE_FILE_LOCKING");
    if (lock_env_var && (!HDstrcmp(lock_env_var, "FALSE") || !HDstrcmp(lock_env_var, "0")))
        *use_locks = FALSE; /* Override: Never use locks */
    else if (lock_env_var && (!HDstrcmp(lock_env_var, "TRUE") || !HDstrcmp(lock_env_var, "BEST_EFFORT") ||
                              !HDstrcmp(lock_env_var, "1")))
        *use_locks = TRUE; /* Override: Always use locks */
    else
        *use_locks = FAIL; /* Environment variable not set, or not set correctly */

    FUNC_LEAVE_NOAPI(SUCCEED)
} /* end H5F__parse_file_lock_env_var() */

>>>>>>> 18bbd3f0
/*-------------------------------------------------------------------------
 * Function:    H5F__set_vol_conn
 *
 * Purpose:     Set the VOL connector ID and info for a file.
 *
 * Return:      SUCCEED/FAIL
 *
 *-------------------------------------------------------------------------
 */
static herr_t
H5F__set_vol_conn(H5F_t *file)
{
    H5VL_connector_prop_t connector_prop;               /* Property for VOL connector ID & info */
    void *                new_connector_info = NULL;    /* Copy of connector info */
    herr_t                ret_value          = SUCCEED; /* Return value */

    FUNC_ENTER_STATIC

    /* Sanity check */
    HDassert(file);

    /* Retrieve a copy of the "top-level" connector property, before any pass-through
     *  connectors modified or unwrapped it.
     */
    if (H5CX_get_vol_connector_prop(&connector_prop) < 0)
        HGOTO_ERROR(H5E_FILE, H5E_CANTGET, FAIL, "can't get VOL connector info from API context")

    /* Sanity check */
    HDassert(0 != connector_prop.connector_id);

    /* Retrieve the connector for the ID */
    if (NULL == (file->shared->vol_cls = (H5VL_class_t *)H5I_object(connector_prop.connector_id)))
        HGOTO_ERROR(H5E_FILE, H5E_BADTYPE, FAIL, "not a VOL connector ID")

    /* Allocate and copy connector info, if it exists */
    if (connector_prop.connector_info)
        if (H5VL_copy_connector_info(file->shared->vol_cls, &new_connector_info,
                                     connector_prop.connector_info) < 0)
            HGOTO_ERROR(H5E_FILE, H5E_CANTCOPY, FAIL, "connector info copy failed")

    /* Cache the connector ID & info for the container */
    file->shared->vol_id   = connector_prop.connector_id;
    file->shared->vol_info = new_connector_info;
    if (H5I_inc_ref(file->shared->vol_id, FALSE) < 0)
        HGOTO_ERROR(H5E_FILE, H5E_CANTINC, FAIL, "incrementing VOL connector ID failed")

done:
    FUNC_LEAVE_NOAPI(ret_value)
} /* end H5F__set_vol_conn() */

/*-------------------------------------------------------------------------
 * Function:    H5F_get_access_plist
 *
 * Purpose:     Returns a copy of the file access property list of the
 *              specified file.
 *
 *              NOTE: Make sure that, if you are going to overwrite
 *              information in the copied property list that was
 *              previously opened and assigned to the property list, then
 *              you must close it before overwriting the values.
 *
 * Return:      Success:    Object ID for a copy of the file access
 *                          property list.
 *              Failure:    H5I_INVALID_HID
 *-------------------------------------------------------------------------
 */
hid_t
H5F_get_access_plist(H5F_t *f, hbool_t app_ref)
{
    H5P_genplist_t *      new_plist;                  /* New property list */
    H5P_genplist_t *      old_plist;                  /* Old property list */
    H5FD_driver_prop_t    driver_prop;                /* Property for driver ID & info */
    hbool_t               driver_prop_copied = FALSE; /* Whether the driver property has been set up */
    H5VL_connector_prop_t connector_prop;             /* Property for VOL connector ID & info */
    unsigned              efc_size  = 0;
    hid_t                 ret_value = H5I_INVALID_HID; /* Return value */

    FUNC_ENTER_NOAPI(H5I_INVALID_HID)

    /* Check args */
    HDassert(f);

    /* Make a copy of the default file access property list */
    if (NULL == (old_plist = (H5P_genplist_t *)H5I_object(H5P_LST_FILE_ACCESS_ID_g)))
        HGOTO_ERROR(H5E_ARGS, H5E_BADTYPE, H5I_INVALID_HID, "not a property list")
    if ((ret_value = H5P_copy_plist(old_plist, app_ref)) < 0)
        HGOTO_ERROR(H5E_FILE, H5E_CANTINIT, H5I_INVALID_HID, "can't copy file access property list")
    if (NULL == (new_plist = (H5P_genplist_t *)H5I_object(ret_value)))
        HGOTO_ERROR(H5E_ARGS, H5E_BADTYPE, H5I_INVALID_HID, "not a property list")

    /* Copy properties of the file access property list */
    if (H5P_set(new_plist, H5F_ACS_META_CACHE_INIT_CONFIG_NAME, &(f->shared->mdc_initCacheCfg)) < 0)
        HGOTO_ERROR(H5E_FILE, H5E_CANTSET, H5I_INVALID_HID, "can't set initial metadata cache resize config.")
    if (H5P_set(new_plist, H5F_ACS_DATA_CACHE_NUM_SLOTS_NAME, &(f->shared->rdcc_nslots)) < 0)
        HGOTO_ERROR(H5E_FILE, H5E_CANTSET, H5I_INVALID_HID, "can't set data cache number of slots")
    if (H5P_set(new_plist, H5F_ACS_DATA_CACHE_BYTE_SIZE_NAME, &(f->shared->rdcc_nbytes)) < 0)
        HGOTO_ERROR(H5E_FILE, H5E_CANTSET, H5I_INVALID_HID, "can't set data cache byte size")
    if (H5P_set(new_plist, H5F_ACS_PREEMPT_READ_CHUNKS_NAME, &(f->shared->rdcc_w0)) < 0)
        HGOTO_ERROR(H5E_FILE, H5E_CANTSET, H5I_INVALID_HID, "can't set preempt read chunks")
    if (H5P_set(new_plist, H5F_ACS_ALIGN_THRHD_NAME, &(f->shared->threshold)) < 0)
        HGOTO_ERROR(H5E_FILE, H5E_CANTSET, H5I_INVALID_HID, "can't set alignment threshold")
    if (H5P_set(new_plist, H5F_ACS_ALIGN_NAME, &(f->shared->alignment)) < 0)
        HGOTO_ERROR(H5E_FILE, H5E_CANTSET, H5I_INVALID_HID, "can't set alignment")
    if (H5P_set(new_plist, H5F_ACS_GARBG_COLCT_REF_NAME, &(f->shared->gc_ref)) < 0)
        HGOTO_ERROR(H5E_FILE, H5E_CANTSET, H5I_INVALID_HID, "can't set garbage collect reference")
    if (H5P_set(new_plist, H5F_ACS_META_BLOCK_SIZE_NAME, &(f->shared->meta_aggr.alloc_size)) < 0)
        HGOTO_ERROR(H5E_FILE, H5E_CANTSET, H5I_INVALID_HID, "can't set metadata cache size")
    if (H5P_set(new_plist, H5F_ACS_SIEVE_BUF_SIZE_NAME, &(f->shared->sieve_buf_size)) < 0)
        HGOTO_ERROR(H5E_FILE, H5E_CANTSET, H5I_INVALID_HID, "can't sieve buffer size")
    if (H5P_set(new_plist, H5F_ACS_SDATA_BLOCK_SIZE_NAME, &(f->shared->sdata_aggr.alloc_size)) < 0)
        HGOTO_ERROR(H5E_FILE, H5E_CANTSET, H5I_INVALID_HID, "can't set 'small data' cache size")
    if (H5P_set(new_plist, H5F_ACS_LIBVER_LOW_BOUND_NAME, &f->shared->low_bound) < 0)
        HGOTO_ERROR(H5E_FILE, H5E_CANTSET, H5I_INVALID_HID,
                    "can't set 'low' bound for library format versions")
    if (H5P_set(new_plist, H5F_ACS_LIBVER_HIGH_BOUND_NAME, &f->shared->high_bound) < 0)
        HGOTO_ERROR(H5E_FILE, H5E_CANTSET, H5I_INVALID_HID,
                    "can't set 'high' bound for library format versions")
    if (H5P_set(new_plist, H5F_ACS_METADATA_READ_ATTEMPTS_NAME, &(f->shared->read_attempts)) < 0)
        HGOTO_ERROR(H5E_FILE, H5E_CANTSET, H5I_INVALID_HID, "can't set 'read attempts ' flag")
    if (H5P_set(new_plist, H5F_ACS_OBJECT_FLUSH_CB_NAME, &(f->shared->object_flush)) < 0)
        HGOTO_ERROR(H5E_FILE, H5E_CANTSET, H5I_INVALID_HID, "can't set object flush callback")

    if (f->shared->efc)
        efc_size = H5F__efc_max_nfiles(f->shared->efc);
    if (H5P_set(new_plist, H5F_ACS_EFC_SIZE_NAME, &efc_size) < 0)
<<<<<<< HEAD
        HGOTO_ERROR(H5E_FILE, H5E_CANTGET, H5I_INVALID_HID, "can't set elink file cache size")
    if (f->shared->page_buf != NULL) {
        if (H5P_set(new_plist, H5F_ACS_PAGE_BUFFER_SIZE_NAME, &(f->shared->page_buf->max_size)) < 0)
            HGOTO_ERROR(H5E_FILE, H5E_CANTGET, H5I_INVALID_HID, "can't set page buffer size")
        if (H5P_set(new_plist, H5F_ACS_PAGE_BUFFER_MIN_META_PERC_NAME,
                    &(f->shared->page_buf->min_meta_perc)) < 0)
            HGOTO_ERROR(H5E_FILE, H5E_CANTGET, H5I_INVALID_HID,
                        "can't set minimum metadata fraction of page buffer")
        if (H5P_set(new_plist, H5F_ACS_PAGE_BUFFER_MIN_RAW_PERC_NAME, &(f->shared->page_buf->min_raw_perc)) <
            0)
            HGOTO_ERROR(H5E_FILE, H5E_CANTGET, H5I_INVALID_HID,
=======
        HGOTO_ERROR(H5E_FILE, H5E_CANTSET, H5I_INVALID_HID, "can't set elink file cache size")
    if (f->shared->page_buf != NULL) {
        if (H5P_set(new_plist, H5F_ACS_PAGE_BUFFER_SIZE_NAME, &(f->shared->page_buf->max_size)) < 0)
            HGOTO_ERROR(H5E_FILE, H5E_CANTSET, H5I_INVALID_HID, "can't set page buffer size")
        if (H5P_set(new_plist, H5F_ACS_PAGE_BUFFER_MIN_META_PERC_NAME,
                    &(f->shared->page_buf->min_meta_perc)) < 0)
            HGOTO_ERROR(H5E_FILE, H5E_CANTSET, H5I_INVALID_HID,
                        "can't set minimum metadata fraction of page buffer")
        if (H5P_set(new_plist, H5F_ACS_PAGE_BUFFER_MIN_RAW_PERC_NAME, &(f->shared->page_buf->min_raw_perc)) <
            0)
            HGOTO_ERROR(H5E_FILE, H5E_CANTSET, H5I_INVALID_HID,
>>>>>>> 18bbd3f0
                        "can't set minimum raw data fraction of page buffer")
    } /* end if */
#ifdef H5_HAVE_PARALLEL
    if (H5P_set(new_plist, H5_COLL_MD_READ_FLAG_NAME, &(f->shared->coll_md_read)) < 0)
<<<<<<< HEAD
        HGOTO_ERROR(H5E_FILE, H5E_CANTGET, H5I_INVALID_HID, "can't set collective metadata read flag")
    if (H5P_set(new_plist, H5F_ACS_COLL_MD_WRITE_FLAG_NAME, &(f->shared->coll_md_write)) < 0)
        HGOTO_ERROR(H5E_FILE, H5E_CANTGET, H5I_INVALID_HID, "can't set collective metadata read flag")
=======
        HGOTO_ERROR(H5E_FILE, H5E_CANTSET, H5I_INVALID_HID, "can't set collective metadata read flag")
    if (H5P_set(new_plist, H5F_ACS_COLL_MD_WRITE_FLAG_NAME, &(f->shared->coll_md_write)) < 0)
        HGOTO_ERROR(H5E_FILE, H5E_CANTSET, H5I_INVALID_HID, "can't set collective metadata read flag")
    if (H5F_HAS_FEATURE(f, H5FD_FEAT_HAS_MPI)) {
        MPI_Comm mpi_comm;
        MPI_Info mpi_info;

        /* Retrieve and set MPI communicator */
        if (MPI_COMM_NULL == (mpi_comm = H5F_mpi_get_comm(f)))
            HGOTO_ERROR(H5E_FILE, H5E_CANTGET, H5I_INVALID_HID, "can't get MPI communicator")
        if (H5P_set(new_plist, H5F_ACS_MPI_PARAMS_COMM_NAME, &mpi_comm) < 0)
            HGOTO_ERROR(H5E_FILE, H5E_CANTSET, H5I_INVALID_HID, "can't set MPI communicator")

        /* Retrieve and set MPI info object */
        if (H5P_get(old_plist, H5F_ACS_MPI_PARAMS_INFO_NAME, &mpi_info) < 0)
            HGOTO_ERROR(H5E_FILE, H5E_CANTGET, H5I_INVALID_HID, "can't get MPI info object")
        if (H5P_set(new_plist, H5F_ACS_MPI_PARAMS_INFO_NAME, &mpi_info) < 0)
            HGOTO_ERROR(H5E_FILE, H5E_CANTSET, H5I_INVALID_HID, "can't set MPI info object")
    }
>>>>>>> 18bbd3f0
#endif /* H5_HAVE_PARALLEL */
    if (H5P_set(new_plist, H5F_ACS_META_CACHE_INIT_IMAGE_CONFIG_NAME, &(f->shared->mdc_initCacheImageCfg)) <
        0)
        HGOTO_ERROR(H5E_FILE, H5E_CANTSET, H5I_INVALID_HID, "can't set initial metadata cache resize config.")

    /* Prepare the driver property */
    driver_prop.driver_id   = f->shared->lf->driver_id;
    driver_prop.driver_info = H5FD_fapl_get(f->shared->lf);
    driver_prop_copied      = TRUE;

    /* Set the driver property */
    if (H5P_set(new_plist, H5F_ACS_FILE_DRV_NAME, &driver_prop) < 0)
        HGOTO_ERROR(H5E_FILE, H5E_CANTSET, H5I_INVALID_HID, "can't set file driver ID & info")

    /* Set the VOL connector property */
    connector_prop.connector_id   = f->shared->vol_id;
    connector_prop.connector_info = f->shared->vol_info;
    if (H5P_set(new_plist, H5F_ACS_VOL_CONN_NAME, &connector_prop) < 0)
        HGOTO_ERROR(H5E_FILE, H5E_CANTSET, H5I_INVALID_HID, "can't set VOL connector ID & info")

    /* Set the file close degree appropriately */
    if (f->shared->fc_degree == H5F_CLOSE_DEFAULT &&
        H5P_set(new_plist, H5F_ACS_CLOSE_DEGREE_NAME, &(f->shared->lf->cls->fc_degree)) < 0)
        HGOTO_ERROR(H5E_FILE, H5E_CANTSET, H5I_INVALID_HID, "can't set file close degree")
    else if (f->shared->fc_degree != H5F_CLOSE_DEFAULT &&
             H5P_set(new_plist, H5F_ACS_CLOSE_DEGREE_NAME, &(f->shared->fc_degree)) < 0)
        HGOTO_ERROR(H5E_FILE, H5E_CANTSET, H5I_INVALID_HID, "can't set file close degree")

done:
    /* Release the copy of the driver info, if it was set up */
<<<<<<< HEAD
    if (driver_prop_copied && H5FD_fapl_close(driver_prop.driver_id, driver_prop.driver_info) < 0)
=======
    if (driver_prop_copied && H5FD_free_driver_info(driver_prop.driver_id, driver_prop.driver_info) < 0)
>>>>>>> 18bbd3f0
        HDONE_ERROR(H5E_FILE, H5E_CANTCLOSEOBJ, H5I_INVALID_HID, "can't close copy of driver info")

    FUNC_LEAVE_NOAPI(ret_value)
} /* end H5F_get_access_plist() */

/*-------------------------------------------------------------------------
 * Function: H5F_get_obj_count
 *
 * Purpose:  Private function return the number of opened object IDs
 *           (files, datasets, groups, datatypes) in the same file.
 *
 * Return:      SUCCEED on success, FAIL on failure.
 *-------------------------------------------------------------------------
 */
herr_t
H5F_get_obj_count(const H5F_t *f, unsigned types, hbool_t app_ref, size_t *obj_id_count_ptr)
{
    herr_t ret_value = SUCCEED;

    FUNC_ENTER_NOAPI(FAIL)

    /* Sanity check */
    HDassert(obj_id_count_ptr);

    /* Perform the query */
    if ((ret_value = H5F__get_objects(f, types, 0, NULL, app_ref, obj_id_count_ptr)) < 0)
        HGOTO_ERROR(H5E_FILE, H5E_BADITER, FAIL, "H5F__get_objects failed")

done:
    FUNC_LEAVE_NOAPI(ret_value)
} /* end H5F_get_obj_count() */

/*-------------------------------------------------------------------------
 * Function:    H5F_get_obj_ids
 *
 * Purpose:     Private function to return a list of opened object IDs.
 *
 * Return:      Non-negative on success; can't fail.
 *-------------------------------------------------------------------------
 */
herr_t
H5F_get_obj_ids(const H5F_t *f, unsigned types, size_t max_objs, hid_t *oid_list, hbool_t app_ref,
                size_t *obj_id_count_ptr)
{
    herr_t ret_value = SUCCEED; /* Return value */

    FUNC_ENTER_NOAPI(FAIL)

    /* Sanity check */
    HDassert(obj_id_count_ptr);

    /* Perform the query */
    if ((ret_value = H5F__get_objects(f, types, max_objs, oid_list, app_ref, obj_id_count_ptr)) < 0)
        HGOTO_ERROR(H5E_FILE, H5E_BADITER, FAIL, "H5F__get_objects failed")

done:
    FUNC_LEAVE_NOAPI(ret_value)
} /* end H5F_get_obj_ids() */

/*---------------------------------------------------------------------------
 * Function:    H5F__get_objects
 *
 * Purpose:     This function is called by H5F_get_obj_count or
 *              H5F_get_obj_ids to get number of object IDs and/or a
 *              list of opened object IDs (in return value).
 *
 * Return:      SUCCEED/FAIL
 *---------------------------------------------------------------------------
 */
static herr_t
H5F__get_objects(const H5F_t *f, unsigned types, size_t max_nobjs, hid_t *obj_id_list, hbool_t app_ref,
                 size_t *obj_id_count_ptr)
{
    size_t      obj_id_count = 0;    /* Number of open IDs */
    H5F_olist_t olist;               /* Structure to hold search results */
    herr_t      ret_value = SUCCEED; /* Return value */

    FUNC_ENTER_STATIC

    /* Sanity check */
    HDassert(obj_id_count_ptr);

    /* Set up search information */
    olist.obj_id_list  = (max_nobjs == 0 ? NULL : obj_id_list);
    olist.obj_id_count = &obj_id_count;
    olist.list_index   = 0;
    olist.max_nobjs    = max_nobjs;

    /* Determine if we are searching for local or global objects */
    if (types & H5F_OBJ_LOCAL) {
        olist.file_info.local    = TRUE;
        olist.file_info.ptr.file = f;
    } /* end if */
    else {
        olist.file_info.local      = FALSE;
        olist.file_info.ptr.shared = f ? f->shared : NULL;
    } /* end else */

    /* Iterate through file IDs to count the number, and put their
     * IDs on the object list.  */
    if (types & H5F_OBJ_FILE) {
        olist.obj_type = H5I_FILE;
        if (H5I_iterate(H5I_FILE, H5F__get_objects_cb, &olist, app_ref) < 0)
            HGOTO_ERROR(H5E_FILE, H5E_BADITER, FAIL, "iteration failed(1)")
    } /* end if */

    /* If the caller just wants to count the number of objects (OLIST.MAX_NOBJS is zero),
     * or the caller wants to get the list of IDs and the list isn't full,
     * search through dataset IDs to count number of datasets, and put their
     * IDs on the object list */
    if (!olist.max_nobjs || (olist.max_nobjs && olist.list_index < olist.max_nobjs)) {
        if (types & H5F_OBJ_DATASET) {
            olist.obj_type = H5I_DATASET;
            if (H5I_iterate(H5I_DATASET, H5F__get_objects_cb, &olist, app_ref) < 0)
                HGOTO_ERROR(H5E_FILE, H5E_BADITER, FAIL, "iteration failed(2)")
        } /* end if */
<<<<<<< HEAD
    }     /* end if */
=======
    }
>>>>>>> 18bbd3f0

    /* If the caller just wants to count the number of objects (OLIST.MAX_NOBJS is zero),
     * or the caller wants to get the list of IDs and the list isn't full,
     * search through group IDs to count number of groups, and put their
     * IDs on the object list */
    if (!olist.max_nobjs || (olist.max_nobjs && olist.list_index < olist.max_nobjs)) {
        if (types & H5F_OBJ_GROUP) {
            olist.obj_type = H5I_GROUP;
            if (H5I_iterate(H5I_GROUP, H5F__get_objects_cb, &olist, app_ref) < 0)
                HGOTO_ERROR(H5E_FILE, H5E_BADITER, FAIL, "iteration failed(3)")
<<<<<<< HEAD
        } /* end if */
    }     /* end if */
=======
        }
    }
>>>>>>> 18bbd3f0

    /* If the caller just wants to count the number of objects (OLIST.MAX_NOBJS is zero),
     * or the caller wants to get the list of IDs and the list isn't full,
     * search through datatype IDs to count number of named datatypes, and put their
     * IDs on the object list */
    if (!olist.max_nobjs || (olist.max_nobjs && olist.list_index < olist.max_nobjs)) {
        if (types & H5F_OBJ_DATATYPE) {
            olist.obj_type = H5I_DATATYPE;
            if (H5I_iterate(H5I_DATATYPE, H5F__get_objects_cb, &olist, app_ref) < 0)
                HGOTO_ERROR(H5E_FILE, H5E_BADITER, FAIL, "iteration failed(4)")
        } /* end if */
<<<<<<< HEAD
    }     /* end if */
=======
    }
>>>>>>> 18bbd3f0

    /* If the caller just wants to count the number of objects (OLIST.MAX_NOBJS is zero),
     * or the caller wants to get the list of IDs and the list isn't full,
     * search through attribute IDs to count number of attributes, and put their
     * IDs on the object list */
    if (!olist.max_nobjs || (olist.max_nobjs && olist.list_index < olist.max_nobjs)) {
        if (types & H5F_OBJ_ATTR) {
            olist.obj_type = H5I_ATTR;
            if (H5I_iterate(H5I_ATTR, H5F__get_objects_cb, &olist, app_ref) < 0)
                HGOTO_ERROR(H5E_FILE, H5E_BADITER, FAIL, "iteration failed(5)")
        } /* end if */
<<<<<<< HEAD
    }     /* end if */
=======
    }
>>>>>>> 18bbd3f0

    /* Set the number of objects currently open */
    *obj_id_count_ptr = obj_id_count;

done:
    FUNC_LEAVE_NOAPI(ret_value)
} /* end H5F__get_objects() */

/*-------------------------------------------------------------------------
 * Function:    H5F__get_objects_cb
 *
 * Purpose:     H5F__get_objects' callback function.  It verifies if an
 *              object is in the file, and either count it or put its ID
 *              on the list.
 *
 * Return:      H5_ITER_STOP if the array of object IDs is filled up.
 *              H5_ITER_CONT otherwise.
 *-------------------------------------------------------------------------
 */
static int
H5F__get_objects_cb(void *obj_ptr, hid_t obj_id, void *key)
{
    H5F_olist_t *olist     = (H5F_olist_t *)key; /* Alias for search info */
    hbool_t      add_obj   = FALSE;
    int          ret_value = H5_ITER_CONT; /* Return value */

    FUNC_ENTER_STATIC

    HDassert(obj_ptr);
    HDassert(olist);

    /* Count file IDs */
    if (olist->obj_type == H5I_FILE) {
        if ((olist->file_info.local &&
             (!olist->file_info.ptr.file ||
              (olist->file_info.ptr.file && (H5F_t *)obj_ptr == olist->file_info.ptr.file))) ||
            (!olist->file_info.local &&
             (!olist->file_info.ptr.shared ||
              (olist->file_info.ptr.shared && ((H5F_t *)obj_ptr)->shared == olist->file_info.ptr.shared)))) {
            add_obj = TRUE;
        }                /* end if */
    }                    /* end if */
    else {               /* Either count opened object IDs or put the IDs on the list */
        H5O_loc_t *oloc; /* Group entry info for object */

        switch (olist->obj_type) {
            case H5I_ATTR:
                oloc = H5A_oloc((H5A_t *)obj_ptr);
                break;

            case H5I_GROUP:
                oloc = H5G_oloc((H5G_t *)obj_ptr);
                break;

            case H5I_DATASET:
                oloc = H5D_oloc((H5D_t *)obj_ptr);
                break;

            case H5I_DATATYPE:
                if (H5T_is_named((H5T_t *)obj_ptr) == TRUE)
                    oloc = H5T_oloc((H5T_t *)obj_ptr);
                else
                    oloc = NULL;
                break;

            case H5I_MAP:
                HGOTO_ERROR(H5E_ARGS, H5E_BADTYPE, H5_ITER_ERROR,
                            "maps not supported in native VOL connector")

            case H5I_UNINIT:
            case H5I_BADID:
            case H5I_FILE:
            case H5I_DATASPACE:
            case H5I_VFL:
            case H5I_VOL:
            case H5I_GENPROP_CLS:
            case H5I_GENPROP_LST:
            case H5I_ERROR_CLASS:
            case H5I_ERROR_MSG:
            case H5I_ERROR_STACK:
            case H5I_SPACE_SEL_ITER:
            case H5I_NTYPES:
            default:
                HGOTO_ERROR(H5E_ARGS, H5E_BADTYPE, H5_ITER_ERROR, "unknown or invalid data object")
        } /* end switch */

        if ((olist->file_info.local && ((!olist->file_info.ptr.file && olist->obj_type == H5I_DATATYPE &&
                                         H5T_is_immutable((H5T_t *)obj_ptr) == FALSE) ||
                                        (!olist->file_info.ptr.file && olist->obj_type != H5I_DATATYPE) ||
                                        (oloc && oloc->file == olist->file_info.ptr.file))) ||
            (!olist->file_info.local &&
             ((!olist->file_info.ptr.shared && olist->obj_type == H5I_DATATYPE &&
               H5T_is_immutable((H5T_t *)obj_ptr) == FALSE) ||
              (!olist->file_info.ptr.shared && olist->obj_type != H5I_DATATYPE) ||
              (oloc && oloc->file && oloc->file->shared == olist->file_info.ptr.shared)))) {
            add_obj = TRUE;
        } /* end if */
    }     /* end else */

    if (add_obj) {
        /* Add the object's ID to the ID list, if appropriate */
        if (olist->obj_id_list) {
            olist->obj_id_list[olist->list_index] = obj_id;
            olist->list_index++;
        } /* end if */

        /* Increment the number of open objects */
        if (olist->obj_id_count)
            (*olist->obj_id_count)++;

        /* Check if we've filled up the array.  Return H5_ITER_STOP only if
         * we have filled up the array. Otherwise return H5_ITER_CONT(RET_VALUE is
         * preset to H5_ITER_CONT) because H5I_iterate needs the return value of
         * H5_ITER_CONT to continue the iteration.
         */
        if (olist->max_nobjs > 0 && olist->list_index >= olist->max_nobjs)
            HGOTO_DONE(H5_ITER_STOP) /* Indicate that the iterator should stop */
    }                                /* end if */

done:
    FUNC_LEAVE_NOAPI(ret_value)
} /* end H5F__get_objects_cb() */

/*--------------------------------------------------------------------------
 * Function:    H5F__build_name
 *
 * Purpose:     Prepend PREFIX to FILE_NAME and store in FULL_NAME
 *
 * Return:      SUCCEED/FAIL
 *--------------------------------------------------------------------------*/
static herr_t
H5F__build_name(const char *prefix, const char *file_name, char **full_name /*out*/)
{
    size_t prefix_len;          /* length of prefix */
    size_t fname_len;           /* Length of external link file name */
    herr_t ret_value = SUCCEED; /* Return value */

    FUNC_ENTER_STATIC

    prefix_len = HDstrlen(prefix);
    fname_len  = HDstrlen(file_name);

    /* Allocate a buffer to hold the filename + prefix + possibly the delimiter + terminating null byte */
    if (NULL == (*full_name = (char *)H5MM_malloc(prefix_len + fname_len + 2 +
                                                  2))) /* Extra "+2" to quiet GCC warning - 2019/07/05, QAK */
        HGOTO_ERROR(H5E_FILE, H5E_CANTALLOC, FAIL, "unable to allocate filename buffer")

    /* Compose the full file name */
    HDsnprintf(*full_name, (prefix_len + fname_len + 2 + 2), "%s%s%s",
               prefix, /* Extra "+2" to quiet GCC warning - 2019/07/05, QAK */
               ((prefix_len == 0 || H5_CHECK_DELIMITER(prefix[prefix_len - 1])) ? "" : H5_DIR_SEPS),
               file_name);

done:
    FUNC_LEAVE_NOAPI(ret_value)
} /* H5F__build_name() */

/*--------------------------------------------------------------------------
 * Function:    H5F__getenv_prefix_name
 *
 * Purpose:     Get the first pathname in the list of pathnames stored in env_prefix,
 *              which is separated by the environment delimiter.
 *              env_prefix is modified to point to the remaining pathnames
 *              in the list.
 *
 * Return:      A pointer to a pathname (can't fail but can return NULL)
--------------------------------------------------------------------------*/
static char *
H5F__getenv_prefix_name(char **env_prefix /*in,out*/)
{
    char *strret;           /* Pointer to next separator */
    char *ret_value = NULL; /* Return value */

    FUNC_ENTER_STATIC_NOERR

    /* Set return value now */
    ret_value = *env_prefix;

    /* Advance to next component, if possible */
    strret = HDstrchr(*env_prefix, H5_COLON_SEPC);
    if (strret == NULL)
        *env_prefix = NULL;
    else {
        /* Advance to next component */
        *env_prefix = strret + 1;

        /* Terminate current component (pointed to by ret_value) */
        *strret = '\0';
    } /* end else */

    FUNC_LEAVE_NOAPI(ret_value)
} /* end H5F__getenv_prefix_name() */

/*-------------------------------------------------------------------------
 * Function:    H5F_prefix_open_file
 *
 * Purpose:     Attempts to open a dataset file.
 *
 * Return:      Pointer to an opened file on success / NULL on failure
 *-------------------------------------------------------------------------
 */
H5F_t *
H5F_prefix_open_file(H5F_t *primary_file, H5F_prefix_open_t prefix_type, const char *prop_prefix,
                     const char *file_name, unsigned file_intent, hid_t fapl_id)
{
    H5F_t *src_file         = NULL; /* Source file */
    char * full_name        = NULL; /* File name with prefix */
    char * actual_file_name = NULL; /* File's actual name */
    char * temp_file_name   = NULL; /* Temporary pointer to file name */
    size_t temp_file_name_len;      /* Length of temporary file name */
    H5F_t *ret_value = NULL;        /* Return value  */

    FUNC_ENTER_NOAPI_NOINIT

    /* Simplify intent flags for open calls */
    file_intent &= (H5F_ACC_RDWR | H5F_ACC_SWMR_WRITE | H5F_ACC_SWMR_READ);

    /* Copy the file name to use */
    if (NULL == (temp_file_name = H5MM_strdup(file_name)))
        HGOTO_ERROR(H5E_RESOURCE, H5E_NOSPACE, NULL, "memory allocation failed")
    temp_file_name_len = HDstrlen(temp_file_name);

    /* Target file_name is an absolute pathname: see RM for detailed description */
    if (H5_CHECK_ABSOLUTE(file_name) || H5_CHECK_ABS_PATH(file_name)) {
        /* Try opening file */
        src_file = H5F__efc_open(primary_file, file_name, file_intent, H5P_FILE_CREATE_DEFAULT, fapl_id);

        /* Adjust temporary file name if file not opened */
        if (NULL == src_file) {
            char *ptr;

            /* Reset the error stack */
            H5E_clear_stack(NULL);

            /* Get last component of file_name */
            H5_GET_LAST_DELIMITER(file_name, ptr)
            HDassert(ptr);

            /* Increment past delimiter */
            ptr++;

            /* Copy into the temp. file name */
            HDstrncpy(temp_file_name, ptr, temp_file_name_len);
            temp_file_name[temp_file_name_len - 1] = '\0';
        } /* end if */
    }     /* end if */
    else if (H5_CHECK_ABS_DRIVE(file_name)) {
        /* Try opening file */
        src_file = H5F__efc_open(primary_file, file_name, file_intent, H5P_FILE_CREATE_DEFAULT, fapl_id);

        /* Adjust temporary file name if file not opened */
        if (NULL == src_file) {
            /* Reset the error stack */
            H5E_clear_stack(NULL);

            /* Strip "<drive-letter>:" */
            HDstrncpy(temp_file_name, &file_name[2], temp_file_name_len);
            temp_file_name[temp_file_name_len - 1] = '\0';
        } /* end if */
    }     /* end if */

    /* Try searching from paths set in the environment variable */
    if (src_file == NULL) {
        char *env_prefix;

        /* Get the appropriate environment variable */
        if (H5F_PREFIX_VDS == prefix_type)
            env_prefix = HDgetenv("HDF5_VDS_PREFIX");
        else if (H5F_PREFIX_ELINK == prefix_type)
            env_prefix = HDgetenv("HDF5_EXT_PREFIX");
        else
            HGOTO_ERROR(H5E_FILE, H5E_BADTYPE, NULL, "prefix type is not sensible")

        /* If environment variable is defined, iterate through prefixes it defines */
        if (NULL != env_prefix) {
            char *tmp_env_prefix, *saved_env;

            /* Make a copy of the environment variable string */
            if (NULL == (saved_env = tmp_env_prefix = H5MM_strdup(env_prefix)))
                HGOTO_ERROR(H5E_RESOURCE, H5E_NOSPACE, NULL, "memory allocation failed")

            /* Loop over prefixes in environment variable */
            while ((tmp_env_prefix) && (*tmp_env_prefix)) {
                char *out_prefix_name;

                out_prefix_name = H5F__getenv_prefix_name(&tmp_env_prefix /*in,out*/);
                if (out_prefix_name && (*out_prefix_name)) {
                    if (H5F__build_name(out_prefix_name, temp_file_name, &full_name /*out*/) < 0) {
                        saved_env = (char *)H5MM_xfree(saved_env);
                        HGOTO_ERROR(H5E_FILE, H5E_CANTGET, NULL, "can't prepend prefix to filename")
                    } /* end if */

                    /* Try opening file */
                    src_file =
                        H5F__efc_open(primary_file, full_name, file_intent, H5P_FILE_CREATE_DEFAULT, fapl_id);

                    /* Release copy of file name */
                    full_name = (char *)H5MM_xfree(full_name);

                    /* Check for file not opened */
                    if (NULL == src_file)
                        /* Reset the error stack */
                        H5E_clear_stack(NULL);
                    /* Leave if file was opened */
                    else
                        break;
                    H5E_clear_stack(NULL);
                } /* end if */
            }     /* end while */

            saved_env = (char *)H5MM_xfree(saved_env);
        } /* end if */
    }     /* end if */

    /* Try searching from property list */
    if (src_file == NULL && prop_prefix) {
        /* Construct name to open */
        if (H5F__build_name(prop_prefix, temp_file_name, &full_name /*out*/) < 0)
            HGOTO_ERROR(H5E_FILE, H5E_CANTGET, NULL, "can't prepend prefix to filename")

        /* Try opening file */
        src_file = H5F__efc_open(primary_file, full_name, file_intent, H5P_FILE_CREATE_DEFAULT, fapl_id);

        /* Release name */
        full_name = (char *)H5MM_xfree(full_name);

        /* Check for file not opened */
        if (NULL == src_file)
            /* Reset the error stack */
            H5E_clear_stack(NULL);
    } /* end if */

    /* Try searching from main file's "extpath": see description in H5F_open() & H5_build_extpath() */
    if (src_file == NULL) {
        char *dspath;

        if (NULL != (dspath = H5F_EXTPATH(primary_file))) {
            /* Construct name to open */
            if (H5F__build_name(dspath, temp_file_name, &full_name /*out*/) < 0)
                HGOTO_ERROR(H5E_FILE, H5E_CANTGET, NULL, "can't prepend prefix to filename")

            /* Try opening file */
            src_file = H5F__efc_open(primary_file, full_name, file_intent, H5P_FILE_CREATE_DEFAULT, fapl_id);

            /* Release name */
            full_name = (char *)H5MM_xfree(full_name);

            /* Check for file not opened */
            if (NULL == src_file)
                /* Reset the error stack */
                H5E_clear_stack(NULL);
        } /* end if */
    }     /* end if */

    /* Try the relative file_name stored in temp_file_name */
    if (src_file == NULL) {
        /* Try opening file */
        src_file = H5F__efc_open(primary_file, temp_file_name, file_intent, H5P_FILE_CREATE_DEFAULT, fapl_id);

        /* Check for file not opened */
        if (NULL == src_file)
            /* Reset the error stack */
            H5E_clear_stack(NULL);
    } /* end if */

    /* try the 'resolved' name for the virtual file */
    if (src_file == NULL) {
        char *ptr = NULL;

        /* Copy resolved file name */
        if (NULL == (actual_file_name = H5MM_strdup(H5F_ACTUAL_NAME(primary_file))))
            HGOTO_ERROR(H5E_FILE, H5E_CANTALLOC, NULL, "can't duplicate resolved file name string")

        /* get last component of file_name */
        H5_GET_LAST_DELIMITER(actual_file_name, ptr)
        if (ptr)
            /* Truncate filename portion from actual file name path */
            *ptr = '\0';

        /* Build new file name for the external file */
        if (H5F__build_name((ptr ? actual_file_name : ""), temp_file_name, &full_name /*out*/) < 0)
            HGOTO_ERROR(H5E_FILE, H5E_CANTGET, NULL, "can't prepend prefix to filename")
        actual_file_name = (char *)H5MM_xfree(actual_file_name);

        /* Try opening with the resolved name */
        src_file = H5F__efc_open(primary_file, full_name, file_intent, H5P_FILE_CREATE_DEFAULT, fapl_id);

        /* Release name */
        full_name = (char *)H5MM_xfree(full_name);

        /* Check for file not opened */
        if (NULL == src_file)
            /* Reset the error stack */
            H5E_clear_stack(NULL);
    } /* end if */

    /* Set return value (possibly NULL or valid H5F_t *) */
    ret_value = src_file;

done:
    if ((NULL == ret_value) && src_file)
        if (H5F_efc_close(primary_file, src_file) < 0)
            HDONE_ERROR(H5E_FILE, H5E_CANTCLOSEFILE, NULL, "can't close source file")
    if (full_name)
        full_name = (char *)H5MM_xfree(full_name);
    if (temp_file_name)
        temp_file_name = (char *)H5MM_xfree(temp_file_name);
    if (actual_file_name)
        actual_file_name = (char *)H5MM_xfree(actual_file_name);

    FUNC_LEAVE_NOAPI(ret_value)
} /* H5F_prefix_open_file() */

/*-------------------------------------------------------------------------
 * Function:    H5F__is_hdf5
 *
 * Purpose:     Check the file signature to detect an HDF5 file.
 *
 * Return:      TRUE/FALSE/FAIL
 *-------------------------------------------------------------------------
 */
htri_t
H5F__is_hdf5(const char *name, hid_t fapl_id)
{
<<<<<<< HEAD
    H5FD_t *file      = NULL;        /* Low-level file struct                    */
    haddr_t sig_addr  = HADDR_UNDEF; /* Addess of hdf5 file signature            */
    htri_t  ret_value = FAIL;        /* Return value                             */
=======
    H5FD_t *      file      = NULL;        /* Low-level file struct            */
    H5F_shared_t *shared    = NULL;        /* Shared part of file              */
    haddr_t       sig_addr  = HADDR_UNDEF; /* Addess of hdf5 file signature    */
    htri_t        ret_value = FAIL;        /* Return value                     */
>>>>>>> 18bbd3f0

    FUNC_ENTER_PACKAGE

    /* Open the file */
    /* NOTE:    This now uses the fapl_id that was passed in, so H5Fis_accessible()
     *          should work with arbitrary VFDs, unlike H5Fis_hdf5().
     */
    if (NULL == (file = H5FD_open(name, H5F_ACC_RDONLY, fapl_id, HADDR_UNDEF)))
        HGOTO_ERROR(H5E_FILE, H5E_CANTINIT, FAIL, "unable to open file")

<<<<<<< HEAD
    /* The file is an hdf5 file if the hdf5 file signature can be found */
    if (H5FD_locate_signature(file, &sig_addr) < 0)
        HGOTO_ERROR(H5E_FILE, H5E_NOTHDF5, FAIL, "error while trying to locate file signature")
    ret_value = (HADDR_UNDEF != sig_addr);
=======
    /* If the file is already open, it's an HDF5 file
     *
     * If the file is open with an exclusive lock on an operating system that enforces
     * mandatory file locks (like Windows), creating a new file handle and attempting
     * to read through it will fail so we have to try this first.
     */
    if ((shared = H5F__sfile_search(file)) != NULL)
        ret_value = TRUE;
    else {
        /* The file is an HDF5 file if the HDF5 file signature can be found */
        if (H5FD_locate_signature(file, &sig_addr) < 0)
            HGOTO_ERROR(H5E_FILE, H5E_NOTHDF5, FAIL, "error while trying to locate file signature")
        ret_value = (HADDR_UNDEF != sig_addr);
    }
>>>>>>> 18bbd3f0

done:
    /* Close the file */
    if (file)
        if (H5FD_close(file) < 0 && TRUE == ret_value)
            HDONE_ERROR(H5E_FILE, H5E_CANTCLOSEFILE, FAIL, "unable to close file")

    FUNC_LEAVE_NOAPI(ret_value)
} /* end H5F__is_hdf5() */

/*-------------------------------------------------------------------------
 * Function:    H5F__new
 *
 * Purpose:     Creates a new file object and initializes it. The
 *              H5Fopen and H5Fcreate functions then fill in various fields.
 *              If SHARED is a non-null pointer then the shared info
 *              to which it points has the reference count incremented.
 *              Otherwise a new, empty shared info struct is created and
 *              initialized with the specified file access property list.
 *
 * Return:      Success:    Pointer to a new file struct
 *
 *              Failure:    NULL
 *
 *-------------------------------------------------------------------------
 */
static H5F_t *
H5F__new(H5F_shared_t *shared, unsigned flags, hid_t fcpl_id, hid_t fapl_id, H5FD_t *lf)
{
    H5F_t *f         = NULL;
    H5F_t *ret_value = NULL;

    FUNC_ENTER_STATIC

    if (NULL == (f = H5FL_CALLOC(H5F_t)))
        HGOTO_ERROR(H5E_FILE, H5E_NOSPACE, NULL, "can't allocate top file structure")
    f->id_exists = FALSE;

    if (shared) {
        HDassert(lf == NULL);
        f->shared = shared;
    }
    else {
        H5P_genplist_t *plist;    /* Property list */
        unsigned        efc_size; /* External file cache size */
        size_t          u;        /* Local index variable */

        HDassert(lf != NULL);
        if (NULL == (f->shared = H5FL_CALLOC(H5F_shared_t)))
            HGOTO_ERROR(H5E_FILE, H5E_NOSPACE, NULL, "can't allocate shared file structure")

        f->shared->flags     = flags;
        f->shared->sohm_addr = HADDR_UNDEF;
        f->shared->sohm_vers = HDF5_SHAREDHEADER_VERSION;
        f->shared->accum.loc = HADDR_UNDEF;
        f->shared->lf        = lf;

        /* Initialization for handling file space */
        for (u = 0; u < NELMTS(f->shared->fs_addr); u++) {
            f->shared->fs_state[u] = H5F_FS_STATE_CLOSED;
            f->shared->fs_addr[u]  = HADDR_UNDEF;
            f->shared->fs_man[u]   = NULL;
        }
        /* This will be stored as eoa_pre_fsm_fsalloc in the fsinfo message */
        /* This is done to be backward compatible with 1.10 library that has the FSM hack */
        f->shared->eoa_fsm_fsalloc       = HADDR_UNDEF;
        f->shared->eoa_post_mdci_fsalloc = HADDR_UNDEF;

        /* Initialization for handling file space (for paged aggregation) */
        f->shared->pgend_meta_thres = H5F_FILE_SPACE_PGEND_META_THRES;

        /* intialize point of no return */
        f->shared->point_of_no_return = FALSE;

        /* Copy the file creation and file access property lists into the
         * new file handle. We do this early because some values might need
         * to change as the file is being opened.
         */
        if (NULL == (plist = (H5P_genplist_t *)H5I_object(fcpl_id)))
            HGOTO_ERROR(H5E_ARGS, H5E_BADTYPE, NULL, "not property list")
        f->shared->fcpl_id = H5P_copy_plist(plist, FALSE);

        /* Get the FCPL values to cache */
        if (H5P_get(plist, H5F_CRT_ADDR_BYTE_NUM_NAME, &f->shared->sizeof_addr) < 0)
            HGOTO_ERROR(H5E_PLIST, H5E_CANTGET, NULL, "can't get byte number for address")
        if (H5P_get(plist, H5F_CRT_OBJ_BYTE_NUM_NAME, &f->shared->sizeof_size) < 0)
            HGOTO_ERROR(H5E_PLIST, H5E_CANTGET, NULL, "can't get byte number for object size")
        if (H5P_get(plist, H5F_CRT_SHMSG_NINDEXES_NAME, &f->shared->sohm_nindexes) < 0)
            HGOTO_ERROR(H5E_PLIST, H5E_CANTGET, NULL, "can't get number of SOHM indexes")
        HDassert(f->shared->sohm_nindexes < 255);
        if (H5P_get(plist, H5F_CRT_FILE_SPACE_STRATEGY_NAME, &f->shared->fs_strategy) < 0)
            HGOTO_ERROR(H5E_PLIST, H5E_CANTGET, NULL, "can't get file space strategy")
        if (H5P_get(plist, H5F_CRT_FREE_SPACE_PERSIST_NAME, &f->shared->fs_persist) < 0)
            HGOTO_ERROR(H5E_PLIST, H5E_CANTGET, NULL, "can't get file space persisting status")
        if (H5P_get(plist, H5F_CRT_FREE_SPACE_THRESHOLD_NAME, &f->shared->fs_threshold) < 0)
            HGOTO_ERROR(H5E_PLIST, H5E_CANTGET, NULL, "can't get free-space section threshold")
        if (H5P_get(plist, H5F_CRT_FILE_SPACE_PAGE_SIZE_NAME, &f->shared->fs_page_size) < 0)
            HGOTO_ERROR(H5E_PLIST, H5E_CANTGET, NULL, "can't get file space page size")
        HDassert(f->shared->fs_page_size >= H5F_FILE_SPACE_PAGE_SIZE_MIN);

        /* Temporary for multi/split drivers: fail file creation
         * when persisting free-space or using paged aggregation strategy.
         */
        if (H5F_HAS_FEATURE(f, H5FD_FEAT_PAGED_AGGR))
            if (f->shared->fs_strategy == H5F_FSPACE_STRATEGY_PAGE || f->shared->fs_persist)
                HGOTO_ERROR(H5E_PLIST, H5E_CANTGET, NULL, "can't open with this strategy or persistent fs")

        /* Get the FAPL values to cache */
        if (NULL == (plist = (H5P_genplist_t *)H5I_object(fapl_id)))
            HGOTO_ERROR(H5E_ARGS, H5E_BADTYPE, NULL, "not file access property list")
        if (H5P_get(plist, H5F_ACS_META_CACHE_INIT_CONFIG_NAME, &(f->shared->mdc_initCacheCfg)) < 0)
            HGOTO_ERROR(H5E_PLIST, H5E_CANTGET, NULL, "can't get initial metadata cache resize config")
        if (H5P_get(plist, H5F_ACS_DATA_CACHE_NUM_SLOTS_NAME, &(f->shared->rdcc_nslots)) < 0)
            HGOTO_ERROR(H5E_PLIST, H5E_CANTGET, NULL, "can't get data cache number of slots")
        if (H5P_get(plist, H5F_ACS_DATA_CACHE_BYTE_SIZE_NAME, &(f->shared->rdcc_nbytes)) < 0)
            HGOTO_ERROR(H5E_PLIST, H5E_CANTGET, NULL, "can't get data cache byte size")
        if (H5P_get(plist, H5F_ACS_PREEMPT_READ_CHUNKS_NAME, &(f->shared->rdcc_w0)) < 0)
            HGOTO_ERROR(H5E_PLIST, H5E_CANTGET, NULL, "can't get preempt read chunk")
        if (H5P_get(plist, H5F_ACS_ALIGN_THRHD_NAME, &(f->shared->threshold)) < 0)
            HGOTO_ERROR(H5E_PLIST, H5E_CANTGET, NULL, "can't get alignment threshold")
        if (H5P_get(plist, H5F_ACS_ALIGN_NAME, &(f->shared->alignment)) < 0)
            HGOTO_ERROR(H5E_PLIST, H5E_CANTGET, NULL, "can't get alignment")
        if (H5P_get(plist, H5F_ACS_GARBG_COLCT_REF_NAME, &(f->shared->gc_ref)) < 0)
            HGOTO_ERROR(H5E_PLIST, H5E_CANTGET, NULL, "can't get garbage collect reference")
        if (H5P_get(plist, H5F_ACS_SIEVE_BUF_SIZE_NAME, &(f->shared->sieve_buf_size)) < 0)
            HGOTO_ERROR(H5E_PLIST, H5E_CANTGET, NULL, "can't get sieve buffer size")
        if (H5P_get(plist, H5F_ACS_LIBVER_LOW_BOUND_NAME, &(f->shared->low_bound)) < 0)
            HGOTO_ERROR(H5E_PLIST, H5E_CANTGET, NULL, "can't get 'low' bound for library format versions")
        if (H5P_get(plist, H5F_ACS_LIBVER_HIGH_BOUND_NAME, &(f->shared->high_bound)) < 0)
            HGOTO_ERROR(H5E_PLIST, H5E_CANTGET, NULL, "can't get 'high' bound for library format versions")
        if (H5P_get(plist, H5F_ACS_USE_MDC_LOGGING_NAME, &(f->shared->use_mdc_logging)) < 0)
            HGOTO_ERROR(H5E_PLIST, H5E_CANTGET, NULL, "can't get 'use mdc logging' flag")
        if (H5P_get(plist, H5F_ACS_START_MDC_LOG_ON_ACCESS_NAME, &(f->shared->start_mdc_log_on_access)) < 0)
            HGOTO_ERROR(H5E_PLIST, H5E_CANTGET, NULL, "can't get 'start mdc log on access' flag")
        if (H5P_get(plist, H5F_ACS_META_BLOCK_SIZE_NAME, &(f->shared->meta_aggr.alloc_size)) < 0)
            HGOTO_ERROR(H5E_PLIST, H5E_CANTGET, NULL, "can't get metadata cache size")
        f->shared->meta_aggr.feature_flag = H5FD_FEAT_AGGREGATE_METADATA;
        if (H5P_get(plist, H5F_ACS_SDATA_BLOCK_SIZE_NAME, &(f->shared->sdata_aggr.alloc_size)) < 0)
            HGOTO_ERROR(H5E_PLIST, H5E_CANTGET, NULL, "can't get 'small data' cache size")
        f->shared->sdata_aggr.feature_flag = H5FD_FEAT_AGGREGATE_SMALLDATA;
        if (H5P_get(plist, H5F_ACS_EFC_SIZE_NAME, &efc_size) < 0)
            HGOTO_ERROR(H5E_PLIST, H5E_CANTGET, NULL, "can't get elink file cache size")
        if (efc_size > 0)
            if (NULL == (f->shared->efc = H5F__efc_create(efc_size)))
                HGOTO_ERROR(H5E_FILE, H5E_CANTINIT, NULL, "can't create external file cache")
#ifdef H5_HAVE_PARALLEL
        if (H5P_get(plist, H5_COLL_MD_READ_FLAG_NAME, &(f->shared->coll_md_read)) < 0)
            HGOTO_ERROR(H5E_PLIST, H5E_CANTGET, NULL, "can't get collective metadata read flag")
        if (H5P_get(plist, H5F_ACS_COLL_MD_WRITE_FLAG_NAME, &(f->shared->coll_md_write)) < 0)
            HGOTO_ERROR(H5E_PLIST, H5E_CANTGET, NULL, "can't get collective metadata write flag")
#endif /* H5_HAVE_PARALLEL */
        if (H5P_get(plist, H5F_ACS_META_CACHE_INIT_IMAGE_CONFIG_NAME, &(f->shared->mdc_initCacheImageCfg)) <
            0)
            HGOTO_ERROR(H5E_PLIST, H5E_CANTGET, NULL, "can't get initial metadata cache resize config")

        /* Get the VFD values to cache */
        f->shared->maxaddr = H5FD_get_maxaddr(lf);
        if (!H5F_addr_defined(f->shared->maxaddr))
            HGOTO_ERROR(H5E_FILE, H5E_BADVALUE, NULL, "bad maximum address from VFD")
        if (H5FD_get_feature_flags(lf, &f->shared->feature_flags) < 0)
            HGOTO_ERROR(H5E_FILE, H5E_CANTGET, NULL, "can't get feature flags from VFD")

        /* Require the SWMR feature flag if SWMR I/O is desired */
        if (!H5F_HAS_FEATURE(f, H5FD_FEAT_SUPPORTS_SWMR_IO) &&
            (H5F_INTENT(f) & (H5F_ACC_SWMR_WRITE | H5F_ACC_SWMR_READ)))
            HGOTO_ERROR(H5E_FILE, H5E_BADVALUE, NULL, "must use a SWMR-compatible VFD when SWMR is specified")

        if (H5FD_get_fs_type_map(lf, f->shared->fs_type_map) < 0)
            HGOTO_ERROR(H5E_FILE, H5E_CANTGET, NULL, "can't get free space type mapping from VFD")
        if (H5MF_init_merge_flags(f->shared) < 0)
            HGOTO_ERROR(H5E_FILE, H5E_CANTINIT, NULL, "problem initializing free space merge flags")
        f->shared->tmp_addr = f->shared->maxaddr;
        /* Disable temp. space allocation for parallel I/O (for now) */
        /* (When we've arranged to have the relocated metadata addresses (and
         *      sizes) broadcast during the "end of epoch" metadata operations,
         *      this can be enabled - QAK)
         */
        /* (This should be disabled when the metadata journaling branch is
         *      merged into the trunk and journaling is enabled, at least until
         *      we make it work. - QAK)
         */
        f->shared->use_tmp_space = !H5F_HAS_FEATURE(f, H5FD_FEAT_HAS_MPI);

        /* Retrieve the # of read attempts here so that sohm in superblock will get the correct # of attempts
         */
        if (H5P_get(plist, H5F_ACS_METADATA_READ_ATTEMPTS_NAME, &f->shared->read_attempts) < 0)
            HGOTO_ERROR(H5E_PLIST, H5E_CANTGET, NULL, "can't get the # of read attempts")

        /* When opening file with SWMR access, the # of read attempts is H5F_SWMR_METADATA_READ_ATTEMPTS if
         * not set */
        /* When opening file without SWMR access, the # of read attempts is always H5F_METADATA_READ_ATTEMPTS
         * (set or not set) */
        if (H5F_INTENT(f) & (H5F_ACC_SWMR_READ | H5F_ACC_SWMR_WRITE)) {
            /* If no value for read attempts has been set, use the default */
            if (!f->shared->read_attempts)
                f->shared->read_attempts = H5F_SWMR_METADATA_READ_ATTEMPTS;

            /* Turn off accumulator with SWMR */
            f->shared->feature_flags &= ~(unsigned)H5FD_FEAT_ACCUMULATE_METADATA;
            if (H5FD_set_feature_flags(f->shared->lf, f->shared->feature_flags) < 0)
                HGOTO_ERROR(H5E_FILE, H5E_CANTSET, NULL, "can't set feature_flags in VFD")
<<<<<<< HEAD
        } /* end if */
=======
        }
>>>>>>> 18bbd3f0
        else {
            /* If no value for read attempts has been set, use the default */
            if (!f->shared->read_attempts)
                f->shared->read_attempts = H5F_METADATA_READ_ATTEMPTS;
        }

        /* Determine the # of bins for metdata read retries */
        if (H5F_set_retries(f) < 0)
            HGOTO_ERROR(H5E_FILE, H5E_CANTINIT, NULL, "can't set retries and retries_nbins")

        /* Get the metadata cache log location (if we're logging) */
        {
            char *mdc_log_location = NULL; /* location of metadata cache log location */

            if (H5P_get(plist, H5F_ACS_MDC_LOG_LOCATION_NAME, &mdc_log_location) < 0)
                HGOTO_ERROR(H5E_PLIST, H5E_CANTGET, NULL, "can't get mdc log location")
            if (mdc_log_location != NULL) {
                size_t len = HDstrlen(mdc_log_location);
                if (NULL == (f->shared->mdc_log_location = (char *)H5MM_calloc((len + 1) * sizeof(char))))
                    HGOTO_ERROR(H5E_RESOURCE, H5E_CANTALLOC, NULL,
                                "can't allocate memory for mdc log file name")
                HDstrncpy(f->shared->mdc_log_location, mdc_log_location, len);
            }
            else
                f->shared->mdc_log_location = NULL;
        } /* end block */

        /* Get object flush callback information */
        if (H5P_get(plist, H5F_ACS_OBJECT_FLUSH_CB_NAME, &(f->shared->object_flush)) < 0)
            HGOTO_ERROR(H5E_FILE, H5E_CANTGET, NULL, "can't get object flush cb info")

        /* Get the VOL connector info */
        if (H5F__set_vol_conn(f) < 0)
            HGOTO_ERROR(H5E_FILE, H5E_CANTINIT, NULL, "can't cache VOL connector info")

        /* Create a metadata cache with the specified number of elements.
         * The cache might be created with a different number of elements and
         * the access property list should be updated to reflect that.
         */
        if (H5AC_create(f, &(f->shared->mdc_initCacheCfg), &(f->shared->mdc_initCacheImageCfg)) < 0)
            HGOTO_ERROR(H5E_FILE, H5E_CANTINIT, NULL, "unable to create metadata cache")

        /* Create the file's "open object" information */
        if (H5FO_create(f) < 0)
            HGOTO_ERROR(H5E_FILE, H5E_CANTINIT, NULL, "unable to create open object data structure")

        /* Add new "shared" struct to list of open files */
        if (H5F__sfile_add(f->shared) < 0)
            HGOTO_ERROR(H5E_FILE, H5E_CANTINIT, NULL, "unable to append to list of open files")
    } /* end else */

    f->shared->nrefs++;

    /* Create the file's "top open object" information */
    if (H5FO_top_create(f) < 0)
        HGOTO_ERROR(H5E_FILE, H5E_CANTINIT, NULL, "unable to create open object data structure")

    /* Set return value */
    ret_value = f;

done:
    if (!ret_value && f) {
<<<<<<< HEAD
=======
        HDassert(NULL == f->vol_obj);

>>>>>>> 18bbd3f0
        if (!shared) {
            /* Attempt to clean up some of the shared file structures */
            if (f->shared->efc)
                if (H5F__efc_destroy(f->shared->efc) < 0)
                    HDONE_ERROR(H5E_FILE, H5E_CANTRELEASE, NULL, "can't destroy external file cache")
            if (f->shared->fcpl_id > 0)
                if (H5I_dec_ref(f->shared->fcpl_id) < 0)
                    HDONE_ERROR(H5E_FILE, H5E_CANTDEC, NULL, "can't close property list")

            f->shared = H5FL_FREE(H5F_shared_t, f->shared);
<<<<<<< HEAD
        } /* end if */

        /* Free VOL object */
        if (f->vol_obj)
            if (H5VL_free_object(f->vol_obj) < 0)
                HDONE_ERROR(H5E_FILE, H5E_CANTDEC, NULL, "unable to free VOL object")
=======
        }
>>>>>>> 18bbd3f0

        f = H5FL_FREE(H5F_t, f);
    }

    FUNC_LEAVE_NOAPI(ret_value)
} /* end H5F__new() */

/*-------------------------------------------------------------------------
 * Function:    H5F__dest
 *
 * Purpose:     Destroys a file structure.  This function flushes the cache
 *              but doesn't do any other cleanup other than freeing memory
 *              for the file struct.  The shared info for the file is freed
 *              only when its reference count reaches zero.
 *
 * Return:      SUCCEED/FAIL
 *-------------------------------------------------------------------------
 */
static herr_t
H5F__dest(H5F_t *f, hbool_t flush)
{
    herr_t ret_value = SUCCEED; /* Return value */

    FUNC_ENTER_STATIC

    /* Sanity check */
    HDassert(f);
    HDassert(f->shared);

    if (1 == f->shared->nrefs) {
        int actype; /* metadata cache type (enum value) */

        /* Mark this file as closing */
        f->shared->closing = TRUE;

        /* Flush at this point since the file will be closed (phase 1).
         * Only try to flush the file if it was opened with write access, and if
         * the caller requested a flush.
         */
        if ((H5F_ACC_RDWR & H5F_INTENT(f)) && flush)
            if (H5F__flush_phase1(f) < 0)
                /* Push error, but keep going*/
                HDONE_ERROR(H5E_FILE, H5E_CANTFLUSH, FAIL, "unable to flush cached data (phase 1)")

        /* Notify the metadata cache that the file is about to be closed.
         * This allows the cache to set up for creating a metadata cache
         * image if this has been requested.
         */
        if (H5AC_prep_for_file_close(f) < 0)
            /* Push error, but keep going */
            HDONE_ERROR(H5E_FILE, H5E_CANTFLUSH, FAIL, "metadata cache prep for close failed")

        /* Flush at this point since the file will be closed (phase 2).
         * Only try to flush the file if it was opened with write access, and if
         * the caller requested a flush.
         */
        if ((H5F_ACC_RDWR & H5F_INTENT(f)) && flush)
            if (H5F__flush_phase2(f, TRUE) < 0)
                /* Push error, but keep going */
                HDONE_ERROR(H5E_FILE, H5E_CANTFLUSH, FAIL, "unable to flush cached data (phase 2)")

        /* With the shutdown modifications, the contents of the metadata cache
         * should be clean at this point, with the possible exception of the
         * the superblock and superblock extension.
         *
         * Verify this.
         */
        HDassert(H5AC_cache_is_clean(f, H5AC_RING_MDFSM));

        /* Release the external file cache */
        if (f->shared->efc) {
            if (H5F__efc_destroy(f->shared->efc) < 0)
                /* Push error, but keep going*/
                HDONE_ERROR(H5E_FILE, H5E_CANTRELEASE, FAIL, "can't destroy external file cache")
            f->shared->efc = NULL;
        } /* end if */

        /* With the shutdown modifications, the contents of the metadata cache
         * should be clean at this point, with the possible exception of the
         * the superblock and superblock extension.
         *
         * Verify this.
         */
        HDassert(H5AC_cache_is_clean(f, H5AC_RING_MDFSM));

        /* Release objects that depend on the superblock being initialized */
        if (f->shared->sblock) {
            /* Shutdown file free space manager(s) */
            /* (We should release the free space information now (before
             *      truncating the file and before the metadata cache is shut
             *      down) since the free space manager is holding some data
             *      structures in memory and also because releasing free space
             *      can shrink the file's 'eoa' value)
             *
             * Update 11/1/16:
             *
             *      With recent library shutdown modifications, the free space
             *      managers should be settled and written to file at this point
             *      (assuming they are persistent).  In this case, closing the
             *      free space managers should have no effect on EOA.
             *
             *                                          -- JRM
             */
            if (H5F_ACC_RDWR & H5F_INTENT(f)) {
                if (H5MF_close(f) < 0)
                    /* Push error, but keep going*/
                    HDONE_ERROR(H5E_FILE, H5E_CANTRELEASE, FAIL, "can't release file free space info")

                /* at this point, only the superblock and superblock
                 * extension should be dirty.
                 */
                HDassert(H5AC_cache_is_clean(f, H5AC_RING_MDFSM));

                /* Flush the file again (if requested), as shutting down the
                 * free space manager may dirty some data structures again.
                 */
                if (flush) {
                    /* Clear status_flags */
                    f->shared->sblock->status_flags &= (uint8_t)(~H5F_SUPER_WRITE_ACCESS);
                    f->shared->sblock->status_flags &= (uint8_t)(~H5F_SUPER_SWMR_WRITE_ACCESS);

                    /* Mark EOA info dirty in cache, so change will get encoded */
                    if (H5F_eoa_dirty(f) < 0)
                        /* Push error, but keep going*/
                        HDONE_ERROR(H5E_FILE, H5E_CANTMARKDIRTY, FAIL, "unable to mark superblock as dirty")

                    /* Release any space allocated to space aggregators,
                     * so that the eoa value corresponds to the end of the
                     * space written to in the file.
                     *
                     * At most, this should change the superblock or the
                     * superblock extension messages.
                     */
                    if (H5MF_free_aggrs(f) < 0)
                        /* Push error, but keep going*/
                        HDONE_ERROR(H5E_FILE, H5E_CANTRELEASE, FAIL, "can't release file space")

                    /* Truncate the file to the current allocated size */
                    if (H5FD_truncate(f->shared->lf, TRUE) < 0)
                        /* Push error, but keep going*/
                        HDONE_ERROR(H5E_FILE, H5E_WRITEERROR, FAIL, "low level truncate failed")

                    /* at this point, only the superblock and superblock
                     * extension should be dirty.
                     */
                    HDassert(H5AC_cache_is_clean(f, H5AC_RING_MDFSM));
                } /* end if */
            }     /* end if */

            /* if it exists, unpin the driver information block cache entry,
             * since we're about to destroy the cache
             */
            if (f->shared->drvinfo)
                if (H5AC_unpin_entry(f->shared->drvinfo) < 0)
                    /* Push error, but keep going*/
                    HDONE_ERROR(H5E_FSPACE, H5E_CANTUNPIN, FAIL, "unable to unpin drvinfo")

            /* Unpin the superblock, since we're about to destroy the cache */
            if (H5AC_unpin_entry(f->shared->sblock) < 0)
                /* Push error, but keep going*/
                HDONE_ERROR(H5E_FSPACE, H5E_CANTUNPIN, FAIL, "unable to unpin superblock")
            f->shared->sblock = NULL;
        } /* end if */

        /* with the possible exception of the superblock and superblock
         * extension, the metadata cache should be clean at this point.
         *
         * Verify this.
         */
        HDassert(H5AC_cache_is_clean(f, H5AC_RING_MDFSM));

        /* Remove shared file struct from list of open files */
        if (H5F__sfile_remove(f->shared) < 0)
            /* Push error, but keep going*/
            HDONE_ERROR(H5E_FILE, H5E_CANTRELEASE, FAIL, "problems closing file")

        /* Shutdown the metadata cache */
        /* (Flushes any remaining dirty entries, which should only be the
         *      superblock and / or driver info at this point)
         */
        if (H5AC_dest(f))
            /* Push error, but keep going*/
            HDONE_ERROR(H5E_FILE, H5E_CANTRELEASE, FAIL, "problems closing file")

        /* Shutdown the page buffer cache */
        if (H5PB_dest(f->shared) < 0)
            /* Push error, but keep going*/
            HDONE_ERROR(H5E_FILE, H5E_CANTRELEASE, FAIL, "problems closing page buffer cache")

        /* Clean up the metadata cache log location string */
        if (f->shared->mdc_log_location)
            f->shared->mdc_log_location = (char *)H5MM_xfree(f->shared->mdc_log_location);

        /*
         * Do not close the root group since we didn't count it, but free
         * the memory associated with it.
         */
        if (f->shared->root_grp) {
            /* Free the root group */
            if (H5G_root_free(f->shared->root_grp) < 0)
                /* Push error, but keep going*/
                HDONE_ERROR(H5E_FILE, H5E_CANTRELEASE, FAIL, "problems closing file")
            f->shared->root_grp = NULL;
        } /* end if */

        /* Destroy other components of the file */
        if (H5F__accum_reset(f->shared, TRUE) < 0)
            /* Push error, but keep going*/
            HDONE_ERROR(H5E_FILE, H5E_CANTRELEASE, FAIL, "problems closing file")
        if (H5FO_dest(f) < 0)
            /* Push error, but keep going*/
            HDONE_ERROR(H5E_FILE, H5E_CANTRELEASE, FAIL, "problems closing file")
        f->shared->cwfs = (struct H5HG_heap_t **)H5MM_xfree(f->shared->cwfs);
        if (H5G_node_close(f) < 0)
            /* Push error, but keep going*/
            HDONE_ERROR(H5E_FILE, H5E_CANTRELEASE, FAIL, "problems closing file")

        /* Destroy file creation properties */
        if (H5I_GENPROP_LST != H5I_get_type(f->shared->fcpl_id))
            /* Push error, but keep going*/
            HDONE_ERROR(H5E_FILE, H5E_BADTYPE, FAIL, "not a property list")
        if (H5I_dec_ref(f->shared->fcpl_id) < 0)
            /* Push error, but keep going*/
            HDONE_ERROR(H5E_FILE, H5E_CANTDEC, FAIL, "can't close property list")

        /* Clean up the cached VOL connector ID & info */
        if (f->shared->vol_info)
            if (H5VL_free_connector_info(f->shared->vol_id, f->shared->vol_info) < 0)
                /* Push error, but keep going*/
                HDONE_ERROR(H5E_FILE, H5E_CANTRELEASE, FAIL, "unable to release VOL connector info object")
        if (f->shared->vol_id > 0)
            if (H5I_dec_ref(f->shared->vol_id) < 0)
                /* Push error, but keep going*/
                HDONE_ERROR(H5E_FILE, H5E_CANTDEC, FAIL, "can't close VOL connector ID")
        f->shared->vol_cls = NULL;

        /* Close the file */
        if (H5FD_close(f->shared->lf) < 0)
            /* Push error, but keep going*/
            HDONE_ERROR(H5E_FILE, H5E_CANTCLOSEFILE, FAIL, "unable to close file")

        /* Free mount table */
        f->shared->mtab.child  = (H5F_mount_t *)H5MM_xfree(f->shared->mtab.child);
        f->shared->mtab.nalloc = 0;

        /* Free the external link file */
        f->shared->extpath = (char *)H5MM_xfree(f->shared->extpath);

        /* Clean up the metadata retries array */
        for (actype = 0; actype < (int)H5AC_NTYPES; actype++)
            if (f->shared->retries[actype])
                f->shared->retries[actype] = (uint32_t *)H5MM_xfree(f->shared->retries[actype]);

        /* Destroy shared file struct */
        f->shared = (H5F_shared_t *)H5FL_FREE(H5F_shared_t, f->shared);
    }
    else if (f->shared->nrefs > 0) {
        /*
         * There are other references to the shared part of the file.
         * Only decrement the reference count.
         */
        --f->shared->nrefs;
    }

    /* Free the non-shared part of the file */
    f->open_name   = (char *)H5MM_xfree(f->open_name);
    f->actual_name = (char *)H5MM_xfree(f->actual_name);
<<<<<<< HEAD
    if (f->vol_obj && H5VL_free_object(f->vol_obj) < 0)
        HDONE_ERROR(H5E_FILE, H5E_CANTDEC, FAIL, "unable to free VOL object")
    f->vol_obj = NULL;
=======
    if (f->vol_obj) {
        void *vol_wrap_ctx = NULL;

        /* If a VOL wrapping context is available, retrieve it
         * and unwrap file VOL object
         */
        if (H5CX_get_vol_wrap_ctx((void **)&vol_wrap_ctx) < 0)
            HDONE_ERROR(H5E_FILE, H5E_CANTGET, FAIL, "can't get VOL object wrap context")
        if (vol_wrap_ctx && (NULL == H5VL_object_unwrap(f->vol_obj)))
            HDONE_ERROR(H5E_FILE, H5E_CANTGET, FAIL, "can't unwrap VOL object")

        if (H5VL_free_object(f->vol_obj) < 0)
            HDONE_ERROR(H5E_FILE, H5E_CANTDEC, FAIL, "unable to free VOL object")
        f->vol_obj = NULL;
    }
>>>>>>> 18bbd3f0
    if (H5FO_top_dest(f) < 0)
        HDONE_ERROR(H5E_FILE, H5E_CANTINIT, FAIL, "problems closing file")
    f->shared = NULL;
    f         = H5FL_FREE(H5F_t, f);

    FUNC_LEAVE_NOAPI(ret_value)
} /* end H5F__dest() */

<<<<<<< HEAD
=======
/*-------------------------------------------------------------------------
 * Function:    H5F__check_if_using_file_locks
 *
 * Purpose:     Determines if this file will use file locks.
 *
 * There are three ways that file locking can be controlled:
 *
 * 1) The configure/cmake option that sets the H5_USE_FILE_LOCKING
 *    symbol (which is used as the default fapl value).
 *
 * 2) The H5Pset_file_locking() API call, which will override
 *    the configuration default.
 *
 * 3) The HDF5_USE_FILE_LOCKING environment variable, which overrides
 *    everything above.
 *
 * The main reason to disable file locking is to prevent errors on file
 * systems where locking is not supported or has been disabled (as is
 * often the case in parallel file systems).
 *
 * Return:      SUCCEED/FAIL
 *-------------------------------------------------------------------------
 */
static herr_t
H5F__check_if_using_file_locks(H5P_genplist_t *fapl, hbool_t *use_file_locking)
{
    herr_t ret_value = SUCCEED; /* Return value */

    FUNC_ENTER_STATIC

    /* Make sure the out parameter has a value */
    *use_file_locking = TRUE;

    /* Check the fapl property */
    if (H5P_get(fapl, H5F_ACS_USE_FILE_LOCKING_NAME, use_file_locking) < 0)
        HGOTO_ERROR(H5E_FILE, H5E_CANTGET, FAIL, "can't get use file locking flag")

    /* Check the environment variable */
    if (use_locks_env_g != FAIL)
        *use_file_locking = (use_locks_env_g == TRUE) ? TRUE : FALSE;

done:
    FUNC_LEAVE_NOAPI(ret_value)
} /* end H5F__check_if_using_file_locks() */

>>>>>>> 18bbd3f0
/*-------------------------------------------------------------------------
 * Function:    H5F_open
 *
 * Purpose:    Opens (or creates) a file.  This function understands the
 *        following flags which are similar in nature to the Posix
 *        open(2) flags.
 *
 *        H5F_ACC_RDWR:    Open with read/write access. If the file is
 *                currently open for read-only access then it
 *                will be reopened. Absence of this flag
 *                implies read-only access.
 *
 *        H5F_ACC_CREAT:    Create a new file if it doesn't exist yet.
 *                The permissions are 0666 bit-wise AND with
 *                the current umask.  H5F_ACC_WRITE must also
 *                be specified.
 *
 *        H5F_ACC_EXCL:    This flag causes H5F_open() to fail if the
 *                file already exists.
 *
 *        H5F_ACC_TRUNC:    The file is truncated and a new HDF5 superblock
 *                is written.  This operation will fail if the
 *                file is already open.
 *
 *        Unlinking the file name from the group directed graph while
 *        the file is opened causes the file to continue to exist but
 *        one will not be able to upgrade the file from read-only
 *        access to read-write access by reopening it. Disk resources
 *        for the file are released when all handles to the file are
 *        closed. NOTE: This paragraph probably only applies to Unix;
 *        deleting the file name in other OS's has undefined results.
 *
 *        The CREATE_PARMS argument is optional.    A null pointer will
 *        cause the default file creation parameters to be used.
 *
 *        The ACCESS_PARMS argument is optional.  A null pointer will
 *        cause the default file access parameters to be used.
 *
 * The following two tables show results of file opens for single and concurrent access:
 *
 * SINGLE PROCESS ACCESS                        CONCURRENT ACCESS
 *
 *             #1st open#                                   #1st open#
 *             -- SR SR -- -- SR SR --                      -- SR SR -- -- SR SR --
 *             -- -- SW SW SW SW -- --                      -- -- SW SW SW SW -- --
 *              W  W  W  W  R  R  R  R                       W  W  W  W  R  R  R  R
 * #2nd open#                                   #2nd open#
 *            --------------------------                   --------------------------
 *   -- --  W | s  x  x  s  x  x  f  f |          -- --  W | f  x  x  f  x  x  f  f |
 *   SR --  W | x  x  x  x  x  x  x  x |          SR --  W | x  x  x  x  x  x  x  x |
 *   SR SW  W | x  x  x  x  x  x  x  x |          SR SW  W | x  x  x  x  x  x  x  x |
 *   -- SW  W | f  x  x  s  x  x  f  f |          -- SW  W | f  x  x  f  x  x  f  f |
 *   -- SW  R | x  x  x  x  x  x  x  x |          -- SW  R | x  x  x  x  x  x  x  x |
 *   SR SW  R | x  x  x  x  x  x  x  x |          SR SW  R | x  x  x  x  x  x  x  x |
 *   SR --  R | s  x  x  s  x  x  s  f |          SR --  R | f  x  x  s  x  x  s  s |
 *   -- --  R | s  x  x  s  x  x  s  s |          -- --  R | f  x  x  f  x  x  s  s |
 *            --------------------------                   --------------------------
 *
 *      Notations:
 *        W:  H5F_ACC_RDWR
 *        R:  H5F_ACC_RDONLY
 *        SW: H5F_ACC_SWMR_WRITE
 *        SR: H5F_ACC_SWMR_READ
 *
 *        x: the first open or second open itself fails due to invalid flags combination
 *        f: the open fails with flags combination from both the first and second opens
 *        s: the open succeeds with flags combination from both the first and second opens
 *
 *
 * Return:    Success:    A new file pointer.
 *        Failure:    NULL
 *-------------------------------------------------------------------------
 */
H5F_t *
H5F_open(const char *name, unsigned flags, hid_t fcpl_id, hid_t fapl_id)
{
    H5F_t *            file   = NULL; /*the success return value      */
    H5F_shared_t *     shared = NULL; /*shared part of `file'         */
    H5FD_t *           lf     = NULL; /*file driver part of `shared'  */
    unsigned           tent_flags;    /*tentative flags               */
    H5FD_class_t *     drvr;          /*file driver class info        */
    H5P_genplist_t *   a_plist;       /*file access property list     */
    H5F_close_degree_t fc_degree;     /*file close degree             */
    size_t             page_buf_size;
    unsigned           page_buf_min_meta_perc = 0;
    unsigned           page_buf_min_raw_perc  = 0;
    hbool_t            set_flag               = FALSE; /*set the status_flags in the superblock */
    hbool_t            clear                  = FALSE; /*clear the status_flags         */
    hbool_t            evict_on_close;                 /* evict on close value from plist  */
<<<<<<< HEAD
    char *             lock_env_var = NULL;            /*env var pointer               */
    hbool_t            use_file_locking;               /*read from env var             */
    hbool_t            ci_load   = FALSE;              /* whether MDC ci load requested */
    hbool_t            ci_write  = FALSE;              /* whether MDC CI write requested */
    H5F_t *            ret_value = NULL;               /*actual return value           */
=======
    hbool_t            use_file_locking = TRUE;        /* Using file locks? */
    hbool_t            ci_load          = FALSE;       /* whether MDC ci load requested */
    hbool_t            ci_write         = FALSE;       /* whether MDC CI write requested */
    H5F_t *            ret_value        = NULL;        /*actual return value           */
>>>>>>> 18bbd3f0

    FUNC_ENTER_NOAPI(NULL)

    /*
     * If the driver has a 'cmp' method then the driver is capable of
     * determining when two file handles refer to the same file and the
     * library can insure that when the application opens a file twice
     * that the two handles coordinate their operations appropriately.
     * Otherwise it is the application's responsibility to never open the
     * same file more than once at a time.
     */
    if (NULL == (drvr = H5FD_get_class(fapl_id)))
        HGOTO_ERROR(H5E_FILE, H5E_CANTGET, NULL, "unable to retrieve VFL class")

<<<<<<< HEAD
    /* Check the environment variable that determines if we care
     * about file locking. File locking should be used unless explicitly
     * disabled.
     */
    lock_env_var = HDgetenv("HDF5_USE_FILE_LOCKING");
    if (lock_env_var && !HDstrcmp(lock_env_var, "FALSE"))
        use_file_locking = FALSE;
    else
        use_file_locking = TRUE;
=======
    /* Get the file access property list, for future queries */
    if (NULL == (a_plist = (H5P_genplist_t *)H5I_object(fapl_id)))
        HGOTO_ERROR(H5E_ARGS, H5E_BADTYPE, NULL, "not file access property list")

    /* Check if we are using file locking */
    if (H5F__check_if_using_file_locks(a_plist, &use_file_locking) < 0)
        HGOTO_ERROR(H5E_FILE, H5E_CANTGET, NULL, "unable to get file locking flag")
>>>>>>> 18bbd3f0

    /*
     * Opening a file is a two step process. First we try to open the
     * file in a way which doesn't affect its state (like not truncating
     * or creating it) so we can compare it with files that are already
     * open. If that fails then we try again with the full set of flags
     * (only if they're different than the original failed attempt).
     * However, if the file driver can't distinquish between files then
     * there's no reason to open the file tentatively because it's the
     * application's responsibility to prevent this situation (there's no
     * way for us to detect it here anyway).
     */
    if (drvr->cmp)
        tent_flags = flags & ~(H5F_ACC_CREAT | H5F_ACC_TRUNC | H5F_ACC_EXCL);
    else
        tent_flags = flags;

    if (NULL == (lf = H5FD_open(name, tent_flags, fapl_id, HADDR_UNDEF))) {
        if (tent_flags == flags)
            HGOTO_ERROR(H5E_FILE, H5E_CANTOPENFILE, NULL, "unable to open file: name = '%s', tent_flags = %x",
                        name, tent_flags)
        H5E_clear_stack(NULL);
        tent_flags = flags;
        if (NULL == (lf = H5FD_open(name, tent_flags, fapl_id, HADDR_UNDEF)))
            HGOTO_ERROR(H5E_FILE, H5E_CANTOPENFILE, NULL, "unable to open file: name = '%s', tent_flags = %x",
                        name, tent_flags)
    } /* end if */

    /* Is the file already open? */
    if ((shared = H5F__sfile_search(lf)) != NULL) {
        /*
         * The file is already open, so use that one instead of the one we
         * just opened. We only one one H5FD_t* per file so one doesn't
         * confuse the other.  But fail if this request was to truncate the
         * file (since we can't do that while the file is open), or if the
         * request was to create a non-existent file (since the file already
         * exists), or if the new request adds write access (since the
         * readers don't expect the file to change under them), or if the
         * SWMR write/read access flags don't agree.
         */
        if (H5FD_close(lf) < 0)
            HGOTO_ERROR(H5E_FILE, H5E_CANTOPENFILE, NULL, "unable to close low-level file info")
        if (flags & H5F_ACC_TRUNC)
            HGOTO_ERROR(H5E_FILE, H5E_CANTOPENFILE, NULL, "unable to truncate a file which is already open")
        if (flags & H5F_ACC_EXCL)
            HGOTO_ERROR(H5E_FILE, H5E_CANTOPENFILE, NULL, "file exists")
        if ((flags & H5F_ACC_RDWR) && 0 == (shared->flags & H5F_ACC_RDWR))
            HGOTO_ERROR(H5E_FILE, H5E_CANTOPENFILE, NULL, "file is already open for read-only")

        if ((flags & H5F_ACC_SWMR_WRITE) && 0 == (shared->flags & H5F_ACC_SWMR_WRITE))
            HGOTO_ERROR(H5E_FILE, H5E_CANTOPENFILE, NULL,
                        "SWMR write access flag not the same for file that is already open")
        if ((flags & H5F_ACC_SWMR_READ) &&
            !((shared->flags & H5F_ACC_SWMR_WRITE) || (shared->flags & H5F_ACC_SWMR_READ) ||
              (shared->flags & H5F_ACC_RDWR)))
            HGOTO_ERROR(H5E_FILE, H5E_CANTOPENFILE, NULL,
                        "SWMR read access flag not the same for file that is already open")

        /* Allocate new "high-level" file struct */
        if ((file = H5F__new(shared, flags, fcpl_id, fapl_id, NULL)) == NULL)
            HGOTO_ERROR(H5E_FILE, H5E_CANTOPENFILE, NULL, "unable to create new file object")
    } /* end if */
    else {
        /* Check if tentative open was good enough */
        if (flags != tent_flags) {
            /*
             * This file is not yet open by the library and the flags we used to
             * open it are different than the desired flags. Close the tentative
             * file and open it for real.
             */
            if (H5FD_close(lf) < 0)
                HGOTO_ERROR(H5E_FILE, H5E_CANTOPENFILE, NULL, "unable to close low-level file info")

            if (NULL == (lf = H5FD_open(name, flags, fapl_id, HADDR_UNDEF)))
                HGOTO_ERROR(H5E_FILE, H5E_CANTOPENFILE, NULL, "unable to open file")
        } /* end if */

        /* Place an advisory lock on the file */
        if (use_file_locking)
            if (H5FD_lock(lf, (hbool_t)((flags & H5F_ACC_RDWR) ? TRUE : FALSE)) < 0) {
                /* Locking failed - Closing will remove the lock */
                if (H5FD_close(lf) < 0)
<<<<<<< HEAD
                    HDONE_ERROR(H5E_FILE, H5E_CANTOPENFILE, NULL, "unable to close low-level file info")
                HGOTO_ERROR(H5E_FILE, H5E_CANTOPENFILE, NULL, "unable to lock the file")
=======
                    HDONE_ERROR(H5E_FILE, H5E_CANTCLOSEFILE, NULL, "unable to close low-level file info")
                HGOTO_ERROR(H5E_FILE, H5E_CANTLOCKFILE, NULL, "unable to lock the file")
>>>>>>> 18bbd3f0
            } /* end if */

        /* Create the 'top' file structure */
        if (NULL == (file = H5F__new(NULL, flags, fcpl_id, fapl_id, lf))) {
            /* If this is the only time the file has been opened and the struct
             * returned is NULL, H5FD_close() will never be called via H5F__dest()
             * so we have to close lf here before heading to the error handling.
             */
            if (H5FD_close(lf) < 0)
                HDONE_ERROR(H5E_FILE, H5E_CANTOPENFILE, NULL, "unable to close low-level file info")
            HGOTO_ERROR(H5E_FILE, H5E_CANTOPENFILE, NULL, "unable to initialize file structure")
        } /* end if */

        /* Need to set status_flags in the superblock if the driver has a 'lock' method */
        if (drvr->lock)
            set_flag = TRUE;
    } /* end else */

    /* Check to see if both SWMR and cache image are requested.  Fail if so */
    if (H5C_cache_image_status(file, &ci_load, &ci_write) < 0)
        HGOTO_ERROR(H5E_FILE, H5E_CANTGET, NULL, "can't get MDC cache image status")
    if ((ci_load || ci_write) && (flags & (H5F_ACC_SWMR_READ | H5F_ACC_SWMR_WRITE)))
        HGOTO_ERROR(H5E_FILE, H5E_UNSUPPORTED, NULL, "can't have both SWMR and cache image")

    /* Retain the name the file was opened with */
    file->open_name = H5MM_xstrdup(name);

    /* Short cuts */
    shared = file->shared;
    lf     = shared->lf;

<<<<<<< HEAD
    /* Get the file access property list, for future queries */
    if (NULL == (a_plist = (H5P_genplist_t *)H5I_object(fapl_id)))
        HGOTO_ERROR(H5E_ARGS, H5E_BADTYPE, NULL, "not file access property list")
=======
    /* Set the file locking flag. If the file is already open, the file
     * requested file locking flag must match that of the open file.
     */
    if (shared->nrefs == 1)
        file->shared->use_file_locking = use_file_locking;
    else if (shared->nrefs > 1)
        if (file->shared->use_file_locking != use_file_locking)
            HGOTO_ERROR(H5E_FILE, H5E_CANTINIT, NULL, "file locking flag values don't match")
>>>>>>> 18bbd3f0

    /* Check if page buffering is enabled */
    if (H5P_get(a_plist, H5F_ACS_PAGE_BUFFER_SIZE_NAME, &page_buf_size) < 0)
        HGOTO_ERROR(H5E_FILE, H5E_CANTGET, NULL, "can't get page buffer size")
    if (page_buf_size) {
#ifdef H5_HAVE_PARALLEL
        /* Collective metadata writes are not supported with page buffering */
        if (file->shared->coll_md_write)
            HGOTO_ERROR(H5E_FILE, H5E_CANTOPENFILE, NULL,
                        "collective metadata writes are not supported with page buffering")

        /* Temporary: fail file create when page buffering feature is enabled for parallel */
        HGOTO_ERROR(H5E_FILE, H5E_CANTOPENFILE, NULL, "page buffering is disabled for parallel")
#endif /* H5_HAVE_PARALLEL */
        /* Query for other page buffer cache properties */
        if (H5P_get(a_plist, H5F_ACS_PAGE_BUFFER_MIN_META_PERC_NAME, &page_buf_min_meta_perc) < 0)
            HGOTO_ERROR(H5E_FILE, H5E_CANTGET, NULL, "can't get minimum metadata fraction of page buffer")
        if (H5P_get(a_plist, H5F_ACS_PAGE_BUFFER_MIN_RAW_PERC_NAME, &page_buf_min_raw_perc) < 0)
            HGOTO_ERROR(H5E_FILE, H5E_CANTGET, NULL, "can't get minimum raw data fraction of page buffer")
    } /* end if */

    /*
     * Read or write the file superblock, depending on whether the file is
     * empty or not.
     */
    if (0 == (MAX(H5FD_get_eof(lf, H5FD_MEM_SUPER), H5FD_get_eoa(lf, H5FD_MEM_SUPER))) &&
        (flags & H5F_ACC_RDWR)) {
        /*
         * We've just opened a fresh new file (or truncated one). We need
         * to create & write the superblock.
         */

        /* Create the page buffer before initializing the superblock */
        if (page_buf_size)
            if (H5PB_create(shared, page_buf_size, page_buf_min_meta_perc, page_buf_min_raw_perc) < 0)
                HGOTO_ERROR(H5E_FILE, H5E_CANTINIT, NULL, "unable to create page buffer")

        /* Initialize information about the superblock and allocate space for it */
        /* (Writes superblock extension messages, if there are any) */
        if (H5F__super_init(file) < 0)
            HGOTO_ERROR(H5E_FILE, H5E_CANTINIT, NULL, "unable to allocate file superblock")

        /* Create and open the root group */
        /* (This must be after the space for the superblock is allocated in
         *      the file, since the superblock must be at offset 0)
         */
        if (H5G_mkroot(file, TRUE) < 0)
            HGOTO_ERROR(H5E_FILE, H5E_CANTINIT, NULL, "unable to create/open root group")
    } /* end if */
    else if (1 == shared->nrefs) {
        /* Read the superblock if it hasn't been read before. */
        if (H5F__super_read(file, a_plist, TRUE) < 0)
            HGOTO_ERROR(H5E_FILE, H5E_READERROR, NULL, "unable to read superblock")

        /* Create the page buffer before initializing the superblock */
        if (page_buf_size)
            if (H5PB_create(shared, page_buf_size, page_buf_min_meta_perc, page_buf_min_raw_perc) < 0)
                HGOTO_ERROR(H5E_FILE, H5E_CANTINIT, NULL, "unable to create page buffer")

        /* Open the root group */
        if (H5G_mkroot(file, FALSE) < 0)
            HGOTO_ERROR(H5E_FILE, H5E_CANTOPENFILE, NULL, "unable to read root group")
    } /* end if */

    /*
     * Decide the file close degree.  If it's the first time to open the
     * file, set the degree to access property list value; if it's the
     * second time or later, verify the access property list value matches
     * the degree in shared file structure.
     */
    if (H5P_get(a_plist, H5F_ACS_CLOSE_DEGREE_NAME, &fc_degree) < 0)
        HGOTO_ERROR(H5E_PLIST, H5E_CANTGET, NULL, "can't get file close degree")
    if (shared->nrefs == 1) {
        if (fc_degree == H5F_CLOSE_DEFAULT)
            shared->fc_degree = lf->cls->fc_degree;
        else
            shared->fc_degree = fc_degree;
    } /* end if */
    else if (shared->nrefs > 1) {
        if (fc_degree == H5F_CLOSE_DEFAULT && shared->fc_degree != lf->cls->fc_degree)
            HGOTO_ERROR(H5E_FILE, H5E_CANTINIT, NULL, "file close degree doesn't match")
        if (fc_degree != H5F_CLOSE_DEFAULT && fc_degree != shared->fc_degree)
            HGOTO_ERROR(H5E_FILE, H5E_CANTINIT, NULL, "file close degree doesn't match")
    } /* end if */

    /* This is a private property to clear the status_flags in the super block */
    /* Use by h5clear and a routine in test/flush2.c to clear the test file's status_flags */
    if (H5P_exist_plist(a_plist, H5F_ACS_CLEAR_STATUS_FLAGS_NAME) > 0) {
        if (H5P_get(a_plist, H5F_ACS_CLEAR_STATUS_FLAGS_NAME, &clear) < 0)
            HGOTO_ERROR(H5E_PLIST, H5E_CANTGET, NULL, "can't get clearance for status_flags")
        else if (clear)
            file->shared->sblock->status_flags = 0;
    } /* end if */

    /* Record the evict-on-close MDC behavior.  If it's the first time opening
     * the file, set it to access property list value; if it's the second time
     * or later, verify that the access property list value matches the value
     * in shared file structure.
     */
    if (H5P_get(a_plist, H5F_ACS_EVICT_ON_CLOSE_FLAG_NAME, &evict_on_close) < 0)
        HGOTO_ERROR(H5E_PLIST, H5E_CANTGET, NULL, "can't get evict on close value")
    if (shared->nrefs == 1)
        shared->evict_on_close = evict_on_close;
    else if (shared->nrefs > 1) {
        if (shared->evict_on_close != evict_on_close)
            HGOTO_ERROR(H5E_FILE, H5E_BADVALUE, NULL, "file evict-on-close value doesn't match")
    } /* end if */

    /* Formulate the absolute path for later search of target file for external links */
    if (shared->nrefs == 1) {
        if (H5_build_extpath(name, &file->shared->extpath) < 0)
            HGOTO_ERROR(H5E_FILE, H5E_CANTINIT, NULL, "unable to build extpath")
    }

    /* Formulate the actual file name, after following symlinks, etc. */
    if (H5F__build_actual_name(file, a_plist, name, &file->actual_name) < 0)
        HGOTO_ERROR(H5E_FILE, H5E_CANTINIT, NULL, "unable to build actual name")

    if (set_flag) {
        if (H5F_INTENT(file) & H5F_ACC_RDWR) { /* Set and check consistency of status_flags */
            /* Skip check of status_flags for file with < superblock version 3 */
            if (file->shared->sblock->super_vers >= HDF5_SUPERBLOCK_VERSION_3) {

                if (file->shared->sblock->status_flags & H5F_SUPER_WRITE_ACCESS ||
                    file->shared->sblock->status_flags & H5F_SUPER_SWMR_WRITE_ACCESS)
                    HGOTO_ERROR(H5E_FILE, H5E_CANTOPENFILE, NULL,
                                "file is already open for write/SWMR write (may use <h5clear file> to clear "
                                "file consistency flags)")
            } /* version 3 superblock */

            file->shared->sblock->status_flags |= H5F_SUPER_WRITE_ACCESS;
            if (H5F_INTENT(file) & H5F_ACC_SWMR_WRITE)
                file->shared->sblock->status_flags |= H5F_SUPER_SWMR_WRITE_ACCESS;

            /* Flush the superblock & superblock extension */
            if (H5F_super_dirty(file) < 0)
                HGOTO_ERROR(H5E_FILE, H5E_CANTMARKDIRTY, NULL, "unable to mark superblock as dirty")
            if (H5F_flush_tagged_metadata(file, H5AC__SUPERBLOCK_TAG) < 0)
                HGOTO_ERROR(H5E_FILE, H5E_CANTFLUSH, NULL, "unable to flush superblock")
            if (H5F_flush_tagged_metadata(file, file->shared->sblock->ext_addr) < 0)
                HGOTO_ERROR(H5E_FILE, H5E_CANTFLUSH, NULL, "unable to flush superblock extension")

            /* Remove the file lock for SWMR_WRITE */
            if (use_file_locking && (H5F_INTENT(file) & H5F_ACC_SWMR_WRITE)) {
                if (H5FD_unlock(file->shared->lf) < 0)
<<<<<<< HEAD
                    HGOTO_ERROR(H5E_FILE, H5E_CANTOPENFILE, NULL, "unable to unlock the file")
=======
                    HGOTO_ERROR(H5E_FILE, H5E_CANTUNLOCKFILE, NULL, "unable to unlock the file")
>>>>>>> 18bbd3f0
            }  /* end if */
        }      /* end if */
        else { /* H5F_ACC_RDONLY: check consistency of status_flags */
            /* Skip check of status_flags for file with < superblock version 3 */
            if (file->shared->sblock->super_vers >= HDF5_SUPERBLOCK_VERSION_3) {
                if (H5F_INTENT(file) & H5F_ACC_SWMR_READ) {
                    if ((file->shared->sblock->status_flags & H5F_SUPER_WRITE_ACCESS &&
                         !(file->shared->sblock->status_flags & H5F_SUPER_SWMR_WRITE_ACCESS)) ||
                        (!(file->shared->sblock->status_flags & H5F_SUPER_WRITE_ACCESS) &&
                         file->shared->sblock->status_flags & H5F_SUPER_SWMR_WRITE_ACCESS))
                        HGOTO_ERROR(H5E_FILE, H5E_CANTOPENFILE, NULL,
                                    "file is not already open for SWMR writing")
                } /* end if */
                else if ((file->shared->sblock->status_flags & H5F_SUPER_WRITE_ACCESS) ||
                         (file->shared->sblock->status_flags & H5F_SUPER_SWMR_WRITE_ACCESS))
                    HGOTO_ERROR(H5E_FILE, H5E_CANTOPENFILE, NULL,
                                "file is already open for write (may use <h5clear file> to clear file "
                                "consistency flags)")
            } /* version 3 superblock */
        }     /* end else */
    }         /* end if set_flag */

    /* Success */
    ret_value = file;

done:
    if ((NULL == ret_value) && file)
        if (H5F__dest(file, FALSE) < 0)
            HDONE_ERROR(H5E_FILE, H5E_CANTCLOSEFILE, NULL, "problems closing file")

    FUNC_LEAVE_NOAPI(ret_value)
} /* end H5F_open() */

/*-------------------------------------------------------------------------
 * Function:    H5F__post_open
 *
 * Purpose:     Finishes file open after wrapper context for file has been
 *              set.
 *
 * Return:      SUCCEED/FAIL
 *
 *-------------------------------------------------------------------------
 */
herr_t
H5F__post_open(H5F_t *f)
{
    herr_t ret_value = SUCCEED; /* Return value */

    FUNC_ENTER_PACKAGE

    /* Sanity check arguments */
    HDassert(f);

    /* Store a vol object in the file struct */
    if (NULL == (f->vol_obj = H5VL_create_object_using_vol_id(H5I_FILE, f, f->shared->vol_id)))
        HGOTO_ERROR(H5E_FILE, H5E_CANTINIT, FAIL, "can't create VOL object")

done:
    FUNC_LEAVE_NOAPI(ret_value)
} /* end H5F__post_open() */

/*-------------------------------------------------------------------------
 * Function:    H5F_flush_phase1
 *
 * Purpose:     First phase of flushing cached data.
 *
 * Return:      SUCCEED/FAIL
 *
 *-------------------------------------------------------------------------
 */
static herr_t
H5F__flush_phase1(H5F_t *f)
{
    herr_t ret_value = SUCCEED; /* Return value */

    FUNC_ENTER_STATIC

    /* Sanity check arguments */
    HDassert(f);

    /* Flush any cached dataset storage raw data */
    if (H5D_flush_all(f) < 0)
        /* Push error, but keep going*/
        HDONE_ERROR(H5E_CACHE, H5E_CANTFLUSH, FAIL, "unable to flush dataset cache")

    /* Release any space allocated to space aggregators, so that the eoa value
     *  corresponds to the end of the space written to in the file.
     */
    /* (needs to happen before cache flush, with superblock write, since the
     *  'eoa' value is written in superblock -QAK)
     */
    if (H5MF_free_aggrs(f) < 0)
        /* Push error, but keep going*/
        HDONE_ERROR(H5E_FILE, H5E_CANTRELEASE, FAIL, "can't release file space")

    FUNC_LEAVE_NOAPI(ret_value)
} /* end H5F__flush_phase1() */

/*-------------------------------------------------------------------------
 * Function:    H5F__flush_phase2
 *
 * Purpose:     Second phase of flushing cached data.
 *
 * Return:      SUCCEED/FAIL
 *
 *-------------------------------------------------------------------------
 */
static herr_t
H5F__flush_phase2(H5F_t *f, hbool_t closing)
{
    herr_t ret_value = SUCCEED; /* Return value */

    FUNC_ENTER_STATIC

    /* Sanity check arguments */
    HDassert(f);

    /* Inform the metadata cache that we are about to flush */
    if (H5AC_prep_for_file_flush(f) < 0)
        /* Push error, but keep going*/
        HDONE_ERROR(H5E_CACHE, H5E_CANTFLUSH, FAIL, "prep for MDC flush failed")

    /* Flush the entire metadata cache */
    if (H5AC_flush(f) < 0)
        /* Push error, but keep going*/
        HDONE_ERROR(H5E_CACHE, H5E_CANTFLUSH, FAIL, "unable to flush metadata cache")

#ifdef H5_HAVE_PARALLEL
    if (H5F_HAS_FEATURE(f, H5FD_FEAT_HAS_MPI)) {
        /* Since we just returned from a call to H5AC_flush(), we just
         * passed through a barrier.  Hence we can skip the barrier on
         * entry to the mpio file driver truncate call below, and the first
         * barrier in the following call to flush the cache again.
         */
        H5CX_set_mpi_file_flushing(TRUE);
    }
#endif /* H5_HAVE_PARALLEL */

    /* Truncate the file to the current allocated size */
    if (H5FD_truncate(f->shared->lf, closing) < 0)
        /* Push error, but keep going*/
        HDONE_ERROR(H5E_FILE, H5E_WRITEERROR, FAIL, "low level truncate failed")

    /* Flush the entire metadata cache again since the EOA could have changed in the truncate call. */
    if (H5AC_flush(f) < 0)
        /* Push error, but keep going*/
        HDONE_ERROR(H5E_CACHE, H5E_CANTFLUSH, FAIL, "unable to flush metadata cache")

#ifdef H5_HAVE_PARALLEL
    if (H5F_HAS_FEATURE(f, H5FD_FEAT_HAS_MPI))
        /* Reset the "flushing the file" flag */
        H5CX_set_mpi_file_flushing(FALSE);
#endif /* H5_HAVE_PARALLEL */

    /* Inform the metadata cache that we are done with the flush */
    if (H5AC_secure_from_file_flush(f) < 0)
        /* Push error, but keep going*/
        HDONE_ERROR(H5E_CACHE, H5E_CANTFLUSH, FAIL, "secure from MDC flush failed")

    /* Flush out the metadata accumulator */
    if (H5F__accum_flush(f->shared) < 0)
        /* Push error, but keep going*/
        HDONE_ERROR(H5E_IO, H5E_CANTFLUSH, FAIL, "unable to flush metadata accumulator")

    /* Flush the page buffer */
    if (H5PB_flush(f->shared) < 0)
        /* Push error, but keep going*/
        HDONE_ERROR(H5E_IO, H5E_CANTFLUSH, FAIL, "page buffer flush failed")

    /* Flush file buffers to disk. */
    if (H5FD_flush(f->shared->lf, closing) < 0)
        /* Push error, but keep going*/
        HDONE_ERROR(H5E_IO, H5E_CANTFLUSH, FAIL, "low level flush failed")

    FUNC_LEAVE_NOAPI(ret_value)
} /* end H5F__flush_phase2() */

/*-------------------------------------------------------------------------
 * Function:    H5F__flush
 *
 * Purpose:     Flushes cached data.
 *
 * Return:      SUCCEED/FAIL
 *
 *-------------------------------------------------------------------------
 */
herr_t
H5F__flush(H5F_t *f)
{
    herr_t ret_value = SUCCEED; /* Return value */

    FUNC_ENTER_PACKAGE

    /* Sanity check arguments */
    HDassert(f);

    /* First phase of flushing data */
    if (H5F__flush_phase1(f) < 0)
        /* Push error, but keep going*/
        HDONE_ERROR(H5E_CACHE, H5E_CANTFLUSH, FAIL, "unable to flush file data")

    /* Second phase of flushing data */
    if (H5F__flush_phase2(f, FALSE) < 0)
        /* Push error, but keep going*/
        HDONE_ERROR(H5E_CACHE, H5E_CANTFLUSH, FAIL, "unable to flush file data")

    FUNC_LEAVE_NOAPI(ret_value)
} /* end H5F__flush() */

/*-------------------------------------------------------------------------
 * Function:    H5F__close
 *
 * Purpose:     Closes a file or causes the close operation to be pended.
 *              This function is called two ways: from the API it gets called
 *              by H5Fclose->H5I_dec_ref->H5F__close when H5I_dec_ref()
 *              decrements the file ID reference count to zero.  The file ID
 *              is removed from the H5I_FILE group by H5I_dec_ref() just
 *              before H5F__close() is called. If there are open object
 *              headers then the close is pended by moving the file to the
 *              H5I_FILE_CLOSING ID group (the f->closing contains the ID
 *              assigned to file).
 *
 *              This function is also called directly from H5O_close() when
 *              the last object header is closed for the file and the file
 *              has a pending close.
 *
 * Return:      SUCCEED/FAIL
 *
 *-------------------------------------------------------------------------
 */
herr_t
H5F__close(H5F_t *f)
{
    herr_t ret_value = SUCCEED; /* Return value */

    FUNC_ENTER_PACKAGE

    /* Sanity check */
    HDassert(f);

    /* Perform checks for "semi" file close degree here, since closing the
     * file is not allowed if there are objects still open.
     */
    if (f->shared->fc_degree == H5F_CLOSE_SEMI) {
        unsigned nopen_files = 0; /* Number of open files in file/mount hierarchy */
        unsigned nopen_objs  = 0; /* Number of open objects in file/mount hierarchy */

        /* Get the number of open objects and open files on this file/mount hierarchy */
        if (H5F__mount_count_ids(f, &nopen_files, &nopen_objs) < 0)
            HGOTO_ERROR(H5E_SYM, H5E_MOUNT, FAIL, "problem checking mount hierarchy")

        /* If there are no other file IDs open on this file/mount hier., but
         * there are still open objects, issue an error and bail out now,
         * without decrementing the file ID's reference count and triggering
         * a "real" attempt at closing the file.
         */
        if (nopen_files == 1 && nopen_objs > 0)
            HGOTO_ERROR(H5E_FILE, H5E_CANTCLOSEFILE, FAIL, "can't close file, there are objects still open")
    }

    /* Reset the file ID for this file */
    f->id_exists = FALSE;

    /* Attempt to close the file/mount hierarchy */
    if (H5F_try_close(f, NULL) < 0)
        HGOTO_ERROR(H5E_FILE, H5E_CANTCLOSEFILE, FAIL, "can't close file")

done:
    FUNC_LEAVE_NOAPI(ret_value)
} /* end H5F__close() */

/*-------------------------------------------------------------------------
 * Function:    H5F_try_close
 *
 * Purpose:     Attempts to close a file due to one of several actions:
 *              - The reference count on the file ID dropped to zero
 *              - The last open object was closed in the file
 *              - The file was unmounted
 *
 * Return:      SUCCEED/FAIL
 *
 *-------------------------------------------------------------------------
 */
herr_t
H5F_try_close(H5F_t *f, hbool_t *was_closed /*out*/)
{
    unsigned nopen_files = 0;       /* Number of open files in file/mount hierarchy */
    unsigned nopen_objs  = 0;       /* Number of open objects in file/mount hierarchy */
    herr_t   ret_value   = SUCCEED; /* Return value */

    FUNC_ENTER_NOAPI_NOINIT

    /* Sanity check */
    HDassert(f);
    HDassert(f->shared);

    /* Set the was_closed flag to the default value.
     * This flag lets downstream code know if the file struct is
     * still accessible and/or likely to contain useful data.
     * It's needed by the evict-on-close code. Clients can ignore
     * this value by passing in NULL.
     */
    if (was_closed)
        *was_closed = FALSE;

    /* Check if this file is already in the process of closing */
    if (f->closing) {
        if (was_closed)
            *was_closed = TRUE;
        HGOTO_DONE(SUCCEED)
    }

    /* Get the number of open objects and open files on this file/mount hierarchy */
    if (H5F__mount_count_ids(f, &nopen_files, &nopen_objs) < 0)
        HGOTO_ERROR(H5E_SYM, H5E_MOUNT, FAIL, "problem checking mount hierarchy")

    /*
     * Close file according to close degree:
     *
     *  H5F_CLOSE_WEAK:    if there are still objects open, wait until
     *            they are all closed.
     *  H5F_CLOSE_SEMI:    if there are still objects open, return fail;
     *            otherwise, close file.
     *  H5F_CLOSE_STRONG:    if there are still objects open, close them
     *            first, then close file.
     */
    switch (f->shared->fc_degree) {
        case H5F_CLOSE_WEAK:
            /*
             * If file or object IDS are still open then delay deletion of
             * resources until they have all been closed.  Flush all
             * caches and update the object header anyway so that failing to
             * close all objects isn't a major problem.
             */
            if ((nopen_files + nopen_objs) > 0)
                HGOTO_DONE(SUCCEED)
            break;

        case H5F_CLOSE_SEMI:
            /* Can leave safely if file IDs are still open on this file */
            if (nopen_files > 0)
                HGOTO_DONE(SUCCEED)

            /* Sanity check: If close degree if "semi" and we have gotten this
             * far and there are objects left open, bail out now.
             */
            HDassert(nopen_files == 0 && nopen_objs == 0);

            /* If we've gotten this far (ie. there are no open objects in the file), fall through to flush &
             * close */
            break;

        case H5F_CLOSE_STRONG:
            /* If there are other open files in the hierarchy, we can leave now */
            if (nopen_files > 0)
                HGOTO_DONE(SUCCEED)

            /* If we've gotten this far (ie. there are no open file IDs in the file/mount hierarchy), fall
             * through to flush & close */
            break;

        case H5F_CLOSE_DEFAULT:
        default:
            HGOTO_ERROR(H5E_FILE, H5E_CANTCLOSEFILE, FAIL, "can't close file, unknown file close degree")
    } /* end switch */

    /* Mark this file as closing (prevents re-entering file shutdown code below) */
    f->closing = TRUE;

    /* If the file close degree is "strong", close all the open objects in this file */
    if (f->shared->fc_degree == H5F_CLOSE_STRONG) {
        HDassert(nopen_files == 0);

        /* Forced close of all opened objects in this file */
        if (f->nopen_objs > 0) {
            size_t obj_count; /* # of open objects */
            hid_t  objs[128]; /* Array of objects to close */
            herr_t result;    /* Local result from obj ID query */
            size_t u;         /* Local index variable */

            /* Get the list of IDs of open dataset, group, & attribute objects */
            while ((result = H5F_get_obj_ids(
                        f, H5F_OBJ_LOCAL | H5F_OBJ_DATASET | H5F_OBJ_GROUP | H5F_OBJ_ATTR,
                        (int)(sizeof(objs) / sizeof(objs[0])), objs, FALSE, &obj_count)) <= 0 &&
                   obj_count != 0) {

                /* Try to close all the open objects in this file */
                for (u = 0; u < obj_count; u++)
                    if (H5I_dec_ref(objs[u]) < 0)
                        HGOTO_ERROR(H5E_ATOM, H5E_CLOSEERROR, FAIL, "can't close object")
            }
            if (result < 0)
                HGOTO_ERROR(H5E_FILE, H5E_BADITER, FAIL, "H5F_get_obj_ids failed(1)")

            /* Get the list of IDs of open named datatype objects */
            /* (Do this separately from the dataset & attribute IDs, because
             * they could be using one of the named datatypes and then the
             * open named datatype ID will get closed twice)
             */
            while ((result = H5F_get_obj_ids(f, H5F_OBJ_LOCAL | H5F_OBJ_DATATYPE,
                                             (int)(sizeof(objs) / sizeof(objs[0])), objs, FALSE,
                                             &obj_count)) <= 0 &&
                   obj_count != 0) {

                /* Try to close all the open objects in this file */
                for (u = 0; u < obj_count; u++)
                    if (H5I_dec_ref(objs[u]) < 0)
                        HGOTO_ERROR(H5E_ATOM, H5E_CLOSEERROR, FAIL, "can't close object")
            }
            if (result < 0)
                HGOTO_ERROR(H5E_INTERNAL, H5E_BADITER, FAIL, "H5F_get_obj_ids failed(2)")
        } /* end if */
    }     /* end if */

    /* Check if this is a child file in a mounting hierarchy & proceed up the
     * hierarchy if so.
     */
    if (f->parent)
        if (H5F_try_close(f->parent, NULL) < 0)
            HGOTO_ERROR(H5E_FILE, H5E_CANTCLOSEFILE, FAIL, "can't close parent file")

    /* Unmount and close each child before closing the current file. */
    if (H5F__close_mounts(f) < 0)
        HGOTO_ERROR(H5E_FILE, H5E_CANTCLOSEFILE, FAIL, "can't unmount child files")

    /* If there is more than one reference to the shared file struct and the
     * file has an external file cache, we should see if it can be closed.  This
     * can happen if a cycle is formed with external file caches.
     */
    if (f->shared->efc && (f->shared->nrefs > 1))
        if (H5F__efc_try_close(f) < 0)
            HGOTO_ERROR(H5E_FILE, H5E_CANTRELEASE, FAIL, "can't attempt to close EFC")

    /* Destroy the H5F_t struct and decrement the reference count for the
     * shared H5F_shared_t struct. If the reference count for the H5F_shared_t
     * struct reaches zero then destroy it also.
     */
    if (H5F__dest(f, TRUE) < 0)
        HGOTO_ERROR(H5E_FILE, H5E_CANTCLOSEFILE, FAIL, "problems closing file")

    /* Since we closed the file, this should be set to TRUE */
    if (was_closed)
        *was_closed = TRUE;
done:
    FUNC_LEAVE_NOAPI(ret_value)
} /* end H5F_try_close() */

/*-------------------------------------------------------------------------
 * Function:    H5F__reopen
 *
 * Purpose:     Reopen a file.  The new file handle which is returned points
 *		        to the same file as the specified file handle.  Both handles
 *		        share caches and other information.  The only difference
 *		        between the handles is that the new handle is not mounted
 *		        anywhere and no files are mounted on it.
 *
 * Return:      Success:    A pointer to a file struct
 *
 *              Failure:    NULL
 *
 *-------------------------------------------------------------------------
 */
H5F_t *
H5F__reopen(H5F_t *f)
{
    H5F_t *ret_value = NULL; /* Return value */

    FUNC_ENTER_PACKAGE

    /* Get a new "top level" file struct, sharing the same "low level" file struct */
    if (NULL == (ret_value = H5F__new(f->shared, 0, H5P_FILE_CREATE_DEFAULT, H5P_FILE_ACCESS_DEFAULT, NULL)))
        HGOTO_ERROR(H5E_FILE, H5E_CANTINIT, NULL, "unable to reopen file")

    /* Duplicate old file's names */
    ret_value->open_name   = H5MM_xstrdup(f->open_name);
    ret_value->actual_name = H5MM_xstrdup(f->actual_name);

done:
    FUNC_LEAVE_NOAPI(ret_value)
} /* end H5F__reopen() */

/*-------------------------------------------------------------------------
 * Function:    H5F_get_id
 *
 * Purpose:     Get the file ID, incrementing it, or "resurrecting" it as
 *              appropriate.
 *
 * Return:      Success:    An ID for a file
 *
 *              Failure:    H5I_INVALID_HID
 *
 *-------------------------------------------------------------------------
 */
hid_t
H5F_get_id(H5F_t *file)
{
    hid_t ret_value = H5I_INVALID_HID; /* Return value */

    FUNC_ENTER_NOAPI_NOINIT

    HDassert(file);

    if (H5I_find_id(file, H5I_FILE, &ret_value) < 0 || H5I_INVALID_HID == ret_value) {
        /* resurrect the ID - Register an ID with the native connector */
        if ((ret_value = H5VL_wrap_register(H5I_FILE, file, FALSE)) < 0)
            HGOTO_ERROR(H5E_ATOM, H5E_CANTREGISTER, H5I_INVALID_HID, "unable to register group")
        file->id_exists = TRUE;
    }
    else {
        /* Increment reference count on existing ID */
        if (H5I_inc_ref(ret_value, FALSE) < 0)
            HGOTO_ERROR(H5E_ATOM, H5E_CANTINC, H5I_INVALID_HID, "incrementing file ID failed")
    } /* end else */

done:
    FUNC_LEAVE_NOAPI(ret_value)
} /* end H5F_get_id() */

/*-------------------------------------------------------------------------
 * Function:    H5F_incr_nopen_objs
 *
 * Purpose:     Increment the number of open objects for a file.
 *
 * Return:      Success:    The number of open objects, after the increment
 *              Failure:    (can't happen)
 *-------------------------------------------------------------------------
 */
unsigned
H5F_incr_nopen_objs(H5F_t *f)
{
    /* Use FUNC_ENTER_NOAPI_NOINIT_NOERR here to avoid performance issues */
    FUNC_ENTER_NOAPI_NOINIT_NOERR

    HDassert(f);

    FUNC_LEAVE_NOAPI(++f->nopen_objs)
} /* end H5F_incr_nopen_objs() */

/*-------------------------------------------------------------------------
 * Function:    H5F_decr_nopen_objs
 *
 * Purpose:     Decrement the number of open objects for a file.
 *
 * Return:      Success:    The number of open objects, after the decrement
 *              Failure:    (can't happen)
 *-------------------------------------------------------------------------
 */
unsigned
H5F_decr_nopen_objs(H5F_t *f)
{
    /* Use FUNC_ENTER_NOAPI_NOINIT_NOERR here to avoid performance issues */
    FUNC_ENTER_NOAPI_NOINIT_NOERR

    HDassert(f);

    FUNC_LEAVE_NOAPI(--f->nopen_objs)
} /* end H5F_decr_nopen_objs() */

/*-------------------------------------------------------------------------
 * Function:    H5F__build_actual_name
 *
 * Purpose:     Retrieve the name of a file, after following symlinks, etc.
 *
 * Note:        Currently only working for "POSIX I/O compatible" VFDs
 *
 * Return:      SUCCEED/FAIL
 *-------------------------------------------------------------------------
 */
static herr_t
H5F__build_actual_name(const H5F_t *f, const H5P_genplist_t *fapl, const char *name,
                       char **actual_name /*out*/)
{
    hid_t new_fapl_id = H5I_INVALID_HID; /* ID for duplicated FAPL */
#ifdef H5_HAVE_SYMLINK
    /* This has to be declared here to avoid unfreed resources on errors */
    char *realname = NULL;      /* Fully resolved path name of file */
#endif                          /* H5_HAVE_SYMLINK */
    herr_t ret_value = SUCCEED; /* Return value */

    FUNC_ENTER_STATIC

    /* Sanity check */
    HDassert(f);
    HDassert(fapl);
    HDassert(name);
    HDassert(actual_name);

    /* Clear actual name pointer to begin with */
    *actual_name = NULL;

/* Assume that if the OS can't create symlinks, that we don't need to worry
 *      about resolving them either. -QAK
 */
#ifdef H5_HAVE_SYMLINK
    /* Check for POSIX I/O compatible file handle */
    if (H5F_HAS_FEATURE(f, H5FD_FEAT_POSIX_COMPAT_HANDLE)) {
        h5_stat_t lst; /* Stat info from lstat() call */

        /* Call lstat() on the file's name */
        if (HDlstat(name, &lst) < 0)
            HGOTO_ERROR(H5E_FILE, H5E_CANTGET, FAIL, "can't retrieve stat info for file")

        /* Check for symbolic link */
        if (S_IFLNK == (lst.st_mode & S_IFMT)) {
            H5P_genplist_t *new_fapl;      /* Duplicated FAPL */
            int *           fd;            /* POSIX I/O file descriptor */
            h5_stat_t       st;            /* Stat info from stat() call */
            h5_stat_t       fst;           /* Stat info from fstat() call */
            hbool_t         want_posix_fd; /* Flag for retrieving file descriptor from VFD */

            /* Allocate realname buffer */
            if (NULL == (realname = (char *)H5MM_calloc((size_t)PATH_MAX * sizeof(char))))
                HGOTO_ERROR(H5E_RESOURCE, H5E_NOSPACE, FAIL, "memory allocation failed")

            /* Perform a sanity check that the file or link wasn't switched
             * between when we opened it and when we called lstat().  This is
             * according to the security best practices for lstat() documented
             * here:
             * https://www.securecoding.cert.org/confluence/display/seccode/POS35-C.+Avoid+race+conditions+while+checking+for+the+existence+of+a+symbolic+link
             */

            /* Copy the FAPL object to modify */
            if ((new_fapl_id = H5P_copy_plist(fapl, FALSE)) < 0)
                HGOTO_ERROR(H5E_FILE, H5E_CANTCOPY, FAIL, "unable to copy file access property list")
            if (NULL == (new_fapl = (H5P_genplist_t *)H5I_object(new_fapl_id)))
                HGOTO_ERROR(H5E_FILE, H5E_CANTCREATE, FAIL, "can't get property list")

            /* Set the character encoding on the new property list */
            want_posix_fd = TRUE;
            if (H5P_set(new_fapl, H5F_ACS_WANT_POSIX_FD_NAME, &want_posix_fd) < 0)
                HGOTO_ERROR(H5E_PLIST, H5E_CANTSET, FAIL, "can't set character encoding")

            /* Retrieve the file handle */
            if (H5F_get_vfd_handle(f, new_fapl_id, (void **)&fd) < 0)
                HGOTO_ERROR(H5E_FILE, H5E_CANTGET, FAIL, "can't retrieve POSIX file descriptor")

            /* Stat the filename we're resolving */
            if (HDstat(name, &st) < 0)
                HSYS_GOTO_ERROR(H5E_FILE, H5E_BADFILE, FAIL, "unable to stat file")

            /* Stat the file we opened */
            if (HDfstat(*fd, &fst) < 0)
                HSYS_GOTO_ERROR(H5E_FILE, H5E_BADFILE, FAIL, "unable to fstat file")

            /* Verify that the files are really the same */
            if (st.st_mode != fst.st_mode || st.st_ino != fst.st_ino || st.st_dev != fst.st_dev)
                HGOTO_ERROR(H5E_FILE, H5E_BADVALUE, FAIL, "files' st_ino or st_dev fields changed!")

            /* Get the resolved path for the file name */
            if (NULL == HDrealpath(name, realname))
                HGOTO_ERROR(H5E_FILE, H5E_CANTGET, FAIL, "can't retrieve real path for file")

            /* Duplicate the resolved path for the file name */
            if (NULL == (*actual_name = (char *)H5MM_strdup(realname)))
                HGOTO_ERROR(H5E_FILE, H5E_CANTALLOC, FAIL, "can't duplicate real path")
        } /* end if */
    }     /* end if */
#endif    /* H5_HAVE_SYMLINK */

    /* Check if we've resolved the file's name */
    if (NULL == *actual_name) {
        /* Just duplicate the name used to open the file */
        if (NULL == (*actual_name = (char *)H5MM_strdup(name)))
            HGOTO_ERROR(H5E_FILE, H5E_CANTALLOC, FAIL, "can't duplicate open name")
    } /* end else */

done:
    /* Close the property list */
    if (new_fapl_id > 0)
        if (H5I_dec_app_ref(new_fapl_id) < 0)
            HDONE_ERROR(H5E_FILE, H5E_CANTCLOSEOBJ, FAIL, "can't close duplicated FAPL")
#ifdef H5_HAVE_SYMLINK
    if (realname)
        realname = (char *)H5MM_xfree(realname);
#endif /* H5_HAVE_SYMLINK */

    FUNC_LEAVE_NOAPI(ret_value)
} /* H5F__build_actual_name() */

/*-------------------------------------------------------------------------
 * Function:    H5F_addr_encode_len
 *
 * Purpose:     Encodes an address into the buffer pointed to by *PP and
 *              then increments the pointer to the first byte after the
 *              address.  An undefined value is stored as all 1's.
 *
 * Return:      void
 *-------------------------------------------------------------------------
 */
void
H5F_addr_encode_len(size_t addr_len, uint8_t **pp /*in,out*/, haddr_t addr)
{
    unsigned u; /* Local index variable */

    /* Use FUNC_ENTER_NOAPI_NOINIT_NOERR here to avoid performance issues */
    FUNC_ENTER_NOAPI_NOINIT_NOERR

    HDassert(addr_len);
    HDassert(pp && *pp);

    if (H5F_addr_defined(addr)) {
        for (u = 0; u < addr_len; u++) {
            *(*pp)++ = (uint8_t)(addr & 0xff);
            addr >>= 8;
        } /* end for */
        HDassert("overflow" && 0 == addr);
    } /* end if */
    else {
        for (u = 0; u < addr_len; u++)
            *(*pp)++ = 0xff;
    } /* end else */

    FUNC_LEAVE_NOAPI_VOID
} /* end H5F_addr_encode_len() */

/*-------------------------------------------------------------------------
 * Function:    H5F_addr_encode
 *
 * Purpose:     Encodes an address into the buffer pointed to by *PP and
 *              then increments the pointer to the first byte after the
 *              address.  An undefined value is stored as all 1's.
 *
 * Return:      void
 *-------------------------------------------------------------------------
 */
void
H5F_addr_encode(const H5F_t *f, uint8_t **pp /*in,out*/, haddr_t addr)
{
    /* Use FUNC_ENTER_NOAPI_NOINIT_NOERR here to avoid performance issues */
    FUNC_ENTER_NOAPI_NOINIT_NOERR

    HDassert(f);

    H5F_addr_encode_len(H5F_SIZEOF_ADDR(f), pp, addr);

    FUNC_LEAVE_NOAPI_VOID
} /* end H5F_addr_encode() */

/*-------------------------------------------------------------------------
 * Function:    H5F_addr_decode_len
 *
 * Purpose:     Decodes an address from the buffer pointed to by *PP and
 *              updates the pointer to point to the next byte after the
 *              address.
 *
 *              If the value read is all 1's then the address is returned
 *              with an undefined value.
 *
 * Return:      void
 *-------------------------------------------------------------------------
 */
void
H5F_addr_decode_len(size_t addr_len, const uint8_t **pp /*in,out*/, haddr_t *addr_p /*out*/)
{
    hbool_t  all_zero = TRUE; /* True if address was all zeroes */
    unsigned u;               /* Local index variable */

    /* Use FUNC_ENTER_NOAPI_NOINIT_NOERR here to avoid performance issues */
    FUNC_ENTER_NOAPI_NOINIT_NOERR

    HDassert(addr_len);
    HDassert(pp && *pp);
    HDassert(addr_p);

    /* Reset value in destination */
    *addr_p = 0;

    /* Decode bytes from address */
    for (u = 0; u < addr_len; u++) {
        uint8_t c; /* Local decoded byte */

        /* Get decoded byte (and advance pointer) */
        c = *(*pp)++;

        /* Check for non-undefined address byte value */
        if (c != 0xff)
            all_zero = FALSE;

        if (u < sizeof(*addr_p)) {
            haddr_t tmp = c; /* Local copy of address, for casting */

            /* Shift decoded byte to correct position */
            tmp <<= (u * 8); /*use tmp to get casting right */

            /* Merge into already decoded bytes */
            *addr_p |= tmp;
        } /* end if */
        else if (!all_zero)
            HDassert(0 == **pp); /*overflow */
    }                            /* end for */

    /* If 'all_zero' is still TRUE, the address was entirely composed of '0xff'
     *  bytes, which is the encoded form of 'HADDR_UNDEF', so set the destination
     *  to that value */
    if (all_zero)
        *addr_p = HADDR_UNDEF;

    FUNC_LEAVE_NOAPI_VOID
} /* end H5F_addr_decode_len() */

/*-------------------------------------------------------------------------
 * Function:    H5F_addr_decode
 *
 * Purpose:     Decodes an address from the buffer pointed to by *PP and
 *              updates the pointer to point to the next byte after the
 *              address.
 *
 *              If the value read is all 1's then the address is returned
 *              with an undefined value.
 *
 * Return:      void
 *-------------------------------------------------------------------------
 */
void
H5F_addr_decode(const H5F_t *f, const uint8_t **pp /*in,out*/, haddr_t *addr_p /*out*/)
{
    /* Use FUNC_ENTER_NOAPI_NOINIT_NOERR here to avoid performance issues */
    FUNC_ENTER_NOAPI_NOINIT_NOERR

    HDassert(f);

    H5F_addr_decode_len(H5F_SIZEOF_ADDR(f), pp, addr_p);

    FUNC_LEAVE_NOAPI_VOID
} /* end H5F_addr_decode() */

/*-------------------------------------------------------------------------
 * Function:    H5F_set_grp_btree_shared
 *
 * Purpose:     Set the grp_btree_shared field with a valid ref-count pointer.
 *
 * Return:      SUCCEED/FAIL
 *-------------------------------------------------------------------------
 */
herr_t
H5F_set_grp_btree_shared(H5F_t *f, H5UC_t *rc)
{
    /* Use FUNC_ENTER_NOAPI_NOINIT_NOERR here to avoid performance issues */
    FUNC_ENTER_NOAPI_NOINIT_NOERR

    /* Sanity check */
    HDassert(f);
    HDassert(f->shared);
    HDassert(rc);

    f->shared->grp_btree_shared = rc;

    FUNC_LEAVE_NOAPI(SUCCEED)
} /* H5F_set_grp_btree_shared() */

/*-------------------------------------------------------------------------
 * Function:    H5F_set_sohm_addr
 *
 * Purpose:     Set the sohm_addr field with a new value.
 *
 * Return:      SUCCEED/FAIL
 *-------------------------------------------------------------------------
 */
herr_t
H5F_set_sohm_addr(H5F_t *f, haddr_t addr)
{
    /* Use FUNC_ENTER_NOAPI_NOINIT_NOERR here to avoid performance issues */
    FUNC_ENTER_NOAPI_NOINIT_NOERR

    /* Sanity check */
    HDassert(f);
    HDassert(f->shared);

    f->shared->sohm_addr = addr;

    FUNC_LEAVE_NOAPI(SUCCEED)
} /* H5F_set_sohm_addr() */

/*-------------------------------------------------------------------------
 * Function:    H5F_set_sohm_vers
 *
 * Purpose:     Set the sohm_vers field with a new value.
 *
 * Return:      SUCCEED/FAIL
 *-------------------------------------------------------------------------
 */
herr_t
H5F_set_sohm_vers(H5F_t *f, unsigned vers)
{
    /* Use FUNC_ENTER_NOAPI_NOINIT_NOERR here to avoid performance issues */
    FUNC_ENTER_NOAPI_NOINIT_NOERR

    /* Sanity check */
    HDassert(f);
    HDassert(f->shared);

    f->shared->sohm_vers = vers;

    FUNC_LEAVE_NOAPI(SUCCEED)
} /* H5F_set_sohm_vers() */

/*-------------------------------------------------------------------------
 * Function:    H5F_set_sohm_nindexes
 *
 * Purpose:     Set the sohm_nindexes field with a new value.
 *
 * Return:      SUCCEED/FAIL
 *-------------------------------------------------------------------------
 */
herr_t
H5F_set_sohm_nindexes(H5F_t *f, unsigned nindexes)
{
    /* Use FUNC_ENTER_NOAPI_NOINIT_NOERR here to avoid performance issues */
    FUNC_ENTER_NOAPI_NOINIT_NOERR

    /* Sanity check */
    HDassert(f);
    HDassert(f->shared);

    f->shared->sohm_nindexes = nindexes;

    FUNC_LEAVE_NOAPI(SUCCEED)
} /* H5F_set_sohm_nindexes() */

/*-------------------------------------------------------------------------
 * Function:    H5F_set_store_msg_crt_idx
 *
 * Purpose:     Set the store_msg_crt_idx field with a new value.
 *
 * Return:      SUCCEED/FAIL
 *-------------------------------------------------------------------------
 */
herr_t
H5F_set_store_msg_crt_idx(H5F_t *f, hbool_t flag)
{
    /* Use FUNC_ENTER_NOAPI_NOINIT_NOERR here to avoid performance issues */
    FUNC_ENTER_NOAPI_NOINIT_NOERR

    /* Sanity check */
    HDassert(f);
    HDassert(f->shared);

    f->shared->store_msg_crt_idx = flag;

    FUNC_LEAVE_NOAPI(SUCCEED)
} /* H5F_set_store_msg_crt_idx() */

/*-------------------------------------------------------------------------
 * Function:    H5F__set_libver_bounds()
 *
 * Purpose:     Set the file's low and high bound to the input parameters
 *              'low' and 'high' respectively.
 *              This is done only if the existing setting is different
 *              from the inputs.
 *
 * Return:      SUCCEED/FAIL
 *
 * Programmer:  Vailin Choi; December 2017
 *
 *-------------------------------------------------------------------------
 */
herr_t
H5F__set_libver_bounds(H5F_t *f, H5F_libver_t low, H5F_libver_t high)
{
    herr_t ret_value = SUCCEED; /* Return value */

    FUNC_ENTER_PACKAGE

    /* Sanity checks */
    HDassert(f);
    HDassert(f->shared);

    /* Set the bounds only if the existing setting is different from the inputs */
    if (f->shared->low_bound != low || f->shared->high_bound != high) {
        /* Call the flush routine, for this file */
        /* Note: This is done in case the binary format for representing a
         *      metadata entry class changes when the file format low / high
         *      bounds are changed and an unwritten entry of that class is
         *      sitting in the metadata cache.
         *
         *      If that happens, it's possible that the entry's size could
         *      become larger, potentially corrupting the file (if the larger
         *      entry is fully written, overwriting data outside its allocated
         *      space), or corrupting the entry (if the entry is truncated to
         *      fit into the allocated space).
         *
         *      Although I'm not aware of any metadata with this behavior
         *      currently, it would be very difficult to guard against and / or
         *      detect, but if we flush everything here, the format version
         *      for metadata entries in the cache will be finalized and these
         *      sorts of problems can be avoided.
         *
         *      QAK - April, 2018
         */
        if (H5F__flush(f) < 0)
            HGOTO_ERROR(H5E_FILE, H5E_CANTFLUSH, FAIL, "unable to flush file's cached information")

        /* Set the new bounds */
        f->shared->low_bound  = low;
        f->shared->high_bound = high;
    }

done:
    FUNC_LEAVE_NOAPI(ret_value)
} /* H5F__set_libver_bounds() */

/*-------------------------------------------------------------------------
 * Function:    H5F__get_file_image
 *
 * Purpose:     Private version of H5Fget_file_image
 *
 * Return:      Success:        Bytes copied / number of bytes needed.
 *              Failure:        -1
 *-------------------------------------------------------------------------
 */
ssize_t
H5F__get_file_image(H5F_t *file, void *buf_ptr, size_t buf_len)
{
    H5FD_t *fd_ptr;         /* file driver */
    haddr_t eoa;            /* End of file address */
    ssize_t ret_value = -1; /* Return value */

    FUNC_ENTER_PACKAGE

    /* Check args */
    if (!file || !file->shared || !file->shared->lf)
        HGOTO_ERROR(H5E_FILE, H5E_BADVALUE, (-1), "file_id yields invalid file pointer")
    fd_ptr = file->shared->lf;
    if (!fd_ptr->cls)
        HGOTO_ERROR(H5E_FILE, H5E_BADVALUE, (-1), "fd_ptr yields invalid class pointer")

    /* the address space used by the split and multi file drivers is not
     * a good fit for this call.  Since the plan is to depreciate these
     * drivers anyway, don't bother to do a "force fit".
     *
     * The following clause tests for the multi file driver, and fails
     * if the supplied file has the multi file driver as its top level
     * file driver.  However, this test will not work if there is some
     * other file driver sitting on top of the multi file driver.
     *
     * I'm not sure if this is possible at present, but in all likelyhood,
     * it will become possible in the future.  On the other hand, we may
     * remove the split/multi file drivers before then.
     *
     * I am leaving this solution in for now, but we should review it,
     * and improve the solution if necessary.
     *
     *                                          JRM -- 11/11/22
     */
    if (HDstrcmp(fd_ptr->cls->name, "multi") == 0)
        HGOTO_ERROR(H5E_ARGS, H5E_BADVALUE, (-1), "Not supported for multi file driver.")

    /* While the family file driver is conceptually fully compatible
     * with the get file image operation, it sets a file driver message
     * in the super block that prevents the image being opened with any
     * driver other than the family file driver.  Needless to say, this
     * rather defeats the purpose of the get file image operation.
     *
     * While this problem is quire solvable, the required time and
     * resources are lacking at present.  Hence, for now, we don't
     * allow the get file image operation to be performed on files
     * opened with the family file driver.
     *
     * Observe that the following test only looks at the top level
     * driver, and fails if there is some other driver sitting on to
     * of the family file driver.
     *
     * I don't think this can happen at present, but that may change
     * in the future.
     *                                   JRM -- 12/21/11
     */
    if (HDstrcmp(fd_ptr->cls->name, "family") == 0)
        HGOTO_ERROR(H5E_FILE, H5E_BADVALUE, (-1), "Not supported for family file driver.")

    /* Go get the actual file size */
    if (HADDR_UNDEF == (eoa = H5FD_get_eoa(file->shared->lf, H5FD_MEM_DEFAULT)))
        HGOTO_ERROR(H5E_FILE, H5E_CANTGET, (-1), "unable to get file size")

    /* set ret_value = to eoa -- will overwrite this if appropriate */
    ret_value = (ssize_t)eoa;

    /* test to see if a buffer was provided -- if not, we are done */
    if (buf_ptr != NULL) {
        size_t   space_needed; /* size of file image */
        unsigned tmp, tmp_size;

        /* Check for buffer too small */
        if ((haddr_t)buf_len < eoa)
            HGOTO_ERROR(H5E_FILE, H5E_BADVALUE, (-1), "supplied buffer too small")

        space_needed = (size_t)eoa;

        /* read in the file image */
        /* (Note compensation for base address addition in internal routine) */
        if (H5FD_read(fd_ptr, H5FD_MEM_DEFAULT, 0, space_needed, buf_ptr) < 0)
            HGOTO_ERROR(H5E_FILE, H5E_READERROR, (-1), "file image read request failed")

        /* Offset to "status_flags" in the superblock */
        tmp = H5F_SUPER_STATUS_FLAGS_OFF(file->shared->sblock->super_vers);

        /* Size of "status_flags" depends on the superblock version */
        tmp_size = H5F_SUPER_STATUS_FLAGS_SIZE(file->shared->sblock->super_vers);

        /* Clear "status_flags" */
        HDmemset((uint8_t *)buf_ptr + tmp, 0, tmp_size);
    } /* end if */

done:
    FUNC_LEAVE_NOAPI(ret_value)
} /* H5F__get_file_image() */

/*-------------------------------------------------------------------------
 * Function:    H5F__get_info
 *
 * Purpose:     Private version of H5Fget_info
 *
 * Return:      Success:        SUCCEED
 *              Failure:        FAIL
 *-------------------------------------------------------------------------
 */
herr_t
H5F__get_info(H5F_t *f, H5F_info2_t *finfo)
{
    herr_t ret_value = SUCCEED; /* Return value */

    FUNC_ENTER_PACKAGE

    /* Sanity check */
    HDassert(f);
    HDassert(f->shared);
    HDassert(finfo);

    /* Reset file info struct */
    HDmemset(finfo, 0, sizeof(*finfo));

    /* Get the size of the superblock and any superblock extensions */
    if (H5F__super_size(f, &finfo->super.super_size, &finfo->super.super_ext_size) < 0)
        HGOTO_ERROR(H5E_FILE, H5E_CANTGET, FAIL, "unable to retrieve superblock sizes")

    /* Get the size of any persistent free space */
    if (H5MF_get_freespace(f, &finfo->free.tot_space, &finfo->free.meta_size) < 0)
        HGOTO_ERROR(H5E_FILE, H5E_CANTGET, FAIL, "unable to retrieve free space information")

    /* Check for SOHM info */
    if (H5F_addr_defined(f->shared->sohm_addr))
        if (H5SM_ih_size(f, &finfo->sohm.hdr_size, &finfo->sohm.msgs_info) < 0)
            HGOTO_ERROR(H5E_FILE, H5E_CANTGET, FAIL, "unable to retrieve SOHM index & heap storage info")

    /* Set version # fields */
    finfo->super.version = f->shared->sblock->super_vers;
    finfo->sohm.version  = f->shared->sohm_vers;
    finfo->free.version  = HDF5_FREESPACE_VERSION;

done:
    FUNC_LEAVE_NOAPI(ret_value)
} /* H5F__get_info() */

/*-------------------------------------------------------------------------
 * Function:    H5F_track_metadata_read_retries
 *
 * Purpose:     To track the # of a "retries" (log10) for a metadata item.
 *              This routine should be used only when:
 *              "retries" > 0
 *              f->shared->read_attempts > 1 (does not have retry when 1)
 *              f->shared->retries_nbins > 0 (calculated based on f->shared->read_attempts)
 *
 * Return:      SUCCEED/FAIL
 *-------------------------------------------------------------------------
 */
herr_t
H5F_track_metadata_read_retries(H5F_t *f, unsigned actype, unsigned retries)
{
    unsigned log_ind;             /* Index to the array of retries based on log10 of retries */
    double   tmp;                 /* Temporary value, to keep compiler quiet */
    herr_t   ret_value = SUCCEED; /* Return value */

    FUNC_ENTER_NOAPI(FAIL)

    /* Sanity check */
    HDassert(f);
    HDassert(f->shared->read_attempts > 1);
    HDassert(f->shared->retries_nbins > 0);
    HDassert(retries > 0);
    HDassert(retries < f->shared->read_attempts);
    HDassert(actype < H5AC_NTYPES);

    /* Allocate memory for retries */
    if (NULL == f->shared->retries[actype])
        if (NULL == (f->shared->retries[actype] =
                         (uint32_t *)H5MM_calloc((size_t)f->shared->retries_nbins * sizeof(uint32_t))))
            HGOTO_ERROR(H5E_RESOURCE, H5E_NOSPACE, FAIL, "memory allocation failed")

    /* Index to retries based on log10 */
    tmp     = HDlog10((double)retries);
    log_ind = (unsigned)tmp;
    HDassert(log_ind < f->shared->retries_nbins);

    /* Increment the # of the "retries" */
    f->shared->retries[actype][log_ind]++;

done:
    FUNC_LEAVE_NOAPI(ret_value)
} /* H5F_track_metadata_read_retries() */

/*-------------------------------------------------------------------------
 * Function:    H5F_set_retries
 *
 * Purpose:     To initialize data structures for read retries:
 *              --zero out "retries"
 *              --set up "retries_nbins" based on read_attempts
 *
 * Return:      SUCCEED/FAIL
 *-------------------------------------------------------------------------
 */
herr_t
H5F_set_retries(H5F_t *f)
{
    double tmp; /* Temporary variable */

    /* Use FUNC_ENTER_NOAPI_NOINIT_NOERR here to avoid performance issues */
    FUNC_ENTER_NOAPI_NOINIT_NOERR

    /* Sanity check */
    HDassert(f);

    /* Initialize the tracking for metadata read retries */
    HDmemset(f->shared->retries, 0, sizeof(f->shared->retries));

    /* Initialize the # of bins for retries */
    f->shared->retries_nbins = 0;
    if (f->shared->read_attempts > 1) {
        /* Use HDceil to ensure that the log10 value is rounded up to the
           nearest integer before casting to unsigned */
        tmp                      = HDceil(HDlog10((double)f->shared->read_attempts));
        f->shared->retries_nbins = (unsigned)tmp;
    }

    FUNC_LEAVE_NOAPI(SUCCEED)
} /* H5F_set_retries() */

/*-------------------------------------------------------------------------
 * Function:    H5F_object_flush_cb
 *
 * Purpose:     To invoke the callback function for object flush that is set
 *              in the file's access property list.
 *
 * Return:      Success:        SUCCEED
 *              Failure:        FAIL
 *-------------------------------------------------------------------------
 */
herr_t
H5F_object_flush_cb(H5F_t *f, hid_t obj_id)
{
    herr_t ret_value = SUCCEED; /* Return value */

    FUNC_ENTER_NOAPI(FAIL)

    /* Sanity check */
    HDassert(f);
    HDassert(f->shared);

    /* Invoke object flush callback if there is one */
    if (f->shared->object_flush.func &&
        f->shared->object_flush.func(obj_id, f->shared->object_flush.udata) < 0)
        HGOTO_ERROR(H5E_DATASET, H5E_CANTINIT, FAIL, "object flush callback returns error")

done:
    FUNC_LEAVE_NOAPI(ret_value)
} /* H5F_object_flush_cb() */

/*-------------------------------------------------------------------------
 * Function: H5F__set_base_addr
 *
 * Purpose:  Quick and dirty routine to set the file's 'base_addr' value
 *
 * Return:   Non-negative on success/Negative on failure
 *-------------------------------------------------------------------------
 */
herr_t
H5F__set_base_addr(const H5F_t *f, haddr_t addr)
{
    herr_t ret_value = SUCCEED; /* Return value */

    FUNC_ENTER_PACKAGE

    HDassert(f);
    HDassert(f->shared);

    /* Dispatch to driver */
    if (H5FD_set_base_addr(f->shared->lf, addr) < 0)
        HGOTO_ERROR(H5E_FILE, H5E_CANTSET, FAIL, "driver set_base_addr request failed")

done:
    FUNC_LEAVE_NOAPI(ret_value)
} /* end H5F__set_base_addr() */

/*-------------------------------------------------------------------------
 * Function: H5F__set_eoa
 *
 * Purpose:  Quick and dirty routine to set the file's 'eoa' value
 *
 * Return:   Non-negative on success/Negative on failure
 *-------------------------------------------------------------------------
 */
herr_t
H5F__set_eoa(const H5F_t *f, H5F_mem_t type, haddr_t addr)
{
    herr_t ret_value = SUCCEED; /* Return value */

    FUNC_ENTER_PACKAGE

    HDassert(f);
    HDassert(f->shared);

    /* Dispatch to driver */
    /* (H5FD_set_eoa() will add base_addr to addr) */
    if (H5FD_set_eoa(f->shared->lf, type, addr) < 0)
        HGOTO_ERROR(H5E_FILE, H5E_CANTSET, FAIL, "driver set_eoa request failed")

done:
    FUNC_LEAVE_NOAPI(ret_value)
} /* end H5F__set_eoa() */

/*-------------------------------------------------------------------------
 * Function: H5F__set_paged_aggr
 *
 * Purpose:  Quick and dirty routine to set the file's paged_aggr mode
 *
 * Return:   Non-negative on success/Negative on failure
 *-------------------------------------------------------------------------
 */
herr_t
H5F__set_paged_aggr(const H5F_t *f, hbool_t paged)
{
    herr_t ret_value = SUCCEED; /* Return value */

    FUNC_ENTER_PACKAGE

    /* Sanity check */
    HDassert(f);
    HDassert(f->shared);

    /* Dispatch to driver */
    if (H5FD_set_paged_aggr(f->shared->lf, paged) < 0)
        HGOTO_ERROR(H5E_FILE, H5E_CANTSET, FAIL, "driver set paged aggr mode failed")

done:
    FUNC_LEAVE_NOAPI(ret_value)
} /* end H5F__set_paged_aggr() */

/*-------------------------------------------------------------------------
 * Function:    H5F__get_max_eof_eoa
 *
 * Purpose:     Determine the maximum of (EOA, EOF) for the file
 *
 * Return:      SUCCEED/FAIL
 *-------------------------------------------------------------------------
 */
herr_t
H5F__get_max_eof_eoa(const H5F_t *f, haddr_t *max_eof_eoa)
{
    haddr_t eof; /* Relative address for EOF */
    haddr_t eoa; /* Relative address for EOA */
    haddr_t tmp_max;
    herr_t  ret_value = SUCCEED; /* Return value */

    FUNC_ENTER_PACKAGE

    /* Sanity checks */
    HDassert(f);
    HDassert(f->shared);

    /* Get the relative EOA and EOF */
    eoa = H5FD_get_eoa(f->shared->lf, H5FD_MEM_DEFAULT);
    eof = H5FD_get_eof(f->shared->lf, H5FD_MEM_DEFAULT);

    /* Determine the maximum */
    tmp_max = MAX(eof, eoa);
    if (HADDR_UNDEF == tmp_max)
        HGOTO_ERROR(H5E_FILE, H5E_CANTGET, FAIL, "file get eof/eoa requests failed")

    *max_eof_eoa = tmp_max;

done:
    FUNC_LEAVE_NOAPI(ret_value)
} /* end H5F__get_max_eof_eoa() */

/*-------------------------------------------------------------------------
 * Function:    H5F_get_metadata_read_retry_info
 *
 * Purpose:     Private function to retrieve the collection of read retries
 *              for metadata items with checksum.
 *
 * Return:      SUCCEED/FAIL
 *
 *-------------------------------------------------------------------------
 */
herr_t
H5F_get_metadata_read_retry_info(H5F_t *file, H5F_retry_info_t *info)
{
    unsigned i, j;                /* Local index variable */
    size_t   tot_size;            /* Size of each retries[i] */
    herr_t   ret_value = SUCCEED; /* Return value */

    FUNC_ENTER_NOAPI(FAIL)

    /* Check args */
    HDassert(file);
    HDassert(info);

    /* Copy the # of bins for "retries" array */
    info->nbins = file->shared->retries_nbins;

    /* Initialize the array of "retries" */
    HDmemset(info->retries, 0, sizeof(info->retries));

    /* Return if there are no bins -- no retries */
    if (!info->nbins)
        HGOTO_DONE(SUCCEED);

    /* Calculate size for each retries[i] */
    tot_size = info->nbins * sizeof(uint32_t);

    /* Map and copy information to info's retries for metadata items with tracking for read retries */
    j = 0;
    for (i = 0; i < H5AC_NTYPES; i++) {
        switch (i) {
            case H5AC_OHDR_ID:
            case H5AC_OHDR_CHK_ID:
            case H5AC_BT2_HDR_ID:
            case H5AC_BT2_INT_ID:
            case H5AC_BT2_LEAF_ID:
            case H5AC_FHEAP_HDR_ID:
            case H5AC_FHEAP_DBLOCK_ID:
            case H5AC_FHEAP_IBLOCK_ID:
            case H5AC_FSPACE_HDR_ID:
            case H5AC_FSPACE_SINFO_ID:
            case H5AC_SOHM_TABLE_ID:
            case H5AC_SOHM_LIST_ID:
            case H5AC_EARRAY_HDR_ID:
            case H5AC_EARRAY_IBLOCK_ID:
            case H5AC_EARRAY_SBLOCK_ID:
            case H5AC_EARRAY_DBLOCK_ID:
            case H5AC_EARRAY_DBLK_PAGE_ID:
            case H5AC_FARRAY_HDR_ID:
            case H5AC_FARRAY_DBLOCK_ID:
            case H5AC_FARRAY_DBLK_PAGE_ID:
            case H5AC_SUPERBLOCK_ID:
                HDassert(j < H5F_NUM_METADATA_READ_RETRY_TYPES);
                if (file->shared->retries[i] != NULL) {
                    /* Allocate memory for retries[i]
                     *
                     * This memory should be released by the user with
                     * the H5free_memory() call.
                     */
                    if (NULL == (info->retries[j] = (uint32_t *)H5MM_malloc(tot_size)))
                        HGOTO_ERROR(H5E_RESOURCE, H5E_NOSPACE, FAIL, "memory allocation failed")

                    /* Copy the information */
                    H5MM_memcpy(info->retries[j], file->shared->retries[i], tot_size);
                }

                /* Increment location in info->retries[] array */
                j++;
                break;

            default:
                break;
        }
    }

done:
    FUNC_LEAVE_NOAPI(ret_value)
} /* end H5F_get_metadata_read_retry_info() */

/*-------------------------------------------------------------------------
 * Function:    H5F__start_swmr_write
 *
 * Purpose:     Private version of H5Fstart_swmr_write
 *
 *              1) Refresh opened objects: part 1
 *              2) Flush & reset accumulator
 *              3) Mark the file in SWMR writing mode
 *              4) Set metadata read attempts and retries info
 *              5) Disable accumulator
 *              6) Evict all cache entries except the superblock
 *              7) Refresh opened objects (part 2)
 *              8) Unlock the file
 *
 *              Pre-conditions:
 *
 *              1) The file being opened has v3 superblock
 *              2) The file is opened with H5F_ACC_RDWR
 *              3) The file is not already marked for SWMR writing
 *              4) Current implementaion for opened objects:
 *                  --only allow datasets and groups without attributes
 *                  --disallow named datatype with/without attributes
 *                  --disallow opened attributes attached to objects
 *
 * NOTE:        Currently, only opened groups and datasets are allowed
 *              when enabling SWMR via H5Fstart_swmr_write().
 *              Will later implement a different approach--
 *              set up flush dependency/proxy even for file opened without
 *              SWMR to resolve issues with opened objects.
 *
 * Return:      SUCCEED/FAIL
 *
 *-------------------------------------------------------------------------
 */
herr_t
H5F__start_swmr_write(H5F_t *f)
{
    hbool_t     ci_load        = FALSE;  /* whether MDC ci load requested */
    hbool_t     ci_write       = FALSE;  /* whether MDC CI write requested */
    size_t      grp_dset_count = 0;      /* # of open objects: groups & datasets */
    size_t      nt_attr_count  = 0;      /* # of opened named datatypes  + opened attributes */
    hid_t *     obj_ids        = NULL;   /* List of ids */
    H5G_loc_t * obj_glocs      = NULL;   /* Group location of the object */
    H5O_loc_t * obj_olocs      = NULL;   /* Object location */
    H5G_name_t *obj_paths      = NULL;   /* Group hierarchy path */
    size_t      u;                       /* Local index variable */
    hbool_t     setup         = FALSE;   /* Boolean flag to indicate whether SWMR setting is enabled */
    H5VL_t *    vol_connector = NULL;    /* VOL connector for the file */
    herr_t      ret_value     = SUCCEED; /* Return value */

    FUNC_ENTER_PACKAGE

    /* Sanity check */
    HDassert(f);
    HDassert(f->shared);

    /* Should have write permission */
    if ((H5F_INTENT(f) & H5F_ACC_RDWR) == 0)
        HGOTO_ERROR(H5E_FILE, H5E_BADVALUE, FAIL, "no write intent on file")

    /* Check superblock version */
    if (f->shared->sblock->super_vers < HDF5_SUPERBLOCK_VERSION_3)
        HGOTO_ERROR(H5E_FILE, H5E_BADVALUE, FAIL, "file superblock version - should be at least 3")

    /* Check for correct file format version */
    if ((f->shared->low_bound < H5F_LIBVER_V110) || (f->shared->high_bound < H5F_LIBVER_V110))
        HGOTO_ERROR(H5E_FILE, H5E_BADVALUE, FAIL,
                    "file format version does not support SWMR - needs to be 1.10 or greater")

    /* Should not be marked for SWMR writing mode already */
    if (f->shared->sblock->status_flags & H5F_SUPER_SWMR_WRITE_ACCESS)
        HGOTO_ERROR(H5E_FILE, H5E_BADVALUE, FAIL, "file already in SWMR writing mode")

    /* Check to see if cache image is enabled.  Fail if so */
    if (H5C_cache_image_status(f, &ci_load, &ci_write) < 0)
        HGOTO_ERROR(H5E_FILE, H5E_CANTGET, FAIL, "can't get MDC cache image status")
    if (ci_load || ci_write)
        HGOTO_ERROR(H5E_FILE, H5E_UNSUPPORTED, FAIL, "can't have both SWMR and MDC cache image")

    /* Flush the superblock extension */
    if (H5F_flush_tagged_metadata(f, f->shared->sblock->ext_addr) < 0)
        HGOTO_ERROR(H5E_FILE, H5E_CANTFLUSH, FAIL, "unable to flush superblock extension")

    /* Flush data buffers */
    if (H5F__flush(f) < 0)
        HGOTO_ERROR(H5E_FILE, H5E_CANTFLUSH, FAIL, "unable to flush file's cached information")

    /* Get the # of opened named datatypes and attributes */
    if (H5F_get_obj_count(f, H5F_OBJ_DATATYPE | H5F_OBJ_ATTR, FALSE, &nt_attr_count) < 0)
        HGOTO_ERROR(H5E_FILE, H5E_BADITER, FAIL, "H5F_get_obj_count failed")
    if (nt_attr_count > 0)
        HGOTO_ERROR(H5E_FILE, H5E_BADVALUE, FAIL, "named datatypes and/or attributes opened in the file")

    /* Get the # of opened datasets and groups */
    if (H5F_get_obj_count(f, H5F_OBJ_GROUP | H5F_OBJ_DATASET, FALSE, &grp_dset_count) < 0)
        HGOTO_ERROR(H5E_FILE, H5E_BADITER, FAIL, "H5F_get_obj_count failed")

    if (grp_dset_count > 0) {
        /* Allocate space for group and object locations */
        if ((obj_ids = (hid_t *)H5MM_malloc(grp_dset_count * sizeof(hid_t))) == NULL)
            HGOTO_ERROR(H5E_FILE, H5E_NOSPACE, FAIL, "can't allocate buffer for hid_t")
        if ((obj_glocs = (H5G_loc_t *)H5MM_malloc(grp_dset_count * sizeof(H5G_loc_t))) == NULL)
            HGOTO_ERROR(H5E_FILE, H5E_NOSPACE, FAIL, "can't allocate buffer for H5G_loc_t")
        if ((obj_olocs = (H5O_loc_t *)H5MM_malloc(grp_dset_count * sizeof(H5O_loc_t))) == NULL)
            HGOTO_ERROR(H5E_FILE, H5E_NOSPACE, FAIL, "can't allocate buffer for H5O_loc_t")
        if ((obj_paths = (H5G_name_t *)H5MM_malloc(grp_dset_count * sizeof(H5G_name_t))) == NULL)
            HGOTO_ERROR(H5E_FILE, H5E_NOSPACE, FAIL, "can't allocate buffer for H5G_name_t")

        /* Get the list of opened object ids (groups & datasets) */
        if (H5F_get_obj_ids(f, H5F_OBJ_GROUP | H5F_OBJ_DATASET, grp_dset_count, obj_ids, FALSE,
                            &grp_dset_count) < 0)
            HGOTO_ERROR(H5E_FILE, H5E_CANTGET, FAIL, "H5F_get_obj_ids failed")

        /* Save the VOL connector and the object wrapping context for the refresh step */
        if (grp_dset_count > 0) {
            H5VL_object_t *vol_obj;

            /* Get the VOL object for one of the IDs */
            if (NULL == (vol_obj = H5VL_vol_object(obj_ids[0])))
                HGOTO_ERROR(H5E_FILE, H5E_BADTYPE, FAIL, "invalid object identifier")

            /* Get the (top) connector for the ID */
            vol_connector = vol_obj->connector;
        } /* end if */

        /* Gather information about opened objects (groups, datasets) in the file */
        /* (For refresh later on) */
        for (u = 0; u < grp_dset_count; u++) {
            H5O_loc_t *oloc; /* object location */
            H5G_loc_t  tmp_loc;

            /* Set up the id's group location */
            obj_glocs[u].oloc = &obj_olocs[u];
            obj_glocs[u].path = &obj_paths[u];
            H5G_loc_reset(&obj_glocs[u]);

            /* get the id's object location */
            if ((oloc = H5O_get_loc(obj_ids[u])) == NULL)
                HGOTO_ERROR(H5E_ARGS, H5E_BADTYPE, FAIL, "not an object")

            /* Make deep local copy of object's location information */
            H5G_loc(obj_ids[u], &tmp_loc);
            H5G_loc_copy(&obj_glocs[u], &tmp_loc, H5_COPY_DEEP);

            /* Close the object */
            if (H5I_dec_ref(obj_ids[u]) < 0)
                HGOTO_ERROR(H5E_ATOM, H5E_CANTCLOSEOBJ, FAIL, "decrementing object ID failed")
        } /* end for */
    }     /* end if */

    /* Flush and reset the accumulator */
    if (H5F__accum_reset(f->shared, TRUE) < 0)
        HGOTO_ERROR(H5E_IO, H5E_CANTRESET, FAIL, "can't reset accumulator")

    /* Turn on SWMR write in shared file open flags */
    f->shared->flags |= H5F_ACC_SWMR_WRITE;

    /* Mark the file in SWMR writing mode */
    f->shared->sblock->status_flags |= H5F_SUPER_SWMR_WRITE_ACCESS;

    /* Set up metadata read attempts */
    f->shared->read_attempts = H5F_SWMR_METADATA_READ_ATTEMPTS;

    /* Initialize "retries" and "retries_nbins" */
    if (H5F_set_retries(f) < 0)
        HGOTO_ERROR(H5E_FILE, H5E_CANTINIT, FAIL, "can't set retries and retries_nbins")

    /* Turn off usage of accumulator */
    f->shared->feature_flags &= ~(unsigned)H5FD_FEAT_ACCUMULATE_METADATA;
    if (H5FD_set_feature_flags(f->shared->lf, f->shared->feature_flags) < 0)
        HGOTO_ERROR(H5E_FILE, H5E_CANTSET, FAIL, "can't set feature_flags in VFD")

    setup = TRUE;

    /* Place an advisory lock on the file */
    if (H5F_USE_FILE_LOCKING(f)) {
        /* Have to unlock on Windows as Win32 doesn't support changing the lock
         * type (exclusive vs shared) with a second call.
         */
        if (H5FD_unlock(f->shared->lf) < 0) {
            HGOTO_ERROR(H5E_FILE, H5E_CANTUNLOCKFILE, FAIL, "unable to unlock the file")
        }
        if (H5FD_lock(f->shared->lf, TRUE) < 0) {
            HGOTO_ERROR(H5E_FILE, H5E_CANTLOCKFILE, FAIL, "unable to lock the file")
        }
    }

    /* Mark superblock as dirty */
    if (H5F_super_dirty(f) < 0)
        HGOTO_ERROR(H5E_FILE, H5E_CANTMARKDIRTY, FAIL, "unable to mark superblock as dirty")

    /* Flush the superblock */
    if (H5F_flush_tagged_metadata(f, H5AC__SUPERBLOCK_TAG) < 0)
        HGOTO_ERROR(H5E_FILE, H5E_CANTFLUSH, FAIL, "unable to flush superblock")

    /* Evict all flushed entries in the cache except the pinned superblock */
    if (H5F__evict_cache_entries(f) < 0)
        HGOTO_ERROR(H5E_FILE, H5E_CANTFLUSH, FAIL, "unable to evict file's cached information")

    /* Refresh (reopen) the objects (groups & datasets) in the file */
    for (u = 0; u < grp_dset_count; u++)
        if (H5O_refresh_metadata_reopen(obj_ids[u], &obj_glocs[u], vol_connector, TRUE) < 0)
            HGOTO_ERROR(H5E_ATOM, H5E_CLOSEERROR, FAIL, "can't refresh-close object")

    /* Unlock the file */
    if (H5FD_unlock(f->shared->lf) < 0)
        HGOTO_ERROR(H5E_FILE, H5E_CANTOPENFILE, FAIL, "unable to unlock the file")

done:
    if (ret_value < 0 && setup) {

        /* Re-enable accumulator */
        f->shared->feature_flags |= (unsigned)H5FD_FEAT_ACCUMULATE_METADATA;
        if (H5FD_set_feature_flags(f->shared->lf, f->shared->feature_flags) < 0)
            HDONE_ERROR(H5E_FILE, H5E_CANTSET, FAIL, "can't set feature_flags in VFD")

        /* Reset the # of read attempts */
        f->shared->read_attempts = H5F_METADATA_READ_ATTEMPTS;
        if (H5F_set_retries(f) < 0)
            HDONE_ERROR(H5E_FILE, H5E_CANTINIT, FAIL, "can't set retries and retries_nbins")

        /* Un-set H5F_ACC_SWMR_WRITE in shared open flags */
        f->shared->flags &= ~H5F_ACC_SWMR_WRITE;

        /* Unmark the file: not in SWMR writing mode */
        f->shared->sblock->status_flags &= (uint8_t)(~H5F_SUPER_SWMR_WRITE_ACCESS);

        /* Mark superblock as dirty */
        if (H5F_super_dirty(f) < 0)
            HDONE_ERROR(H5E_FILE, H5E_CANTMARKDIRTY, FAIL, "unable to mark superblock as dirty")

        /* Flush the superblock */
        if (H5F_flush_tagged_metadata(f, H5AC__SUPERBLOCK_TAG) < 0)
            HDONE_ERROR(H5E_FILE, H5E_CANTFLUSH, FAIL, "unable to flush superblock")
    } /* end if */

    /* Free memory */
    if (obj_ids)
        H5MM_xfree(obj_ids);
    if (obj_glocs)
        H5MM_xfree(obj_glocs);
    if (obj_olocs)
        H5MM_xfree(obj_olocs);
    if (obj_paths)
        H5MM_xfree(obj_paths);

    FUNC_LEAVE_NOAPI(ret_value)
} /* end H5F__start_swmr_write() */

/*-------------------------------------------------------------------------
 * Function:    H5F__format_convert
 *
 * Purpose:     Private version of H5Fformat_convert
 *
 * Return:      Success:        SUCCEED
 *              Failure:        FAIL
 *-------------------------------------------------------------------------
 */
herr_t
H5F__format_convert(H5F_t *f)
{
    hbool_t mark_dirty = FALSE;   /* Whether to mark the file's superblock dirty */
    herr_t  ret_value  = SUCCEED; /* Return value */

    FUNC_ENTER_PACKAGE

    /* Sanity check */
    HDassert(f);
    HDassert(f->shared);

    /* Check if the superblock should be downgraded */
    if (f->shared->sblock->super_vers > HDF5_SUPERBLOCK_VERSION_V18_LATEST) {
        f->shared->sblock->super_vers = HDF5_SUPERBLOCK_VERSION_V18_LATEST;
        mark_dirty                    = TRUE;
    }

    /* Check for persistent freespace manager, which needs to be downgraded */
    if (!(f->shared->fs_strategy == H5F_FILE_SPACE_STRATEGY_DEF &&
          f->shared->fs_persist == H5F_FREE_SPACE_PERSIST_DEF &&
          f->shared->fs_threshold == H5F_FREE_SPACE_THRESHOLD_DEF &&
          f->shared->fs_page_size == H5F_FILE_SPACE_PAGE_SIZE_DEF)) {

        /* Check to remove free-space manager info message from superblock extension */
        if (H5F_addr_defined(f->shared->sblock->ext_addr))
            if (H5F__super_ext_remove_msg(f, H5O_FSINFO_ID) < 0)
                HGOTO_ERROR(H5E_FILE, H5E_CANTRELEASE, FAIL,
                            "error in removing message from superblock extension")

        /* Close freespace manager */
        if (H5MF_try_close(f) < 0)
            HGOTO_ERROR(H5E_FILE, H5E_CANTRELEASE, FAIL, "unable to free free-space address")

        /* Set non-persistent freespace manager */
        f->shared->fs_strategy  = H5F_FILE_SPACE_STRATEGY_DEF;
        f->shared->fs_persist   = H5F_FREE_SPACE_PERSIST_DEF;
        f->shared->fs_threshold = H5F_FREE_SPACE_THRESHOLD_DEF;
        f->shared->fs_page_size = H5F_FILE_SPACE_PAGE_SIZE_DEF;

        /* Indicate that the superblock should be marked dirty */
        mark_dirty = TRUE;
    } /* end if */

    /* Check if we should mark the superblock dirty */
    if (mark_dirty)
        /* Mark superblock as dirty */
        if (H5F_super_dirty(f) < 0)
            HGOTO_ERROR(H5E_FILE, H5E_CANTMARKDIRTY, FAIL, "unable to mark superblock as dirty")

done:
    FUNC_LEAVE_NOAPI(ret_value)
} /* H5F__format_convert() */

/*-------------------------------------------------------------------------
 * Function:    H5F_get_file_id
 *
 * Purpose:     The private version of H5Iget_file_id(), obtains the file
 *              ID given an object ID.
 *
 * Return:      Success:    The file ID associated with the object
 *              Failure:    H5I_INVALID_HID
 *
 *-------------------------------------------------------------------------
 */
hid_t
H5F_get_file_id(H5VL_object_t *vol_obj, H5I_type_t obj_type, hbool_t app_ref)
{
    void *            vol_obj_file = NULL;               /* File object pointer */
    H5VL_loc_params_t loc_params;                        /* Location parameters */
    hid_t             file_id         = H5I_INVALID_HID; /* File ID for object */
    hbool_t           vol_wrapper_set = FALSE; /* Whether the VOL object wrapping context was set up */
    hid_t             ret_value       = H5I_INVALID_HID; /* Return value */

    FUNC_ENTER_NOAPI(H5I_INVALID_HID)

    /* Set location parameters */
    loc_params.type     = H5VL_OBJECT_BY_SELF;
    loc_params.obj_type = obj_type;

    /* Retrieve VOL file from object */
    if (H5VL_object_get(vol_obj, &loc_params, H5VL_OBJECT_GET_FILE, H5P_DATASET_XFER_DEFAULT, H5_REQUEST_NULL,
                        &vol_obj_file) < 0)
        HGOTO_ERROR(H5E_FILE, H5E_CANTGET, H5I_INVALID_HID, "can't retrieve file from object")

    /* Check if the file's ID already exists */
    if (H5I_find_id(vol_obj_file, H5I_FILE, &file_id) < 0)
        HGOTO_ERROR(H5E_FILE, H5E_CANTGET, H5I_INVALID_HID, "getting file ID failed")

    /* If the ID does not exist, register it with the VOL connector */
    if (H5I_INVALID_HID == file_id) {
        /* Set wrapper info in API context */
        if (H5VL_set_vol_wrapper(vol_obj) < 0)
            HGOTO_ERROR(H5E_FILE, H5E_CANTSET, H5I_INVALID_HID, "can't set VOL wrapper info")
        vol_wrapper_set = TRUE;

        if ((file_id = H5VL_wrap_register(H5I_FILE, vol_obj_file, app_ref)) < 0)
            HGOTO_ERROR(H5E_FILE, H5E_CANTREGISTER, H5I_INVALID_HID, "unable to atomize file handle")
    } /* end if */
    else {
        /* Increment ref count on existing ID */
        if (H5I_inc_ref(file_id, app_ref) < 0)
            HGOTO_ERROR(H5E_FILE, H5E_CANTSET, H5I_INVALID_HID, "incrementing file ID failed")
    } /* end else */

    /* Set return value */
    ret_value = file_id;

done:
    /* Reset object wrapping info in API context */
    if (vol_wrapper_set && H5VL_reset_vol_wrapper() < 0)
        HDONE_ERROR(H5E_FILE, H5E_CANTRESET, H5I_INVALID_HID, "can't reset VOL wrapper info")

    FUNC_LEAVE_NOAPI(ret_value)
} /* end H5F_get_file_id() */

/*-------------------------------------------------------------------------
 * Function:    H5F_set_min_dset_ohdr
 *
 * Purpose:     Set the crt_dset_ohdr_flag field with a new value.
 *
 * Return:      SUCCEED/FAIL
 *-------------------------------------------------------------------------
 */
herr_t
H5F_set_min_dset_ohdr(H5F_t *f, hbool_t minimize)
{
    /* Use FUNC_ENTER_NOAPI_NOINIT_NOERR here to avoid performance issues */
    FUNC_ENTER_NOAPI_NOINIT_NOERR

    /* Sanity check */
    HDassert(f);
    HDassert(f->shared);

    f->shared->crt_dset_min_ohdr_flag = minimize;

    FUNC_LEAVE_NOAPI(SUCCEED)
} /* H5F_set_min_dset_ohdr() */<|MERGE_RESOLUTION|>--- conflicted
+++ resolved
@@ -80,11 +80,8 @@
 static herr_t H5F__build_name(const char *prefix, const char *file_name, char **full_name /*out*/);
 static char * H5F__getenv_prefix_name(char **env_prefix /*in,out*/);
 static H5F_t *H5F__new(H5F_shared_t *shared, unsigned flags, hid_t fcpl_id, hid_t fapl_id, H5FD_t *lf);
-<<<<<<< HEAD
-=======
 static herr_t H5F__check_if_using_file_locks(H5P_genplist_t *fapl, hbool_t *use_file_locking);
 static herr_t H5F__dest(H5F_t *f, hbool_t flush);
->>>>>>> 18bbd3f0
 static herr_t H5F__build_actual_name(const H5F_t *f, const H5P_genplist_t *fapl, const char *name,
                                      char ** /*out*/ actual_name);
 static herr_t H5F__flush_phase1(H5F_t *f);
@@ -94,8 +91,6 @@
 /* Package Variables */
 /*********************/
 
-<<<<<<< HEAD
-=======
 /* Package initialization variable */
 hbool_t H5_PKG_INIT_VAR = FALSE;
 
@@ -105,7 +100,6 @@
  */
 htri_t use_locks_env_g = FAIL;
 
->>>>>>> 18bbd3f0
 /*****************************/
 /* Library Private Variables */
 /*****************************/
@@ -120,8 +114,6 @@
 /* Declare a free list to manage the H5F_shared_t struct */
 H5FL_DEFINE(H5F_shared_t);
 
-<<<<<<< HEAD
-=======
 /* File ID class */
 static const H5I_class_t H5I_FILE_CLS[1] = {{
     H5I_FILE,                 /* ID class value */
@@ -299,7 +291,6 @@
     FUNC_LEAVE_NOAPI(SUCCEED)
 } /* end H5F__parse_file_lock_env_var() */
 
->>>>>>> 18bbd3f0
 /*-------------------------------------------------------------------------
  * Function:    H5F__set_vol_conn
  *
@@ -425,19 +416,6 @@
     if (f->shared->efc)
         efc_size = H5F__efc_max_nfiles(f->shared->efc);
     if (H5P_set(new_plist, H5F_ACS_EFC_SIZE_NAME, &efc_size) < 0)
-<<<<<<< HEAD
-        HGOTO_ERROR(H5E_FILE, H5E_CANTGET, H5I_INVALID_HID, "can't set elink file cache size")
-    if (f->shared->page_buf != NULL) {
-        if (H5P_set(new_plist, H5F_ACS_PAGE_BUFFER_SIZE_NAME, &(f->shared->page_buf->max_size)) < 0)
-            HGOTO_ERROR(H5E_FILE, H5E_CANTGET, H5I_INVALID_HID, "can't set page buffer size")
-        if (H5P_set(new_plist, H5F_ACS_PAGE_BUFFER_MIN_META_PERC_NAME,
-                    &(f->shared->page_buf->min_meta_perc)) < 0)
-            HGOTO_ERROR(H5E_FILE, H5E_CANTGET, H5I_INVALID_HID,
-                        "can't set minimum metadata fraction of page buffer")
-        if (H5P_set(new_plist, H5F_ACS_PAGE_BUFFER_MIN_RAW_PERC_NAME, &(f->shared->page_buf->min_raw_perc)) <
-            0)
-            HGOTO_ERROR(H5E_FILE, H5E_CANTGET, H5I_INVALID_HID,
-=======
         HGOTO_ERROR(H5E_FILE, H5E_CANTSET, H5I_INVALID_HID, "can't set elink file cache size")
     if (f->shared->page_buf != NULL) {
         if (H5P_set(new_plist, H5F_ACS_PAGE_BUFFER_SIZE_NAME, &(f->shared->page_buf->max_size)) < 0)
@@ -449,16 +427,10 @@
         if (H5P_set(new_plist, H5F_ACS_PAGE_BUFFER_MIN_RAW_PERC_NAME, &(f->shared->page_buf->min_raw_perc)) <
             0)
             HGOTO_ERROR(H5E_FILE, H5E_CANTSET, H5I_INVALID_HID,
->>>>>>> 18bbd3f0
                         "can't set minimum raw data fraction of page buffer")
     } /* end if */
 #ifdef H5_HAVE_PARALLEL
     if (H5P_set(new_plist, H5_COLL_MD_READ_FLAG_NAME, &(f->shared->coll_md_read)) < 0)
-<<<<<<< HEAD
-        HGOTO_ERROR(H5E_FILE, H5E_CANTGET, H5I_INVALID_HID, "can't set collective metadata read flag")
-    if (H5P_set(new_plist, H5F_ACS_COLL_MD_WRITE_FLAG_NAME, &(f->shared->coll_md_write)) < 0)
-        HGOTO_ERROR(H5E_FILE, H5E_CANTGET, H5I_INVALID_HID, "can't set collective metadata read flag")
-=======
         HGOTO_ERROR(H5E_FILE, H5E_CANTSET, H5I_INVALID_HID, "can't set collective metadata read flag")
     if (H5P_set(new_plist, H5F_ACS_COLL_MD_WRITE_FLAG_NAME, &(f->shared->coll_md_write)) < 0)
         HGOTO_ERROR(H5E_FILE, H5E_CANTSET, H5I_INVALID_HID, "can't set collective metadata read flag")
@@ -478,7 +450,6 @@
         if (H5P_set(new_plist, H5F_ACS_MPI_PARAMS_INFO_NAME, &mpi_info) < 0)
             HGOTO_ERROR(H5E_FILE, H5E_CANTSET, H5I_INVALID_HID, "can't set MPI info object")
     }
->>>>>>> 18bbd3f0
 #endif /* H5_HAVE_PARALLEL */
     if (H5P_set(new_plist, H5F_ACS_META_CACHE_INIT_IMAGE_CONFIG_NAME, &(f->shared->mdc_initCacheImageCfg)) <
         0)
@@ -509,11 +480,7 @@
 
 done:
     /* Release the copy of the driver info, if it was set up */
-<<<<<<< HEAD
-    if (driver_prop_copied && H5FD_fapl_close(driver_prop.driver_id, driver_prop.driver_info) < 0)
-=======
     if (driver_prop_copied && H5FD_free_driver_info(driver_prop.driver_id, driver_prop.driver_info) < 0)
->>>>>>> 18bbd3f0
         HDONE_ERROR(H5E_FILE, H5E_CANTCLOSEOBJ, H5I_INVALID_HID, "can't close copy of driver info")
 
     FUNC_LEAVE_NOAPI(ret_value)
@@ -630,11 +597,7 @@
             if (H5I_iterate(H5I_DATASET, H5F__get_objects_cb, &olist, app_ref) < 0)
                 HGOTO_ERROR(H5E_FILE, H5E_BADITER, FAIL, "iteration failed(2)")
         } /* end if */
-<<<<<<< HEAD
-    }     /* end if */
-=======
     }
->>>>>>> 18bbd3f0
 
     /* If the caller just wants to count the number of objects (OLIST.MAX_NOBJS is zero),
      * or the caller wants to get the list of IDs and the list isn't full,
@@ -645,13 +608,8 @@
             olist.obj_type = H5I_GROUP;
             if (H5I_iterate(H5I_GROUP, H5F__get_objects_cb, &olist, app_ref) < 0)
                 HGOTO_ERROR(H5E_FILE, H5E_BADITER, FAIL, "iteration failed(3)")
-<<<<<<< HEAD
-        } /* end if */
-    }     /* end if */
-=======
         }
     }
->>>>>>> 18bbd3f0
 
     /* If the caller just wants to count the number of objects (OLIST.MAX_NOBJS is zero),
      * or the caller wants to get the list of IDs and the list isn't full,
@@ -663,11 +621,7 @@
             if (H5I_iterate(H5I_DATATYPE, H5F__get_objects_cb, &olist, app_ref) < 0)
                 HGOTO_ERROR(H5E_FILE, H5E_BADITER, FAIL, "iteration failed(4)")
         } /* end if */
-<<<<<<< HEAD
-    }     /* end if */
-=======
     }
->>>>>>> 18bbd3f0
 
     /* If the caller just wants to count the number of objects (OLIST.MAX_NOBJS is zero),
      * or the caller wants to get the list of IDs and the list isn't full,
@@ -679,11 +633,7 @@
             if (H5I_iterate(H5I_ATTR, H5F__get_objects_cb, &olist, app_ref) < 0)
                 HGOTO_ERROR(H5E_FILE, H5E_BADITER, FAIL, "iteration failed(5)")
         } /* end if */
-<<<<<<< HEAD
-    }     /* end if */
-=======
     }
->>>>>>> 18bbd3f0
 
     /* Set the number of objects currently open */
     *obj_id_count_ptr = obj_id_count;
@@ -1108,16 +1058,10 @@
 htri_t
 H5F__is_hdf5(const char *name, hid_t fapl_id)
 {
-<<<<<<< HEAD
-    H5FD_t *file      = NULL;        /* Low-level file struct                    */
-    haddr_t sig_addr  = HADDR_UNDEF; /* Addess of hdf5 file signature            */
-    htri_t  ret_value = FAIL;        /* Return value                             */
-=======
     H5FD_t *      file      = NULL;        /* Low-level file struct            */
     H5F_shared_t *shared    = NULL;        /* Shared part of file              */
     haddr_t       sig_addr  = HADDR_UNDEF; /* Addess of hdf5 file signature    */
     htri_t        ret_value = FAIL;        /* Return value                     */
->>>>>>> 18bbd3f0
 
     FUNC_ENTER_PACKAGE
 
@@ -1128,12 +1072,6 @@
     if (NULL == (file = H5FD_open(name, H5F_ACC_RDONLY, fapl_id, HADDR_UNDEF)))
         HGOTO_ERROR(H5E_FILE, H5E_CANTINIT, FAIL, "unable to open file")
 
-<<<<<<< HEAD
-    /* The file is an hdf5 file if the hdf5 file signature can be found */
-    if (H5FD_locate_signature(file, &sig_addr) < 0)
-        HGOTO_ERROR(H5E_FILE, H5E_NOTHDF5, FAIL, "error while trying to locate file signature")
-    ret_value = (HADDR_UNDEF != sig_addr);
-=======
     /* If the file is already open, it's an HDF5 file
      *
      * If the file is open with an exclusive lock on an operating system that enforces
@@ -1148,7 +1086,6 @@
             HGOTO_ERROR(H5E_FILE, H5E_NOTHDF5, FAIL, "error while trying to locate file signature")
         ret_value = (HADDR_UNDEF != sig_addr);
     }
->>>>>>> 18bbd3f0
 
 done:
     /* Close the file */
@@ -1350,11 +1287,7 @@
             f->shared->feature_flags &= ~(unsigned)H5FD_FEAT_ACCUMULATE_METADATA;
             if (H5FD_set_feature_flags(f->shared->lf, f->shared->feature_flags) < 0)
                 HGOTO_ERROR(H5E_FILE, H5E_CANTSET, NULL, "can't set feature_flags in VFD")
-<<<<<<< HEAD
-        } /* end if */
-=======
         }
->>>>>>> 18bbd3f0
         else {
             /* If no value for read attempts has been set, use the default */
             if (!f->shared->read_attempts)
@@ -1417,11 +1350,8 @@
 
 done:
     if (!ret_value && f) {
-<<<<<<< HEAD
-=======
         HDassert(NULL == f->vol_obj);
 
->>>>>>> 18bbd3f0
         if (!shared) {
             /* Attempt to clean up some of the shared file structures */
             if (f->shared->efc)
@@ -1432,16 +1362,7 @@
                     HDONE_ERROR(H5E_FILE, H5E_CANTDEC, NULL, "can't close property list")
 
             f->shared = H5FL_FREE(H5F_shared_t, f->shared);
-<<<<<<< HEAD
-        } /* end if */
-
-        /* Free VOL object */
-        if (f->vol_obj)
-            if (H5VL_free_object(f->vol_obj) < 0)
-                HDONE_ERROR(H5E_FILE, H5E_CANTDEC, NULL, "unable to free VOL object")
-=======
         }
->>>>>>> 18bbd3f0
 
         f = H5FL_FREE(H5F_t, f);
     }
@@ -1709,11 +1630,6 @@
     /* Free the non-shared part of the file */
     f->open_name   = (char *)H5MM_xfree(f->open_name);
     f->actual_name = (char *)H5MM_xfree(f->actual_name);
-<<<<<<< HEAD
-    if (f->vol_obj && H5VL_free_object(f->vol_obj) < 0)
-        HDONE_ERROR(H5E_FILE, H5E_CANTDEC, FAIL, "unable to free VOL object")
-    f->vol_obj = NULL;
-=======
     if (f->vol_obj) {
         void *vol_wrap_ctx = NULL;
 
@@ -1729,7 +1645,6 @@
             HDONE_ERROR(H5E_FILE, H5E_CANTDEC, FAIL, "unable to free VOL object")
         f->vol_obj = NULL;
     }
->>>>>>> 18bbd3f0
     if (H5FO_top_dest(f) < 0)
         HDONE_ERROR(H5E_FILE, H5E_CANTINIT, FAIL, "problems closing file")
     f->shared = NULL;
@@ -1738,8 +1653,6 @@
     FUNC_LEAVE_NOAPI(ret_value)
 } /* end H5F__dest() */
 
-<<<<<<< HEAD
-=======
 /*-------------------------------------------------------------------------
  * Function:    H5F__check_if_using_file_locks
  *
@@ -1785,7 +1698,6 @@
     FUNC_LEAVE_NOAPI(ret_value)
 } /* end H5F__check_if_using_file_locks() */
 
->>>>>>> 18bbd3f0
 /*-------------------------------------------------------------------------
  * Function:    H5F_open
  *
@@ -1875,18 +1787,10 @@
     hbool_t            set_flag               = FALSE; /*set the status_flags in the superblock */
     hbool_t            clear                  = FALSE; /*clear the status_flags         */
     hbool_t            evict_on_close;                 /* evict on close value from plist  */
-<<<<<<< HEAD
-    char *             lock_env_var = NULL;            /*env var pointer               */
-    hbool_t            use_file_locking;               /*read from env var             */
-    hbool_t            ci_load   = FALSE;              /* whether MDC ci load requested */
-    hbool_t            ci_write  = FALSE;              /* whether MDC CI write requested */
-    H5F_t *            ret_value = NULL;               /*actual return value           */
-=======
     hbool_t            use_file_locking = TRUE;        /* Using file locks? */
     hbool_t            ci_load          = FALSE;       /* whether MDC ci load requested */
     hbool_t            ci_write         = FALSE;       /* whether MDC CI write requested */
     H5F_t *            ret_value        = NULL;        /*actual return value           */
->>>>>>> 18bbd3f0
 
     FUNC_ENTER_NOAPI(NULL)
 
@@ -1901,17 +1805,6 @@
     if (NULL == (drvr = H5FD_get_class(fapl_id)))
         HGOTO_ERROR(H5E_FILE, H5E_CANTGET, NULL, "unable to retrieve VFL class")
 
-<<<<<<< HEAD
-    /* Check the environment variable that determines if we care
-     * about file locking. File locking should be used unless explicitly
-     * disabled.
-     */
-    lock_env_var = HDgetenv("HDF5_USE_FILE_LOCKING");
-    if (lock_env_var && !HDstrcmp(lock_env_var, "FALSE"))
-        use_file_locking = FALSE;
-    else
-        use_file_locking = TRUE;
-=======
     /* Get the file access property list, for future queries */
     if (NULL == (a_plist = (H5P_genplist_t *)H5I_object(fapl_id)))
         HGOTO_ERROR(H5E_ARGS, H5E_BADTYPE, NULL, "not file access property list")
@@ -1919,7 +1812,6 @@
     /* Check if we are using file locking */
     if (H5F__check_if_using_file_locks(a_plist, &use_file_locking) < 0)
         HGOTO_ERROR(H5E_FILE, H5E_CANTGET, NULL, "unable to get file locking flag")
->>>>>>> 18bbd3f0
 
     /*
      * Opening a file is a two step process. First we try to open the
@@ -2002,13 +1894,8 @@
             if (H5FD_lock(lf, (hbool_t)((flags & H5F_ACC_RDWR) ? TRUE : FALSE)) < 0) {
                 /* Locking failed - Closing will remove the lock */
                 if (H5FD_close(lf) < 0)
-<<<<<<< HEAD
-                    HDONE_ERROR(H5E_FILE, H5E_CANTOPENFILE, NULL, "unable to close low-level file info")
-                HGOTO_ERROR(H5E_FILE, H5E_CANTOPENFILE, NULL, "unable to lock the file")
-=======
                     HDONE_ERROR(H5E_FILE, H5E_CANTCLOSEFILE, NULL, "unable to close low-level file info")
                 HGOTO_ERROR(H5E_FILE, H5E_CANTLOCKFILE, NULL, "unable to lock the file")
->>>>>>> 18bbd3f0
             } /* end if */
 
         /* Create the 'top' file structure */
@@ -2040,11 +1927,6 @@
     shared = file->shared;
     lf     = shared->lf;
 
-<<<<<<< HEAD
-    /* Get the file access property list, for future queries */
-    if (NULL == (a_plist = (H5P_genplist_t *)H5I_object(fapl_id)))
-        HGOTO_ERROR(H5E_ARGS, H5E_BADTYPE, NULL, "not file access property list")
-=======
     /* Set the file locking flag. If the file is already open, the file
      * requested file locking flag must match that of the open file.
      */
@@ -2053,7 +1935,6 @@
     else if (shared->nrefs > 1)
         if (file->shared->use_file_locking != use_file_locking)
             HGOTO_ERROR(H5E_FILE, H5E_CANTINIT, NULL, "file locking flag values don't match")
->>>>>>> 18bbd3f0
 
     /* Check if page buffering is enabled */
     if (H5P_get(a_plist, H5F_ACS_PAGE_BUFFER_SIZE_NAME, &page_buf_size) < 0)
@@ -2199,11 +2080,7 @@
             /* Remove the file lock for SWMR_WRITE */
             if (use_file_locking && (H5F_INTENT(file) & H5F_ACC_SWMR_WRITE)) {
                 if (H5FD_unlock(file->shared->lf) < 0)
-<<<<<<< HEAD
-                    HGOTO_ERROR(H5E_FILE, H5E_CANTOPENFILE, NULL, "unable to unlock the file")
-=======
                     HGOTO_ERROR(H5E_FILE, H5E_CANTUNLOCKFILE, NULL, "unable to unlock the file")
->>>>>>> 18bbd3f0
             }  /* end if */
         }      /* end if */
         else { /* H5F_ACC_RDONLY: check consistency of status_flags */
