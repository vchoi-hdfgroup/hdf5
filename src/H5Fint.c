/* * * * * * * * * * * * * * * * * * * * * * * * * * * * * * * * * * * * * * *
 * Copyright by The HDF Group.                                               *
 * Copyright by the Board of Trustees of the University of Illinois.         *
 * All rights reserved.                                                      *
 *                                                                           *
 * This file is part of HDF5.  The full HDF5 copyright notice, including     *
 * terms governing use, modification, and redistribution, is contained in    *
 * the COPYING file, which can be found at the root of the source code       *
 * distribution tree, or in https://support.hdfgroup.org/ftp/HDF5/releases.  *
 * If you do not have access to either file, you may request a copy from     *
 * help@hdfgroup.org.                                                        *
 * * * * * * * * * * * * * * * * * * * * * * * * * * * * * * * * * * * * * * */

/****************/
/* Module Setup */
/****************/

#include "H5Fmodule.h"          /* This source code file is part of the H5F module */


/***********/
/* Headers */
/***********/
#include "H5private.h"		/* Generic Functions			*/
#include "H5Aprivate.h"		/* Attributes				*/
#include "H5ACprivate.h"        /* Metadata cache                       */
#include "H5Dprivate.h"		/* Datasets				*/
#include "H5Eprivate.h"		/* Error handling		  	*/
#include "H5Fpkg.h"             /* File access				*/
#include "H5FDprivate.h"	/* File drivers				*/
#include "H5Gprivate.h"		/* Groups				*/
#include "H5Iprivate.h"		/* IDs			  		*/
#include "H5MFprivate.h"	/* File memory management		*/
#include "H5MMprivate.h"	/* Memory management			*/
#include "H5Pprivate.h"		/* Property lists			*/
#include "H5SMprivate.h"	/* Shared Object Header Messages	*/
#include "H5Tprivate.h"		/* Datatypes				*/


/****************/
/* Local Macros */
/****************/

/******************/
/* Local Typedefs */
/******************/

/* Struct only used by functions H5F_get_objects and H5F_get_objects_cb */
typedef struct H5F_olist_t {
    H5I_type_t obj_type;        /* Type of object to look for */
    hid_t      *obj_id_list;    /* Pointer to the list of open IDs to return */
    size_t     *obj_id_count;   /* Number of open IDs */
    struct {
        hbool_t local;          /* Set flag for "local" file searches */
        union {
            H5F_file_t *shared; /* Pointer to shared file to look inside */
            const H5F_t *file;  /* Pointer to file to look inside */
        } ptr;
    } file_info;
    size_t     list_index;      /* Current index in open ID array */
    size_t     max_nobjs;       /* Maximum # of IDs to put into array */
} H5F_olist_t;


/********************/
/* Package Typedefs */
/********************/


/********************/
/* Local Prototypes */
/********************/

static int H5F_get_objects_cb(void *obj_ptr, hid_t obj_id, void *key);
static herr_t H5F_build_actual_name(const H5F_t *f, const H5P_genplist_t *fapl,
    const char *name, char ** /*out*/ actual_name);/* Declare a free list to manage the H5F_t struct */
<<<<<<< HEAD
#ifdef H5_HAVE_PARALLEL
static herr_t H5F__open_subfile(H5F_t *file, unsigned flags, hid_t fcpl_id, hid_t fapl_id, hid_t dxpl_id);
#endif /* H5_HAVE_PARALLEL */
=======
static herr_t H5F__flush_phase1(H5F_t *f, hid_t meta_dxpl_id);
static herr_t H5F__flush_phase2(H5F_t *f, hid_t meta_dxpl_id, hid_t raw_dxpl_id, hbool_t closing);

>>>>>>> a6d5bf1a

/*********************/
/* Package Variables */
/*********************/


/*****************************/
/* Library Private Variables */
/*****************************/


/*******************/
/* Local Variables */
/*******************/

/* Declare a free list to manage the H5F_t struct */
H5FL_DEFINE(H5F_t);

/* Declare a free list to manage the H5F_file_t struct */
H5FL_DEFINE(H5F_file_t);


/*-------------------------------------------------------------------------
 * Function:	H5F_get_access_plist
 *
 * Purpose:	Returns a copy of the file access property list of the
 *		specified file.
 *
 *              NOTE: Make sure that, if you are going to overwrite
 *              information in the copied property list that was
 *              previously opened and assigned to the property list, then
 *              you must close it before overwriting the values.
 *
 * Return:	Success:	Object ID for a copy of the file access
 *				property list.
 *
 *		Failure:	FAIL
 *
 * Programmer:	Quincey Koziol
 *              Wednesday, May 25, 2005
 *
 * Modifications:
 *
 *-------------------------------------------------------------------------
 */
hid_t
H5F_get_access_plist(H5F_t *f, hbool_t app_ref)
{
    H5P_genplist_t *new_plist;              /* New property list */
    H5P_genplist_t *old_plist;              /* Old property list */
    H5FD_driver_prop_t driver_prop;         /* Property for driver ID & info */
    hbool_t driver_prop_copied = FALSE;     /* Whether the driver property has been set up */
    unsigned    efc_size = 0;
    hbool_t	latest_format = FALSE;	    /* Always use the latest format? */
    hid_t	ret_value = SUCCEED;        /* Return value */

    FUNC_ENTER_NOAPI(FAIL)

    /* Check args */
    HDassert(f);

    /* Make a copy of the default file access property list */
    if(NULL == (old_plist = (H5P_genplist_t *)H5I_object(H5P_LST_FILE_ACCESS_ID_g)))
        HGOTO_ERROR(H5E_ARGS, H5E_BADTYPE, FAIL, "not a property list")
    if((ret_value = H5P_copy_plist(old_plist, app_ref)) < 0)
	HGOTO_ERROR(H5E_INTERNAL, H5E_CANTINIT, FAIL, "can't copy file access property list")
    if(NULL == (new_plist = (H5P_genplist_t *)H5I_object(ret_value)))
        HGOTO_ERROR(H5E_ARGS, H5E_BADTYPE, FAIL, "not a property list")

    /* Copy properties of the file access property list */
    if(H5P_set(new_plist, H5F_ACS_META_CACHE_INIT_CONFIG_NAME, &(f->shared->mdc_initCacheCfg)) < 0)
        HGOTO_ERROR(H5E_PLIST, H5E_CANTSET, FAIL, "can't set initial metadata cache resize config.")
    if(H5P_set(new_plist, H5F_ACS_DATA_CACHE_NUM_SLOTS_NAME, &(f->shared->rdcc_nslots)) < 0)
        HGOTO_ERROR(H5E_PLIST, H5E_CANTSET, FAIL, "can't set data cache number of slots")
    if(H5P_set(new_plist, H5F_ACS_DATA_CACHE_BYTE_SIZE_NAME, &(f->shared->rdcc_nbytes)) < 0)
        HGOTO_ERROR(H5E_PLIST, H5E_CANTSET, FAIL, "can't set data cache byte size")
    if(H5P_set(new_plist, H5F_ACS_PREEMPT_READ_CHUNKS_NAME, &(f->shared->rdcc_w0)) < 0)
        HGOTO_ERROR(H5E_PLIST, H5E_CANTSET, FAIL, "can't set preempt read chunks")
    if(H5P_set(new_plist, H5F_ACS_ALIGN_THRHD_NAME, &(f->shared->threshold)) < 0)
        HGOTO_ERROR(H5E_PLIST, H5E_CANTSET, FAIL, "can't set alignment threshold")
    if(H5P_set(new_plist, H5F_ACS_ALIGN_NAME, &(f->shared->alignment)) < 0)
        HGOTO_ERROR(H5E_PLIST, H5E_CANTSET, FAIL, "can't set alignment")
    if(H5P_set(new_plist, H5F_ACS_GARBG_COLCT_REF_NAME, &(f->shared->gc_ref)) < 0)
        HGOTO_ERROR(H5E_PLIST, H5E_CANTSET, FAIL, "can't set garbage collect reference")
    if(H5P_set(new_plist, H5F_ACS_META_BLOCK_SIZE_NAME, &(f->shared->meta_aggr.alloc_size)) < 0)
        HGOTO_ERROR(H5E_PLIST, H5E_CANTSET, FAIL, "can't set metadata cache size")
    if(H5P_set(new_plist, H5F_ACS_SIEVE_BUF_SIZE_NAME, &(f->shared->sieve_buf_size)) < 0)
        HGOTO_ERROR(H5E_PLIST, H5E_CANTSET, FAIL, "can't sieve buffer size")
    if(H5P_set(new_plist, H5F_ACS_SDATA_BLOCK_SIZE_NAME, &(f->shared->sdata_aggr.alloc_size)) < 0)
        HGOTO_ERROR(H5E_PLIST, H5E_CANTSET, FAIL, "can't set 'small data' cache size")
    if(f->shared->latest_flags > 0)
        latest_format = TRUE;
    if(H5P_set(new_plist, H5F_ACS_LATEST_FORMAT_NAME, &latest_format) < 0)
        HGOTO_ERROR(H5E_PLIST, H5E_CANTSET, FAIL, "can't set 'latest format' flag")
    if(H5P_set(new_plist, H5F_ACS_METADATA_READ_ATTEMPTS_NAME, &(f->shared->read_attempts)) < 0)
        HGOTO_ERROR(H5E_PLIST, H5E_CANTSET, FAIL, "can't set 'read attempts ' flag")
    if(H5P_set(new_plist, H5F_ACS_OBJECT_FLUSH_CB_NAME, &(f->shared->object_flush)) < 0)
        HGOTO_ERROR(H5E_PLIST, H5E_CANTSET, FAIL, "can't set object flush callback")

    if(f->shared->efc)
        efc_size = H5F_efc_max_nfiles(f->shared->efc);
    if(H5P_set(new_plist, H5F_ACS_EFC_SIZE_NAME, &efc_size) < 0)
        HGOTO_ERROR(H5E_PLIST, H5E_CANTGET, FAIL, "can't set elink file cache size")
    if(f->shared->page_buf != NULL) {
        if(H5P_set(new_plist, H5F_ACS_PAGE_BUFFER_SIZE_NAME, &(f->shared->page_buf->max_size)) < 0)
            HGOTO_ERROR(H5E_PLIST, H5E_CANTGET, FAIL, "can't set page buffer size")
        if(H5P_set(new_plist, H5F_ACS_PAGE_BUFFER_MIN_META_PERC_NAME, &(f->shared->page_buf->min_meta_perc)) < 0)
            HGOTO_ERROR(H5E_PLIST, H5E_CANTGET, FAIL, "can't set minimum metadata fraction of page buffer")
        if(H5P_set(new_plist, H5F_ACS_PAGE_BUFFER_MIN_RAW_PERC_NAME, &(f->shared->page_buf->min_raw_perc)) < 0)
            HGOTO_ERROR(H5E_PLIST, H5E_CANTGET, FAIL, "can't set minimum raw data fraction of page buffer")
    } /* end if */
#ifdef H5_HAVE_PARALLEL
    if(H5P_set(new_plist, H5_COLL_MD_READ_FLAG_NAME, &(f->coll_md_read)) < 0)
        HGOTO_ERROR(H5E_PLIST, H5E_CANTGET, FAIL, "can't set collective metadata read flag")
    if(H5P_set(new_plist, H5F_ACS_COLL_MD_WRITE_FLAG_NAME, &(f->coll_md_write)) < 0)
        HGOTO_ERROR(H5E_PLIST, H5E_CANTGET, FAIL, "can't set collective metadata read flag")

    /* Set subfiling properties */
    {
        H5F_subfiling_config_t config;

        if(H5P_peek(new_plist, H5F_ACS_SUBFILING_CONFIG_NAME, &config) < 0)
            HGOTO_ERROR(H5E_PLIST, H5E_CANTGET, FAIL, "can't get subfiling configuration")

        if(f->subfile_name) {
            if(NULL == (config.file_name = H5MM_strdup(f->subfile_name)))
                HGOTO_ERROR(H5E_FILE, H5E_NOSPACE, FAIL, "can't allocate subfile name")
            config.comm = f->subfile_comm;
            config.info = f->subfile_info;
        }
        else {
            config.file_name = NULL;
            config.comm = MPI_COMM_NULL;
            config.info = MPI_INFO_NULL;
        }

        if(H5P_poke(new_plist, H5F_ACS_SUBFILING_CONFIG_NAME, &config) < 0)
            HGOTO_ERROR(H5E_PLIST, H5E_CANTGET, FAIL, "can't set subfile name")
    }
        
#endif /* H5_HAVE_PARALLEL */
    if(H5P_set(new_plist, H5F_ACS_META_CACHE_INIT_IMAGE_CONFIG_NAME, &(f->shared->mdc_initCacheImageCfg)) < 0)
        HGOTO_ERROR(H5E_PLIST, H5E_CANTSET, FAIL, "can't set initial metadata cache resize config.")

    /* Prepare the driver property */
    driver_prop.driver_id = f->shared->lf->driver_id;
    driver_prop.driver_info = H5FD_fapl_get(f->shared->lf);
    driver_prop_copied = TRUE;

    /* Set the driver property */
    if(H5P_set(new_plist, H5F_ACS_FILE_DRV_NAME, &driver_prop) < 0)
        HGOTO_ERROR(H5E_PLIST, H5E_CANTSET, FAIL, "can't set file driver ID & info")

    /* Set the file close degree appropriately */
    if(f->shared->fc_degree == H5F_CLOSE_DEFAULT && H5P_set(new_plist, H5F_ACS_CLOSE_DEGREE_NAME, &(f->shared->lf->cls->fc_degree)) < 0)
        HGOTO_ERROR(H5E_PLIST, H5E_CANTSET, FAIL, "can't set file close degree")
    else if(f->shared->fc_degree != H5F_CLOSE_DEFAULT && H5P_set(new_plist, H5F_ACS_CLOSE_DEGREE_NAME, &(f->shared->fc_degree)) < 0)
        HGOTO_ERROR(H5E_PLIST, H5E_CANTSET, FAIL, "can't set file close degree")

done:
    /* Release the copy of the driver info, if it was set up */
    if(driver_prop_copied && H5FD_fapl_close(driver_prop.driver_id, driver_prop.driver_info) < 0)
        HDONE_ERROR(H5E_FILE, H5E_CANTCLOSEOBJ, FAIL, "can't close copy of driver info")

    FUNC_LEAVE_NOAPI(ret_value)
} /* end H5F_get_access_plist() */


/*-------------------------------------------------------------------------
 * Function:    H5F_get_obj_count
 *
 * Purpose:	Private function return the number of opened object IDs
 *		(files, datasets, groups, datatypes) in the same file.
 *
 * Return:      SUCCEED on success, FAIL on failure.
 *
 * Programmer:  Raymond Lu
 *              Wednesday, Dec 5, 2001
 *
 *-------------------------------------------------------------------------
 */
herr_t
H5F_get_obj_count(const H5F_t *f, unsigned types, hbool_t app_ref, size_t *obj_id_count_ptr)
{
    herr_t   ret_value = SUCCEED;

    FUNC_ENTER_NOAPI(FAIL)

    /* Sanity check */
    HDassert(obj_id_count_ptr);

    /* Perform the query */
    if((ret_value = H5F_get_objects(f, types, 0, NULL, app_ref, obj_id_count_ptr)) < 0)
        HGOTO_ERROR(H5E_INTERNAL, H5E_BADITER, FAIL, "H5F_get_objects failed")

done:
    FUNC_LEAVE_NOAPI(ret_value)
} /* end H5F_get_obj_count() */


/*-------------------------------------------------------------------------
 * Function:    H5F_get_obj_ids
 *
 * Purpose:     Private function to return a list of opened object IDs.
 *
 * Return:      Non-negative on success; can't fail.
 *
 * Programmer:  Raymond Lu
 *              Wednesday, Dec 5, 2001
 *
 *-------------------------------------------------------------------------
 */
herr_t
H5F_get_obj_ids(const H5F_t *f, unsigned types, size_t max_objs, hid_t *oid_list, hbool_t app_ref, size_t *obj_id_count_ptr)
{
    herr_t ret_value = SUCCEED;              /* Return value */

    FUNC_ENTER_NOAPI(FAIL)

    /* Sanity check */
    HDassert(obj_id_count_ptr);

    /* Perform the query */
    if((ret_value = H5F_get_objects(f, types, max_objs, oid_list, app_ref, obj_id_count_ptr)) < 0)
        HGOTO_ERROR(H5E_INTERNAL, H5E_BADITER, FAIL, "H5F_get_objects failed")

done:
    FUNC_LEAVE_NOAPI(ret_value)
} /* end H5F_get_obj_ids() */


/*---------------------------------------------------------------------------
 * Function:	H5F_get_objects
 *
 * Purpose:	This function is called by H5F_get_obj_count or
 *		H5F_get_obj_ids to get number of object IDs and/or a
 *		list of opened object IDs (in return value).
 * Return:	Non-negative on success; Can't fail.
 *
 * Programmer:  Raymond Lu
 *              Wednesday, Dec 5, 2001
 *
 *---------------------------------------------------------------------------
 */
herr_t
H5F_get_objects(const H5F_t *f, unsigned types, size_t max_nobjs, hid_t *obj_id_list, hbool_t app_ref, size_t *obj_id_count_ptr)
{
    size_t obj_id_count=0;      /* Number of open IDs */
    H5F_olist_t olist;          /* Structure to hold search results */
    herr_t ret_value = SUCCEED; /* Return value */

    FUNC_ENTER_NOAPI_NOINIT

    /* Sanity check */
    HDassert(obj_id_count_ptr);

    /* Set up search information */
    olist.obj_id_list  = (max_nobjs==0 ? NULL : obj_id_list);
    olist.obj_id_count = &obj_id_count;
    olist.list_index   = 0;
    olist.max_nobjs   = max_nobjs;

    /* Determine if we are searching for local or global objects */
    if(types & H5F_OBJ_LOCAL) {
        olist.file_info.local = TRUE;
        olist.file_info.ptr.file = f;
    } /* end if */
    else {
        olist.file_info.local = FALSE;
        olist.file_info.ptr.shared = f ? f->shared : NULL;
    } /* end else */

    /* Iterate through file IDs to count the number, and put their
     * IDs on the object list.  */
    if(types & H5F_OBJ_FILE) {
        olist.obj_type = H5I_FILE;
        if(H5I_iterate(H5I_FILE, H5F_get_objects_cb, &olist, app_ref) < 0)
            HGOTO_ERROR(H5E_FILE, H5E_BADITER, FAIL, "iteration failed(1)")
    } /* end if */

    /* If the caller just wants to count the number of objects (OLIST.MAX_NOBJS is zero),
     * or the caller wants to get the list of IDs and the list isn't full,
     * search through dataset IDs to count number of datasets, and put their
     * IDs on the object list */
    if(!olist.max_nobjs || (olist.max_nobjs && olist.list_index<olist.max_nobjs)) { 
        if (types & H5F_OBJ_DATASET) {
            olist.obj_type = H5I_DATASET;
            if(H5I_iterate(H5I_DATASET, H5F_get_objects_cb, &olist, app_ref) < 0)
                HGOTO_ERROR(H5E_FILE, H5E_BADITER, FAIL, "iteration failed(2)")
        } /* end if */
    } 

    /* If the caller just wants to count the number of objects (OLIST.MAX_NOBJS is zero),
     * or the caller wants to get the list of IDs and the list isn't full,
     * search through group IDs to count number of groups, and put their
     * IDs on the object list */
    if(!olist.max_nobjs || (olist.max_nobjs && olist.list_index<olist.max_nobjs)) { 
        if(types & H5F_OBJ_GROUP) {
            olist.obj_type = H5I_GROUP;
            if(H5I_iterate(H5I_GROUP, H5F_get_objects_cb, &olist, app_ref) < 0)
                HGOTO_ERROR(H5E_FILE, H5E_BADITER, FAIL, "iteration failed(3)")
        } /* end if */
    } 

    /* If the caller just wants to count the number of objects (OLIST.MAX_NOBJS is zero),
     * or the caller wants to get the list of IDs and the list isn't full,
     * search through datatype IDs to count number of named datatypes, and put their
     * IDs on the object list */
    if(!olist.max_nobjs || (olist.max_nobjs && olist.list_index<olist.max_nobjs)) { 
        if(types & H5F_OBJ_DATATYPE) {
            olist.obj_type = H5I_DATATYPE;
            if(H5I_iterate(H5I_DATATYPE, H5F_get_objects_cb, &olist, app_ref) < 0)
                HGOTO_ERROR(H5E_FILE, H5E_BADITER, FAIL, "iteration failed(4)")
        } /* end if */
    } 

    /* If the caller just wants to count the number of objects (OLIST.MAX_NOBJS is zero),
     * or the caller wants to get the list of IDs and the list isn't full,
     * search through attribute IDs to count number of attributes, and put their
     * IDs on the object list */
    if(!olist.max_nobjs || (olist.max_nobjs && olist.list_index<olist.max_nobjs)) {
        if(types & H5F_OBJ_ATTR) {
            olist.obj_type = H5I_ATTR;
            if(H5I_iterate(H5I_ATTR, H5F_get_objects_cb, &olist, app_ref) < 0)
                HGOTO_ERROR(H5E_FILE, H5E_BADITER, FAIL, "iteration failed(5)")
        } /* end if */
    }
 
    /* Set the number of objects currently open */
    *obj_id_count_ptr = obj_id_count;

done:
    FUNC_LEAVE_NOAPI(ret_value)
} /* end H5F_get_objects() */


/*-------------------------------------------------------------------------
 * Function:	H5F_get_objects_cb
 *
 * Purpose:	H5F_get_objects' callback function.  It verifies if an
 * 		object is in the file, and either count it or put its ID
 *		on the list.
 *
 * Return:      H5_ITER_STOP if the array of object IDs is filled up.
 *              H5_ITER_CONT otherwise.
 *
 * Programmer:  Raymond Lu
 *              Wednesday, Dec 5, 2001
 *
 *-------------------------------------------------------------------------
 */
static int
H5F_get_objects_cb(void *obj_ptr, hid_t obj_id, void *key)
{
    H5F_olist_t *olist = (H5F_olist_t *)key;    /* Alias for search info */
    hbool_t     add_obj = FALSE;
    int         ret_value = H5_ITER_CONT;    /* Return value */

    FUNC_ENTER_NOAPI_NOINIT

    HDassert(obj_ptr);
    HDassert(olist);

    /* Count file IDs */
    if(olist->obj_type == H5I_FILE) {
        if((olist->file_info.local &&
                        (!olist->file_info.ptr.file || (olist->file_info.ptr.file && (H5F_t*)obj_ptr == olist->file_info.ptr.file) ))
                ||  (!olist->file_info.local &&
                        ( !olist->file_info.ptr.shared || (olist->file_info.ptr.shared && ((H5F_t*)obj_ptr)->shared == olist->file_info.ptr.shared) ))) {
            add_obj = TRUE;
	} /* end if */
    } /* end if */
    else { /* either count opened object IDs or put the IDs on the list */
        H5O_loc_t *oloc;        /* Group entry info for object */

    	switch(olist->obj_type) {
	    case H5I_ATTR:
	        oloc = H5A_oloc((H5A_t *)obj_ptr);
                break;

	    case H5I_GROUP:
	        oloc = H5G_oloc((H5G_t *)obj_ptr);
                break;

	    case H5I_DATASET:
	        oloc = H5D_oloc((H5D_t *)obj_ptr);
		break;

	    case H5I_DATATYPE:
                if(H5T_is_named((H5T_t*)obj_ptr)==TRUE)
                    oloc = H5T_oloc((H5T_t*)obj_ptr);
                else
                    oloc = NULL;
		break;

	    case H5I_UNINIT:
	    case H5I_BADID:
	    case H5I_FILE:
	    case H5I_DATASPACE:
	    case H5I_REFERENCE:
	    case H5I_VFL:
	    case H5I_GENPROP_CLS:
	    case H5I_GENPROP_LST:
	    case H5I_ERROR_CLASS:
	    case H5I_ERROR_MSG:
	    case H5I_ERROR_STACK:
	    case H5I_NTYPES:
            default:
                HGOTO_ERROR(H5E_ARGS, H5E_BADTYPE, H5_ITER_ERROR, "unknown data object")
	} /* end switch */

        if((olist->file_info.local &&
                    ( (!olist->file_info.ptr.file && olist->obj_type == H5I_DATATYPE && H5T_is_immutable((H5T_t *)obj_ptr) == FALSE)
                            || (!olist->file_info.ptr.file && olist->obj_type != H5I_DATATYPE)
                            || (oloc && oloc->file == olist->file_info.ptr.file)))
                || (!olist->file_info.local &&
                    ((!olist->file_info.ptr.shared && olist->obj_type == H5I_DATATYPE && H5T_is_immutable((H5T_t *)obj_ptr) == FALSE)
                            || (!olist->file_info.ptr.shared && olist->obj_type != H5I_DATATYPE)
                            || (oloc && oloc->file && oloc->file->shared == olist->file_info.ptr.shared)))) {
            add_obj = TRUE;
    	} /* end if */
    } /* end else */

    if(add_obj) {
        /* Add the object's ID to the ID list, if appropriate */
        if(olist->obj_id_list) {
            olist->obj_id_list[olist->list_index] = obj_id;
	    olist->list_index++;
	} /* end if */

        /* Increment the number of open objects */
	if(olist->obj_id_count)
            (*olist->obj_id_count)++;

        /* Check if we've filled up the array.  Return H5_ITER_STOP only if
         * we have filled up the array. Otherwise return H5_ITER_CONT(RET_VALUE is
         * preset to H5_ITER_CONT) because H5I_iterate needs the return value of 
         * H5_ITER_CONT to continue the iteration. */
        if(olist->max_nobjs > 0 && olist->list_index >= olist->max_nobjs)
            HGOTO_DONE(H5_ITER_STOP)  /* Indicate that the iterator should stop */
    } /* end if */

done:
    FUNC_LEAVE_NOAPI(ret_value)
} /* end H5F_get_objects_cb() */


/*-------------------------------------------------------------------------
 * Function:	H5F__is_hdf5
 *
 * Purpose:	Check the file signature to detect an HDF5 file.
 *
 * Bugs:	This function is not robust: it only uses the default file
 *		driver when attempting to open the file when in fact it
 *		should use all known file drivers.
 *
 * Return:	Success:	TRUE/FALSE
 *
 *		Failure:	Negative
 *
 * Programmer:	Unknown
 *
 *-------------------------------------------------------------------------
 */
htri_t
H5F__is_hdf5(const char *name, hid_t meta_dxpl_id, hid_t raw_dxpl_id)
{
    H5FD_t	*file = NULL;           /* Low-level file struct */
    H5FD_io_info_t fdio_info;           /* File driver I/O info */
    haddr_t     sig_addr;               /* Addess of hdf5 file signature */
    htri_t	ret_value = FAIL;       /* Return value */

    FUNC_ENTER_NOAPI_NOINIT

    /* Open the file at the virtual file layer */
    if(NULL == (file = H5FD_open(name, H5F_ACC_RDONLY, H5P_FILE_ACCESS_DEFAULT, HADDR_UNDEF)))
	HGOTO_ERROR(H5E_IO, H5E_CANTINIT, FAIL, "unable to open file")

    /* Set up the file driver info */
    fdio_info.file = file;
    if(NULL == (fdio_info.meta_dxpl = (H5P_genplist_t *)H5I_object(meta_dxpl_id)))
        HGOTO_ERROR(H5E_CACHE, H5E_BADATOM, FAIL, "can't get new property list object")
    if(NULL == (fdio_info.raw_dxpl = (H5P_genplist_t *)H5I_object(raw_dxpl_id)))
        HGOTO_ERROR(H5E_CACHE, H5E_BADATOM, FAIL, "can't get new property list object")

    /* The file is an hdf5 file if the hdf5 file signature can be found */
    if(H5FD_locate_signature(&fdio_info, &sig_addr) < 0)
        HGOTO_ERROR(H5E_FILE, H5E_NOTHDF5, FAIL, "unable to locate file signature")
    ret_value = (HADDR_UNDEF != sig_addr);

done:
    /* Close the file */
    if(file)
        if(H5FD_close(file) < 0 && ret_value >= 0)
            HDONE_ERROR(H5E_IO, H5E_CANTCLOSEFILE, FAIL, "unable to close file")

    FUNC_LEAVE_NOAPI(ret_value)
} /* end H5F__is_hdf5() */


/*-------------------------------------------------------------------------
 * Function:	H5F_new
 *
 * Purpose:	Creates a new file object and initializes it.  The
 *		H5Fopen and H5Fcreate functions then fill in various
 *		fields.	 If SHARED is a non-null pointer then the shared info
 *		to which it points has the reference count incremented.
 *		Otherwise a new, empty shared info struct is created and
 *		initialized with the specified file access property list.
 *
 * Errors:
 *
 * Return:	Success:	Ptr to a new file struct.
 *
 *		Failure:	NULL
 *
 * Programmer:	Robb Matzke
 *		matzke@llnl.gov
 *		Jul 18 1997
 *
 *-------------------------------------------------------------------------
 */
H5F_t *
H5F_new(H5F_file_t *shared, unsigned flags, hid_t fcpl_id, hid_t fapl_id, H5FD_t *lf)
{
    H5F_t	*f = NULL, *ret_value = NULL;

    FUNC_ENTER_NOAPI_NOINIT

    if(NULL == (f = H5FL_CALLOC(H5F_t)))
        HGOTO_ERROR(H5E_FILE, H5E_NOSPACE, NULL, "can't allocate top file structure")
    f->file_id = -1;

    if(shared) {
        HDassert(lf == NULL);
        f->shared = shared;
    } /* end if */
    else {
        H5P_genplist_t *plist;          /* Property list */
        unsigned        efc_size;       /* External file cache size */
        hbool_t	latest_format;	        /* Always use the latest format?	*/
        size_t u;                       /* Local index variable */

        HDassert(lf != NULL);
        if(NULL == (f->shared = H5FL_CALLOC(H5F_file_t)))
            HGOTO_ERROR(H5E_FILE, H5E_NOSPACE, NULL, "can't allocate shared file structure")

        f->shared->flags = flags;
        f->shared->sohm_addr = HADDR_UNDEF;
        f->shared->sohm_vers = HDF5_SHAREDHEADER_VERSION;
        f->shared->accum.loc = HADDR_UNDEF;
        f->shared->lf = lf;

        /* Initialization for handling file space */
        for(u = 0; u < NELMTS(f->shared->fs_addr); u++) {
            f->shared->fs_state[u] = H5F_FS_STATE_CLOSED;
            f->shared->fs_addr[u] = HADDR_UNDEF;
            f->shared->fs_man[u] = NULL;
        } /* end for */
        f->shared->first_alloc_dealloc = FALSE;
        f->shared->eoa_pre_fsm_fsalloc = HADDR_UNDEF;
        f->shared->eoa_post_fsm_fsalloc = HADDR_UNDEF;
        f->shared->eoa_post_mdci_fsalloc = HADDR_UNDEF;

        /* Initialization for handling file space (for paged aggregation) */
        f->shared->pgend_meta_thres = H5F_FILE_SPACE_PGEND_META_THRES;

        /* intialize point of no return */
        f->shared->point_of_no_return = FALSE;

        /*
         * Copy the file creation and file access property lists into the
         * new file handle.  We do this early because some values might need
         * to change as the file is being opened.
         */
        if(NULL == (plist = (H5P_genplist_t *)H5I_object(fcpl_id)))
            HGOTO_ERROR(H5E_ARGS, H5E_BADTYPE, NULL, "not property list")
        f->shared->fcpl_id = H5P_copy_plist(plist, FALSE);

        /* Get the FCPL values to cache */
        if(H5P_get(plist, H5F_CRT_ADDR_BYTE_NUM_NAME, &f->shared->sizeof_addr) < 0)
            HGOTO_ERROR(H5E_PLIST, H5E_CANTGET, NULL, "can't get byte number for address")
        if(H5P_get(plist, H5F_CRT_OBJ_BYTE_NUM_NAME, &f->shared->sizeof_size) < 0)
            HGOTO_ERROR(H5E_PLIST, H5E_CANTGET, NULL, "can't get byte number for object size")
        if(H5P_get(plist, H5F_CRT_SHMSG_NINDEXES_NAME, &f->shared->sohm_nindexes) < 0)
            HGOTO_ERROR(H5E_PLIST, H5E_CANTGET, NULL, "can't get number of SOHM indexes")
        HDassert(f->shared->sohm_nindexes < 255);
        if(H5P_get(plist, H5F_CRT_FILE_SPACE_STRATEGY_NAME, &f->shared->fs_strategy) < 0)
            HGOTO_ERROR(H5E_PLIST, H5E_CANTGET, NULL, "can't get file space strategy")
        if(H5P_get(plist, H5F_CRT_FREE_SPACE_PERSIST_NAME, &f->shared->fs_persist) < 0)
            HGOTO_ERROR(H5E_PLIST, H5E_CANTGET, NULL, "can't get file space persisting status")
        if(H5P_get(plist, H5F_CRT_FREE_SPACE_THRESHOLD_NAME, &f->shared->fs_threshold) < 0)
            HGOTO_ERROR(H5E_PLIST, H5E_CANTGET, NULL, "can't get free-space section threshold")
        if(H5P_get(plist, H5F_CRT_FILE_SPACE_PAGE_SIZE_NAME, &f->shared->fs_page_size) < 0)
            HGOTO_ERROR(H5E_PLIST, H5E_CANTGET, NULL, "can't get file space page size")
        HDassert(f->shared->fs_page_size >= H5F_FILE_SPACE_PAGE_SIZE_MIN);

        /* Temporary for multi/split drivers: fail file creation 
             when persisting free-space or using paged aggregation strategy */
        if(H5F_HAS_FEATURE(f, H5FD_FEAT_PAGED_AGGR))
            if(f->shared->fs_strategy == H5F_FSPACE_STRATEGY_PAGE || f->shared->fs_persist)
                HGOTO_ERROR(H5E_PLIST, H5E_CANTGET, NULL, "can't open with this strategy or persistent fs")

        /* Get the FAPL values to cache */
        if(NULL == (plist = (H5P_genplist_t *)H5I_object(fapl_id)))
            HGOTO_ERROR(H5E_ARGS, H5E_BADTYPE, NULL, "not file access property list")
        if(H5P_get(plist, H5F_ACS_META_CACHE_INIT_CONFIG_NAME, &(f->shared->mdc_initCacheCfg)) < 0)
            HGOTO_ERROR(H5E_PLIST, H5E_CANTGET, NULL, "can't get initial metadata cache resize config")
        if(H5P_get(plist, H5F_ACS_DATA_CACHE_NUM_SLOTS_NAME, &(f->shared->rdcc_nslots)) < 0)
            HGOTO_ERROR(H5E_PLIST, H5E_CANTGET, NULL, "can't get data cache number of slots")
        if(H5P_get(plist, H5F_ACS_DATA_CACHE_BYTE_SIZE_NAME, &(f->shared->rdcc_nbytes)) < 0)
            HGOTO_ERROR(H5E_PLIST, H5E_CANTGET, NULL, "can't get data cache byte size")
        if(H5P_get(plist, H5F_ACS_PREEMPT_READ_CHUNKS_NAME, &(f->shared->rdcc_w0)) < 0)
            HGOTO_ERROR(H5E_PLIST, H5E_CANTGET, NULL, "can't get preempt read chunk")
        if(H5P_get(plist, H5F_ACS_ALIGN_THRHD_NAME, &(f->shared->threshold)) < 0)
            HGOTO_ERROR(H5E_PLIST, H5E_CANTGET, NULL, "can't get alignment threshold")
        if(H5P_get(plist, H5F_ACS_ALIGN_NAME, &(f->shared->alignment)) < 0)
            HGOTO_ERROR(H5E_PLIST, H5E_CANTGET, NULL, "can't get alignment")
        if(H5P_get(plist, H5F_ACS_GARBG_COLCT_REF_NAME,&(f->shared->gc_ref)) < 0)
            HGOTO_ERROR(H5E_PLIST, H5E_CANTGET, NULL, "can't get garbage collect reference")
        if(H5P_get(plist, H5F_ACS_SIEVE_BUF_SIZE_NAME, &(f->shared->sieve_buf_size)) < 0)
            HGOTO_ERROR(H5E_PLIST, H5E_CANTGET, NULL, "can't get sieve buffer size")
        if(H5P_get(plist, H5F_ACS_LATEST_FORMAT_NAME, &latest_format) < 0)
            HGOTO_ERROR(H5E_PLIST, H5E_CANTGET, NULL, "can't get 'latest format' flag")
        /* For latest format or SWMR_WRITE, activate all latest version support */
        if(latest_format || (H5F_INTENT(f) & H5F_ACC_SWMR_WRITE))
            f->shared->latest_flags |= H5F_LATEST_ALL_FLAGS;
        if(H5P_get(plist, H5F_ACS_USE_MDC_LOGGING_NAME, &(f->shared->use_mdc_logging)) < 0)
            HGOTO_ERROR(H5E_PLIST, H5E_CANTGET, NULL, "can't get 'use mdc logging' flag")
        if(H5P_get(plist, H5F_ACS_START_MDC_LOG_ON_ACCESS_NAME, &(f->shared->start_mdc_log_on_access)) < 0)
            HGOTO_ERROR(H5E_PLIST, H5E_CANTGET, NULL, "can't get 'start mdc log on access' flag")
        if(H5P_get(plist, H5F_ACS_META_BLOCK_SIZE_NAME, &(f->shared->meta_aggr.alloc_size)) < 0)
            HGOTO_ERROR(H5E_PLIST, H5E_CANTGET, NULL, "can't get metadata cache size")
        f->shared->meta_aggr.feature_flag = H5FD_FEAT_AGGREGATE_METADATA;
        if(H5P_get(plist, H5F_ACS_SDATA_BLOCK_SIZE_NAME, &(f->shared->sdata_aggr.alloc_size)) < 0)
            HGOTO_ERROR(H5E_PLIST, H5E_CANTGET, NULL, "can't get 'small data' cache size")
        f->shared->sdata_aggr.feature_flag = H5FD_FEAT_AGGREGATE_SMALLDATA;
        if(H5P_get(plist, H5F_ACS_EFC_SIZE_NAME, &efc_size) < 0)
            HGOTO_ERROR(H5E_PLIST, H5E_CANTGET, NULL, "can't get elink file cache size")
        if(efc_size > 0)
            if(NULL == (f->shared->efc = H5F_efc_create(efc_size)))
                HGOTO_ERROR(H5E_FILE, H5E_CANTINIT, NULL, "can't create external file cache")
#ifdef H5_HAVE_PARALLEL
        if(H5P_get(plist, H5_COLL_MD_READ_FLAG_NAME, &(f->coll_md_read)) < 0)
            HGOTO_ERROR(H5E_PLIST, H5E_CANTGET, NULL, "can't get collective metadata read flag")
        if(H5P_get(plist, H5F_ACS_COLL_MD_WRITE_FLAG_NAME, &(f->coll_md_write)) < 0)
            HGOTO_ERROR(H5E_PLIST, H5E_CANTGET, NULL, "can't get collective metadata write flag")

        {
            H5F_subfiling_config_t config;

            f->subfile_name = NULL;
            f->subfile_comm = MPI_COMM_NULL;
            f->subfile_info = MPI_INFO_NULL;

            if(H5P_peek(plist, H5F_ACS_SUBFILING_CONFIG_NAME, &config) < 0)
                HGOTO_ERROR(H5E_PLIST, H5E_CANTGET, NULL, "can't get subfiling configuration")

            if(config.file_name) {
                if(NULL == (f->subfile_name = H5MM_strdup(config.file_name)))
                    HGOTO_ERROR(H5E_FILE, H5E_NOSPACE, NULL, "can't allocate subfile name")
                f->subfile_comm = config.comm;
                f->subfile_info = config.info;
            }
        }
#endif /* H5_HAVE_PARALLEL */
        if(H5P_get(plist, H5F_ACS_META_CACHE_INIT_IMAGE_CONFIG_NAME, &(f->shared->mdc_initCacheImageCfg)) < 0)
            HGOTO_ERROR(H5E_PLIST, H5E_CANTGET, NULL, "can't get initial metadata cache resize config")

        /* Get the VFD values to cache */
        f->shared->maxaddr = H5FD_get_maxaddr(lf);
        if(!H5F_addr_defined(f->shared->maxaddr))
            HGOTO_ERROR(H5E_FILE, H5E_BADVALUE, NULL, "bad maximum address from VFD")
        if(H5FD_get_feature_flags(lf, &f->shared->feature_flags) < 0)
            HGOTO_ERROR(H5E_FILE, H5E_CANTGET, NULL, "can't get feature flags from VFD")

        /* Require the SWMR feature flag if SWMR I/O is desired */
        if(!H5F_HAS_FEATURE(f, H5FD_FEAT_SUPPORTS_SWMR_IO) && (H5F_INTENT(f) & (H5F_ACC_SWMR_WRITE | H5F_ACC_SWMR_READ)))
            HGOTO_ERROR(H5E_FILE, H5E_BADVALUE, NULL, "must use a SWMR-compatible VFD when SWMR is specified")

        if(H5FD_get_fs_type_map(lf, f->shared->fs_type_map) < 0)
            HGOTO_ERROR(H5E_FILE, H5E_CANTGET, NULL, "can't get free space type mapping from VFD")
        if(H5MF_init_merge_flags(f) < 0)
            HGOTO_ERROR(H5E_FILE, H5E_CANTINIT, NULL, "problem initializing free space merge flags")
        f->shared->tmp_addr = f->shared->maxaddr;
        /* Disable temp. space allocation for parallel I/O (for now) */
        /* (When we've arranged to have the relocated metadata addresses (and
         *      sizes) broadcast during the "end of epoch" metadata operations,
         *      this can be enabled - QAK)
         */
        /* (This should be disabled when the metadata journaling branch is
         *      merged into the trunk and journaling is enabled, at least until
         *      we make it work. - QAK)
         */
        f->shared->use_tmp_space = !H5F_HAS_FEATURE(f, H5FD_FEAT_HAS_MPI);

        /* Retrieve the # of read attempts here so that sohm in superblock will get the correct # of attempts */
        if(H5P_get(plist, H5F_ACS_METADATA_READ_ATTEMPTS_NAME, &f->shared->read_attempts) < 0)
            HGOTO_ERROR(H5E_PLIST, H5E_CANTGET, NULL, "can't get the # of read attempts")

        /* When opening file with SWMR access, the # of read attempts is H5F_SWMR_METADATA_READ_ATTEMPTS if not set */
        /* When opening file without SWMR access, the # of read attempts is always H5F_METADATA_READ_ATTEMPTS (set or not set) */
        if(H5F_INTENT(f) & (H5F_ACC_SWMR_READ | H5F_ACC_SWMR_WRITE)) {
            /* If no value for read attempts has been set, use the default */
            if(!f->shared->read_attempts)
                f->shared->read_attempts = H5F_SWMR_METADATA_READ_ATTEMPTS;

            /* Turn off accumulator with SWMR */
            f->shared->feature_flags &= ~(unsigned)H5FD_FEAT_ACCUMULATE_METADATA;
            if(H5FD_set_feature_flags(f->shared->lf, f->shared->feature_flags) < 0)
                 HGOTO_ERROR(H5E_FILE, H5E_CANTSET, NULL, "can't set feature_flags in VFD")
        } /* end if */
        else {
            /* If no value for read attempts has been set, use the default */
            if(!f->shared->read_attempts)
                f->shared->read_attempts = H5F_METADATA_READ_ATTEMPTS;
        } /* end else */

        /* Determine the # of bins for metdata read retries */
        if(H5F_set_retries(f) < 0)
            HGOTO_ERROR(H5E_FILE, H5E_CANTINIT, NULL, "can't set retries and retries_nbins")

        /* Get the metadata cache log location (if we're logging) */
        {
            char *mdc_log_location = NULL;      /* location of metadata cache log location */

            if(H5P_get(plist, H5F_ACS_MDC_LOG_LOCATION_NAME, &mdc_log_location) < 0)
                HGOTO_ERROR(H5E_PLIST, H5E_CANTGET, NULL, "can't get mdc log location")
            if(mdc_log_location != NULL) {
                size_t len = HDstrlen(mdc_log_location);
                if(NULL == (f->shared->mdc_log_location = (char *)H5MM_calloc((len + 1) * sizeof(char))))
                    HGOTO_ERROR(H5E_RESOURCE, H5E_CANTALLOC, NULL, "can't allocate memory for mdc log file name")
                HDstrncpy(f->shared->mdc_log_location, mdc_log_location, len);
            }
            else
                f->shared->mdc_log_location = NULL;
        } /* end block */

        /* Get object flush callback information */
        if(H5P_get(plist, H5F_ACS_OBJECT_FLUSH_CB_NAME, &(f->shared->object_flush)) < 0)
            HGOTO_ERROR(H5E_FILE, H5E_CANTGET, NULL, "can't get object flush cb info")

        /*
         * Create a metadata cache with the specified number of elements.
         * The cache might be created with a different number of elements and
         * the access property list should be updated to reflect that.
         */
        if(H5AC_create(f, &(f->shared->mdc_initCacheCfg), &(f->shared->mdc_initCacheImageCfg)) < 0)
            HGOTO_ERROR(H5E_FILE, H5E_CANTINIT, NULL, "unable to create metadata cache")

        /* Create the file's "open object" information */
        if(H5FO_create(f) < 0)
            HGOTO_ERROR(H5E_FILE, H5E_CANTINIT, NULL, "unable to create open object data structure")

        /* Add new "shared" struct to list of open files */
        if(H5F_sfile_add(f->shared) < 0)
            HGOTO_ERROR(H5E_FILE, H5E_CANTINIT, NULL, "unable to append to list of open files")
    } /* end else */

    f->shared->nrefs++;

    /* Create the file's "top open object" information */
    if(H5FO_top_create(f) < 0)
        HGOTO_ERROR(H5E_FILE, H5E_CANTINIT, NULL, "unable to create open object data structure")

    /* Set return value */
    ret_value = f;

done:
    if(!ret_value && f) {
        if(!shared) {
            /* Attempt to clean up some of the shared file structures */
            if(f->shared->efc)
                if(H5F_efc_destroy(f->shared->efc) < 0)
                    HDONE_ERROR(H5E_FILE, H5E_CANTRELEASE, NULL, "can't destroy external file cache")
            if(f->shared->fcpl_id > 0)
                if(H5I_dec_ref(f->shared->fcpl_id) < 0)
                    HDONE_ERROR(H5E_FILE, H5E_CANTDEC, NULL, "can't close property list")

            f->shared = H5FL_FREE(H5F_file_t, f->shared);
        } /* end if */
        f = H5FL_FREE(H5F_t, f);
    } /* end if */

    FUNC_LEAVE_NOAPI(ret_value)
} /* end H5F_new() */


/*-------------------------------------------------------------------------
 * Function:	H5F__dest
 *
 * Purpose:	Destroys a file structure.  This function flushes the cache
 *		but doesn't do any other cleanup other than freeing memory
 *		for the file struct.  The shared info for the file is freed
 *		only when its reference count reaches zero.
 *
 * Return:	Non-negative on success/Negative on failure
 *
 * Programmer:	Robb Matzke
 *		matzke@llnl.gov
 *		Jul 18 1997
 *
 *-------------------------------------------------------------------------
 */
herr_t
H5F__dest(H5F_t *f, hid_t meta_dxpl_id, hid_t raw_dxpl_id, hbool_t flush)
{
    herr_t	   ret_value = SUCCEED;         /* Return value */

    FUNC_ENTER_PACKAGE

    /* Sanity check */
    HDassert(f);
    HDassert(f->shared);

    if(1 == f->shared->nrefs) {
        int actype;                         /* metadata cache type (enum value) */
        H5F_io_info2_t fio_info;            /* I/O info for operation */

        /* Flush at this point since the file will be closed (phase 1).
         * Only try to flush the file if it was opened with write access, and if
         * the caller requested a flush.
         */
        if((H5F_ACC_RDWR & H5F_INTENT(f)) && flush)
            if(H5F__flush_phase1(f, meta_dxpl_id) < 0)
                /* Push error, but keep going*/
                HDONE_ERROR(H5E_FILE, H5E_CANTFLUSH, FAIL, "unable to flush cached data (phase 1)")

        /* Notify the metadata cache that the file is about to be closed.
         * This allows the cache to set up for creating a metadata cache 
         * image if this has been requested.
         */
        if(H5AC_prep_for_file_close(f, meta_dxpl_id) < 0)
            /* Push error, but keep going */
            HDONE_ERROR(H5E_FILE, H5E_CANTFLUSH, FAIL, "metadata cache prep for close failed")

        /* Flush at this point since the file will be closed (phase 2).
         * Only try to flush the file if it was opened with write access, and if
         * the caller requested a flush.
         */
        if((H5F_ACC_RDWR & H5F_INTENT(f)) && flush)
            if(H5F__flush_phase2(f, meta_dxpl_id, raw_dxpl_id, TRUE) < 0)
                /* Push error, but keep going */
                HDONE_ERROR(H5E_FILE, H5E_CANTFLUSH, FAIL, "unable to flush cached data (phase 2)")

        /* With the shutdown modifications, the contents of the metadata cache
         * should be clean at this point, with the possible exception of the 
         * the superblock and superblock extension.
         *
         * Verify this.
         */
        HDassert(H5AC_cache_is_clean(f, H5AC_RING_MDFSM));

        /* Release the external file cache */
        if(f->shared->efc) {
            if(H5F_efc_destroy(f->shared->efc) < 0)
                /* Push error, but keep going*/
                HDONE_ERROR(H5E_FILE, H5E_CANTRELEASE, FAIL, "can't destroy external file cache")
            f->shared->efc = NULL;
        } /* end if */

        /* With the shutdown modifications, the contents of the metadata cache
         * should be clean at this point, with the possible exception of the
         * the superblock and superblock extension.
         *
         * Verify this.
         */
        HDassert(H5AC_cache_is_clean(f, H5AC_RING_MDFSM));

        /* Release objects that depend on the superblock being initialized */
        if(f->shared->sblock) {
            /* Shutdown file free space manager(s) */
            /* (We should release the free space information now (before 
             *      truncating the file and before the metadata cache is shut 
             *      down) since the free space manager is holding some data 
             *      structures in memory and also because releasing free space 
             *      can shrink the file's 'eoa' value)
             *
             * Update 11/1/16:
             *
             *      With recent library shutdown modifications, the free space
             *      managers should be settled and written to file at this point
             *      (assuming they are persistent).  In this case, closing the
             *      free space managers should have no effect on EOA.
             *
             *                                          -- JRM
             */
            if(H5F_ACC_RDWR & H5F_INTENT(f)) {
                if(H5MF_close(f, meta_dxpl_id) < 0)
                    /* Push error, but keep going*/
                    HDONE_ERROR(H5E_FILE, H5E_CANTRELEASE, FAIL, "can't release file free space info")

                /* at this point, only the superblock and superblock
                 * extension should be dirty.
                 */
                HDassert(H5AC_cache_is_clean(f, H5AC_RING_MDFSM));

                /* Flush the file again (if requested), as shutting down the
                 * free space manager may dirty some data structures again.
                 */
                if(flush) {
		    /* Clear status_flags */
                    f->shared->sblock->status_flags &= (uint8_t)(~H5F_SUPER_WRITE_ACCESS);
                    f->shared->sblock->status_flags &= (uint8_t)(~H5F_SUPER_SWMR_WRITE_ACCESS);

                    /* Mark EOA info dirty in cache, so change will get encoded */
                    if(H5F_eoa_dirty(f, meta_dxpl_id) < 0)
                        /* Push error, but keep going*/
                        HDONE_ERROR(H5E_FILE, H5E_CANTMARKDIRTY, FAIL, "unable to mark superblock as dirty")

                    /* Release any space allocated to space aggregators, 
                     * so that the eoa value corresponds to the end of the 
                     * space written to in the file.
                     *
                     * At most, this should change the superblock or the
                     * superblock extension messages.
                     */
                    if(H5MF_free_aggrs(f, meta_dxpl_id) < 0)
                        /* Push error, but keep going*/
                        HDONE_ERROR(H5E_FILE, H5E_CANTRELEASE, FAIL, "can't release file space")

                    /* Truncate the file to the current allocated size */
                    if(H5FD_truncate(f->shared->lf, meta_dxpl_id, TRUE) < 0)
                        /* Push error, but keep going*/
                        HDONE_ERROR(H5E_FILE, H5E_WRITEERROR, FAIL, "low level truncate failed")

                    /* at this point, only the superblock and superblock
                     * extension should be dirty.
                     */
                    HDassert(H5AC_cache_is_clean(f, H5AC_RING_MDFSM));
		} /* end if */
            } /* end if */

            /* if it exists, unpin the driver information block cache entry,
             * since we're about to destroy the cache 
             */
            if(f->shared->drvinfo)
                if(H5AC_unpin_entry(f->shared->drvinfo) < 0)
                    /* Push error, but keep going*/
                    HDONE_ERROR(H5E_FSPACE, H5E_CANTUNPIN, FAIL, "unable to unpin drvinfo")

            /* Unpin the superblock, since we're about to destroy the cache */
            if(H5AC_unpin_entry(f->shared->sblock) < 0)
                /* Push error, but keep going*/
                HDONE_ERROR(H5E_FSPACE, H5E_CANTUNPIN, FAIL, "unable to unpin superblock")
            f->shared->sblock = NULL;
        } /* end if */

        /* with the possible exception of the superblock and superblock
         * extension, the metadata cache should be clean at this point.
         *
         * Verify this.
         */
        HDassert(H5AC_cache_is_clean(f, H5AC_RING_MDFSM));
 
        /* Remove shared file struct from list of open files */
        if(H5F_sfile_remove(f->shared) < 0)
            /* Push error, but keep going*/
            HDONE_ERROR(H5E_FILE, H5E_CANTRELEASE, FAIL, "problems closing file")

        /* Shutdown the metadata cache */
        if(H5AC_dest(f, meta_dxpl_id))
            /* Push error, but keep going*/
            HDONE_ERROR(H5E_FILE, H5E_CANTRELEASE, FAIL, "problems closing file")

        /* Set up I/O info for operation */
        fio_info.f = f;
        if(NULL == (fio_info.meta_dxpl = (H5P_genplist_t *)H5I_object(meta_dxpl_id)))
            HDONE_ERROR(H5E_ARGS, H5E_BADTYPE, FAIL, "can't get property list")
        if(NULL == (fio_info.raw_dxpl = (H5P_genplist_t *)H5I_object(H5AC_rawdata_dxpl_id)))
            HDONE_ERROR(H5E_ARGS, H5E_BADTYPE, FAIL, "can't get property list")

        /* Shutdown the page buffer cache */
        if(H5PB_dest(&fio_info) < 0)
            /* Push error, but keep going*/
            HDONE_ERROR(H5E_FILE, H5E_CANTRELEASE, FAIL, "problems closing page buffer cache")

        /* Clean up the metadata cache log location string */
        if(f->shared->mdc_log_location)
            f->shared->mdc_log_location = (char *)H5MM_xfree(f->shared->mdc_log_location);

        /*
         * Do not close the root group since we didn't count it, but free
         * the memory associated with it.
         */
        if(f->shared->root_grp) {
            /* Free the root group */
            if(H5G_root_free(f->shared->root_grp) < 0)
                /* Push error, but keep going*/
                HDONE_ERROR(H5E_FILE, H5E_CANTRELEASE, FAIL, "problems closing file")
            f->shared->root_grp = NULL;
        } /* end if */

        /* Destroy other components of the file */
        if(H5F__accum_reset(&fio_info, TRUE) < 0)
            /* Push error, but keep going*/
            HDONE_ERROR(H5E_FILE, H5E_CANTRELEASE, FAIL, "problems closing file")
        if(H5FO_dest(f) < 0)
            /* Push error, but keep going*/
            HDONE_ERROR(H5E_FILE, H5E_CANTRELEASE, FAIL, "problems closing file")
        f->shared->cwfs = (struct H5HG_heap_t **)H5MM_xfree(f->shared->cwfs);
        if(H5G_node_close(f) < 0)
            /* Push error, but keep going*/
            HDONE_ERROR(H5E_FILE, H5E_CANTRELEASE, FAIL, "problems closing file")

        /* Destroy file creation properties */
        if(H5I_GENPROP_LST != H5I_get_type(f->shared->fcpl_id))
            /* Push error, but keep going*/
            HDONE_ERROR(H5E_FILE, H5E_BADTYPE, FAIL, "not a property list")
        if(H5I_dec_ref(f->shared->fcpl_id) < 0)
            /* Push error, but keep going*/
            HDONE_ERROR(H5E_FILE, H5E_CANTDEC, FAIL, "can't close property list")

        /* Close the file */
        if(H5FD_close(f->shared->lf) < 0)
            /* Push error, but keep going*/
            HDONE_ERROR(H5E_FILE, H5E_CANTCLOSEFILE, FAIL, "unable to close file")

        /* Free mount table */
        f->shared->mtab.child = (H5F_mount_t *)H5MM_xfree(f->shared->mtab.child);
        f->shared->mtab.nalloc = 0;

        /* Clean up the metadata retries array */
        for(actype = 0; actype < (int)H5AC_NTYPES; actype++)
            if(f->shared->retries[actype])
                f->shared->retries[actype] = (uint32_t *)H5MM_xfree(f->shared->retries[actype]);

        /* Destroy shared file struct */
        f->shared = (H5F_file_t *)H5FL_FREE(H5F_file_t, f->shared);

    } else if(f->shared->nrefs > 0) {
        /*
         * There are other references to the shared part of the file.
         * Only decrement the reference count.
         */
        --f->shared->nrefs;
    }

    /* Free the non-shared part of the file */
#ifdef H5_HAVE_PARALLEL
    f->subfile_name = (char *)H5MM_xfree(f->subfile_name);
#endif /* H5_HAVE_PARALLEL */
    f->open_name = (char *)H5MM_xfree(f->open_name);
    f->actual_name = (char *)H5MM_xfree(f->actual_name);
    f->extpath = (char *)H5MM_xfree(f->extpath);
    if(H5FO_top_dest(f) < 0)
        HDONE_ERROR(H5E_FILE, H5E_CANTINIT, FAIL, "problems closing file")
    f->shared = NULL;
    f = H5FL_FREE(H5F_t, f);

    FUNC_LEAVE_NOAPI(ret_value)
} /* end H5F_dest() */


/*-------------------------------------------------------------------------
 * Function:	H5F_open
 *
 * Purpose:	Opens (or creates) a file.  This function understands the
 *		following flags which are similar in nature to the Posix
 *		open(2) flags.
 *
 *		H5F_ACC_RDWR:	Open with read/write access. If the file is
 *				currently open for read-only access then it
 *				will be reopened. Absence of this flag
 *				implies read-only access.
 *
 *		H5F_ACC_CREAT:	Create a new file if it doesn't exist yet.
 *				The permissions are 0666 bit-wise AND with
 *				the current umask.  H5F_ACC_WRITE must also
 *				be specified.
 *
 *		H5F_ACC_EXCL:	This flag causes H5F_open() to fail if the
 *				file already exists.
 *
 *		H5F_ACC_TRUNC:	The file is truncated and a new HDF5 superblock
 *				is written.  This operation will fail if the
 *				file is already open.
 *
 *		Unlinking the file name from the group directed graph while
 *		the file is opened causes the file to continue to exist but
 *		one will not be able to upgrade the file from read-only
 *		access to read-write access by reopening it. Disk resources
 *		for the file are released when all handles to the file are
 *		closed. NOTE: This paragraph probably only applies to Unix;
 *		deleting the file name in other OS's has undefined results.
 *
 *		The CREATE_PARMS argument is optional.	A null pointer will
 *		cause the default file creation parameters to be used.
 *
 *		The ACCESS_PARMS argument is optional.  A null pointer will
 *		cause the default file access parameters to be used.
 *
 * The following two tables show results of file opens for single and concurrent access:
 *
 * SINGLE PROCESS ACCESS                        CONCURRENT ACCESS
 *
 *             #1st open#                                   #1st open#
 *             -- SR SR -- -- SR SR --                      -- SR SR -- -- SR SR --
 *             -- -- SW SW SW SW -- --                      -- -- SW SW SW SW -- --
 *              W  W  W  W  R  R  R  R                       W  W  W  W  R  R  R  R
 * #2nd open#                                   #2nd open#
 *            --------------------------                   --------------------------
 *   -- --  W | s  x  x  s  x  x  f  f |          -- --  W | f  x  x  f  x  x  f  f |
 *   SR --  W | x  x  x  x  x  x  x  x |          SR --  W | x  x  x  x  x  x  x  x |
 *   SR SW  W | x  x  x  x  x  x  x  x |          SR SW  W | x  x  x  x  x  x  x  x |
 *   -- SW  W | f  x  x  s  x  x  f  f |          -- SW  W | f  x  x  f  x  x  f  f |
 *   -- SW  R | x  x  x  x  x  x  x  x |          -- SW  R | x  x  x  x  x  x  x  x |
 *   SR SW  R | x  x  x  x  x  x  x  x |          SR SW  R | x  x  x  x  x  x  x  x |
 *   SR --  R | s  x  x  s  x  x  s  f |          SR --  R | f  x  x  s  x  x  s  s |
 *   -- --  R | s  x  x  s  x  x  s  s |          -- --  R | f  x  x  f  x  x  s  s |
 *            --------------------------                   --------------------------
 *
 *      Notations:
 *        W:  H5F_ACC_RDWR
 *        R:  H5F_ACC_RDONLY
 *        SW: H5F_ACC_SWMR_WRITE
 *        SR: H5F_ACC_SWMR_READ
 *
 *        x: the first open or second open itself fails due to invalid flags combination
 *        f: the open fails with flags combination from both the first and second opens
 *        s: the open succeeds with flags combination from both the first and second opens
 *
 *
 * Return:	Success:	A new file pointer.
 *		Failure:	NULL
 *
 * Programmer:	Robb Matzke
 *		Tuesday, September 23, 1997
 *
 *-------------------------------------------------------------------------
 */
H5F_t *
H5F_open(const char *name, unsigned flags, hid_t fcpl_id, hid_t fapl_id,
    hid_t meta_dxpl_id)
{
    H5F_t              *file = NULL;        /*the success return value      */
    H5F_file_t         *shared = NULL;      /*shared part of `file'         */
    H5FD_t             *lf = NULL;          /*file driver part of `shared'  */
    unsigned            tent_flags;         /*tentative flags               */
    H5FD_class_t       *drvr;               /*file driver class info        */
    H5P_genplist_t     *a_plist;            /*file access property list     */
    H5F_close_degree_t  fc_degree;          /*file close degree             */
    hid_t               raw_dxpl_id = H5AC_rawdata_dxpl_id;    /* Raw data dxpl used by library        */
    size_t              page_buf_size;
    unsigned            page_buf_min_meta_perc;
    unsigned            page_buf_min_raw_perc;
    hbool_t             set_flag = FALSE;   /*set the status_flags in the superblock */
    hbool_t             clear = FALSE;      /*clear the status_flags 	    */
    hbool_t             evict_on_close;     /* evict on close value from plist  */
    H5F_t              *ret_value = NULL;   /*actual return value           */
    char               *lock_env_var = NULL;/*env var pointer               */
    hbool_t             use_file_locking;   /*read from env var             */

    FUNC_ENTER_NOAPI(NULL)

    /*
     * If the driver has a `cmp' method then the driver is capable of
     * determining when two file handles refer to the same file and the
     * library can insure that when the application opens a file twice
     * that the two handles coordinate their operations appropriately.
     * Otherwise it is the application's responsibility to never open the
     * same file more than once at a time.
     */
    if(NULL == (drvr = H5FD_get_class(fapl_id)))
        HGOTO_ERROR(H5E_FILE, H5E_CANTGET, NULL, "unable to retrieve VFL class")

    /* Check the environment variable that determines if we care
     * about file locking. File locking should be used unless explicitly
     * disabled.
     */
    lock_env_var = HDgetenv("HDF5_USE_FILE_LOCKING");
    if(lock_env_var && !HDstrcmp(lock_env_var, "FALSE"))
        use_file_locking = FALSE;
    else
        use_file_locking = TRUE;    

    /*
     * Opening a file is a two step process. First we try to open the
     * file in a way which doesn't affect its state (like not truncating
     * or creating it) so we can compare it with files that are already
     * open. If that fails then we try again with the full set of flags
     * (only if they're different than the original failed attempt).
     * However, if the file driver can't distinquish between files then
     * there's no reason to open the file tentatively because it's the
     * application's responsibility to prevent this situation (there's no
     * way for us to detect it here anyway).
     */
    if(drvr->cmp)
        tent_flags = flags & ~(H5F_ACC_CREAT|H5F_ACC_TRUNC|H5F_ACC_EXCL);
    else
        tent_flags = flags;

    if(NULL == (lf = H5FD_open(name, tent_flags, fapl_id, HADDR_UNDEF))) {
        if(tent_flags == flags) {
#ifndef H5_USING_MEMCHECKER
            time_t mytime = HDtime(NULL);

            HGOTO_ERROR(H5E_FILE, H5E_CANTOPENFILE, NULL, "unable to open file: time = %s, name = '%s', tent_flags = %x", HDctime(&mytime), name, tent_flags)
#else /* H5_USING_MEMCHECKER */
            HGOTO_ERROR(H5E_FILE, H5E_CANTOPENFILE, NULL, "unable to open file: name = '%s', tent_flags = %x", name, tent_flags)
#endif /* H5_USING_MEMCHECKER */
        } /* end if */
        H5E_clear_stack(NULL);
        tent_flags = flags;
        if(NULL == (lf = H5FD_open(name, tent_flags, fapl_id, HADDR_UNDEF))) {
#ifndef H5_USING_MEMCHECKER
            time_t mytime = HDtime(NULL);

            HGOTO_ERROR(H5E_FILE, H5E_CANTOPENFILE, NULL, "unable to open file: time = %s, name = '%s', tent_flags = %x", HDctime(&mytime), name, tent_flags)
#else /* H5_USING_MEMCHECKER */
            HGOTO_ERROR(H5E_FILE, H5E_CANTOPENFILE, NULL, "unable to open file: name = '%s', tent_flags = %x", name, tent_flags)
#endif /* H5_USING_MEMCHECKER */
        } /* end if */
    } /* end if */

    /* Is the file already open? */
    if((shared = H5F_sfile_search(lf)) != NULL) {
        /*
         * The file is already open, so use that one instead of the one we
         * just opened. We only one one H5FD_t* per file so one doesn't
         * confuse the other.  But fail if this request was to truncate the
         * file (since we can't do that while the file is open), or if the
         * request was to create a non-existent file (since the file already
         * exists), or if the new request adds write access (since the
         * readers don't expect the file to change under them), or if the
         * SWMR write/read access flags don't agree.
         */
        if(H5FD_close(lf) < 0)
            HGOTO_ERROR(H5E_FILE, H5E_CANTOPENFILE, NULL, "unable to close low-level file info")
        if(flags & H5F_ACC_TRUNC)
            HGOTO_ERROR(H5E_FILE, H5E_CANTOPENFILE, NULL, "unable to truncate a file which is already open")
        if(flags & H5F_ACC_EXCL)
            HGOTO_ERROR(H5E_FILE, H5E_CANTOPENFILE, NULL, "file exists")
        if((flags & H5F_ACC_RDWR) && 0 == (shared->flags & H5F_ACC_RDWR))
            HGOTO_ERROR(H5E_FILE, H5E_CANTOPENFILE, NULL, "file is already open for read-only")

        if((flags & H5F_ACC_SWMR_WRITE) && 0 == (shared->flags & H5F_ACC_SWMR_WRITE))
            HGOTO_ERROR(H5E_FILE, H5E_CANTOPENFILE, NULL, "SWMR write access flag not the same for file that is already open")
        if((flags & H5F_ACC_SWMR_READ) && !((shared->flags & H5F_ACC_SWMR_WRITE) || (shared->flags & H5F_ACC_SWMR_READ) || (shared->flags & H5F_ACC_RDWR)))
            HGOTO_ERROR(H5E_FILE, H5E_CANTOPENFILE, NULL, "SWMR read access flag not the same for file that is already open")

        /* Allocate new "high-level" file struct */
        if((file = H5F_new(shared, flags, fcpl_id, fapl_id, NULL)) == NULL)
            HGOTO_ERROR(H5E_FILE, H5E_CANTOPENFILE, NULL, "unable to create new file object")
    } /* end if */
    else {
        /* Check if tentative open was good enough */
        if(flags != tent_flags) {
            /*
             * This file is not yet open by the library and the flags we used to
             * open it are different than the desired flags. Close the tentative
             * file and open it for real.
             */
            if(H5FD_close(lf) < 0)
                HGOTO_ERROR(H5E_FILE, H5E_CANTOPENFILE, NULL, "unable to close low-level file info")

            if(NULL == (lf = H5FD_open(name, flags, fapl_id, HADDR_UNDEF)))
                HGOTO_ERROR(H5E_FILE, H5E_CANTOPENFILE, NULL, "unable to open file")
        } /* end if */

        /* Place an advisory lock on the file */
        if(use_file_locking)
            if(H5FD_lock(lf, (hbool_t)((flags & H5F_ACC_RDWR) ? TRUE : FALSE)) < 0) {
                /* Locking failed - Closing will remove the lock */                
                if(H5FD_close(lf) < 0) 
                    HDONE_ERROR(H5E_FILE, H5E_CANTOPENFILE, NULL, "unable to close low-level file info")
                HGOTO_ERROR(H5E_FILE, H5E_CANTOPENFILE, NULL, "unable to lock the file")
            } /* end if */

        /* Create the 'top' file structure */
        if(NULL == (file = H5F_new(NULL, flags, fcpl_id, fapl_id, lf))) {
            /* If this is the only time the file has been opened and the struct
             * returned is NULL, H5FD_close() will never be called via H5F_dest()
             * so we have to close lf here before heading to the error handling.
             */
            if(H5FD_close(lf) < 0) 
                HDONE_ERROR(H5E_FILE, H5E_CANTOPENFILE, NULL, "unable to close low-level file info")
            HGOTO_ERROR(H5E_FILE, H5E_CANTOPENFILE, NULL, "unable to initialize file structure")
        } /* end if */

        /* Need to set status_flags in the superblock if the driver has a 'lock' method */
        if(drvr->lock)
            set_flag = TRUE;
    } /* end else */

    /* Retain the name the file was opened with */
    file->open_name = H5MM_xstrdup(name);

    /* Short cuts */
    shared = file->shared;
    lf = shared->lf;

    /* Get the file access property list, for future queries */
    if(NULL == (a_plist = (H5P_genplist_t *)H5I_object(fapl_id)))
        HGOTO_ERROR(H5E_ARGS, H5E_BADTYPE, NULL, "not file access property list")

    /* Check if page buffering is enabled */
    if(H5P_get(a_plist, H5F_ACS_PAGE_BUFFER_SIZE_NAME, &page_buf_size) < 0)
        HGOTO_ERROR(H5E_FILE, H5E_CANTGET, NULL, "can't get page buffer size")
    if(page_buf_size) {
#ifdef H5_HAVE_PARALLEL
        /* Collective metadata writes are not supported with page buffering */
        if(file->coll_md_write)
            HGOTO_ERROR(H5E_FILE, H5E_CANTOPENFILE, NULL, "collective metadata writes are not supported with page buffering")

        /* Temporary: fail file create when page buffering feature is enabled for parallel */
        HGOTO_ERROR(H5E_FILE, H5E_CANTOPENFILE, NULL, "page buffering is disabled for parallel")
#endif /* H5_HAVE_PARALLEL */
        /* Query for other page buffer cache properties */
        if(H5P_get(a_plist, H5F_ACS_PAGE_BUFFER_MIN_META_PERC_NAME, &page_buf_min_meta_perc) < 0)
            HGOTO_ERROR(H5E_FILE, H5E_CANTGET, NULL, "can't get minimum metadata fraction of page buffer")
        if(H5P_get(a_plist, H5F_ACS_PAGE_BUFFER_MIN_RAW_PERC_NAME, &page_buf_min_raw_perc) < 0)
            HGOTO_ERROR(H5E_FILE, H5E_CANTGET, NULL, "can't get minimum raw data fraction of page buffer")
    } /* end if */

    /*
     * Read or write the file superblock, depending on whether the file is
     * empty or not.
     */
    if(0 == (MAX(H5FD_get_eof(lf, H5FD_MEM_SUPER), H5FD_get_eoa(lf, H5FD_MEM_SUPER))) && (flags & H5F_ACC_RDWR)) {
        /*
         * We've just opened a fresh new file (or truncated one). We need
         * to create & write the superblock.
         */

        /* Create the page buffer before initializing the superblock */
        if(page_buf_size)
            if(H5PB_create(file, page_buf_size, page_buf_min_meta_perc, page_buf_min_raw_perc) < 0)
                HGOTO_ERROR(H5E_FILE, H5E_CANTINIT, NULL, "unable to create page buffer")

        /* Initialize information about the superblock and allocate space for it */
        /* (Writes superblock extension messages, if there are any) */
        if(H5F__super_init(file, meta_dxpl_id) < 0)
            HGOTO_ERROR(H5E_FILE, H5E_CANTINIT, NULL, "unable to allocate file superblock")

        /* Create and open the root group */
        /* (This must be after the space for the superblock is allocated in
         *      the file, since the superblock must be at offset 0)
         */
        if(H5G_mkroot(file, meta_dxpl_id, TRUE) < 0)
            HGOTO_ERROR(H5E_FILE, H5E_CANTINIT, NULL, "unable to create/open root group")
    } /* end if */
    else if (1 == shared->nrefs) {
        /* Read the superblock if it hasn't been read before. */
        if(H5F__super_read(file, meta_dxpl_id, raw_dxpl_id, TRUE) < 0)
            HGOTO_ERROR(H5E_FILE, H5E_READERROR, NULL, "unable to read superblock")

        /* Create the page buffer before initializing the superblock */
        if(page_buf_size)
            if(H5PB_create(file, page_buf_size, page_buf_min_meta_perc, page_buf_min_raw_perc) < 0)
                HGOTO_ERROR(H5E_FILE, H5E_CANTINIT, NULL, "unable to create page buffer")

        /* Open the root group */
        if(H5G_mkroot(file, meta_dxpl_id, FALSE) < 0)
            HGOTO_ERROR(H5E_FILE, H5E_CANTOPENFILE, NULL, "unable to read root group")
    } /* end if */

    /*
     * Decide the file close degree.  If it's the first time to open the
     * file, set the degree to access property list value; if it's the
     * second time or later, verify the access property list value matches
     * the degree in shared file structure.
     */
    if(H5P_get(a_plist, H5F_ACS_CLOSE_DEGREE_NAME, &fc_degree) < 0)
        HGOTO_ERROR(H5E_PLIST, H5E_CANTGET, NULL, "can't get file close degree")

    /* This is a private property to clear the status_flags in the super block */
    /* Use by h5clear and a routine in test/flush2.c to clear the test file's status_flags */
    if(H5P_exist_plist(a_plist, H5F_ACS_CLEAR_STATUS_FLAGS_NAME) > 0) {
        if(H5P_get(a_plist, H5F_ACS_CLEAR_STATUS_FLAGS_NAME, &clear) < 0)
            HGOTO_ERROR(H5E_PLIST, H5E_CANTGET, NULL, "can't get clearance for status_flags")
        else if(clear)
            file->shared->sblock->status_flags = 0;
    } /* end if */

    if(shared->nrefs == 1) {
        if(fc_degree == H5F_CLOSE_DEFAULT)
            shared->fc_degree = lf->cls->fc_degree;
        else
            shared->fc_degree = fc_degree;
    } /* end if */
    else if(shared->nrefs > 1) {
        if(fc_degree == H5F_CLOSE_DEFAULT && shared->fc_degree != lf->cls->fc_degree)
            HGOTO_ERROR(H5E_FILE, H5E_CANTINIT, NULL, "file close degree doesn't match")
        if(fc_degree != H5F_CLOSE_DEFAULT && fc_degree != shared->fc_degree)
            HGOTO_ERROR(H5E_FILE, H5E_CANTINIT, NULL, "file close degree doesn't match")
    } /* end if */

    /* Record the evict-on-close MDC behavior.  If it's the first time opening
     * the file, set it to access property list value; if it's the second time
     * or later, verify that the access property list value matches the value
     * in shared file structure.
     */
    if(H5P_get(a_plist, H5F_ACS_EVICT_ON_CLOSE_FLAG_NAME, &evict_on_close) < 0)
        HGOTO_ERROR(H5E_PLIST, H5E_CANTGET, NULL, "can't get evict on close value")
    if(shared->nrefs == 1)
        shared->evict_on_close = evict_on_close;
    else if(shared->nrefs > 1) {
        if(shared->evict_on_close != evict_on_close)
            HGOTO_ERROR(H5E_FILE, H5E_BADVALUE, NULL, "file evict-on-close value doesn't match")
    } /* end if */

    /* Formulate the absolute path for later search of target file for external links */
    if(H5_build_extpath(name, &file->extpath) < 0)
        HGOTO_ERROR(H5E_FILE, H5E_CANTINIT, NULL, "unable to build extpath")

    /* Formulate the actual file name, after following symlinks, etc. */
    if(H5F_build_actual_name(file, a_plist, name, &file->actual_name) < 0)
        HGOTO_ERROR(H5E_FILE, H5E_CANTINIT, NULL, "unable to build actual name")

    if(set_flag) {
        if(H5F_INTENT(file) & H5F_ACC_RDWR) { /* Set and check consistency of status_flags */
            /* Skip check of status_flags for file with < superblock version 3 */
            if(file->shared->sblock->super_vers >= HDF5_SUPERBLOCK_VERSION_3) {

                if(file->shared->sblock->status_flags & H5F_SUPER_WRITE_ACCESS ||
                        file->shared->sblock->status_flags & H5F_SUPER_SWMR_WRITE_ACCESS)
                    HGOTO_ERROR(H5E_FILE, H5E_CANTOPENFILE, NULL, "file is already open for write/SWMR write (may use <h5clear file> to clear file consistency flags)")
            } /* version 3 superblock */

            file->shared->sblock->status_flags |= H5F_SUPER_WRITE_ACCESS;
            if(H5F_INTENT(file) & H5F_ACC_SWMR_WRITE)
                file->shared->sblock->status_flags |= H5F_SUPER_SWMR_WRITE_ACCESS;

            /* Flush the superblock */
            if(H5F_super_dirty(file) < 0)
                HGOTO_ERROR(H5E_FILE, H5E_CANTMARKDIRTY, NULL, "unable to mark superblock as dirty")
            if(H5F_flush_tagged_metadata(file, H5AC__SUPERBLOCK_TAG, meta_dxpl_id) < 0)
                HGOTO_ERROR(H5E_FILE, H5E_CANTFLUSH, NULL, "unable to flush superblock")

            /* Remove the file lock for SWMR_WRITE */
            if(use_file_locking && (H5F_INTENT(file) & H5F_ACC_SWMR_WRITE)) { 
                if(H5FD_unlock(file->shared->lf) < 0)
                    HGOTO_ERROR(H5E_FILE, H5E_CANTOPENFILE, NULL, "unable to unlock the file")
            } /* end if */
        } /* end if */
        else { /* H5F_ACC_RDONLY: check consistency of status_flags */
            /* Skip check of status_flags for file with < superblock version 3 */
            if(file->shared->sblock->super_vers >= HDF5_SUPERBLOCK_VERSION_3) {
                if(H5F_INTENT(file) & H5F_ACC_SWMR_READ) { 
                    if((file->shared->sblock->status_flags & H5F_SUPER_WRITE_ACCESS && 
                            !(file->shared->sblock->status_flags & H5F_SUPER_SWMR_WRITE_ACCESS))
                            || 
                            (!(file->shared->sblock->status_flags & H5F_SUPER_WRITE_ACCESS) && 
                            file->shared->sblock->status_flags & H5F_SUPER_SWMR_WRITE_ACCESS))
                        HGOTO_ERROR(H5E_FILE, H5E_CANTOPENFILE, NULL, "file is not already open for SWMR writing")
                } /* end if */
                else if((file->shared->sblock->status_flags & H5F_SUPER_WRITE_ACCESS) ||
                        (file->shared->sblock->status_flags & H5F_SUPER_SWMR_WRITE_ACCESS))
                    HGOTO_ERROR(H5E_FILE, H5E_CANTOPENFILE, NULL, "file is already open for write (may use <h5clear file> to clear file consistency flags)")
            } /* version 3 superblock */
        } /* end else */
    } /* end if set_flag */

#ifdef H5_HAVE_PARALLEL
    /* create or open the subfile if subfiling is enabled */
    if(H5F__open_subfile(file, flags, fcpl_id, fapl_id, dxpl_id) < 0)
        HGOTO_ERROR(H5E_FILE, H5E_CANTOPENFILE, NULL, "unable to create sub-file")
#endif /* H5_HAVE_PARALLEL */

    /* Success */
    ret_value = file;

done:
    if((NULL == ret_value) && file)
        if(H5F__dest(file, meta_dxpl_id, raw_dxpl_id, FALSE) < 0)
            HDONE_ERROR(H5E_FILE, H5E_CANTCLOSEFILE, NULL, "problems closing file")
    FUNC_LEAVE_NOAPI(ret_value)
} /* end H5F_open() */


/*-------------------------------------------------------------------------
 * Function:	H5F_flush_phase1
 *
 * Purpose:	First phase of flushing cached data.
 *
 * Return:	Non-negative on success/Negative on failure
 *
 * Programmer:	Quincey Koziol
 *		koziol@lbl.gov
 *		Jan  1 2017
 *
 *-------------------------------------------------------------------------
 */
static herr_t
H5F__flush_phase1(H5F_t *f, hid_t meta_dxpl_id)
{
    herr_t   ret_value = SUCCEED;       /* Return value */

    FUNC_ENTER_STATIC

    /* Sanity check arguments */
    HDassert(f);

    /* Flush any cached dataset storage raw data */
    if(H5D_flush(f, meta_dxpl_id) < 0)
        /* Push error, but keep going*/
        HDONE_ERROR(H5E_CACHE, H5E_CANTFLUSH, FAIL, "unable to flush dataset cache")

    /* Release any space allocated to space aggregators, so that the eoa value
     *  corresponds to the end of the space written to in the file.
     */
    /* (needs to happen before cache flush, with superblock write, since the
     *  'eoa' value is written in superblock -QAK)
     */
    if(H5MF_free_aggrs(f, meta_dxpl_id) < 0)
        /* Push error, but keep going*/
        HDONE_ERROR(H5E_FILE, H5E_CANTRELEASE, FAIL, "can't release file space")

    FUNC_LEAVE_NOAPI(ret_value)
} /* end H5F__flush_phase1() */


/*-------------------------------------------------------------------------
 * Function:	H5F__flush_phase2
 *
 * Purpose:	Second phase of flushing cached data.
 *
 * Return:	Non-negative on success/Negative on failure
 *
 * Programmer:	Quincey Koziol
 *		koziol@lbl.gov
 *		Jan  1 2017
 *
 *-------------------------------------------------------------------------
 */
static herr_t
H5F__flush_phase2(H5F_t *f, hid_t meta_dxpl_id, hid_t raw_dxpl_id, hbool_t closing)
{
    H5F_io_info2_t fio_info;            /* I/O info for operation */
    herr_t   ret_value = SUCCEED;       /* Return value */

    FUNC_ENTER_STATIC

    /* Sanity check arguments */
    HDassert(f);

    /* Flush the entire metadata cache */
    if(H5AC_flush(f, meta_dxpl_id) < 0)
        /* Push error, but keep going*/
        HDONE_ERROR(H5E_CACHE, H5E_CANTFLUSH, FAIL, "unable to flush metadata cache")

    /* Truncate the file to the current allocated size */
    if(H5FD_truncate(f->shared->lf, meta_dxpl_id, closing) < 0)
        /* Push error, but keep going*/
        HDONE_ERROR(H5E_FILE, H5E_WRITEERROR, FAIL, "low level truncate failed")

    /* Flush the entire metadata cache again since the EOA could have changed in the truncate call. */
    if(H5AC_flush(f, meta_dxpl_id) < 0)
        /* Push error, but keep going*/
        HDONE_ERROR(H5E_CACHE, H5E_CANTFLUSH, FAIL, "unable to flush metadata cache")

    /* Set up I/O info for operation */
    fio_info.f = f;
    if(NULL == (fio_info.meta_dxpl = (H5P_genplist_t *)H5I_object(meta_dxpl_id)))
        /* Push error, but keep going*/
        HDONE_ERROR(H5E_ARGS, H5E_BADTYPE, FAIL, "can't get property list")
    if(NULL == (fio_info.raw_dxpl = (H5P_genplist_t *)H5I_object(raw_dxpl_id)))
        /* Push error, but keep going*/
        HDONE_ERROR(H5E_ARGS, H5E_BADTYPE, FAIL, "can't get property list")

    /* Flush out the metadata accumulator */
    if(H5F__accum_flush(&fio_info) < 0)
        /* Push error, but keep going*/
        HDONE_ERROR(H5E_IO, H5E_CANTFLUSH, FAIL, "unable to flush metadata accumulator")

    /* Flush the page buffer */
    if(H5PB_flush(&fio_info) < 0)
        /* Push error, but keep going*/
        HDONE_ERROR(H5E_IO, H5E_CANTFLUSH, FAIL, "page buffer flush failed")

    /* Flush file buffers to disk. */
    if(H5FD_flush(f->shared->lf, meta_dxpl_id, closing) < 0)
        /* Push error, but keep going*/
        HDONE_ERROR(H5E_IO, H5E_CANTFLUSH, FAIL, "low level flush failed")

    FUNC_LEAVE_NOAPI(ret_value)
} /* end H5F__flush_phase2() */


/*-------------------------------------------------------------------------
 * Function:	H5F__flush
 *
 * Purpose:	Flushes cached data.
 *
 * Return:	Non-negative on success/Negative on failure
 *
 * Programmer:	Robb Matzke
 *		matzke@llnl.gov
 *		Aug 29 1997
 *
 *-------------------------------------------------------------------------
 */
herr_t
H5F__flush(H5F_t *f, hid_t meta_dxpl_id, hid_t raw_dxpl_id, hbool_t closing)
{
    herr_t   ret_value = SUCCEED;       /* Return value */

    FUNC_ENTER_PACKAGE

    /* Sanity check arguments */
    HDassert(f);

    /* First phase of flushing data */
    if(H5F__flush_phase1(f, meta_dxpl_id) < 0)
        /* Push error, but keep going*/
        HDONE_ERROR(H5E_CACHE, H5E_CANTFLUSH, FAIL, "unable to flush file data")

    /* Second phase of flushing data */
    if(H5F__flush_phase2(f, meta_dxpl_id, raw_dxpl_id, closing) < 0)
        /* Push error, but keep going*/
        HDONE_ERROR(H5E_CACHE, H5E_CANTFLUSH, FAIL, "unable to flush file data")

    FUNC_LEAVE_NOAPI(ret_value)
} /* end H5F__flush() */


/*-------------------------------------------------------------------------
 * Function:	H5F_close
 *
 * Purpose:	Closes a file or causes the close operation to be pended.
 *		This function is called two ways: from the API it gets called
 *		by H5Fclose->H5I_dec_ref->H5F_close when H5I_dec_ref()
 *		decrements the file ID reference count to zero.  The file ID
 *		is removed from the H5I_FILE group by H5I_dec_ref() just
 *		before H5F_close() is called. If there are open object
 *		headers then the close is pended by moving the file to the
 *		H5I_FILE_CLOSING ID group (the f->closing contains the ID
 *		assigned to file).
 *
 *		This function is also called directly from H5O_close() when
 *		the last object header is closed for the file and the file
 *		has a pending close.
 *
 * Return:	Non-negative on success/Negative on failure
 *
 * Programmer:	Robb Matzke
 *		Tuesday, September 23, 1997
 *
 *-------------------------------------------------------------------------
 */
herr_t
H5F_close(H5F_t *f)
{
    herr_t	        ret_value = SUCCEED;    /* Return value */

    FUNC_ENTER_NOAPI_NOINIT

    /* Sanity check */
    HDassert(f);
    HDassert(f->file_id > 0);   /* This routine should only be called when a file ID's ref count drops to zero */

    /* Perform checks for "semi" file close degree here, since closing the
     * file is not allowed if there are objects still open */
    if(f->shared->fc_degree == H5F_CLOSE_SEMI) {
        unsigned nopen_files = 0;       /* Number of open files in file/mount hierarchy */
        unsigned nopen_objs = 0;        /* Number of open objects in file/mount hierarchy */

        /* Get the number of open objects and open files on this file/mount hierarchy */
        if(H5F_mount_count_ids(f, &nopen_files, &nopen_objs) < 0)
            HGOTO_ERROR(H5E_SYM, H5E_MOUNT, FAIL, "problem checking mount hierarchy")

        /* If there are no other file IDs open on this file/mount hier., but
         * there are still open objects, issue an error and bail out now,
         * without decrementing the file ID's reference count and triggering
         * a "real" attempt at closing the file */
        if(nopen_files == 1 && nopen_objs > 0)
            HGOTO_ERROR(H5E_FILE, H5E_CANTCLOSEFILE, FAIL, "can't close file, there are objects still open")
    } /* end if */

    /* Reset the file ID for this file */
    f->file_id = -1;

#ifdef H5_HAVE_PARALLEL
    /* if subfiling is enabled, close the subfile */
    if(f->subfile)
        if(H5I_dec_app_ref(f->subfile->file_id) < 0)
            HGOTO_ERROR(H5E_ATOM, H5E_CANTCLOSEFILE, FAIL, "decrementing file ID failed")
#endif /* H5_HAVE_PARALLEL */

    /* Attempt to close the file/mount hierarchy */
    if(H5F_try_close(f, NULL) < 0)
        HGOTO_ERROR(H5E_FILE, H5E_CANTCLOSEFILE, FAIL, "can't close file")

done:
    FUNC_LEAVE_NOAPI(ret_value)
} /* end H5F_close() */


/*-------------------------------------------------------------------------
 * Function:	H5F_try_close
 *
 * Purpose:	Attempts to close a file due to one of several actions:
 *                      - The reference count on the file ID dropped to zero
 *                      - The last open object was closed in the file
 *                      - The file was unmounted
 *
 * Return:	Non-negative on success/Negative on failure
 *
 * Programmer:	Quincey Koziol
 *		Tuesday, July 19, 2005
 *
 *-------------------------------------------------------------------------
 */
herr_t
H5F_try_close(H5F_t *f, hbool_t *was_closed /*out*/)
{
    unsigned            nopen_files = 0;        /* Number of open files in file/mount hierarchy */
    unsigned            nopen_objs = 0;         /* Number of open objects in file/mount hierarchy */
    herr_t	        ret_value = SUCCEED;    /* Return value */

    FUNC_ENTER_NOAPI_NOINIT

    /* Sanity check */
    HDassert(f);
    HDassert(f->shared);

    /* Set the was_closed flag to the default value.
     * This flag lets downstream code know if the file struct is
     * still accessible and/or likely to contain useful data.
     * It's needed by the evict-on-close code. Clients can ignore
     * this value by passing in NULL.
     */
    if(was_closed)
        *was_closed = FALSE;

    /* Check if this file is already in the process of closing */
    if(f->closing) {
        if(was_closed)
            *was_closed = TRUE;
        HGOTO_DONE(SUCCEED)
    } /* end if */

    /* Get the number of open objects and open files on this file/mount hierarchy */
    if(H5F_mount_count_ids(f, &nopen_files, &nopen_objs) < 0)
        HGOTO_ERROR(H5E_SYM, H5E_MOUNT, FAIL, "problem checking mount hierarchy")

    /*
     * Close file according to close degree:
     *
     *  H5F_CLOSE_WEAK:	if there are still objects open, wait until
     *			they are all closed.
     *  H5F_CLOSE_SEMI:	if there are still objects open, return fail;
     *			otherwise, close file.
     *  H5F_CLOSE_STRONG:	if there are still objects open, close them
     *			first, then close file.
     */
    switch(f->shared->fc_degree) {
        case H5F_CLOSE_WEAK:
            /*
             * If file or object IDS are still open then delay deletion of
             * resources until they have all been closed.  Flush all
             * caches and update the object header anyway so that failing to
             * close all objects isn't a major problem.
             */
            if((nopen_files + nopen_objs) > 0)
                HGOTO_DONE(SUCCEED)
            break;

        case H5F_CLOSE_SEMI:
            /* Can leave safely if file IDs are still open on this file */
            if(nopen_files > 0)
                HGOTO_DONE(SUCCEED)

            /* Sanity check: If close degree if "semi" and we have gotten this
             * far and there are objects left open, bail out now */
            HDassert(nopen_files == 0 && nopen_objs == 0);

            /* If we've gotten this far (ie. there are no open objects in the file), fall through to flush & close */
            break;

        case H5F_CLOSE_STRONG:
            /* If there are other open files in the hierarchy, we can leave now */
            if(nopen_files > 0)
                HGOTO_DONE(SUCCEED)

            /* If we've gotten this far (ie. there are no open file IDs in the file/mount hierarchy), fall through to flush & close */
            break;

        case H5F_CLOSE_DEFAULT:
        default:
            HGOTO_ERROR(H5E_FILE, H5E_CANTCLOSEFILE, FAIL, "can't close file, unknown file close degree")
    } /* end switch */

    /* Mark this file as closing (prevents re-entering file shutdown code below) */
    f->closing = TRUE;

    /* If the file close degree is "strong", close all the open objects in this file */
    if(f->shared->fc_degree == H5F_CLOSE_STRONG) {
        HDassert(nopen_files ==  0);

        /* Forced close of all opened objects in this file */
        if(f->nopen_objs > 0) {
            size_t obj_count;       /* # of open objects */
            hid_t objs[128];        /* Array of objects to close */
            herr_t result;          /* Local result from obj ID query */
            size_t u;               /* Local index variable */

            /* Get the list of IDs of open dataset, group, & attribute objects */
            while((result = H5F_get_obj_ids(f, H5F_OBJ_LOCAL | H5F_OBJ_DATASET | H5F_OBJ_GROUP | H5F_OBJ_ATTR, (int)(sizeof(objs) / sizeof(objs[0])), objs, FALSE, &obj_count)) <= 0
                    && obj_count != 0 ) {

                /* Try to close all the open objects in this file */
                for(u = 0; u < obj_count; u++)
                    if(H5I_dec_ref(objs[u]) < 0)
                        HGOTO_ERROR(H5E_ATOM, H5E_CLOSEERROR, FAIL, "can't close object")
            } /* end while */
            if(result < 0)
                HGOTO_ERROR(H5E_INTERNAL, H5E_BADITER, FAIL, "H5F_get_obj_ids failed(1)")

            /* Get the list of IDs of open named datatype objects */
            /* (Do this separately from the dataset & attribute IDs, because
             * they could be using one of the named datatypes and then the
             * open named datatype ID will get closed twice)
             */
            while((result = H5F_get_obj_ids(f, H5F_OBJ_LOCAL | H5F_OBJ_DATATYPE, (int)(sizeof(objs) / sizeof(objs[0])), objs, FALSE, &obj_count)) <= 0
                    && obj_count != 0) {

                /* Try to close all the open objects in this file */
                for(u = 0; u < obj_count; u++)
                    if(H5I_dec_ref(objs[u]) < 0)
                        HGOTO_ERROR(H5E_ATOM, H5E_CLOSEERROR, FAIL, "can't close object")
            } /* end while */
            if(result < 0)
                HGOTO_ERROR(H5E_INTERNAL, H5E_BADITER, FAIL, "H5F_get_obj_ids failed(2)")
        } /* end if */
    } /* end if */

    /* Check if this is a child file in a mounting hierarchy & proceed up the
     * hierarchy if so.
     */
    if(f->parent)
        if(H5F_try_close(f->parent, NULL) < 0)
            HGOTO_ERROR(H5E_FILE, H5E_CANTCLOSEFILE, FAIL, "can't close parent file")

    /* Unmount and close each child before closing the current file. */
    if(H5F_close_mounts(f) < 0)
        HGOTO_ERROR(H5E_FILE, H5E_CANTCLOSEFILE, FAIL, "can't unmount child files")

    /* If there is more than one reference to the shared file struct and the
     * file has an external file cache, we should see if it can be closed.  This
     * can happen if a cycle is formed with external file caches */
    if(f->shared->efc && (f->shared->nrefs > 1))
        if(H5F_efc_try_close(f) < 0)
            HGOTO_ERROR(H5E_FILE, H5E_CANTRELEASE, FAIL, "can't attempt to close EFC")

    /* Delay flush until the shared file struct is closed, in H5F__dest.  If the
     * application called H5Fclose, it would have been flushed in that function
     * (unless it will have been flushed in H5F_dest anyways). */

    /*
     * Destroy the H5F_t struct and decrement the reference count for the
     * shared H5F_file_t struct. If the reference count for the H5F_file_t
     * struct reaches zero then destroy it also.
     */
    if(H5F__dest(f, H5AC_ind_read_dxpl_id, H5AC_rawdata_dxpl_id, TRUE) < 0)
        HGOTO_ERROR(H5E_FILE, H5E_CANTCLOSEFILE, FAIL, "problems closing file")

    /* Since we closed the file, this should be set to TRUE */
    if(was_closed)
        *was_closed = TRUE;
done:
    FUNC_LEAVE_NOAPI(ret_value)
} /* end H5F_try_close() */


/*-------------------------------------------------------------------------
 * Function:	H5F_get_id
 *
 * Purpose:	Get the file ID, incrementing it, or "resurrecting" it as
 *              appropriate.
 *
 * Return:	Non-negative on success/Negative on failure
 *
 * Programmer:	Raymond Lu
 *		Oct 29, 2003
 *
 *-------------------------------------------------------------------------
 */
hid_t
H5F_get_id(H5F_t *file, hbool_t app_ref)
{
    hid_t ret_value = H5I_INVALID_HID;  /* Return value */

    FUNC_ENTER_NOAPI_NOINIT

    HDassert(file);

    if(file->file_id == -1) {
        /* Get an atom for the file */
        if((file->file_id = H5I_register(H5I_FILE, file, app_ref)) < 0)
	    HGOTO_ERROR(H5E_ATOM, H5E_CANTREGISTER, FAIL, "unable to atomize file")
    } else {
        /* Increment reference count on atom. */
        if(H5I_inc_ref(file->file_id, app_ref) < 0)
            HGOTO_ERROR(H5E_ATOM, H5E_CANTSET, FAIL, "incrementing file ID failed")
    } /* end else */

    ret_value = file->file_id;

done:
    FUNC_LEAVE_NOAPI(ret_value)
} /* end H5F_get_id() */


/*-------------------------------------------------------------------------
 * Function:	H5F_incr_nopen_objs
 *
 * Purpose:	Increment the number of open objects for a file.
 *
 * Return:	Success:	The number of open objects, after the increment
 *
 * 		Failure:	(can't happen)
 *
 * Programmer:	Quincey Koziol
 *		koziol@hdfgroup.org
 *		Mar  6 2007
 *
 *-------------------------------------------------------------------------
 */
unsigned
H5F_incr_nopen_objs(H5F_t *f)
{
    /* Use FUNC_ENTER_NOAPI_NOINIT_NOERR here to avoid performance issues */
    FUNC_ENTER_NOAPI_NOINIT_NOERR

    HDassert(f);

    FUNC_LEAVE_NOAPI(++f->nopen_objs)
} /* end H5F_incr_nopen_objs() */


/*-------------------------------------------------------------------------
 * Function:	H5F_decr_nopen_objs
 *
 * Purpose:	Decrement the number of open objects for a file.
 *
 * Return:	Success:	The number of open objects, after the decrement
 *
 * 		Failure:	(can't happen)
 *
 * Programmer:	Quincey Koziol
 *		koziol@hdfgroup.org
 *		Mar  6 2007
 *
 *-------------------------------------------------------------------------
 */
unsigned
H5F_decr_nopen_objs(H5F_t *f)
{
    /* Use FUNC_ENTER_NOAPI_NOINIT_NOERR here to avoid performance issues */
    FUNC_ENTER_NOAPI_NOINIT_NOERR

    HDassert(f);

    FUNC_LEAVE_NOAPI(--f->nopen_objs)
} /* end H5F_decr_nopen_objs() */


/*-------------------------------------------------------------------------
 * Function:	H5F_build_actual_name
 *
 * Purpose:	Retrieve the name of a file, after following symlinks, etc.
 *
 * Note:	Currently only working for "POSIX I/O compatible" VFDs
 *
 * Return:	Success:        0
 *		Failure:	-1
 *
 * Programmer:	Quincey Koziol
 *		November 25, 2009
 *
 *-------------------------------------------------------------------------
 */
static herr_t
H5F_build_actual_name(const H5F_t *f, const H5P_genplist_t *fapl, const char *name,
    char **actual_name/*out*/)
{
    hid_t       new_fapl_id = -1;       /* ID for duplicated FAPL */
#ifdef H5_HAVE_SYMLINK
    /* This has to be declared here to avoid unfreed resources on errors */
    char *realname = NULL;              /* Fully resolved path name of file */
#endif /* H5_HAVE_SYMLINK */
    herr_t      ret_value = SUCCEED;    /* Return value */

    FUNC_ENTER_NOAPI_NOINIT

    /* Sanity check */
    HDassert(f);
    HDassert(fapl);
    HDassert(name);
    HDassert(actual_name);

    /* Clear actual name pointer to begin with */
    *actual_name = NULL;

/* Assume that if the OS can't create symlinks, that we don't need to worry
 *      about resolving them either. -QAK
 */
#ifdef H5_HAVE_SYMLINK
    /* Check for POSIX I/O compatible file handle */
    if(H5F_HAS_FEATURE(f, H5FD_FEAT_POSIX_COMPAT_HANDLE)) {
        h5_stat_t lst;   /* Stat info from lstat() call */

        /* Call lstat() on the file's name */
        if(HDlstat(name, &lst) < 0)
            HGOTO_ERROR(H5E_FILE, H5E_CANTGET, FAIL, "can't retrieve stat info for file")

        /* Check for symbolic link */
        if(S_IFLNK == (lst.st_mode & S_IFMT)) {
            H5P_genplist_t *new_fapl;   /* Duplicated FAPL */
            int *fd;                    /* POSIX I/O file descriptor */
            h5_stat_t st;               /* Stat info from stat() call */
            h5_stat_t fst;              /* Stat info from fstat() call */
            hbool_t want_posix_fd;      /* Flag for retrieving file descriptor from VFD */

            /* Allocate realname buffer */
            if(NULL == (realname = (char *)H5MM_calloc((size_t)PATH_MAX * sizeof(char))))
                HGOTO_ERROR(H5E_RESOURCE, H5E_NOSPACE, FAIL, "memory allocation failed")

            /* Perform a sanity check that the file or link wasn't switched
             * between when we opened it and when we called lstat().  This is
             * according to the security best practices for lstat() documented
             * here: https://www.securecoding.cert.org/confluence/display/seccode/POS35-C.+Avoid+race+conditions+while+checking+for+the+existence+of+a+symbolic+link
             */

            /* Copy the FAPL object to modify */
            if((new_fapl_id = H5P_copy_plist(fapl, FALSE)) < 0)
                HGOTO_ERROR(H5E_FILE, H5E_CANTCOPY, FAIL, "unable to copy file access property list")
            if(NULL == (new_fapl = (H5P_genplist_t *)H5I_object(new_fapl_id)))
                HGOTO_ERROR(H5E_FILE, H5E_CANTCREATE, FAIL, "can't get property list")

            /* Set the character encoding on the new property list */
            want_posix_fd = TRUE;
            if(H5P_set(new_fapl, H5F_ACS_WANT_POSIX_FD_NAME, &want_posix_fd) < 0)
                HGOTO_ERROR(H5E_PLIST, H5E_CANTSET, FAIL, "can't set character encoding")

            /* Retrieve the file handle */
            if(H5F_get_vfd_handle(f, new_fapl_id, (void **)&fd) < 0)
                HGOTO_ERROR(H5E_FILE, H5E_CANTGET, FAIL, "can't retrieve POSIX file descriptor")

            /* Stat the filename we're resolving */
            if(HDstat(name, &st) < 0)
                HSYS_GOTO_ERROR(H5E_FILE, H5E_BADFILE, FAIL, "unable to stat file")

            /* Stat the file we opened */
            if(HDfstat(*fd, &fst) < 0)
                HSYS_GOTO_ERROR(H5E_FILE, H5E_BADFILE, FAIL, "unable to fstat file")

            /* Verify that the files are really the same */
            if(st.st_mode != fst.st_mode || st.st_ino != fst.st_ino || st.st_dev != fst.st_dev)
                HGOTO_ERROR(H5E_FILE, H5E_BADVALUE, FAIL, "files' st_ino or st_dev fields changed!")

            /* Get the resolved path for the file name */
            if(NULL == HDrealpath(name, realname))
                HGOTO_ERROR(H5E_FILE, H5E_CANTGET, FAIL, "can't retrieve real path for file")

            /* Duplicate the resolved path for the file name */
            if(NULL == (*actual_name = (char *)H5MM_strdup(realname)))
                HGOTO_ERROR(H5E_FILE, H5E_CANTALLOC, FAIL, "can't duplicate real path")
        } /* end if */
    } /* end if */
#endif /* H5_HAVE_SYMLINK */

    /* Check if we've resolved the file's name */
    if(NULL == *actual_name) {
        /* Just duplicate the name used to open the file */
        if(NULL == (*actual_name = (char *)H5MM_strdup(name)))
            HGOTO_ERROR(H5E_FILE, H5E_CANTALLOC, FAIL, "can't duplicate open name")
    } /* end else */

done:
    /* Close the property list */
    if(new_fapl_id > 0)
        if(H5I_dec_app_ref(new_fapl_id) < 0)
            HDONE_ERROR(H5E_FILE, H5E_CANTCLOSEOBJ, FAIL, "can't close duplicated FAPL")
#ifdef H5_HAVE_SYMLINK
    if(realname)
        realname = (char *)H5MM_xfree(realname);
#endif /* H5_HAVE_SYMLINK */

    FUNC_LEAVE_NOAPI(ret_value)
} /* H5F_build_actual_name() */


/*-------------------------------------------------------------------------
 * Function:	H5F_addr_encode_len
 *
 * Purpose:	Encodes an address into the buffer pointed to by *PP and
 *		then increments the pointer to the first byte after the
 *		address.  An undefined value is stored as all 1's.
 *
 * Return:	void
 *
 * Programmer:	Robb Matzke
 *		Friday, November  7, 1997
 *
 *-------------------------------------------------------------------------
 */
void
H5F_addr_encode_len(size_t addr_len, uint8_t **pp/*in,out*/, haddr_t addr)
{
    unsigned    u;              /* Local index variable */

    /* Use FUNC_ENTER_NOAPI_NOINIT_NOERR here to avoid performance issues */
    FUNC_ENTER_NOAPI_NOINIT_NOERR

    HDassert(addr_len);
    HDassert(pp && *pp);

    if(H5F_addr_defined(addr)) {
	for(u = 0; u < addr_len; u++) {
	    *(*pp)++ = (uint8_t)(addr & 0xff);
	    addr >>= 8;
	} /* end for */
	HDassert("overflow" && 0 == addr);
    } /* end if */
    else {
	for(u = 0; u < addr_len; u++)
	    *(*pp)++ = 0xff;
    } /* end else */

    FUNC_LEAVE_NOAPI_VOID
} /* end H5F_addr_encode_len() */


/*-------------------------------------------------------------------------
 * Function:	H5F_addr_encode
 *
 * Purpose:	Encodes an address into the buffer pointed to by *PP and
 *		then increments the pointer to the first byte after the
 *		address.  An undefined value is stored as all 1's.
 *
 * Return:	void
 *
 * Programmer:	Robb Matzke
 *		Friday, November  7, 1997
 *
 *-------------------------------------------------------------------------
 */
void
H5F_addr_encode(const H5F_t *f, uint8_t **pp/*in,out*/, haddr_t addr)
{
    /* Use FUNC_ENTER_NOAPI_NOINIT_NOERR here to avoid performance issues */
    FUNC_ENTER_NOAPI_NOINIT_NOERR

    HDassert(f);

    H5F_addr_encode_len(H5F_SIZEOF_ADDR(f), pp, addr);

    FUNC_LEAVE_NOAPI_VOID
} /* end H5F_addr_encode() */


/*-------------------------------------------------------------------------
 * Function:	H5F_addr_decode_len
 *
 * Purpose:	Decodes an address from the buffer pointed to by *PP and
 *		updates the pointer to point to the next byte after the
 *		address.
 *
 *		If the value read is all 1's then the address is returned
 *		with an undefined value.
 *
 * Return:	void
 *
 * Programmer:	Robb Matzke
 *		Friday, November  7, 1997
 *
 *-------------------------------------------------------------------------
 */
void
H5F_addr_decode_len(size_t addr_len, const uint8_t **pp/*in,out*/, haddr_t *addr_p/*out*/)
{
    hbool_t	    all_zero = TRUE;    /* True if address was all zeroes */
    unsigned	    u;          /* Local index variable */

    /* Use FUNC_ENTER_NOAPI_NOINIT_NOERR here to avoid performance issues */
    FUNC_ENTER_NOAPI_NOINIT_NOERR

    HDassert(addr_len);
    HDassert(pp && *pp);
    HDassert(addr_p);

    /* Reset value in destination */
    *addr_p = 0;

    /* Decode bytes from address */
    for(u = 0; u < addr_len; u++) {
        uint8_t	    c;          /* Local decoded byte */

        /* Get decoded byte (and advance pointer) */
	c = *(*pp)++;

        /* Check for non-undefined address byte value */
	if(c != 0xff)
            all_zero = FALSE;

	if(u < sizeof(*addr_p)) {
            haddr_t	    tmp = c;    /* Local copy of address, for casting */

            /* Shift decoded byte to correct position */
	    tmp <<= (u * 8);	/*use tmp to get casting right */

            /* Merge into already decoded bytes */
	    *addr_p |= tmp;
	} /* end if */
        else
            if(!all_zero)
                HDassert(0 == **pp);	/*overflow */
    } /* end for */

    /* If 'all_zero' is still TRUE, the address was entirely composed of '0xff'
     *  bytes, which is the encoded form of 'HADDR_UNDEF', so set the destination
     *  to that value */
    if(all_zero)
        *addr_p = HADDR_UNDEF;

    FUNC_LEAVE_NOAPI_VOID
} /* end H5F_addr_decode_len() */


/*-------------------------------------------------------------------------
 * Function:	H5F_addr_decode
 *
 * Purpose:	Decodes an address from the buffer pointed to by *PP and
 *		updates the pointer to point to the next byte after the
 *		address.
 *
 *		If the value read is all 1's then the address is returned
 *		with an undefined value.
 *
 * Return:	void
 *
 * Programmer:	Robb Matzke
 *		Friday, November  7, 1997
 *
 *-------------------------------------------------------------------------
 */
void
H5F_addr_decode(const H5F_t *f, const uint8_t **pp/*in,out*/, haddr_t *addr_p/*out*/)
{
    /* Use FUNC_ENTER_NOAPI_NOINIT_NOERR here to avoid performance issues */
    FUNC_ENTER_NOAPI_NOINIT_NOERR

    HDassert(f);

    H5F_addr_decode_len(H5F_SIZEOF_ADDR(f), pp, addr_p);

    FUNC_LEAVE_NOAPI_VOID
} /* end H5F_addr_decode() */


/*-------------------------------------------------------------------------
 * Function:    H5F_set_grp_btree_shared
 *
 * Purpose:     Set the grp_btree_shared field with a valid ref-count pointer.
 *
 * Return:      Success:        SUCCEED
 *              Failure:        FAIL
 *
 * Programmer:  Quincey Koziol
 *              7/19/11
 *
 *-------------------------------------------------------------------------
 */
herr_t
H5F_set_grp_btree_shared(H5F_t *f, H5UC_t *rc)
{
    /* Use FUNC_ENTER_NOAPI_NOINIT_NOERR here to avoid performance issues */
    FUNC_ENTER_NOAPI_NOINIT_NOERR

    /* Sanity check */
    HDassert(f);
    HDassert(f->shared);
    HDassert(rc);

    f->shared->grp_btree_shared = rc;

    FUNC_LEAVE_NOAPI(SUCCEED)
} /* H5F_set_grp_btree_shared() */


/*-------------------------------------------------------------------------
 * Function:    H5F_set_sohm_addr
 *
 * Purpose:     Set the sohm_addr field with a new value.
 *
 * Return:      Success:        SUCCEED
 *              Failure:        FAIL
 *
 * Programmer:  Quincey Koziol
 *              7/20/11
 *
 *-------------------------------------------------------------------------
 */
herr_t
H5F_set_sohm_addr(H5F_t *f, haddr_t addr)
{
    /* Use FUNC_ENTER_NOAPI_NOINIT_NOERR here to avoid performance issues */
    FUNC_ENTER_NOAPI_NOINIT_NOERR

    /* Sanity check */
    HDassert(f);
    HDassert(f->shared);

    f->shared->sohm_addr = addr;

    FUNC_LEAVE_NOAPI(SUCCEED)
} /* H5F_set_sohm_addr() */


/*-------------------------------------------------------------------------
 * Function:    H5F_set_sohm_vers
 *
 * Purpose:     Set the sohm_vers field with a new value.
 *
 * Return:      Success:        SUCCEED
 *              Failure:        FAIL
 *
 * Programmer:  Quincey Koziol
 *              7/20/11
 *
 *-------------------------------------------------------------------------
 */
herr_t
H5F_set_sohm_vers(H5F_t *f, unsigned vers)
{
    /* Use FUNC_ENTER_NOAPI_NOINIT_NOERR here to avoid performance issues */
    FUNC_ENTER_NOAPI_NOINIT_NOERR

    /* Sanity check */
    HDassert(f);
    HDassert(f->shared);

    f->shared->sohm_vers = vers;

    FUNC_LEAVE_NOAPI(SUCCEED)
} /* H5F_set_sohm_vers() */


/*-------------------------------------------------------------------------
 * Function:    H5F_set_sohm_nindexes
 *
 * Purpose:     Set the sohm_nindexes field with a new value.
 *
 * Return:      Success:        SUCCEED
 *              Failure:        FAIL
 *
 * Programmer:  Quincey Koziol
 *              7/20/11
 *
 *-------------------------------------------------------------------------
 */
herr_t
H5F_set_sohm_nindexes(H5F_t *f, unsigned nindexes)
{
    /* Use FUNC_ENTER_NOAPI_NOINIT_NOERR here to avoid performance issues */
    FUNC_ENTER_NOAPI_NOINIT_NOERR

    /* Sanity check */
    HDassert(f);
    HDassert(f->shared);

    f->shared->sohm_nindexes = nindexes;

    FUNC_LEAVE_NOAPI(SUCCEED)
} /* H5F_set_sohm_nindexes() */


/*-------------------------------------------------------------------------
 * Function:    H5F_set_store_msg_crt_idx
 *
 * Purpose:     Set the store_msg_crt_idx field with a new value.
 *
 * Return:      Success:        SUCCEED
 *              Failure:        FAIL
 *
 * Programmer:  Quincey Koziol
 *              7/20/11
 *
 *-------------------------------------------------------------------------
 */
herr_t
H5F_set_store_msg_crt_idx(H5F_t *f, hbool_t flag)
{
    /* Use FUNC_ENTER_NOAPI_NOINIT_NOERR here to avoid performance issues */
    FUNC_ENTER_NOAPI_NOINIT_NOERR

    /* Sanity check */
    HDassert(f);
    HDassert(f->shared);

    f->shared->store_msg_crt_idx = flag;

    FUNC_LEAVE_NOAPI(SUCCEED)
} /* H5F_set_store_msg_crt_idx() */


/*-------------------------------------------------------------------------
 * Function:    H5F_get_file_image
 *
 * Purpose:     Private version of H5Fget_file_image
 *
 * Return:      Success:        Bytes copied / number of bytes needed.
 *              Failure:        negative value
 *
 * Programmer:  John Mainzer
 *              11/15/11
 *
 *-------------------------------------------------------------------------
 */
ssize_t
H5F_get_file_image(H5F_t *file, void *buf_ptr, size_t buf_len, hid_t meta_dxpl_id,
    hid_t raw_dxpl_id)
{
    H5FD_t     *fd_ptr;                 /* file driver */
    haddr_t     eoa;                    /* End of file address */
    ssize_t     ret_value = -1;         /* Return value */

    FUNC_ENTER_NOAPI_NOINIT

    /* Check args */
    if(!file || !file->shared || !file->shared->lf)
        HGOTO_ERROR(H5E_FILE, H5E_BADVALUE, FAIL, "file_id yields invalid file pointer")
    fd_ptr = file->shared->lf;
    if(!fd_ptr->cls)
        HGOTO_ERROR(H5E_FILE, H5E_BADVALUE, FAIL, "fd_ptr yields invalid class pointer")

    /* the address space used by the split and multi file drivers is not
     * a good fit for this call.  Since the plan is to depreciate these
     * drivers anyway, don't bother to do a "force fit".
     *
     * The following clause tests for the multi file driver, and fails
     * if the supplied file has the multi file driver as its top level
     * file driver.  However, this test will not work if there is some
     * other file driver sitting on top of the multi file driver.
     *
     * I'm not sure if this is possible at present, but in all likelyhood,
     * it will become possible in the future.  On the other hand, we may
     * remove the split/multi file drivers before then.
     *
     * I am leaving this solution in for now, but we should review it,
     * and improve the solution if necessary.
     *
     *                                          JRM -- 11/11/22
     */
    if(HDstrcmp(fd_ptr->cls->name, "multi") == 0)
        HGOTO_ERROR(H5E_ARGS, H5E_BADVALUE, FAIL, "Not supported for multi file driver.")

    /* While the family file driver is conceptually fully compatible 
     * with the get file image operation, it sets a file driver message
     * in the super block that prevents the image being opened with any
     * driver other than the family file driver.  Needless to say, this
     * rather defeats the purpose of the get file image operation.
     *
     * While this problem is quire solvable, the required time and 
     * resources are lacking at present.  Hence, for now, we don't
     * allow the get file image operation to be perfomed on files 
     * opened with the family file driver.
     *
     * Observe that the following test only looks at the top level 
     * driver, and fails if there is some other driver sitting on to
     * of the family file driver.  
     *
     * I don't think this can happen at present, but that may change
     * in the future.
     *                                   JRM -- 12/21/11
     */
    if(HDstrcmp(fd_ptr->cls->name, "family") == 0)
        HGOTO_ERROR(H5E_FILE, H5E_BADVALUE, FAIL, "Not supported for family file driver.")

    /* Go get the actual file size */
    if(HADDR_UNDEF == (eoa = H5FD_get_eoa(file->shared->lf, H5FD_MEM_DEFAULT)))
        HGOTO_ERROR(H5E_FILE, H5E_CANTGET, FAIL, "unable to get file size")

    /* set ret_value = to eoa -- will overwrite this if appropriate */
    ret_value = (ssize_t)eoa;

    /* test to see if a buffer was provided -- if not, we are done */
    if(buf_ptr != NULL) {
        H5FD_io_info_t fdio_info;       /* File driver I/O info */
        size_t	space_needed;		/* size of file image */
        hsize_t tmp;
        size_t tmp_size;

        /* Check for buffer too small */
        if((haddr_t)buf_len < eoa)
            HGOTO_ERROR(H5E_FILE, H5E_BADVALUE, FAIL, "supplied buffer too small")

        space_needed = (size_t)eoa;

        /* Set up file driver I/O info object */
        fdio_info.file = fd_ptr;
        if(NULL == (fdio_info.meta_dxpl = (H5P_genplist_t *)H5I_object(meta_dxpl_id)))
            HGOTO_ERROR(H5E_CACHE, H5E_BADATOM, FAIL, "can't get property list object")
        if(NULL == (fdio_info.raw_dxpl = (H5P_genplist_t *)H5I_object(raw_dxpl_id)))
            HGOTO_ERROR(H5E_CACHE, H5E_BADATOM, FAIL, "can't get property list object")

        /* read in the file image */
        /* (Note compensation for base address addition in internal routine) */
        if(H5FD_read(&fdio_info, H5FD_MEM_DEFAULT, 0, space_needed, buf_ptr) < 0)
            HGOTO_ERROR(H5E_FILE, H5E_READERROR, FAIL, "file image read request failed")

        /* Offset to "status_flags" in the superblock */
        tmp = H5F_SUPER_STATUS_FLAGS_OFF(file->shared->sblock->super_vers);
        /* Size of "status_flags" depends on the superblock version */
        tmp_size = H5F_SUPER_STATUS_FLAGS_SIZE(file->shared->sblock->super_vers);

        /* Clear "status_flags" */
        HDmemset((uint8_t *)(buf_ptr) + tmp, 0, tmp_size);

    } /* end if */
    
done:
    FUNC_LEAVE_NOAPI(ret_value)
} /* H5F_get_file_image() */


/*-------------------------------------------------------------------------
 * Function:    H5F_track_metadata_read_retries
 *
 * Purpose:     To track the # of a "retries" (log10) for a metadata item.
 *		This routine should be used only when:
 *		  "retries" > 0
 *		  f->shared->read_attempts > 1 (does not have retry when 1)
 *		  f->shared->retries_nbins > 0 (calculated based on f->shared->read_attempts)
 *
 * Return:      Success:        SUCCEED
 *              Failure:        FAIL
 *
 * Programmer:  Vailin Choi; October 2013
 *
 *-------------------------------------------------------------------------
 */
herr_t
H5F_track_metadata_read_retries(H5F_t *f, unsigned actype, unsigned retries)
{
    unsigned log_ind;			/* Index to the array of retries based on log10 of retries */
    double tmp;                         /* Temporary value, to keep compiler quiet */
    herr_t ret_value = SUCCEED; 	/* Return value */

    FUNC_ENTER_NOAPI(FAIL)

    /* Sanity check */
    HDassert(f);
    HDassert(f->shared->read_attempts > 1);
    HDassert(f->shared->retries_nbins > 0);
    HDassert(retries > 0);
    HDassert(retries < f->shared->read_attempts);
    HDassert(actype < H5AC_NTYPES);

    /* Allocate memory for retries */
    if(NULL == f->shared->retries[actype])
        if(NULL == (f->shared->retries[actype] = (uint32_t *)H5MM_calloc((size_t)f->shared->retries_nbins * sizeof(uint32_t))))
            HGOTO_ERROR(H5E_RESOURCE, H5E_NOSPACE, FAIL, "memory allocation failed")

    /* Index to retries based on log10 */
    tmp = HDlog10((double)retries);
    log_ind = (unsigned)tmp;
    HDassert(log_ind < f->shared->retries_nbins);

    /* Increment the # of the "retries" */
    f->shared->retries[actype][log_ind]++;

done:
    FUNC_LEAVE_NOAPI(ret_value)
} /* H5F_track_metadata_read_retries() */


/*-------------------------------------------------------------------------
 * Function:    H5F_set_retries
 *
 * Purpose:     To initialize data structures for read retries:
 *		--zero out "retries"
 *		--set up "retries_nbins" based on read_attempts
 *
 * Return:      Success:        SUCCEED
 *              Failure:        FAIL
 *
 * Programmer:  Vailin Choi; November 2013
 *
 *-------------------------------------------------------------------------
 */
herr_t
H5F_set_retries(H5F_t *f)
{
    double tmp;				/* Temporary variable */

    /* Use FUNC_ENTER_NOAPI_NOINIT_NOERR here to avoid performance issues */
    FUNC_ENTER_NOAPI_NOINIT_NOERR

    /* Sanity check */
    HDassert(f);

    /* Initialize the tracking for metadata read retries */
    HDmemset(f->shared->retries, 0, sizeof(f->shared->retries));

    /* Initialize the # of bins for retries */
    f->shared->retries_nbins = 0;
    if(f->shared->read_attempts > 1) {
        tmp = HDlog10((double)(f->shared->read_attempts - 1));
        f->shared->retries_nbins = (unsigned)tmp + 1;
    }

    FUNC_LEAVE_NOAPI(SUCCEED)
} /* H5F_set_retries() */


/*-------------------------------------------------------------------------
 * Function:    H5F_object_flush_cb
 *
 * Purpose:     To invoke the callback function for object flush that is set
 *              in the file's access property list.
 *
 * Return:      Success:        SUCCEED
 *              Failure:        FAIL
 *
 * Programmer:  Vailin Choi; October 2013
 *
 *-------------------------------------------------------------------------
 */
herr_t
H5F_object_flush_cb(H5F_t *f, hid_t obj_id)
{
    herr_t ret_value = SUCCEED;         /* Return value */

    FUNC_ENTER_NOAPI(FAIL)

    /* Sanity check */
    HDassert(f);
    HDassert(f->shared);

    /* Invoke object flush callback if there is one */
    if(f->shared->object_flush.func && f->shared->object_flush.func(obj_id, f->shared->object_flush.udata) < 0)
        HGOTO_ERROR(H5E_DATASET, H5E_CANTINIT, FAIL, "object flush callback returns error")

done:
    FUNC_LEAVE_NOAPI(ret_value)
} /* H5F_object_flush_cb() */


/*-------------------------------------------------------------------------
 * Function:	H5F__set_base_addr
 *
 * Purpose:	Quick and dirty routine to set the file's 'base_addr' value
 *
 * Return:	Non-negative on success/Negative on failure
 *
 * Programmer:	Quincey Koziol <koziol@hdfgroup.org>
 *		July 19, 2013
 *
 *-------------------------------------------------------------------------
 */
herr_t
H5F__set_base_addr(const H5F_t *f, haddr_t addr)
{
    herr_t ret_value = SUCCEED;         /* Return value */

    FUNC_ENTER_PACKAGE

    HDassert(f);
    HDassert(f->shared);

    /* Dispatch to driver */
    if(H5FD_set_base_addr(f->shared->lf, addr) < 0)
	HGOTO_ERROR(H5E_FILE, H5E_CANTSET, FAIL, "driver set_base_addr request failed")

done:
    FUNC_LEAVE_NOAPI(ret_value)
} /* end H5F__set_base_addr() */


/*-------------------------------------------------------------------------
 * Function:	H5F__set_eoa
 *
 * Purpose:	Quick and dirty routine to set the file's 'eoa' value
 *
 * Return:	Non-negative on success/Negative on failure
 *
 * Programmer:	Quincey Koziol <koziol@hdfgroup.org>
 *		July 19, 2013
 *
 *-------------------------------------------------------------------------
 */
herr_t
H5F__set_eoa(const H5F_t *f, H5F_mem_t type, haddr_t addr)
{
    herr_t ret_value = SUCCEED;         /* Return value */

    FUNC_ENTER_PACKAGE

    HDassert(f);
    HDassert(f->shared);

    /* Dispatch to driver */
    if(H5FD_set_eoa(f->shared->lf, type, addr) < 0)
	HGOTO_ERROR(H5E_FILE, H5E_CANTSET, FAIL, "driver set_eoa request failed")

done:
    FUNC_LEAVE_NOAPI(ret_value)
} /* end H5F__set_eoa() */


/*-------------------------------------------------------------------------
 * Function:	H5F__set_paged_aggr
 *
 * Purpose:	Quick and dirty routine to set the file's paged_aggr mode
 *
 * Return:	Non-negative on success/Negative on failure
 *
 * Programmer:	Quincey Koziol <koziol@hdfgroup.org>
 *		June 19, 2015
 *
 *-------------------------------------------------------------------------
 */
herr_t
H5F__set_paged_aggr(const H5F_t *f, hbool_t paged)
{
    herr_t ret_value = SUCCEED;         /* Return value */

    FUNC_ENTER_PACKAGE

    /* Sanity check */
    HDassert(f);
    HDassert(f->shared);

    /* Dispatch to driver */
    if(H5FD_set_paged_aggr(f->shared->lf, paged) < 0)
        HGOTO_ERROR(H5E_FILE, H5E_CANTSET, FAIL, "driver set paged aggr mode failed")

done:
    FUNC_LEAVE_NOAPI(ret_value)
} /* end H5F__set_paged_aggr() */

#ifdef H5_HAVE_PARALLEL

/*-------------------------------------------------------------------------
 * Function:    H5F_set_coll_md_read
 *
 * Purpose:     Set the coll_md_read field with a new value.
 *
 * Return:      Success:        SUCCEED
 *              Failure:        FAIL
 *
 * Programmer:  Quincey Koziol
 *              2/10/16
 *
 *-------------------------------------------------------------------------
 */
void
H5F_set_coll_md_read(H5F_t *f, H5P_coll_md_read_flag_t cmr)
{
    /* Use FUNC_ENTER_NOAPI_NOINIT_NOERR here to avoid performance issues */
    FUNC_ENTER_NOAPI_NOINIT_NOERR

    /* Sanity check */
    HDassert(f);

    f->coll_md_read = cmr;

    FUNC_LEAVE_NOAPI_VOID
} /* H5F_set_coll_md_read() */
<<<<<<< HEAD


/*-------------------------------------------------------------------------
 * Function:    H5F__open_subfile
 *
 * Purpose:     Create the subfile for the calling process
 *
 * Return:	Success:	Non-negative
 *		Failure:	Negative
 *
 * Programmer:  Mohamad Chaarawi; March 2016
 *
 *-------------------------------------------------------------------------
 */
static herr_t
H5F__open_subfile(H5F_t *file, unsigned flags, hid_t fcpl_id, hid_t fapl_id, hid_t dxpl_id)
{
    H5P_genplist_t *plist;
    H5F_subfiling_config_t config;
    hid_t subfile_fapl_id = H5I_INVALID_HID;
    herr_t ret_value = SUCCEED;

    FUNC_ENTER_STATIC

    /* Get the property list structure */
    if(NULL == (plist = H5P_object_verify(fapl_id, H5P_FILE_ACCESS)))
        HGOTO_ERROR(H5E_ATOM, H5E_BADATOM, FAIL, "can't find object for ID")

    /* get the subfile configuration of calling process */
    if(H5P_peek(plist, H5F_ACS_SUBFILING_CONFIG_NAME, &config) < 0)
        HGOTO_ERROR(H5E_PLIST, H5E_CANTGET, FAIL, "can't get subfiling selection")

    if(config.file_name) {
        H5P_genplist_t *new_plist = NULL, *old_plist = NULL;
        H5FD_mpio_fapl_t fa;

        if(NULL == (old_plist = (H5P_genplist_t *)H5I_object(fapl_id)))
            HGOTO_ERROR(H5E_ARGS, H5E_BADTYPE, FAIL, "not a property list");

        /* copy the fapl id of the main file to create the subfile with */
        if((subfile_fapl_id = H5P_copy_plist(old_plist, TRUE)) < 0)
            HGOTO_ERROR(H5E_PLIST, H5E_CANTCOPY, FAIL, "can't copy property list");

        /* Get the property list structure */
        if(NULL == (new_plist = H5P_object_verify(subfile_fapl_id, H5P_FILE_ACCESS)))
            HGOTO_ERROR(H5E_ATOM, H5E_BADATOM, FAIL, "can't find object for ID")

        /* reset subfiling properties */
        {
            H5F_subfiling_config_t default_config;

            if(H5P_peek(new_plist, H5F_ACS_SUBFILING_CONFIG_NAME, &default_config) < 0)
                HGOTO_ERROR(H5E_PLIST, H5E_CANTGET, FAIL, "can't get subfiling configuration")

            default_config.file_name = NULL;
            default_config.comm = MPI_COMM_NULL;
            default_config.info = MPI_INFO_NULL;

            if(H5P_poke(new_plist, H5F_ACS_SUBFILING_CONFIG_NAME, &default_config) < 0)
                HGOTO_ERROR(H5E_PLIST, H5E_CANTGET, FAIL, "can't set subfile configuration")
        }

        /* Initialize driver specific properties */
        fa.comm = file->subfile_comm;
        fa.info = file->subfile_info;
        if(H5P_set_driver(new_plist, H5FD_MPIO, &fa) < 0)
            HGOTO_ERROR(H5E_PLIST, H5E_CANTSET, FAIL, "can't get driver info")

        /* create the subfile */
        if(NULL == (file->subfile = H5F_open(config.file_name, flags, fcpl_id, subfile_fapl_id, dxpl_id)))
            HGOTO_ERROR(H5E_FILE, H5E_CANTOPENFILE, FAIL, "unable to create sub-file")

        /* Get an atom for the file */
        if((file->subfile->file_id = H5I_register(H5I_FILE, file->subfile, TRUE)) < 0)
            HGOTO_ERROR(H5E_ATOM, H5E_CANTREGISTER, FAIL, "unable to atomize file")
    }

done:
    if(subfile_fapl_id != H5I_INVALID_HID && H5I_dec_ref(subfile_fapl_id) < 0)
        HDONE_ERROR(H5E_PLIST, H5E_CANTDEC, FAIL, "unable to decrement ref count on property list")
        
    FUNC_LEAVE_NOAPI(ret_value)
} /* end H5F__open_subfile() */
#endif /* H5_HAVE_PARALLEL */
=======
#endif /* H5_HAVE_PARALLEL */


/*-------------------------------------------------------------------------
 * Function:    H5F_set_latest_flags
 *
 * Purpose:     Set the latest_flags field with a new value.
 *
 * Return:      Success:        SUCCEED
 *              Failure:        FAIL
 *
 * Programmer:  Quincey Koziol
 *              4/26/16
 *
 *-------------------------------------------------------------------------
 */
herr_t
H5F_set_latest_flags(H5F_t *f, unsigned flags)
{
    /* Use FUNC_ENTER_NOAPI_NOINIT_NOERR here to avoid performance issues */
    FUNC_ENTER_NOAPI_NOINIT_NOERR

    /* Sanity check */
    HDassert(f);
    HDassert(f->shared);
    HDassert(0 == ((~flags) & H5F_LATEST_ALL_FLAGS));

    f->shared->latest_flags = flags;

    FUNC_LEAVE_NOAPI(SUCCEED)
} /* H5F_set_latest_flags() */
>>>>>>> a6d5bf1a
<|MERGE_RESOLUTION|>--- conflicted
+++ resolved
@@ -74,15 +74,12 @@
 static int H5F_get_objects_cb(void *obj_ptr, hid_t obj_id, void *key);
 static herr_t H5F_build_actual_name(const H5F_t *f, const H5P_genplist_t *fapl,
     const char *name, char ** /*out*/ actual_name);/* Declare a free list to manage the H5F_t struct */
-<<<<<<< HEAD
 #ifdef H5_HAVE_PARALLEL
 static herr_t H5F__open_subfile(H5F_t *file, unsigned flags, hid_t fcpl_id, hid_t fapl_id, hid_t dxpl_id);
 #endif /* H5_HAVE_PARALLEL */
-=======
+
 static herr_t H5F__flush_phase1(H5F_t *f, hid_t meta_dxpl_id);
 static herr_t H5F__flush_phase2(H5F_t *f, hid_t meta_dxpl_id, hid_t raw_dxpl_id, hbool_t closing);
-
->>>>>>> a6d5bf1a
 
 /*********************/
 /* Package Variables */
@@ -1548,7 +1545,7 @@
 
 #ifdef H5_HAVE_PARALLEL
     /* create or open the subfile if subfiling is enabled */
-    if(H5F__open_subfile(file, flags, fcpl_id, fapl_id, dxpl_id) < 0)
+    if(H5F__open_subfile(file, flags, fcpl_id, fapl_id, meta_dxpl_id) < 0)
         HGOTO_ERROR(H5E_FILE, H5E_CANTOPENFILE, NULL, "unable to create sub-file")
 #endif /* H5_HAVE_PARALLEL */
 
@@ -2881,7 +2878,6 @@
 
     FUNC_LEAVE_NOAPI_VOID
 } /* H5F_set_coll_md_read() */
-<<<<<<< HEAD
 
  
@@ -2967,8 +2963,6 @@
     FUNC_LEAVE_NOAPI(ret_value)
 } /* end H5F__open_subfile() */
 #endif /* H5_HAVE_PARALLEL */
-=======
-#endif /* H5_HAVE_PARALLEL */
 
  
@@ -3000,4 +2994,3 @@
 
     FUNC_LEAVE_NOAPI(SUCCEED)
 } /* H5F_set_latest_flags() */
->>>>>>> a6d5bf1a
