/* * * * * * * * * * * * * * * * * * * * * * * * * * * * * * * * * * * * * * *
 * Copyright by The HDF Group.                                               *
 * Copyright by the Board of Trustees of the University of Illinois.         *
 * All rights reserved.                                                      *
 *                                                                           *
 * This file is part of HDF5.  The full HDF5 copyright notice, including     *
 * terms governing use, modification, and redistribution, is contained in    *
 * the files COPYING and Copyright.html.  COPYING can be found at the root   *
 * of the source code distribution tree; Copyright.html can be found at the  *
 * root level of an installed copy of the electronic HDF5 document set and   *
 * is linked from the top-level documents page.  It can also be found at     *
 * http://hdfgroup.org/HDF5/doc/Copyright.html.  If you do not have          *
 * access to either file, you may request a copy from help@hdfgroup.org.     *
 * * * * * * * * * * * * * * * * * * * * * * * * * * * * * * * * * * * * * * */

/****************/
/* Module Setup */
/****************/

#define H5D_PACKAGE		/*suppress error about including H5Dpkg	  */


/***********/
/* Headers */
/***********/
#include "H5private.h"		/* Generic Functions			*/
#include "H5Dpkg.h"		/* Dataset functions			*/
#include "H5Eprivate.h"		/* Error handling		  	*/
#include "H5FLprivate.h"	/* Free Lists                           */
#include "H5Iprivate.h"		/* IDs			  		*/
#include "H5MMprivate.h"        /* Memory management                    */
#include "H5Sprivate.h"		/* Dataspace			  	*/
#include "H5VLprivate.h"	/* VOL plugins				*/

#ifdef H5_HAVE_PARALLEL
/* Remove this if H5R_DATASET_REGION is no longer used in this file */
#include "H5Rpublic.h"
#endif /*H5_HAVE_PARALLEL*/


/****************/
/* Local Macros */
/****************/


/******************/
/* Local Typedefs */
/******************/


/********************/
/* Local Prototypes */
/********************/

/* Setup/teardown routines */
static herr_t H5D__ioinfo_init(H5D_t *dset, const H5D_dxpl_cache_t *dxpl_cache,
    hid_t dxpl_id, const H5D_type_info_t *type_info, H5D_storage_t *store,
    H5D_io_info_t *io_info);
static herr_t H5D__typeinfo_init(const H5D_t *dset, const H5D_dxpl_cache_t *dxpl_cache,
    hid_t dxpl_id, hid_t mem_type_id, hbool_t do_write,
    H5D_type_info_t *type_info);
#ifdef H5_HAVE_PARALLEL
static herr_t H5D__ioinfo_adjust(H5D_io_info_t *io_info, const H5D_t *dset,
    hid_t dxpl_id, const H5S_t *file_space, const H5S_t *mem_space,
    const H5D_type_info_t *type_info, const H5D_chunk_map_t *fm);
static herr_t H5D__ioinfo_term(H5D_io_info_t *io_info);
#endif /* H5_HAVE_PARALLEL */
static herr_t H5D__typeinfo_term(const H5D_type_info_t *type_info);


/*********************/
/* Package Variables */
/*********************/


/*******************/
/* Local Variables */
/*******************/

/* Declare a free list to manage blocks of type conversion data */
H5FL_BLK_DEFINE(type_conv);



/*-------------------------------------------------------------------------
 * Function:	H5Dread
 *
 * Purpose:	Reads (part of) a DSET from the file into application
 *		memory BUF. The part of the dataset to read is defined with
 *		MEM_SPACE_ID and FILE_SPACE_ID.	 The data points are
 *		converted from their file type to the MEM_TYPE_ID specified.
 *		Additional miscellaneous data transfer properties can be
 *		passed to this function with the PLIST_ID argument.
 *
 *		The FILE_SPACE_ID can be the constant H5S_ALL which indicates
 *		that the entire file data space is to be referenced.
 *
 *		The MEM_SPACE_ID can be the constant H5S_ALL in which case
 *		the memory data space is the same as the file data space
 *		defined when the dataset was created.
 *
 *		The number of elements in the memory data space must match
 *		the number of elements in the file data space.
 *
 *		The PLIST_ID can be the constant H5P_DEFAULT in which
 *		case the default data transfer properties are used.
 *
 * Return:	Non-negative on success/Negative on failure
 *
 * Programmer:	Robb Matzke
 *		Thursday, December  4, 1997
 *
 *-------------------------------------------------------------------------
 */
herr_t
H5Dread(hid_t dset_id, hid_t mem_type_id, hid_t mem_space_id,
	hid_t file_space_id, hid_t plist_id, void *buf/*out*/)
{
    H5VL_t     *vol_plugin;
    void       *dset;
    herr_t      ret_value = SUCCEED;  /* Return value */

    FUNC_ENTER_API(FAIL)
    H5TRACE6("e", "iiiiix", dset_id, mem_type_id, mem_space_id, file_space_id,
             plist_id, buf);

    if(mem_space_id < 0 || file_space_id < 0)
        HGOTO_ERROR(H5E_ARGS, H5E_BADTYPE, FAIL, "not a data space")

    /* Get the default dataset transfer property list if the user didn't provide one */
    if (H5P_DEFAULT == plist_id)
        plist_id= H5P_DATASET_XFER_DEFAULT;
    else
        if(TRUE != H5P_isa_class(plist_id, H5P_DATASET_XFER))
            HGOTO_ERROR(H5E_ARGS, H5E_BADTYPE, FAIL, "not xfer parms")

    /* get the plugin pointer */
    if (NULL == (vol_plugin = (H5VL_t *)H5I_get_aux(dset_id)))
        HGOTO_ERROR(H5E_ARGS, H5E_BADTYPE, FAIL, "ID does not contain VOL information")
    /* get the dataset object */
    if(NULL == (dset = (void *)H5I_object(dset_id)))
        HGOTO_ERROR(H5E_ARGS, H5E_BADTYPE, FAIL, "invalid dataset identifier")

    /* Read the data through the VOL */
    if((ret_value = H5VL_dataset_read(dset, vol_plugin, mem_type_id, mem_space_id, 
                                      file_space_id, plist_id, buf, H5_REQUEST_NULL)) < 0)
	HGOTO_ERROR(H5E_DATASET, H5E_READERROR, FAIL, "can't read data")


done:
    FUNC_LEAVE_API(ret_value)
} /* end H5Dread() */


/*-------------------------------------------------------------------------
 * Function:	H5Dwrite
 *
 * Purpose:	Writes (part of) a DSET from application memory BUF to the
 *		file.  The part of the dataset to write is defined with the
 *		MEM_SPACE_ID and FILE_SPACE_ID arguments. The data points
 *		are converted from their current type (MEM_TYPE_ID) to their
 *		file datatype.	 Additional miscellaneous data transfer
 *		properties can be passed to this function with the
 *		PLIST_ID argument.
 *
 *		The FILE_SPACE_ID can be the constant H5S_ALL which indicates
 *		that the entire file data space is to be referenced.
 *
 *		The MEM_SPACE_ID can be the constant H5S_ALL in which case
 *		the memory data space is the same as the file data space
 *		defined when the dataset was created.
 *
 *		The number of elements in the memory data space must match
 *		the number of elements in the file data space.
 *
 *		The PLIST_ID can be the constant H5P_DEFAULT in which
 *		case the default data transfer properties are used.
 *
 * Return:	Non-negative on success/Negative on failure
 *
 * Programmer:	Robb Matzke
 *		Thursday, December  4, 1997
 *
 *-------------------------------------------------------------------------
 */
herr_t
H5Dwrite(hid_t dset_id, hid_t mem_type_id, hid_t mem_space_id,
	 hid_t file_space_id, hid_t dxpl_id, const void *buf)
{
    H5VL_t     *vol_plugin;
    void       *dset;
    herr_t      ret_value = SUCCEED;  /* Return value */

    FUNC_ENTER_API(FAIL)
    H5TRACE6("e", "iiiii*x", dset_id, mem_type_id, mem_space_id, file_space_id,
             dxpl_id, buf);

    /* check arguments */
    if(!dset_id)
	HGOTO_ERROR(H5E_ARGS, H5E_BADTYPE, FAIL, "not a dataset")

    /* Get the default dataset transfer property list if the user didn't provide one */
    if(H5P_DEFAULT == dxpl_id)
        dxpl_id= H5P_DATASET_XFER_DEFAULT;
    else
        if(TRUE != H5P_isa_class(dxpl_id, H5P_DATASET_XFER))
            HGOTO_ERROR(H5E_ARGS, H5E_BADTYPE, FAIL, "not xfer parms")

    /* get the plugin pointer */
    if (NULL == (vol_plugin = (H5VL_t *)H5I_get_aux(dset_id)))
        HGOTO_ERROR(H5E_ARGS, H5E_BADTYPE, FAIL, "ID does not contain VOL information")
    /* get the dataset object */
    if(NULL == (dset = (void *)H5I_object(dset_id)))
        HGOTO_ERROR(H5E_ARGS, H5E_BADTYPE, FAIL, "invalid dataset identifier")

    /* Write the data through the VOL */
    if((ret_value = H5VL_dataset_write(dset, vol_plugin, mem_type_id, mem_space_id, 
                                       file_space_id, dxpl_id, buf, H5_REQUEST_NULL)) < 0)
	HGOTO_ERROR(H5E_DATASET, H5E_WRITEERROR, FAIL, "can't write data")

done:
    FUNC_LEAVE_API(ret_value)
} /* end H5Dwrite() */


/*-------------------------------------------------------------------------
 * Function:	H5D__pre_write
 *
 * Purpose:	Preparation for writing data.  
 *
 * Return:	Non-negative on success/Negative on failure
 *
 * Programmer:	Raymond Lu
 *		2 November 2012
 *
 *-------------------------------------------------------------------------
 */
herr_t
H5D__pre_write(H5D_t *dset, hid_t mem_type_id, const H5S_t *mem_space,
	const H5S_t *file_space, hid_t dxpl_id, const void *buf)
{
    H5P_genplist_t 	   *plist;      /* Property list pointer */
    hbool_t		    direct_write = FALSE;
    herr_t                  ret_value = SUCCEED;  /* Return value */

    FUNC_ENTER_PACKAGE

    /* Get the default dataset transfer property list if the user didn't provide one */
    if(H5P_DEFAULT == dxpl_id)
        dxpl_id= H5P_DATASET_XFER_DEFAULT;
    else
        if(TRUE != H5P_isa_class(dxpl_id, H5P_DATASET_XFER))
            HGOTO_ERROR(H5E_ARGS, H5E_BADTYPE, FAIL, "not xfer parms")

<<<<<<< HEAD
    /* Get the plist structure */
    if(NULL == (plist = H5P_object_verify(dxpl_id, H5P_DATASET_XFER)))
        HGOTO_ERROR(H5E_ATOM, H5E_BADATOM, FAIL, "can't find object for ID")
=======
    /* Get the dataset transfer property list */
    if(NULL == (plist = (H5P_genplist_t *)H5I_object(dxpl_id)))
        HGOTO_ERROR(H5E_ARGS, H5E_BADTYPE, FAIL, "not a dataset transfer property list")

>>>>>>> 82ac7b92
    if(H5P_get(plist, H5D_XFER_DIRECT_CHUNK_WRITE_FLAG_NAME, &direct_write) < 0)
        HGOTO_ERROR(H5E_PLIST, H5E_CANTGET, FAIL, "error getting flag for direct chunk write")

    /* Direct chunk write */
    if(direct_write) {
        uint32_t direct_filters = 0;
        hsize_t *direct_offset;
        size_t   direct_datasize = 0;
	int      ndims = 0;
	hsize_t  dims[H5O_LAYOUT_NDIMS];
	hsize_t  internal_offset[H5O_LAYOUT_NDIMS];
	int      i;

        if(H5D_CHUNKED != dset->shared->layout.type)
	    HGOTO_ERROR(H5E_ARGS, H5E_BADTYPE, FAIL, "not a chunked dataset")

        if(H5P_get(plist, H5D_XFER_DIRECT_CHUNK_WRITE_FILTERS_NAME, &direct_filters) < 0)
            HGOTO_ERROR(H5E_PLIST, H5E_CANTGET, FAIL, "error getting filter info for direct chunk write")

        if(H5P_get(plist, H5D_XFER_DIRECT_CHUNK_WRITE_OFFSET_NAME, &direct_offset) < 0)
            HGOTO_ERROR(H5E_PLIST, H5E_CANTGET, FAIL, "error getting offset info for direct chunk write")

        if(H5P_get(plist, H5D_XFER_DIRECT_CHUNK_WRITE_DATASIZE_NAME, &direct_datasize) < 0)
            HGOTO_ERROR(H5E_PLIST, H5E_CANTGET, FAIL, "error getting data size for direct chunk write")

	/* The library's chunking code requires the offset terminates with a zero. So transfer the 
         * offset array to an internal offset array */ 
	if((ndims = H5S_get_simple_extent_dims(dset->shared->space, dims, NULL)) < 0)
	    HGOTO_ERROR(H5E_DATASPACE, H5E_CANTGET, FAIL, "can't retrieve dataspace extent dims")

	for(i=0; i<ndims; i++) {
	    /* Make sure the offset doesn't exceed the dataset's dimensions */
            if(direct_offset[i] > dims[i])
		HGOTO_ERROR(H5E_DATASPACE, H5E_BADTYPE, FAIL, "offset exceeds dimensions of dataset")

            /* Make sure the offset fall right on a chunk's boundary */
	    if(direct_offset[i] % dset->shared->layout.u.chunk.dim[i])
		HGOTO_ERROR(H5E_DATASPACE, H5E_BADTYPE, FAIL, "offset doesn't fall on chunks's boundary")

	    internal_offset[i] = direct_offset[i]; 
	}
	   
	/* Terminate the offset with a zero */ 
	internal_offset[ndims] = 0;

	/* write raw data */
	if(H5D__chunk_direct_write(dset, dxpl_id, direct_filters, internal_offset, direct_datasize, buf) < 0)
	    HGOTO_ERROR(H5E_DATASET, H5E_WRITEERROR, FAIL, "can't write chunk directly")
    } else {     /* Normal write */
        /* write raw data */
        if(H5D__write(dset, mem_type_id, mem_space, file_space, dxpl_id, buf) < 0)
	    HGOTO_ERROR(H5E_DATASET, H5E_WRITEERROR, FAIL, "can't write data")
    } 

done:
    FUNC_LEAVE_NOAPI(ret_value)
} /* end H5D__pre_write() */


/*-------------------------------------------------------------------------
 * Function:	H5D__read
 *
 * Purpose:	Reads (part of) a DATASET into application memory BUF. See
 *		H5Dread() for complete details.
 *
 * Return:	Non-negative on success/Negative on failure
 *
 * Programmer:	Robb Matzke
 *		Thursday, December  4, 1997
 *
 *-------------------------------------------------------------------------
 */
herr_t
H5D__read(H5D_t *dataset, hid_t mem_type_id, const H5S_t *mem_space,
	 const H5S_t *file_space, hid_t dxpl_id, void *buf/*out*/)
{
    H5D_chunk_map_t fm;                 /* Chunk file<->memory mapping */
    H5D_io_info_t io_info;              /* Dataset I/O info     */
    H5D_type_info_t type_info;          /* Datatype info for operation */
    hbool_t type_info_init = FALSE;     /* Whether the datatype info has been initialized */
    H5S_t * projected_mem_space = NULL; /* If not NULL, ptr to dataspace containing a     */
                                        /* projection of the supplied mem_space to a new  */
                                        /* data space with rank equal to that of          */
                                        /* file_space.                                    */
                                        /*                                                */
                                        /* This field is only used if                     */
                                        /* H5S_select_shape_same() returns TRUE when      */
                                        /* comparing the mem_space and the data_space,    */
                                        /* and the mem_space have different rank.         */
                                        /*                                                */
                                        /* Note that if this variable is used, the        */
                                        /* projected mem space must be discarded at the   */
                                        /* end of the function to avoid a memory leak.    */
    H5D_storage_t store;                /*union of EFL and chunk pointer in file space */
    hssize_t	snelmts;                /*total number of elmts	(signed) */
    hsize_t	nelmts;                 /*total number of elmts	*/
#ifdef H5_HAVE_PARALLEL
    hbool_t     io_info_init = FALSE;   /* Whether the I/O info has been initialized */
#endif /*H5_HAVE_PARALLEL*/
    hbool_t     io_op_init = FALSE;     /* Whether the I/O op has been initialized */
    H5D_dxpl_cache_t _dxpl_cache;       /* Data transfer property cache buffer */
    H5D_dxpl_cache_t *dxpl_cache = &_dxpl_cache;   /* Data transfer property cache */
    herr_t	ret_value = SUCCEED;	/* Return value	*/

    FUNC_ENTER_STATIC_TAG(dxpl_id, dataset->oloc.addr, FAIL)

    /* check args */
    HDassert(dataset && dataset->oloc.file);

    if(!file_space)
        file_space = dataset->shared->space;
    if(!mem_space)
        mem_space = file_space;
    if((snelmts = H5S_GET_SELECT_NPOINTS(mem_space)) < 0)
	HGOTO_ERROR(H5E_ARGS, H5E_BADVALUE, FAIL, "dst dataspace has invalid selection")
    H5_ASSIGN_OVERFLOW(nelmts,snelmts,hssize_t,hsize_t);

    /* Fill the DXPL cache values for later use */
    if(H5D__get_dxpl_cache(dxpl_id, &dxpl_cache) < 0)
        HGOTO_ERROR(H5E_DATASET, H5E_CANTGET, FAIL, "can't fill dxpl cache")

    /* Set up datatype info for operation */
    if(H5D__typeinfo_init(dataset, dxpl_cache, dxpl_id, mem_type_id, FALSE, &type_info) < 0)
        HGOTO_ERROR(H5E_DATASET, H5E_CANTINIT, FAIL, "unable to set up type info")
    type_info_init = TRUE;

#ifdef H5_HAVE_PARALLEL
    /* Collective access is not permissible without a MPI based VFD */
    if(dxpl_cache->xfer_mode == H5FD_MPIO_COLLECTIVE && 
            !(H5F_HAS_FEATURE(dataset->oloc.file, H5FD_FEAT_HAS_MPI)))
        HGOTO_ERROR(H5E_DATASET, H5E_UNSUPPORTED, FAIL, "collective access for MPI-based drivers only")
#endif /*H5_HAVE_PARALLEL*/

    /* Make certain that the number of elements in each selection is the same */
    if(nelmts != (hsize_t)H5S_GET_SELECT_NPOINTS(file_space))
        HGOTO_ERROR(H5E_ARGS, H5E_BADVALUE, FAIL, "src and dest data spaces have different sizes")

    /* Make sure that both selections have their extents set */
    if(!(H5S_has_extent(file_space)))
        HGOTO_ERROR(H5E_ARGS, H5E_BADVALUE, FAIL, "file dataspace does not have extent set")
    if(!(H5S_has_extent(mem_space)))
        HGOTO_ERROR(H5E_ARGS, H5E_BADVALUE, FAIL, "memory dataspace does not have extent set")

    /* H5S_select_shape_same() has been modified to accept topologically identical
     * selections with different rank as having the same shape (if the most 
     * rapidly changing coordinates match up), but the I/O code still has 
     * difficulties with the notion.
     *
     * To solve this, we check to see if H5S_select_shape_same() returns true, 
     * and if the ranks of the mem and file spaces are different.  If the are, 
     * construct a new mem space that is equivalent to the old mem space, and 
     * use that instead.
     *
     * Note that in general, this requires us to touch up the memory buffer as 
     * well.
     */
    if(TRUE == H5S_select_shape_same(mem_space, file_space) &&
            H5S_GET_EXTENT_NDIMS(mem_space) != H5S_GET_EXTENT_NDIMS(file_space)) {
        void *adj_buf = NULL;   /* Pointer to the location in buf corresponding  */
                                /* to the beginning of the projected mem space.  */

        /* Attempt to construct projected dataspace for memory dataspace */
        if(H5S_select_construct_projection(mem_space, &projected_mem_space,
                (unsigned)H5S_GET_EXTENT_NDIMS(file_space), buf, &adj_buf, type_info.dst_type_size) < 0)
            HGOTO_ERROR(H5E_DATASET, H5E_CANTINIT, FAIL, "unable to construct projected memory dataspace")
        HDassert(projected_mem_space);
        HDassert(adj_buf);

        /* Switch to using projected memory dataspace & adjusted buffer */
        mem_space = projected_mem_space;
        buf = adj_buf;
    } /* end if */


    /* Retrieve dataset properties */
    /* <none needed in the general case> */

    /* If space hasn't been allocated and not using external storage,
     * return fill value to buffer if fill time is upon allocation, or
     * do nothing if fill time is never.  If the dataset is compact and
     * fill time is NEVER, there is no way to tell whether part of data
     * has been overwritten.  So just proceed in reading.
     */
    if(nelmts > 0 && dataset->shared->dcpl_cache.efl.nused == 0 &&
            !(*dataset->shared->layout.ops->is_space_alloc)(&dataset->shared->layout.storage)) {
        H5D_fill_value_t fill_status;   /* Whether/How the fill value is defined */

        /* Retrieve dataset's fill-value properties */
        if(H5P_is_fill_value_defined(&dataset->shared->dcpl_cache.fill, &fill_status) < 0)
            HGOTO_ERROR(H5E_PLIST, H5E_CANTGET, FAIL, "can't tell if fill value defined")

        /* Should be impossible, but check anyway... */
        if(fill_status == H5D_FILL_VALUE_UNDEFINED &&
                (dataset->shared->dcpl_cache.fill.fill_time == H5D_FILL_TIME_ALLOC || dataset->shared->dcpl_cache.fill.fill_time == H5D_FILL_TIME_IFSET))
            HGOTO_ERROR(H5E_DATASET, H5E_READERROR, FAIL, "read failed: dataset doesn't exist, no data can be read")

        /* If we're never going to fill this dataset, just leave the junk in the user's buffer */
        if(dataset->shared->dcpl_cache.fill.fill_time == H5D_FILL_TIME_NEVER)
            HGOTO_DONE(SUCCEED)

        /* Go fill the user's selection with the dataset's fill value */
        if(H5D__fill(dataset->shared->dcpl_cache.fill.buf, dataset->shared->type, buf, type_info.mem_type, mem_space, dxpl_id) < 0)
            HGOTO_ERROR(H5E_DATASET, H5E_READERROR, FAIL, "filling buf failed")
        else
            HGOTO_DONE(SUCCEED)
    } /* end if */

    /* Set up I/O operation */
    io_info.op_type = H5D_IO_OP_READ;
    io_info.u.rbuf = buf;
    if(H5D__ioinfo_init(dataset, dxpl_cache, dxpl_id, &type_info, &store, &io_info) < 0)
        HGOTO_ERROR(H5E_DATASET, H5E_UNSUPPORTED, FAIL, "unable to set up I/O operation")
#ifdef H5_HAVE_PARALLEL
    io_info_init = TRUE;
#endif /*H5_HAVE_PARALLEL*/

    /* Sanity check that space is allocated, if there are elements */
    if(nelmts > 0)
        HDassert((*dataset->shared->layout.ops->is_space_alloc)(&dataset->shared->layout.storage)
                || dataset->shared->dcpl_cache.efl.nused > 0
                || dataset->shared->layout.type == H5D_COMPACT);

    /* Call storage method's I/O initialization routine */
    HDmemset(&fm, 0, sizeof(H5D_chunk_map_t));
    if(io_info.layout_ops.io_init && (*io_info.layout_ops.io_init)(&io_info, &type_info, nelmts, file_space, mem_space, &fm) < 0)
        HGOTO_ERROR(H5E_DATASET, H5E_CANTINIT, FAIL, "can't initialize I/O info")
    io_op_init = TRUE;

#ifdef H5_HAVE_PARALLEL
    /* Adjust I/O info for any parallel I/O */
    if(H5D__ioinfo_adjust(&io_info, dataset, dxpl_id, file_space, mem_space, &type_info, &fm) < 0)
        HGOTO_ERROR(H5E_DATASET, H5E_CANTINIT, FAIL, "unable to adjust I/O info for parallel I/O")
#endif /*H5_HAVE_PARALLEL*/

    /* Invoke correct "high level" I/O routine */
    if((*io_info.io_ops.multi_read)(&io_info, &type_info, nelmts, file_space, mem_space, &fm) < 0)
        HGOTO_ERROR(H5E_DATASET, H5E_READERROR, FAIL, "can't read data")

done:
    /* Shut down the I/O op information */
    if(io_op_init && io_info.layout_ops.io_term && (*io_info.layout_ops.io_term)(&fm) < 0)
        HDONE_ERROR(H5E_DATASET, H5E_CANTCLOSEOBJ, FAIL, "unable to shut down I/O op info")
#ifdef H5_HAVE_PARALLEL
    /* Shut down io_info struct */
    if(io_info_init)
        if(H5D__ioinfo_term(&io_info) < 0)
            HDONE_ERROR(H5E_DATASET, H5E_CANTCLOSEOBJ, FAIL, "can't shut down io_info")
#endif /*H5_HAVE_PARALLEL*/
    /* Shut down datatype info for operation */
    if(type_info_init && H5D__typeinfo_term(&type_info) < 0)
        HDONE_ERROR(H5E_DATASET, H5E_CANTCLOSEOBJ, FAIL, "unable to shut down type info")

    /* discard projected mem space if it was created */
    if(NULL != projected_mem_space)
        if(H5S_close(projected_mem_space) < 0)
            HDONE_ERROR(H5E_DATASET, H5E_CANTCLOSEOBJ, FAIL, "unable to shut down projected memory dataspace")

    FUNC_LEAVE_NOAPI_TAG(ret_value, FAIL)
} /* end H5D__read() */


/*-------------------------------------------------------------------------
 * Function:	H5D__write
 *
 * Purpose:	Writes (part of) a DATASET to a file from application memory
 *		BUF. See H5Dwrite() for complete details.
 *
 * Return:	Non-negative on success/Negative on failure
 *
 * Programmer:	Robb Matzke
 *		Thursday, December  4, 1997
 *
 *-------------------------------------------------------------------------
 */
herr_t
H5D__write(H5D_t *dataset, hid_t mem_type_id, const H5S_t *mem_space,
	  const H5S_t *file_space, hid_t dxpl_id, const void *buf)
{
    H5D_chunk_map_t fm;                 /* Chunk file<->memory mapping */
    H5D_io_info_t io_info;              /* Dataset I/O info     */
    H5D_type_info_t type_info;          /* Datatype info for operation */
    hbool_t type_info_init = FALSE;     /* Whether the datatype info has been initialized */
    H5S_t * projected_mem_space = NULL; /* If not NULL, ptr to dataspace containing a     */
                                        /* projection of the supplied mem_space to a new  */
                                        /* data space with rank equal to that of          */
                                        /* file_space.                                    */
                                        /*                                                */
                                        /* This field is only used if                     */
                                        /* H5S_select_shape_same() returns TRUE when      */
                                        /* comparing the mem_space and the data_space,    */
                                        /* and the mem_space have different rank.         */
                                        /*                                                */
                                        /* Note that if this variable is used, the        */
                                        /* projected mem space must be discarded at the   */
                                        /* end of the function to avoid a memory leak.    */
    H5D_storage_t store;                /*union of EFL and chunk pointer in file space */
    hssize_t	snelmts;                /*total number of elmts	(signed) */
    hsize_t	nelmts;                 /*total number of elmts	*/
#ifdef H5_HAVE_PARALLEL
    hbool_t     io_info_init = FALSE;   /* Whether the I/O info has been initialized */
#endif /*H5_HAVE_PARALLEL*/
    hbool_t     io_op_init = FALSE;     /* Whether the I/O op has been initialized */
    H5D_dxpl_cache_t _dxpl_cache;       /* Data transfer property cache buffer */
    H5D_dxpl_cache_t *dxpl_cache = &_dxpl_cache;   /* Data transfer property cache */
    herr_t	ret_value = SUCCEED;	/* Return value	*/

    FUNC_ENTER_STATIC_TAG(dxpl_id, dataset->oloc.addr, FAIL)

    /* check args */
    HDassert(dataset && dataset->oloc.file);

    /* All filters in the DCPL must have encoding enabled. */
    if(!dataset->shared->checked_filters) {
        if(H5Z_can_apply(dataset->shared->dcpl_id, dataset->shared->type_id) < 0)
            HGOTO_ERROR(H5E_PLINE, H5E_CANAPPLY, FAIL, "can't apply filters")

        dataset->shared->checked_filters = TRUE;
    } /* end if */

    /* Check if we are allowed to write to this file */
    if(0 == (H5F_INTENT(dataset->oloc.file) & H5F_ACC_RDWR))
	HGOTO_ERROR(H5E_DATASET, H5E_WRITEERROR, FAIL, "no write intent on file")

    /* Fill the DXPL cache values for later use */
    if(H5D__get_dxpl_cache(dxpl_id, &dxpl_cache) < 0)
        HGOTO_ERROR(H5E_DATASET, H5E_CANTGET, FAIL, "can't fill dxpl cache")

    /* Set up datatype info for operation */
    if(H5D__typeinfo_init(dataset, dxpl_cache, dxpl_id, mem_type_id, TRUE, &type_info) < 0)
        HGOTO_ERROR(H5E_DATASET, H5E_CANTINIT, FAIL, "unable to set up type info")
    type_info_init = TRUE;

    /* Various MPI based checks */
#ifdef H5_HAVE_PARALLEL
    if H5F_HAS_FEATURE(dataset->oloc.file, H5FD_FEAT_HAS_MPI) {
        /* If MPI based VFD is used, no VL datatype support yet. */
        /* This is because they use the global heap in the file and we don't */
        /* support parallel access of that yet */
        if(H5T_detect_class(type_info.mem_type, H5T_VLEN, FALSE) > 0)
            HGOTO_ERROR(H5E_DATASET, H5E_UNSUPPORTED, FAIL, "Parallel IO does not support writing VL datatypes yet")

        /* If MPI based VFD is used, no VL datatype support yet. */
        /* This is because they use the global heap in the file and we don't */
        /* support parallel access of that yet */
        /* We should really use H5T_detect_class() here, but it will be difficult
         * to detect the type of the reference if it is nested... -QAK
         */
        if(H5T_get_class(type_info.mem_type, TRUE) == H5T_REFERENCE &&
                H5T_get_ref_type(type_info.mem_type) == H5R_DATASET_REGION)
            HGOTO_ERROR(H5E_DATASET, H5E_UNSUPPORTED, FAIL, "Parallel IO does not support writing region reference datatypes yet")

        /* Can't write to chunked datasets with filters, in parallel */
        if(dataset->shared->layout.type == H5D_CHUNKED &&
                dataset->shared->dcpl_cache.pline.nused > 0)
            HGOTO_ERROR(H5E_IO, H5E_WRITEERROR, FAIL, "cannot write to chunked storage with filters in parallel")
    } /* end if */
    else {
        /* Collective access is not permissible without a MPI based VFD */
        if(dxpl_cache->xfer_mode == H5FD_MPIO_COLLECTIVE)
            HGOTO_ERROR(H5E_DATASET, H5E_UNSUPPORTED, FAIL, "collective access for MPI-based driver only")
    } /* end else */
#endif /*H5_HAVE_PARALLEL*/

    /* Initialize dataspace information */
    if(!file_space)
        file_space = dataset->shared->space;
    if(!mem_space)
        mem_space = file_space;

    /* H5S_select_shape_same() has been modified to accept topologically 
     * identical selections with different rank as having the same shape 
     * (if the most rapidly changing coordinates match up), but the I/O 
     * code still has difficulties with the notion.
     *
     * To solve this, we check to see if H5S_select_shape_same() returns 
     * true, and if the ranks of the mem and file spaces are different.  
     * If the are, construct a new mem space that is equivalent to the 
     * old mem space, and use that instead.
     *
     * Note that in general, this requires us to touch up the memory buffer 
     * as well.
     */
    if(TRUE == H5S_select_shape_same(mem_space, file_space) &&
            H5S_GET_EXTENT_NDIMS(mem_space) != H5S_GET_EXTENT_NDIMS(file_space)) {
        void *adj_buf = NULL;   /* Pointer to the location in buf corresponding  */
                                /* to the beginning of the projected mem space.  */

        /* Attempt to construct projected dataspace for memory dataspace */
        if(H5S_select_construct_projection(mem_space, &projected_mem_space,
                (unsigned)H5S_GET_EXTENT_NDIMS(file_space), buf, &adj_buf, type_info.src_type_size) < 0)
            HGOTO_ERROR(H5E_DATASET, H5E_CANTINIT, FAIL, "unable to construct projected memory dataspace")
        HDassert(projected_mem_space);
        HDassert(adj_buf);

        /* Switch to using projected memory dataspace & adjusted buffer */
        mem_space = projected_mem_space;
        buf = adj_buf;
    } /* end if */

    if((snelmts = H5S_GET_SELECT_NPOINTS(mem_space)) < 0)
	HGOTO_ERROR(H5E_ARGS, H5E_BADVALUE, FAIL, "src dataspace has invalid selection")
    H5_ASSIGN_OVERFLOW(nelmts, snelmts, hssize_t, hsize_t);

    /* Make certain that the number of elements in each selection is the same */
    if(nelmts != (hsize_t)H5S_GET_SELECT_NPOINTS(file_space))
	HGOTO_ERROR(H5E_ARGS, H5E_BADVALUE, FAIL, "src and dest data spaces have different sizes")

    /* Make sure that both selections have their extents set */
    if(!(H5S_has_extent(file_space)))
        HGOTO_ERROR(H5E_ARGS, H5E_BADVALUE, FAIL, "file dataspace does not have extent set")
    if(!(H5S_has_extent(mem_space)))
        HGOTO_ERROR(H5E_ARGS, H5E_BADVALUE, FAIL, "memory dataspace does not have extent set")

    /* Retrieve dataset properties */
    /* <none needed currently> */

    /* Allocate data space and initialize it if it hasn't been. */
    if(nelmts > 0 && dataset->shared->dcpl_cache.efl.nused == 0 &&
            !(*dataset->shared->layout.ops->is_space_alloc)(&dataset->shared->layout.storage)) {
        hssize_t file_nelmts;   /* Number of elements in file dataset's dataspace */
        hbool_t full_overwrite; /* Whether we are over-writing all the elements */

        /* Get the number of elements in file dataset's dataspace */
        if((file_nelmts = H5S_GET_EXTENT_NPOINTS(file_space)) < 0)
            HGOTO_ERROR(H5E_DATASET, H5E_BADVALUE, FAIL, "can't retrieve number of elements in file dataset")

        /* Always allow fill values to be written if the dataset has a VL datatype */
        if(H5T_detect_class(dataset->shared->type, H5T_VLEN, FALSE))
            full_overwrite = FALSE;
        else
            full_overwrite = (hbool_t)((hsize_t)file_nelmts == nelmts ? TRUE : FALSE);

 	/* Allocate storage */
        if(H5D__alloc_storage(dataset, dxpl_id, H5D_ALLOC_WRITE, full_overwrite, NULL) < 0)
            HGOTO_ERROR(H5E_DATASET, H5E_CANTINIT, FAIL, "unable to initialize storage")
    } /* end if */

    /* Set up I/O operation */
    io_info.op_type = H5D_IO_OP_WRITE;
    io_info.u.wbuf = buf;
    if(H5D__ioinfo_init(dataset, dxpl_cache, dxpl_id, &type_info, &store, &io_info) < 0)
        HGOTO_ERROR(H5E_DATASET, H5E_CANTINIT, FAIL, "unable to set up I/O operation")
#ifdef H5_HAVE_PARALLEL
    io_info_init = TRUE;
#endif /*H5_HAVE_PARALLEL*/

    /* Call storage method's I/O initialization routine */
    HDmemset(&fm, 0, sizeof(H5D_chunk_map_t));
    if(io_info.layout_ops.io_init && (*io_info.layout_ops.io_init)(&io_info, &type_info, nelmts, file_space, mem_space, &fm) < 0)
        HGOTO_ERROR(H5E_DATASET, H5E_CANTINIT, FAIL, "can't initialize I/O info")
    io_op_init = TRUE;

#ifdef H5_HAVE_PARALLEL
    /* Adjust I/O info for any parallel I/O */
    if(H5D__ioinfo_adjust(&io_info, dataset, dxpl_id, file_space, mem_space, &type_info, &fm) < 0)
        HGOTO_ERROR(H5E_DATASET, H5E_CANTINIT, FAIL, "unable to adjust I/O info for parallel I/O")
#endif /*H5_HAVE_PARALLEL*/

    /* Invoke correct "high level" I/O routine */
    if((*io_info.io_ops.multi_write)(&io_info, &type_info, nelmts, file_space, mem_space, &fm) < 0)
        HGOTO_ERROR(H5E_DATASET, H5E_WRITEERROR, FAIL, "can't write data")

#ifdef OLD_WAY
/*
 * This was taken out because it can be called in a parallel program with
 * independent access, causing the metadata cache to get corrupted. Its been
 * disabled for all types of access (serial as well as parallel) to make the
 * modification time consistent for all programs. -QAK
 *
 * We should set a value in the dataset's shared information instead and flush
 * it to the file when the dataset is being closed. -QAK
 */
    /*
     * Update modification time.  We have to do this explicitly because
     * writing to a dataset doesn't necessarily change the object header.
     */
    if(H5O_touch(&(dataset->oloc), FALSE, dxpl_id) < 0)
        HGOTO_ERROR(H5E_DATASET, H5E_CANTINIT, FAIL, "unable to update modification time")
#endif /* OLD_WAY */

done:
    /* Shut down the I/O op information */
    if(io_op_init && io_info.layout_ops.io_term && (*io_info.layout_ops.io_term)(&fm) < 0)
        HDONE_ERROR(H5E_DATASET, H5E_CANTCLOSEOBJ, FAIL, "unable to shut down I/O op info")
#ifdef H5_HAVE_PARALLEL
    /* Shut down io_info struct */
    if(io_info_init && H5D__ioinfo_term(&io_info) < 0)
        HDONE_ERROR(H5E_DATASET, H5E_CANTCLOSEOBJ, FAIL, "can't shut down io_info")
#endif /*H5_HAVE_PARALLEL*/
    /* Shut down datatype info for operation */
    if(type_info_init && H5D__typeinfo_term(&type_info) < 0)
        HDONE_ERROR(H5E_DATASET, H5E_CANTCLOSEOBJ, FAIL, "unable to shut down type info")

    /* discard projected mem space if it was created */
    if(NULL != projected_mem_space)
        if(H5S_close(projected_mem_space) < 0)
            HDONE_ERROR(H5E_DATASET, H5E_CANTCLOSEOBJ, FAIL, "unable to shut down projected memory dataspace")

    FUNC_LEAVE_NOAPI_TAG(ret_value, FAIL)
} /* end H5D__write() */


/*-------------------------------------------------------------------------
 * Function:	H5D__ioinfo_init
 *
 * Purpose:	Routine for determining correct I/O operations for
 *              each I/O action.
 *
 * Return:	Non-negative on success/Negative on failure
 *
 * Programmer:	Quincey Koziol
 *		Thursday, September 30, 2004
 *
 *-------------------------------------------------------------------------
 */
static herr_t
H5D__ioinfo_init(H5D_t *dset, const H5D_dxpl_cache_t *dxpl_cache, hid_t dxpl_id,
    const H5D_type_info_t *type_info, H5D_storage_t *store, H5D_io_info_t *io_info)
{
    FUNC_ENTER_STATIC_NOERR

    /* check args */
    HDassert(dset);
    HDassert(dset->oloc.file);
    HDassert(type_info);
    HDassert(type_info->tpath);
    HDassert(io_info);

    /* Set up "normal" I/O fields */
    io_info->dset = dset;
    io_info->dxpl_cache = dxpl_cache;
    io_info->dxpl_id = dxpl_id;
    io_info->store = store;

    /* Set I/O operations to initial values */
    io_info->layout_ops = *dset->shared->layout.ops;

    /* Set the "high-level" I/O operations for the dataset */
    io_info->io_ops.multi_read = dset->shared->layout.ops->ser_read;
    io_info->io_ops.multi_write = dset->shared->layout.ops->ser_write;

    /* Set the I/O operations for reading/writing single blocks on disk */
    if(type_info->is_xform_noop && type_info->is_conv_noop) {
        /*
         * If there is no data transform or type conversion then read directly into
         *  the application's buffer.  This saves at least one mem-to-mem copy.
         */
        io_info->io_ops.single_read = H5D__select_read;
        io_info->io_ops.single_write = H5D__select_write;
    } /* end if */
    else {
        /*
         * This is the general case (type conversion, usually).
         */
        io_info->io_ops.single_read = H5D__scatgath_read;
        io_info->io_ops.single_write = H5D__scatgath_write;
    } /* end else */

#ifdef H5_HAVE_PARALLEL
    /* Determine if the file was opened with an MPI VFD */
    io_info->using_mpi_vfd = H5F_HAS_FEATURE(dset->oloc.file, H5FD_FEAT_HAS_MPI);
#endif /* H5_HAVE_PARALLEL */

    FUNC_LEAVE_NOAPI(SUCCEED)
} /* end H5D__ioinfo_init() */


/*-------------------------------------------------------------------------
 * Function:	H5D__typeinfo_init
 *
 * Purpose:	Routine for determining correct datatype information for
 *              each I/O action.
 *
 * Return:	Non-negative on success/Negative on failure
 *
 * Programmer:	Quincey Koziol
 *		Tuesday, March  4, 2008
 *
 *-------------------------------------------------------------------------
 */
static herr_t
H5D__typeinfo_init(const H5D_t *dset, const H5D_dxpl_cache_t *dxpl_cache,
    hid_t dxpl_id, hid_t mem_type_id, hbool_t do_write,
    H5D_type_info_t *type_info)
{
    const H5T_t	*src_type;              /* Source datatype */
    const H5T_t	*dst_type;              /* Destination datatype */
    herr_t ret_value = SUCCEED;	        /* Return value	*/

    FUNC_ENTER_STATIC

    /* check args */
    HDassert(type_info);
    HDassert(dset);

    /* Initialize type info safely */
    HDmemset(type_info, 0, sizeof(*type_info));

    /* Get the memory & dataset datatypes */
    if(NULL == (type_info->mem_type = (const H5T_t *)H5I_object_verify(mem_type_id, H5I_DATATYPE)))
	HGOTO_ERROR(H5E_ARGS, H5E_BADTYPE, FAIL, "not a datatype")
    type_info->dset_type = dset->shared->type;

    if(do_write) {
        src_type = type_info->mem_type;
        dst_type = dset->shared->type;
        type_info->src_type_id = mem_type_id;
        type_info->dst_type_id = dset->shared->type_id;
    } /* end if */
    else {
        src_type = dset->shared->type;
        dst_type = type_info->mem_type;
        type_info->src_type_id = dset->shared->type_id;
        type_info->dst_type_id = mem_type_id;
    } /* end else */

    /*
     * Locate the type conversion function and data space conversion
     * functions, and set up the element numbering information. If a data
     * type conversion is necessary then register datatype atoms. Data type
     * conversion is necessary if the user has set the `need_bkg' to a high
     * enough value in xfer_parms since turning off datatype conversion also
     * turns off background preservation.
     */
    if(NULL == (type_info->tpath = H5T_path_find(src_type, dst_type, NULL, NULL, dxpl_id, FALSE)))
	HGOTO_ERROR(H5E_DATASET, H5E_UNSUPPORTED, FAIL, "unable to convert between src and dest datatype")

    /* Precompute some useful information */
    type_info->src_type_size = H5T_get_size(src_type);
    type_info->dst_type_size = H5T_get_size(dst_type);
    type_info->max_type_size = MAX(type_info->src_type_size, type_info->dst_type_size);
    type_info->is_conv_noop = H5T_path_noop(type_info->tpath);
    type_info->is_xform_noop = H5Z_xform_noop(dxpl_cache->data_xform_prop);
    if(type_info->is_xform_noop && type_info->is_conv_noop) {
        type_info->cmpd_subset = NULL;
        type_info->need_bkg = H5T_BKG_NO;
    } /* end if */
    else {
        size_t	target_size;		/* Desired buffer size	*/

        /* Check if the datatypes are compound subsets of one another */
        type_info->cmpd_subset = H5T_path_compound_subset(type_info->tpath);

        /* Check if we need a background buffer */
        if(do_write && H5T_detect_class(dset->shared->type, H5T_VLEN, FALSE))
            type_info->need_bkg = H5T_BKG_YES;
        else {
            H5T_bkg_t path_bkg;     /* Type conversion's background info */

            if((path_bkg = H5T_path_bkg(type_info->tpath))) {
                /* Retrieve the bkgr buffer property */
                type_info->need_bkg = dxpl_cache->bkgr_buf_type;
                type_info->need_bkg = MAX(path_bkg, type_info->need_bkg);
            } /* end if */
            else
                type_info->need_bkg = H5T_BKG_NO; /*never needed even if app says yes*/
        } /* end else */


        /* Set up datatype conversion/background buffers */

        /* Get buffer size from DXPL */
        target_size = dxpl_cache->max_temp_buf;

        /* If the buffer is too small to hold even one element, try to make it bigger */
        if(target_size < type_info->max_type_size) {
            hbool_t default_buffer_info;    /* Whether the buffer information are the defaults */

            /* Detect if we have all default settings for buffers */
            default_buffer_info = (hbool_t)((H5D_TEMP_BUF_SIZE == dxpl_cache->max_temp_buf)
                    && (NULL == dxpl_cache->tconv_buf) && (NULL == dxpl_cache->bkgr_buf));

            /* Check if we are using the default buffer info */
            if(default_buffer_info)
                /* OK to get bigger for library default settings */
                target_size = type_info->max_type_size;
            else
                /* Don't get bigger than the application has requested */
                HGOTO_ERROR(H5E_DATASET, H5E_CANTINIT, FAIL, "temporary buffer max size is too small")
        } /* end if */

        /* Compute the number of elements that will fit into buffer */
        type_info->request_nelmts = target_size / type_info->max_type_size;

        /* Sanity check elements in temporary buffer */
        if(type_info->request_nelmts == 0)
            HGOTO_ERROR(H5E_DATASET, H5E_CANTINIT, FAIL, "temporary buffer max size is too small")

        /*
         * Get a temporary buffer for type conversion unless the app has already
         * supplied one through the xfer properties. Instead of allocating a
         * buffer which is the exact size, we allocate the target size.  The
         * malloc() is usually less resource-intensive if we allocate/free the
         * same size over and over.
         */
        if(NULL == (type_info->tconv_buf = (uint8_t *)dxpl_cache->tconv_buf)) {
            /* Allocate temporary buffer */
            if(NULL == (type_info->tconv_buf = H5FL_BLK_MALLOC(type_conv, target_size)))
                HGOTO_ERROR(H5E_RESOURCE, H5E_NOSPACE, FAIL, "memory allocation failed for type conversion")
            type_info->tconv_buf_allocated = TRUE;
        } /* end if */
        if(type_info->need_bkg && NULL == (type_info->bkg_buf = (uint8_t *)dxpl_cache->bkgr_buf)) {
            size_t	bkg_size;		/* Desired background buffer size	*/

            /* Compute the background buffer size */
            /* (don't try to use buffers smaller than the default size) */
            bkg_size = type_info->request_nelmts * type_info->dst_type_size;
            if(bkg_size < dxpl_cache->max_temp_buf)
                bkg_size = dxpl_cache->max_temp_buf;

            /* Allocate background buffer */
            /* (Need calloc()-like call since memory needs to be initialized) */
            if(NULL == (type_info->bkg_buf = H5FL_BLK_CALLOC(type_conv, bkg_size)))
                HGOTO_ERROR(H5E_RESOURCE, H5E_NOSPACE, FAIL, "memory allocation failed for background conversion")
            type_info->bkg_buf_allocated = TRUE;
        } /* end if */
    } /* end else */

done:
    FUNC_LEAVE_NOAPI(ret_value)
} /* end H5D__typeinfo_init() */

#ifdef H5_HAVE_PARALLEL

/*-------------------------------------------------------------------------
 * Function:	H5D__ioinfo_adjust
 *
 * Purpose:	Adjust operation's I/O info for any parallel I/O
 *
 * Return:	Non-negative on success/Negative on failure
 *
 * Programmer:	Quincey Koziol
 *		Thursday, March 27, 2008
 *
 *-------------------------------------------------------------------------
 */
static herr_t
H5D__ioinfo_adjust(H5D_io_info_t *io_info, const H5D_t *dset, hid_t dxpl_id,
    const H5S_t *file_space, const H5S_t *mem_space,
    const H5D_type_info_t *type_info, const H5D_chunk_map_t *fm)
{
    H5P_genplist_t *dx_plist;       /* Data transer property list */
    H5D_mpio_actual_chunk_opt_mode_t actual_chunk_opt_mode; /* performed chunk optimization */
    H5D_mpio_actual_io_mode_t actual_io_mode; /* performed io mode */
    herr_t	ret_value = SUCCEED;	/* Return value	*/

    FUNC_ENTER_STATIC

    /* check args */
    HDassert(dset);
    HDassert(dset->oloc.file);
    HDassert(mem_space);
    HDassert(file_space);
    HDassert(type_info);
    HDassert(type_info->tpath);
    HDassert(io_info);

    /* Get the dataset transfer property list */
    if(NULL == (dx_plist = (H5P_genplist_t *)H5I_object(dxpl_id)))
        HGOTO_ERROR(H5E_ARGS, H5E_BADTYPE, FAIL, "not a dataset transfer property list")

    /* Reset the actual io mode properties to the default values in case
     * the dxpl was previously used in a collective I/O operation.
     */
    actual_chunk_opt_mode = H5D_MPIO_NO_CHUNK_OPTIMIZATION;
    actual_io_mode = H5D_MPIO_NO_COLLECTIVE;
    if(H5P_set(dx_plist, H5D_MPIO_ACTUAL_CHUNK_OPT_MODE_NAME, &actual_chunk_opt_mode) < 0)
        HGOTO_ERROR(H5E_PLIST, H5E_CANTSET, FAIL, "couldn't set actual chunk opt mode property")
    if(H5P_set(dx_plist, H5D_MPIO_ACTUAL_IO_MODE_NAME, &actual_io_mode) < 0)
        HGOTO_ERROR(H5E_PLIST, H5E_CANTSET, FAIL, "couldn't set actual io mode property")

    /* Make any parallel I/O adjustments */
    if(io_info->using_mpi_vfd) {
        htri_t opt;         /* Flag whether a selection is optimizable */

        /* Record the original state of parallel I/O transfer options */
        io_info->orig.xfer_mode = io_info->dxpl_cache->xfer_mode;
        io_info->orig.coll_opt_mode = io_info->dxpl_cache->coll_opt_mode;
        io_info->orig.io_ops.single_read = io_info->io_ops.single_read;
        io_info->orig.io_ops.single_write = io_info->io_ops.single_write;

        /* Get MPI communicator */
        if(MPI_COMM_NULL == (io_info->comm = H5F_mpi_get_comm(dset->oloc.file)))
            HGOTO_ERROR(H5E_DATASPACE, H5E_CANTGET, FAIL, "can't retrieve MPI communicator")

        /* Check if we can set direct MPI-IO read/write functions */
        if((opt = H5D__mpio_opt_possible(io_info, file_space, mem_space, type_info, fm, dx_plist)) < 0)
            HGOTO_ERROR(H5E_DATASPACE, H5E_BADRANGE, FAIL, "invalid check for direct IO dataspace ")

        /* Check if we can use the optimized parallel I/O routines */
        if(opt == TRUE) {
            /* Override the I/O op pointers to the MPI-specific routines */
            io_info->io_ops.multi_read = dset->shared->layout.ops->par_read;
            io_info->io_ops.multi_write = dset->shared->layout.ops->par_write;
            io_info->io_ops.single_read = H5D__mpio_select_read;
            io_info->io_ops.single_write = H5D__mpio_select_write;
        } /* end if */
        else {
            /* If we won't be doing collective I/O, but the user asked for
             * collective I/O, change the request to use independent I/O, but
             * mark it so that we remember to revert the change.
             */
            if(io_info->dxpl_cache->xfer_mode == H5FD_MPIO_COLLECTIVE) {
                /* Change the xfer_mode to independent for handling the I/O */
                io_info->dxpl_cache->xfer_mode = H5FD_MPIO_INDEPENDENT;
                if(H5P_set(dx_plist, H5D_XFER_IO_XFER_MODE_NAME, &io_info->dxpl_cache->xfer_mode) < 0)
                    HGOTO_ERROR(H5E_PLIST, H5E_CANTSET, FAIL, "can't set transfer mode")
            } /* end if */
        } /* end else */
    } /* end if */

done:
    FUNC_LEAVE_NOAPI(ret_value)
} /* end H5D__ioinfo_adjust() */


/*-------------------------------------------------------------------------
 * Function:	H5D__ioinfo_term
 *
 * Purpose:	Common logic for terminating an I/O info object
 *              (Only used for restoring MPI transfer mode currently)
 *
 * Return:	Non-negative on success/Negative on failure
 *
 * Programmer:	Quincey Koziol
 *		Friday, February  6, 2004
 *
 *-------------------------------------------------------------------------
 */
static herr_t
H5D__ioinfo_term(H5D_io_info_t *io_info)
{
    herr_t	ret_value = SUCCEED;	/*return value		*/

    FUNC_ENTER_STATIC

    /* Check if we used the MPI VFD for the I/O */
    if(io_info->using_mpi_vfd) {
        /* Check if we need to revert the change to the xfer mode */
        if(io_info->orig.xfer_mode != io_info->dxpl_cache->xfer_mode) {
            H5P_genplist_t *dx_plist;           /* Data transer property list */

            /* Get the dataset transfer property list */
            if(NULL == (dx_plist = (H5P_genplist_t *)H5I_object(io_info->dxpl_id)))
                HGOTO_ERROR(H5E_ARGS, H5E_BADTYPE, FAIL, "not a dataset transfer property list")

            /* Restore the original parallel I/O mode */
            if(H5P_set(dx_plist, H5D_XFER_IO_XFER_MODE_NAME, &io_info->orig.xfer_mode) < 0)
                HGOTO_ERROR(H5E_PLIST, H5E_CANTSET, FAIL, "can't set transfer mode")
        } /* end if */

        /* Check if we need to revert the change to the collective opt mode */
        if(io_info->orig.coll_opt_mode != io_info->dxpl_cache->coll_opt_mode) {
            H5P_genplist_t *dx_plist;           /* Data transer property list */

            /* Get the dataset transfer property list */
            if(NULL == (dx_plist = (H5P_genplist_t *)H5I_object(io_info->dxpl_id)))
                HGOTO_ERROR(H5E_ARGS, H5E_BADTYPE, FAIL, "not a dataset transfer property list")

            /* Restore the original parallel I/O mode */
            if(H5P_set(dx_plist, H5D_XFER_MPIO_COLLECTIVE_OPT_NAME, &io_info->orig.coll_opt_mode) < 0)
                HGOTO_ERROR(H5E_PLIST, H5E_CANTSET, FAIL, "can't set collective option mode")
        } /* end if */
    } /* end if */

done:
    FUNC_LEAVE_NOAPI(ret_value)
} /* end H5D__ioinfo_term() */

#endif /* H5_HAVE_PARALLEL */


/*-------------------------------------------------------------------------
 * Function:	H5D__typeinfo_term
 *
 * Purpose:	Common logic for terminating a type info object
 *
 * Return:	Non-negative on success/Negative on failure
 *
 * Programmer:	Quincey Koziol
 *		Thursday, March  6, 2008
 *
 *-------------------------------------------------------------------------
 */
static herr_t
H5D__typeinfo_term(const H5D_type_info_t *type_info)
{
    FUNC_ENTER_STATIC_NOERR

    /* Check for releasing datatype conversion & background buffers */
    if(type_info->tconv_buf_allocated) {
        HDassert(type_info->tconv_buf);
        (void)H5FL_BLK_FREE(type_conv, type_info->tconv_buf);
    } /* end if */
    if(type_info->bkg_buf_allocated) {
        HDassert(type_info->bkg_buf);
        (void)H5FL_BLK_FREE(type_conv, type_info->bkg_buf);
    } /* end if */

    FUNC_LEAVE_NOAPI(SUCCEED)
} /* end H5D__typeinfo_term() */
<|MERGE_RESOLUTION|>--- conflicted
+++ resolved
@@ -255,16 +255,9 @@
         if(TRUE != H5P_isa_class(dxpl_id, H5P_DATASET_XFER))
             HGOTO_ERROR(H5E_ARGS, H5E_BADTYPE, FAIL, "not xfer parms")
 
-<<<<<<< HEAD
-    /* Get the plist structure */
-    if(NULL == (plist = H5P_object_verify(dxpl_id, H5P_DATASET_XFER)))
-        HGOTO_ERROR(H5E_ATOM, H5E_BADATOM, FAIL, "can't find object for ID")
-=======
     /* Get the dataset transfer property list */
     if(NULL == (plist = (H5P_genplist_t *)H5I_object(dxpl_id)))
         HGOTO_ERROR(H5E_ARGS, H5E_BADTYPE, FAIL, "not a dataset transfer property list")
-
->>>>>>> 82ac7b92
     if(H5P_get(plist, H5D_XFER_DIRECT_CHUNK_WRITE_FLAG_NAME, &direct_write) < 0)
         HGOTO_ERROR(H5E_PLIST, H5E_CANTGET, FAIL, "error getting flag for direct chunk write")
 
