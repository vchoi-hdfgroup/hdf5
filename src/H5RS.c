--- conflicted
+++ resolved
@@ -18,11 +18,6 @@
  *
  */
 
-<<<<<<< HEAD
-#include "H5Eprivate.h"  /* Error handling		  	*/
-#include "H5FLprivate.h" /* Free lists                           */
-#include "H5RSprivate.h" /* Reference-counted strings            */
-=======
 /***********/
 /* Headers */
 /***********/
@@ -38,7 +33,6 @@
 /******************/
 /* Local Typedefs */
 /******************/
->>>>>>> 18bbd3f0
 
 /* Private typedefs & structs */
 struct H5RS_str_t {
@@ -142,11 +136,7 @@
         HGOTO_ERROR(H5E_RS, H5E_NOSPACE, NULL, "memory allocation failed")
 
     /* Set the internal fields */
-<<<<<<< HEAD
-    ret_value->s       = H5RS_xstrdup(s);
-=======
     ret_value->s       = H5RS__xstrdup(s);
->>>>>>> 18bbd3f0
     ret_value->wrapped = 0;
     ret_value->n       = 1;
 
@@ -176,21 +166,13 @@
 H5RS_str_t *
 H5RS_wrap(const char *s)
 {
-<<<<<<< HEAD
-    H5RS_str_t *ret_value; /* Return value */
-=======
     H5RS_str_t *ret_value = NULL; /* Return value */
->>>>>>> 18bbd3f0
 
     FUNC_ENTER_NOAPI(NULL)
 
     /* Allocate ref-counted string structure */
     if (NULL == (ret_value = H5FL_MALLOC(H5RS_str_t)))
-<<<<<<< HEAD
-        HGOTO_ERROR(H5E_RS, H5E_NOSPACE, NULL, "memory allocation failed")
-=======
         HGOTO_ERROR(H5E_RS, H5E_CANTALLOC, NULL, "memory allocation failed")
->>>>>>> 18bbd3f0
 
     /* Set the internal fields */
     ret_value->s       = (char *)s;
@@ -312,11 +294,7 @@
      * scope appropriately.
      */
     if (rs->wrapped) {
-<<<<<<< HEAD
-        rs->s       = H5RS_xstrdup(rs->s);
-=======
         rs->s       = H5RS__xstrdup(rs->s);
->>>>>>> 18bbd3f0
         rs->wrapped = 0;
     } /* end if */
 
