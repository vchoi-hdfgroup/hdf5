/* * * * * * * * * * * * * * * * * * * * * * * * * * * * * * * * * * * * * * *
 * Copyright by The HDF Group.                                               *
 * Copyright by the Board of Trustees of the University of Illinois.         *
 * All rights reserved.                                                      *
 *                                                                           *
 * This file is part of HDF5.  The full HDF5 copyright notice, including     *
 * terms governing use, modification, and redistribution, is contained in    *
 * the COPYING file, which can be found at the root of the source code       *
 * distribution tree, or in https://www.hdfgroup.org/licenses.               *
 * If you do not have access to either file, you may request a copy from     *
 * help@hdfgroup.org.                                                        *
 * * * * * * * * * * * * * * * * * * * * * * * * * * * * * * * * * * * * * * */

/*-------------------------------------------------------------------------
 *
 * Created:             H5Gpublic.h
 *                      Jul 11 1997
 *                      Robb Matzke
 *
 * Purpose:             Public declarations for the H5G package
 *
 *-------------------------------------------------------------------------
 */
#ifndef H5Gpublic_H
#define H5Gpublic_H

/* System headers needed by this file */
#include <sys/types.h>

/* Public headers needed by this file */
#include "H5public.h"  /* Generic Functions			*/
#include "H5Lpublic.h" /* Links                                */
#include "H5Opublic.h" /* Object headers			*/
#include "H5Tpublic.h" /* Datatypes				*/

/*****************/
/* Public Macros */
/*****************/

/*******************/
/* Public Typedefs */
/*******************/

//! <!-- [H5G_storage_t_snip] -->
/**
 * Types of link storage for groups
 */
typedef enum H5G_storage_type_t {
<<<<<<< HEAD
    H5G_STORAGE_TYPE_UNKNOWN = -1, /* Unknown link storage type	*/
    H5G_STORAGE_TYPE_SYMBOL_TABLE, /* Links in group are stored with a "symbol table" */
                                   /* (this is sometimes called "old-style" groups) */
    H5G_STORAGE_TYPE_COMPACT,      /* Links are stored in object header */
    H5G_STORAGE_TYPE_DENSE         /* Links are stored in fractal heap & indexed with v2 B-tree */
=======
    H5G_STORAGE_TYPE_UNKNOWN = -1, /**< Unknown link storage type	*/
    H5G_STORAGE_TYPE_SYMBOL_TABLE, /**< Links in group are stored with a "symbol table" */
                                   /**< (this is sometimes called "old-style" groups) */
    H5G_STORAGE_TYPE_COMPACT,      /**< Links are stored in object header */
    H5G_STORAGE_TYPE_DENSE         /**< Links are stored in fractal heap & indexed with v2 B-tree */
>>>>>>> 18bbd3f0
} H5G_storage_type_t;
//! <!-- [H5G_storage_t_snip] -->

//! <!-- [H5G_info_t_snip] -->
/**
 * Information struct for group for
 * H5Gget_info(), H5Gget_info_by_name(), and H5Gget_info_by_idx()
 */
typedef struct H5G_info_t {
<<<<<<< HEAD
    H5G_storage_type_t storage_type; /* Type of storage for links in group */
    hsize_t            nlinks;       /* Number of links in group */
    int64_t            max_corder;   /* Current max. creation order value for group */
    hbool_t            mounted;      /* Whether group has a file mounted on it */
} H5G_info_t;
=======
    H5G_storage_type_t storage_type; /**< Type of storage for links in group */
    hsize_t            nlinks;       /**< Number of links in group */
    int64_t            max_corder;   /**< Current max. creation order value for group */
    hbool_t            mounted;      /**< Whether group has a file mounted on it */
} H5G_info_t;
//! <!-- [H5G_info_t_snip] -->
>>>>>>> 18bbd3f0

/********************/
/* Public Variables */
/********************/

/*********************/
/* Public Prototypes */
/*********************/
#ifdef __cplusplus
extern "C" {
#endif

<<<<<<< HEAD
H5_DLL hid_t  H5Gcreate2(hid_t loc_id, const char *name, hid_t lcpl_id, hid_t gcpl_id, hid_t gapl_id);
H5_DLL hid_t  H5Gcreate_anon(hid_t loc_id, hid_t gcpl_id, hid_t gapl_id);
H5_DLL hid_t  H5Gopen2(hid_t loc_id, const char *name, hid_t gapl_id);
H5_DLL hid_t  H5Gget_create_plist(hid_t group_id);
H5_DLL herr_t H5Gget_info(hid_t loc_id, H5G_info_t *ginfo);
H5_DLL herr_t H5Gget_info_by_name(hid_t loc_id, const char *name, H5G_info_t *ginfo, hid_t lapl_id);
H5_DLL herr_t H5Gget_info_by_idx(hid_t loc_id, const char *group_name, H5_index_t idx_type,
                                 H5_iter_order_t order, hsize_t n, H5G_info_t *ginfo, hid_t lapl_id);
H5_DLL herr_t H5Gclose(hid_t group_id);
=======
/**
 *-------------------------------------------------------------------------
 * \ingroup H5G
 *
 * \brief Creates a new group and links it into the file
 *
 * \fgdta_loc_id
 * \param[in] name      Name of the group to create
 * \lcpl_id
 * \gcpl_id
 * \gapl_id
 *
 * \return \hid_t{group}
 *
 * \details H5Gcreate2() creates a new group in a file. After a
 *          group has been created, links to datasets and to other groups
 *          can be added.
 *
 *          The \p loc_id and \p name parameters specify where the group
 *          is located. \p loc_id may be a file, group, dataset, named
 *          datatype or attribute in the file. If an attribute, dataset,
 *          or named datatype is specified for \p loc_id then the group
 *          will be created at the location where the attribute, dataset,
 *          or named datatype is attached. \p name is the link to the group;
 *          \p name may be either an absolute path in the file (the links
 *          from the root group to the new group) or a relative path from
 *          \p loc_id (the link(s) from the group specified by \p loc_id
 *          to the new group).
 *
 *          \p lcpl_id, \p gcpl_id, and \p gapl_id are property list
 *          identifiers. These property lists govern how the link to the
 *          group is created, how the group is created, and how the group
 *          can be accessed in the future, respectively. #H5P_DEFAULT can
 *          be passed in if the default properties are appropriate for
 *          these property lists. Currently, there are no APIs for the
 *          group access property list; use #H5P_DEFAULT.
 *
 *          The group identifier should be closed by H5Gclose() when access
 *          is no longer required to prevent resource leaks.
 *
 * \since 1.8.0
 *
 * \see H5Gopen2(), H5Gclose()
 *
 */
H5_DLL hid_t H5Gcreate2(hid_t loc_id, const char *name, hid_t lcpl_id, hid_t gcpl_id, hid_t gapl_id);

/**
 *-------------------------------------------------------------------------
 * \ingroup H5G
 *
 * \brief Creates a new empty group without linking it into the file structure
 *
 * \fgdta_loc_id
 * \gcpl_id
 * \gapl_id
 *
 * \return \hid_t{group}
 *
 * \details H5Gcreate_anon() creates a new empty group in the file
 *          specified by \p loc_id. With default settings, H5Gcreate_anon()
 *          provides similar functionality to that provided by
 *          H5Gcreate1(), with the differences described in the list below.
 *
 *          The new group’s creation and access properties are specified
 *          in \p gcpl_id and \p gapl_id, respectively.
 *
 *          H5Gcreate_anon() returns a new group identifier. This identifier
 *          must be linked into the HDF5 file structure with H5Olink()
 *          or it will be deleted from the file when the file is closed.
 *
 *          The differences between this function and H5Gcreate1() are
 *          as follows:
 *
 *          \li H5Gcreate1() does not provide for the use of custom property
 *              lists; H5Gcreate1() always uses default properties.
 *          \li H5Gcreate_anon() neither provides the new group’s name
 *              nor links it into the HDF5 file structure; those actions
 *              must be performed separately through a call to H5Olink(),
 *              which offers greater control over linking.
 *          \li H5Gcreate_anon() does not directly provide a hint mechanism
 *              for the group’s heap size. Comparable information can be
 *              included in the group creation property list \p gcpl_id through
 *              a H5Pset_local_heap_size_hint() call.
 *
 *          A group created with this function should be closed with
 *          H5Gclose() when the group is no longer needed so that resource
 *          leaks will not develop.
 *
 * \see H5Olink(), H5Dcreate(), Using Identifiers
 *
 * \since 1.8.0
 *
 */
H5_DLL hid_t H5Gcreate_anon(hid_t loc_id, hid_t gcpl_id, hid_t gapl_id);

/**
 *-------------------------------------------------------------------------
 * \ingroup H5G
 *
 * \brief Opens an existing group in a file
 *
 * \fgdta_loc_id
 * \param[in] name      Name of the group to open
 * \gapl_id
 *
 * \return \hid_t{group}
 *
 * \details H5Gopen2() opens an existing group, \p name, at the location
 *          specified by \p loc_id.
 *
 *          With default settings, H5Gopen2() provides similar functionality
 *          to that provided by H5Gopen(). The only difference is that
 *          H5Gopen2() can provide a group access property list, \p gapl_id.
 *
 *          H5Gopen2() returns a group identifier for the group that was
 *          opened. This group identifier should be released by H5Gclose()
 *          when it is no longer needed to prevent resource leaks.
 *
 * \since 1.8.0
 *
 * \see H5Gcreate2(), H5Gclose()
 *
 */
H5_DLL hid_t H5Gopen2(hid_t loc_id, const char *name, hid_t gapl_id);

/**
 *-------------------------------------------------------------------------
 * \ingroup H5G
 *
 * \brief Gets a group creation property list identifier
 *
 * \group_id
 *
 * \return \hid_t{creation property list}
 *
 * \details H5Gget_create_plist() returns an identifier for the group creation
 *          property list associated with the group specified by \p group_id.
 *
 *          The creation property list identifier should be released with
 *          H5Gclose() to prevent resource leaks.
 *
 * \since 1.8.0
 *
 * \see H5Gcreate2(), H5Gclose()
 *
 */
H5_DLL hid_t H5Gget_create_plist(hid_t group_id);

/**
 *-------------------------------------------------------------------------
 * \ingroup H5G
 *
 * \brief Retrieves information about a group
 *
 * \fgdta_loc_id
 * \param[out] ginfo Struct in which group information is returned
 *
 * \return \hid_t{group}
 *
 * \details H5Gget_info() retrieves information about the group at location
 *          specified by \p loc_id. The information is returned in the \p ginfo.
 *
 *          \p ginfo is an H5G_info_t struct and is defined (in H5Gpublic.h)
 *          as follows:
 *
 * \snippet this H5G_info_t_snip
 * Possible values of \p storage_type are:
 * \storage_type
 *
 * \since 1.8.0
 *
 * \see H5Gcreate2(), H5Gclose()
 *
 */
H5_DLL herr_t H5Gget_info(hid_t loc_id, H5G_info_t *ginfo);

/**
 *-------------------------------------------------------------------------
 * \ingroup H5G
 *
 * \brief Retrieves information about a group by its name
 *
 * \fgdta_loc_id
 * \param[in] name      Name of the group to query
 * \param[out] ginfo Struct in which group information is returned
 * \lapl_id
 *
 * \return \herr_t
 *
 * \details H5Gget_info_by_name() retrieves information about the group \p name
 *          at location specified by \p loc_id. The information is returned in
 *          the \p ginfo struct.
 *
 *          If \p loc_id specifies the group for which information is queried,
 *          then the group's \p name can be a dot (.).
 *
 *          \p ginfo is an H5G_info_t struct and is defined (in H5Gpublic.h)
 *          as follows:
 *
 * \snippet this H5G_info_t_snip
 * Possible values of \p storage_type are:
 * \storage_type
 *
 * \since 1.8.0
 *
 * \see H5Gcreate2(), H5Gclose()
 *
 */
H5_DLL herr_t H5Gget_info_by_name(hid_t loc_id, const char *name, H5G_info_t *ginfo, hid_t lapl_id);

/**
 *-------------------------------------------------------------------------
 * \ingroup H5G
 *
 * \brief Retrieves information about a group, according to the group’s
 *        position within an index
 *
 * \fgdta_loc_id
 * \param[in] group_name Name of the group to query
 * \param[in] idx_type   Transient index identifying object
 * \param[in] order      Transient index identifying object
 * \param[in] n          Position in the index of the group to query
 * \param[out] ginfo     Struct in which group information is returned
 * \lapl_id
 *
 * \return Returns
 *      \li The size of the object name if successful, or
 *      \li 0 if no name is associated with the group identifier, or
 *      \li negative value, if failure occurred
 *
 * \details H5Gget_info_by_idx() retrieves the same information
 *          about a group as retrieved by the function H5Gget_info(),
 *          but the means of identifying the group differs; the group is
 *          identified by position in an index rather than by name.
 *
 *          \p loc_id and \p group_name specify the group containing
 *          the group for which information is sought. The groups in \p
 *          group_name are indexed by \p idx_type; the group for which
 *          information is retrieved is identified in that index by index
 *          order, \p order, and index position, \p n.
 *
 *          If \p loc_id specifies the group containing the group for
 *          which information is queried, \p group_name can be a dot (.).
 *
 *          Valid values for \p index_type are as follows:
 * \indexes
 *          The order in which the index is to be examined, as specified
 *          by \p order, can be one of the following:
 * \orders
 *
 * \since 1.8.0
 *
 * \see H5Gcreate2(), H5Gclose()
 *
 */
H5_DLL herr_t H5Gget_info_by_idx(hid_t loc_id, const char *group_name, H5_index_t idx_type,
                                 H5_iter_order_t order, hsize_t n, H5G_info_t *ginfo, hid_t lapl_id);

/**
 *-------------------------------------------------------------------------
 * \ingroup H5G
 *
 * \brief Flushes all buffers associated with a group to disk
 *
 * \group_id
 *
 * \return \herr_t
 *
 * \details H5Gflush() causes all buffers associated with a group to be
 *          immediately flushed to disk without removing the data from
 *          the cache.
 *
 * \attention
 *          HDF5 does not possess full control over buffering. H5G_FLUSH
 *          flushes the internal HDF5 buffers and then asks the operating
 *          system (the OS) to flush the system buffers for the open
 *          files. After that, the OS is responsible for ensuring that
 *          the data is actually flushed to disk.
 *
 * \since 1.8.0
 *
 * \see H5Gcreate2(), H5Gclose()
 *
 */
>>>>>>> 18bbd3f0
H5_DLL herr_t H5Gflush(hid_t group_id);

/**
 *-------------------------------------------------------------------------
 * \ingroup H5G
 *
 * \brief Refreshes all buffers associated with a group
 *
 * \group_id
 *
 * \return \herr_t
 *
 * \details H5Grefresh() causes all buffers associated with a group to be
 *          cleared and immediately re-loaded with updated contents from disk.
 *
 *          This function essentially closes the group, evicts all
 *          metadata associated with it from the cache, and then re-opens
 *          the group. The reopened group is automatically re-registered
 *          with the same identifier.
 *
 * \since 1.8.0
 *
 * \see H5Gcreate2(), H5Gclose()
 *
 */
H5_DLL herr_t H5Grefresh(hid_t group_id);

/**
 *-------------------------------------------------------------------------
 * \ingroup H5G
 *
 * \brief Closes the specified group
 *
 * \group_id
 *
 * \return \herr_t
 *
 * \details H5Gclose() releases resources used by a group which was
 *          opened by H5Gcreate() or H5Gopen().  After closing a group,
 *          \p group_id cannot be used again until another H5Gcreate()
 *          or H5Gopen() is called on it.
 *
 *          Failure to release a group with this call will result in
 *          resource leaks.
 *
 * \par Example
 * \snippet H5F_examples.c mount
 *
 * \since 1.0.0
 *
 */
H5_DLL herr_t H5Gclose(hid_t group_id);

/* Symbols defined for compatibility with previous versions of the HDF5 API.
 *
 * Use of these symbols is deprecated.
 */
#ifndef H5_NO_DEPRECATED_SYMBOLS

/* Macros */

/* Link definitions */
#define H5G_SAME_LOC   H5L_SAME_LOC
#define H5G_LINK_ERROR H5L_TYPE_ERROR
#define H5G_LINK_HARD  H5L_TYPE_HARD
#define H5G_LINK_SOFT  H5L_TYPE_SOFT
#define H5G_link_t     H5L_type_t

/* Macros for types of objects in a group (see H5G_obj_t definition) */
#define H5G_NTYPES      256 /* Max possible number of types	*/
#define H5G_NLIBTYPES   8   /* Number of internal types	*/
#define H5G_NUSERTYPES  (H5G_NTYPES - H5G_NLIBTYPES)
#define H5G_USERTYPE(X) (8 + (X)) /* User defined types		*/

/* Typedefs */

//! <!-- [H5G_obj_t_snip] -->
/**
 * An object has a certain type. The first few numbers are reserved for use
 * internally by HDF5. Users may add their own types with higher values.  The
 * values are never stored in the file -- they only exist while an application
 * is running.  An object may satisfy the `isa' function for more than one type.
 *
 * \deprecated
 */
typedef enum H5G_obj_t {
<<<<<<< HEAD
    H5G_UNKNOWN = -1, /* Unknown object type		*/
    H5G_GROUP,        /* Object is a group		*/
    H5G_DATASET,      /* Object is a dataset		*/
    H5G_TYPE,         /* Object is a named data type	*/
    H5G_LINK,         /* Object is a symbolic link	*/
    H5G_UDLINK,       /* Object is a user-defined link */
    H5G_RESERVED_5,   /* Reserved for future use	*/
    H5G_RESERVED_6,   /* Reserved for future use	*/
    H5G_RESERVED_7    /* Reserved for future use	*/
=======
    H5G_UNKNOWN = -1, /**< Unknown object type		*/
    H5G_GROUP,        /**< Object is a group		*/
    H5G_DATASET,      /**< Object is a dataset		*/
    H5G_TYPE,         /**< Object is a named data type	*/
    H5G_LINK,         /**< Object is a symbolic link	*/
    H5G_UDLINK,       /**< Object is a user-defined link */
    H5G_RESERVED_5,   /**< Reserved for future use	*/
    H5G_RESERVED_6,   /**< Reserved for future use	*/
    H5G_RESERVED_7    /**< Reserved for future use	*/
>>>>>>> 18bbd3f0
} H5G_obj_t;
//! <!-- [H5G_obj_t_snip] -->

//! <!-- [H5G_iterate_t_snip] -->
/**
 * Callback for H5Giterate()
 *
 * \deprecated
 */
typedef herr_t (*H5G_iterate_t)(hid_t group, const char *name, void *op_data);
//! <!-- [H5G_iterate_t_snip] -->

//! <!-- [H5G_stat_t_snip] -->
/**
 * Information about an object
 *
 * \deprecated
 */
typedef struct H5G_stat_t {
<<<<<<< HEAD
    unsigned long fileno[2]; /*file number			*/
    unsigned long objno[2];  /*object number			*/
    unsigned      nlink;     /*number of hard links to object*/
    H5G_obj_t     type;      /*basic object type		*/
    time_t        mtime;     /*modification time		*/
    size_t        linklen;   /*symbolic link value length	*/
    H5O_stat_t    ohdr;      /* Object header information    */
} H5G_stat_t;

/* Function prototypes */
H5_DLL hid_t     H5Gcreate1(hid_t loc_id, const char *name, size_t size_hint);
H5_DLL hid_t     H5Gopen1(hid_t loc_id, const char *name);
H5_DLL herr_t    H5Glink(hid_t cur_loc_id, H5G_link_t type, const char *cur_name, const char *new_name);
H5_DLL herr_t    H5Glink2(hid_t cur_loc_id, const char *cur_name, H5G_link_t type, hid_t new_loc_id,
                          const char *new_name);
H5_DLL herr_t    H5Gmove(hid_t src_loc_id, const char *src_name, const char *dst_name);
H5_DLL herr_t    H5Gmove2(hid_t src_loc_id, const char *src_name, hid_t dst_loc_id, const char *dst_name);
H5_DLL herr_t    H5Gunlink(hid_t loc_id, const char *name);
H5_DLL herr_t    H5Gget_linkval(hid_t loc_id, const char *name, size_t size, char *buf /*out*/);
H5_DLL herr_t    H5Gset_comment(hid_t loc_id, const char *name, const char *comment);
H5_DLL int       H5Gget_comment(hid_t loc_id, const char *name, size_t bufsize, char *buf);
H5_DLL herr_t    H5Giterate(hid_t loc_id, const char *name, int *idx, H5G_iterate_t op, void *op_data);
H5_DLL herr_t    H5Gget_num_objs(hid_t loc_id, hsize_t *num_objs);
H5_DLL herr_t    H5Gget_objinfo(hid_t loc_id, const char *name, hbool_t follow_link,
                                H5G_stat_t *statbuf /*out*/);
H5_DLL ssize_t   H5Gget_objname_by_idx(hid_t loc_id, hsize_t idx, char *name, size_t size);
=======
    unsigned long fileno[2]; /**< file number			*/
    unsigned long objno[2];  /**< object number			*/
    unsigned      nlink;     /**< number of hard links to object*/
    H5G_obj_t     type;      /**< basic object type		*/
    time_t        mtime;     /**< modification time		*/
    size_t        linklen;   /**< symbolic link value length	*/
    H5O_stat_t    ohdr;      /**< Object header information    */
} H5G_stat_t;
//! <!-- [H5G_stat_t_snip] -->

/* Function prototypes */
/**
 *-------------------------------------------------------------------------
 * \ingroup H5G
 *
 * \brief Creates a new group and links it into the file
 *
 * \fgdta_loc_id
 * \param[in] name      Name of the group to create
 * \param[in] size_hint The number of bytes to reserve for the names
 *                      that will appear in the group
 *
 * \return \hid_t{group}
 *
 * \deprecated This function is deprecated in favor of H5Gcreate2().
 *
 * \details H5Gcreate1() creates a new group with the specified name at the
 *          specified location, \p loc_id.  \p loc_id may be a file, group,
 *          dataset, named datatype or attribute.  If an attribute, dataset, or
 *          named datatype is specified for \p loc_id then the group will be
 *          created at the location where the attribute, dataset, or named
 *          datatype is attached. The name, name, must not already be taken by
 *          some other object and all parent groups must already exist.
 *
 *          \p name can be a relative path based at \p loc_id or an absolute
 *          path from the root of the file. Use of this function requires that
 *          any intermediate groups specified in the path already exist.
 *
 *          The length of a group name, or of the name of any object within a
 *          group, is not limited.
 *
 *          \p size_hint is a hint for the number of bytes to reserve to store
 *          the names which will be eventually added to the new group. This
 *          value must be between 0 and UINT32_MAX (inclusive). If this
 *          parameter is zero, a default value will be used.
 *
 *          The return value is a group identifier for the open group. This
 *          group identifier should be closed by calling H5Gclose() when it is
 *          no longer needed.
 *
 *          See H5Gcreate_anon() for a discussion of the differences between
 *          H5Gcreate1() and H5Gcreate_anon().
 *
 * \par Example
 * \snippet H5F_examples.c mount
 *
 * \version 1.8.0 Function H5Gcreate() renamed to H5Gcreate1() and deprecated
 *                in this release.
 * \since 1.0.0
 *
 */
H5_DLL hid_t H5Gcreate1(hid_t loc_id, const char *name, size_t size_hint);
/**
 *-------------------------------------------------------------------------
 * \ingroup H5G
 *
 * \brief Opens an existing group for modification and returns a group
 *        identifier for that group
 *
 * \fgdta_loc_id
 * \param[in] name      Name of the group to open
 *
 * \return \hid_t{group}
 *
 * \deprecated This function is deprecated in favor of H5Gopen2().
 *
 * \details H5Gopen1() opens an existing group, \p name, at the location
 *          specified by \p loc_id.
 *
 *          H5Gopen1() returns a group identifier for the group that was
 *          opened. This group identifier should be released by calling
 *          H5Gclose() when it is no longer needed.
 *
 * \version 1.8.0 The function H5Gopen() was renamed to H5Gopen1()
 *                and deprecated in this release.
 * \since 1.0.0
 *
 */
H5_DLL hid_t H5Gopen1(hid_t loc_id, const char *name);
/**
 *-------------------------------------------------------------------------
 * \ingroup H5G
 *
 * \brief Creates a link of the specified type from \p new_name to \p
 *        cur_name
 *
 * \fg_loc_id{cur_loc_id}
 * \param[in] type Link type
 * \param[in] cur_name Name of the existing object
 * \param[in] new_name New name for the object
 *
 * \return \herr_t
 *
 * \deprecated This function is deprecated.
 *
 * \details H5Glink() creates a new name for an object that has some current
 *          name, possibly one of many names it currently has.
 *
 *          If \p link_type is #H5G_LINK_HARD, then \p cur_name must specify
 *          the name of an existing object and both names are interpreted
 *          relative to \p cur_loc_id, which is either a file identifier or a
 *          group identifier.
 *
 *          If \p link_type is #H5G_LINK_SOFT, then \p cur_name can be anything
 *          and is interpreted at lookup time relative to the group which
 *          contains the final component of \p new_name. For instance, if \p
 *          cur_name is \Code{./foo}, \p new_name is \Code{./x/y/bar}, and a
 *          request is made for \Code{./x/y/bar}, then the actual object looked
 *          up is \Code{./x/y/./foo}.

 * \version 1.8.0 Function deprecated in this release.
 *
 */
H5_DLL herr_t H5Glink(hid_t cur_loc_id, H5G_link_t type, const char *cur_name, const char *new_name);
/**
 *-------------------------------------------------------------------------
 * \ingroup H5G
 *
 * \brief Creates a link of the specified type from \p cur_name to \p
 *        new_name
 *
 * \fg_loc_id{cur_loc_id}
 * \param[in] cur_name Name of the existing object
 * \param[in] type Link type
 * \fg_loc_id{new_loc_id}
 * \param[in] new_name New name for the object
 *
 * \return \herr_t
 *
 * \deprecated This function is deprecated.
 *
 * \details H5Glink2() creates a new name for an object that has some current
 *          name, possibly one of many names it currently has.
 *
 *          If \p link_type is #H5G_LINK_HARD, then \p cur_name must specify the
 *          name of an existing object and both names are interpreted relative
 *          to \p cur_loc_id and \p new_loc_id, respectively, which are either
 *          file identifiers or group identifiers.
 *
 *          If \p link_type is #H5G_LINK_SOFT, then \p cur_name can be anything
 *          and is interpreted at lookup time relative to the group which
 *          contains the final component of \p new_name. For instance, if \p
 *          current_name is \Code{./foo}, \p new_name is \Code{./x/y/bar}, and a
 *          request is made for \Code{./x/y/bar}, then the actual object looked
 *          up is \Code{./x/y/./foo}.

 * \version 1.8.0 Function deprecated in this release.
 *
 */
H5_DLL herr_t H5Glink2(hid_t cur_loc_id, const char *cur_name, H5G_link_t type, hid_t new_loc_id,
                       const char *new_name);
/**
 *-------------------------------------------------------------------------
 * \ingroup H5G
 *
 * \brief Renames an object within an HDF5 file
 *
 * \fg_loc_id{src_loc_id}
 * \param[in] src_name Object's original name
 * \param[in] dst_name Object's new name
 *
 * \return \herr_t
 *
 * \deprecated This function is deprecated.
 *
 * \details H5Gmove() renames an object within an HDF5 file. The original name,
 *          \p src_name, is unlinked from the group graph and the new name, \p
 *          dst_name, is inserted as an atomic operation. Both names are
 *          interpreted relative to \p loc_id, which is either a file or a group
 *          identifier.
 *
 * \attention Exercise care in moving groups as it is possible to render data in
 *            a file inaccessible with H5Gmove(). See The Group Interface in the
 *            HDF5 User's Guide.
 *
 * \version 1.8.0 Function deprecated in this release.
 *
 */
H5_DLL herr_t H5Gmove(hid_t src_loc_id, const char *src_name, const char *dst_name);
/**
 *-------------------------------------------------------------------------
 * \ingroup H5G
 *
 * \brief Renames an object within an HDF5 file
 *
 * \fg_loc_id{src_loc_id}
 * \param[in] src_name Object's original name
 * \fg_loc_id{dst_loc_id}
 * \param[in] dst_name Object's new name
 *
 * \return \herr_t
 *
 * \deprecated This function is deprecated.
 *
 * \details H5Gmove2() renames an object within an HDF5 file. The original name,
 *          \p src_name, is unlinked from the group graph and the new name, \p
 *          dst_name, is inserted as an atomic operation.
 *
 *          \p src_name and \p dst_name are interpreted relative to \p
 *          src_loc_id and \p dst_loc_id, respectively, which are either file or
 *          group identifiers.
 *
 * \attention Exercise care in moving groups as it is possible to render data in
 *            a file inaccessible with H5Gmove2(). See The Group Interface in the
 *            HDF5 User's Guide.
 *
 * \version 1.8.0 Function deprecated in this release.
 *
 */
H5_DLL herr_t H5Gmove2(hid_t src_loc_id, const char *src_name, hid_t dst_loc_id, const char *dst_name);
/**
 *-------------------------------------------------------------------------
 * \ingroup H5G
 *
 * \brief Removes the link to an object from a group
 *
 * \fg_loc_id{loc_id}
 * \param[in] name Name of the object to unlink
 *
 * \return \herr_t
 *
 * \deprecated This function is deprecated in favor of the function H5Ldelete().
 *
 * \details H5Gunlink() removes the object specified by \p name from the group
 *          graph and decrements the link count for the object to which \p name
 *          points. This action eliminates any association between name and the
 *          object to which name pointed.
 *
 *          Object headers keep track of how many hard links refer to an object;
 *          when the link count reaches zero, the object can be removed from the
 *          file. Objects which are open are not removed until all identifiers
 *          to the object are closed.
 *
 *          If the link count reaches zero, all file space associated with the
 *          object will be released, i.e., identified in memory as freespace. If
 *          any object identifier is open for the object, the space will not be
 *          released until after the object identifier is closed.
 *
 *          Note that space identified as freespace is available for re-use only
 *          as long as the file remains open; once a file has been closed, the
 *          HDF5 library loses track of freespace. See “Freespace Management” in
 *          the HDF5 User's Guide for further details.
 *
 * \attention Exercise care in moving groups as it is possible to render data in
 *            a file inaccessible with H5Gunlink(). See The Group Interface in the
 *            HDF5 User's Guide.
 *
 * \version 1.8.0 Function deprecated in this release.
 *
 */
H5_DLL herr_t H5Gunlink(hid_t loc_id, const char *name);
/**
 *-------------------------------------------------------------------------
 * \ingroup H5G
 *
 * \brief Returns the name of the object that the symbolic link points to
 *
 * \fg_loc_id{loc_id}
 * \param[in] name Symbolic link to the object whose name is to be returned
 * \param[in] size Maximum number of characters of value to be returned
 * \param[out] buf A buffer to hold the name of the object being sought
 *
 * \return \herr_t
 *
 * \deprecated This function is deprecated in favor of the function H5Lget_val().
 *
 * \details H5Gget_linkval() returns up to size characters of the name of the
 *          object that the symbolic link name points to.
 *
 *          The parameter \p loc_id is a file or group identifier.
 *
 *          The parameter \p name must be a symbolic link pointing to the
 *          desired object and must be defined relative to \p loc_id.
 *
 *          If size is smaller than the size of the returned object name, then
 *          the name stored in the buffer value will not be \c NULL terminated.
 *
 *          This function fails if \p name is not a symbolic link. The presence
 *          of a symbolic link can be tested by passing zero for \p size and \p
 *          NULL for value.
 *
 *          This function should be used only after H5Lget_info1() (or the
 *          deprecated function H5Gget_objinfo()) has been called to verify that
 *          name is a symbolic link.
 *
 * \version 1.8.0 Function deprecated in this release.
 *
 */
H5_DLL herr_t H5Gget_linkval(hid_t loc_id, const char *name, size_t size, char *buf /*out*/);
/**
 *-------------------------------------------------------------------------
 * \ingroup H5G
 *
 * \brief Sets comment for specified object
 *
 * \fgdt_loc_id
 * \param[in] name Name of the object whose comment is to be set or reset
 *                 name must be \Code{'.'} (dot) if \p loc_id fully specifies
 *                 the object for which the comment is to be set.
 * \param[in] comment The new comment
 *
 * \return \herr_t
 *
 * \deprecated This function is deprecated in favor of the function
 *             H5Oset_comment().
 *
 * \details H5Gset_comment() sets the comment for the object specified by \p
 *          loc_id and name to comment. Any previously existing comment is
 *          overwritten.
 *
 *          \p loc_id can specify any object in the file. name can be one of the
 *          following:
 *          \li The name of the object relative to \p loc_id
 *          \li An absolute name of the object, starting from \c /, the file’s
 *              root group
 *          \li A dot (\c .), if \p loc_id fully specifies the object
 *
 *          If \p comment is the empty string or a null pointer, the comment
 *          message is removed from the object.
 *
 *          Comments should be relatively short, null-terminated, ASCII strings.
 *
 *          Comments can be attached to any object that has an object header,
 *          e.g., datasets, groups, and named datatypes, but not symbolic links.
 *
 * \version 1.8.0 Function deprecated in this release.
 *
 */
H5_DLL herr_t H5Gset_comment(hid_t loc_id, const char *name, const char *comment);
/**
 *-------------------------------------------------------------------------
 * \ingroup H5G
 *
 * \brief Retrieves comment for specified object
 *
 * \fgdt_loc_id
 * \param[in] name Name of the object whose comment is to be set or reset
 *                 name must be \Code{'.'} (dot) if \p loc_id fully specifies
 *                 the object for which the comment is to be set.
 * \param[in] bufsize Maximum number of comment characters to be returned in \p buf.
 * \param[in] buf The comment
 *
 * \return Returns the number of characters in the comment, counting the \c NULL
 *         terminator, if successful; the value returned may be larger than
 *         \p bufsize. Otherwise returns a negative value.
 *
 * \deprecated This function is deprecated in favor of the function
 *             H5Oget_comment().
 *
 * \details H5Gget_comment() retrieves the comment for the the object specified
 *          by \p loc_id and \p name. The comment is returned in the buffer \p
 *          buf.
 *
 *          \p loc_id can specify any object in the file. name can be one of the
 *          following:
 *          \li The name of the object relative to \p loc_id
 *          \li An absolute name of the object, starting from \c /, the file’s
 *              root group
 *          \li A dot (\c .), if \p loc_id fully specifies the object
 *
 *          At most bufsize characters, including a null-terminator, are
 *          returned in \p buf. The returned value is not null-terminated if the
 *          comment is longer than the supplied buffer. If the size of the
 *          comment is unknown, a preliminary \p H5Gget_comment() call will
 *          return the size of the comment, including space for the
 *          null-terminator.
 *
 *          If an object does not have a comment, the empty string is returned
 *          in comment.
 *
 * \version 1.8.0 Function deprecated in this release.
 *
 */
H5_DLL int H5Gget_comment(hid_t loc_id, const char *name, size_t bufsize, char *buf);
/**
 *-------------------------------------------------------------------------
 * \ingroup H5G
 *
 * \brief Iterates over the entries of a group invoking a callback for each
 *        entry encountered
 *
 * \fg_loc_id
 * \param[in] name Group over which the iteration is performed
 * \param[in,out] idx Location at which to begin the iteration
 * \param[in] op Operation to be performed on an object at each step of the
 *               iteration
 * \param[in,out] op_data Data associated with the operation
 *
 * \return \herr_t
 *
 * \deprecated This function is deprecated in favor of the function
 *             H5Literate1().
 *
 * \details H5Giterate() iterates over the members of name in the file or group
 *          specified with \p loc_id. For each object in the group, the \p
 *          op_data and some additional information, specified below, are passed
 *          to the operator function. The iteration begins with the \p idx
 *          object in the group and the next element to be processed by the
 *          operator is returned in \p idx. If \p idx is NULL, then the iterator
 *          starts at the first group member; since no stopping point is
 *          returned in this case, the iterator cannot be restarted if one of
 *          the calls to its operator returns non-zero. H5Giterate() does not
 *          recursively follow links into subgroups of the specified group.
 *
 *          The prototype for \ref H5G_iterate_t is:
 *          \snippet this H5G_iterate_t_snip
 *
 *          The operation receives the group identifier for the group being
 *          iterated over, \p group, the name of the current object within
 *          the group, \p name, and the pointer to the operator data
 *          passed in to H5Giterate(), \p op_data.
 *
 *          The return values from an operator are:
 *          \li Zero causes the iterator to continue, returning zero when all
 *              group members have been processed.
 *          \li Positive causes the iterator to immediately return that positive
 *              value, indicating short-circuit success. The iterator can be
 *              restarted at the next group member.
 *          \li Negative causes the iterator to immediately return that value,
 *              indicating failure. The iterator can be restarted at the next
 *              group member.
 *
 *          H5Giterate() assumes that the membership of the group identified by
 *          \p name remains unchanged through the iteration. If the membership
 *          changes during the iteration, the function's behavior is undefined.
 *
 *          H5Giterate() is not recursive. In particular, if a member of \p name
 *          is found to be a group, call it \c subgroup_a, H5Giterate() does not
 *          examine the members of \c subgroup_a. When recursive iteration is
 *          required, the application must handle the recursion, explicitly
 *          calling H5Giterate() on discovered subgroups.

 * \version 1.8.0 Function deprecated in this release.
 *
 */
H5_DLL herr_t H5Giterate(hid_t loc_id, const char *name, int *idx, H5G_iterate_t op, void *op_data);
/**
 *-------------------------------------------------------------------------
 * \ingroup H5G
 *
 * \brief Returns number of objects in the group specified by its identifier
 *
 * \fg_loc_id
 * \param[out] num_objs Number of objects in the group
 *
 * \return \herr_t
 *
 * \deprecated This function is deprecated in favor of the function H5Gget_info().
 *
 * \details H5Gget_num_objs() returns number of objects in a group. Group is
 *          specified by its identifier \p loc_id. If a file identifier is
 *          passed in, then the number of objects in the root group is returned.
 *
 * \version 1.8.0 Function deprecated in this release.
 *
 */
H5_DLL herr_t H5Gget_num_objs(hid_t loc_id, hsize_t *num_objs);
/**
 *-------------------------------------------------------------------------
 * \ingroup H5G
 *
 * \brief Returns information about an object.
 *
 * \fgdt_loc_id
 * \param[in] name Name of the object for which status is being sought
 * \param[in] follow_link Link flag
 * \param[out] statbuf Buffer in which to return information about the object
 *
 * \return \herr_t
 *
 * \deprecated This function is deprecated in favor of the functions H5Oget_info()
 *             and H5Lget_info1().
 *
 * \details H5Gget_objinfo() returns information about the specified object
 *          through the \p statbuf argument.
 *
 *          A file or group identifier, \p loc_id, and an object name, \p name,
 *          relative to \p loc_id, are commonly used to specify the
 *          object. However, if the object identifier is already known to the
 *          application, an alternative approach is to use that identifier, \c
 *          obj_id, in place of \p loc_id, and a dot (\c .) in place of \p
 *          name. Thus, the alternative versions of the first portion of an
 *          H5Gget_objinfo() call would be as follows:
 *          \code
 *          H5Gget_objinfo (loc_id name  ...)
 *          H5Gget_objinfo (obj_id .     ...)
 *          \endcode
 *
 *          If the object is a symbolic link and follow_link is zero (0), then
 *          the information returned describes the link itself; otherwise the
 *          link is followed and the information returned describes the object
 *          to which the link points. If \p follow_link is non-zero but the
 *          final symbolic link is dangling (does not point to anything), then
 *          an error is returned. The \p statbuf fields are undefined for an
 *          error. The existence of an object can be tested by calling this
 *          function with a \c NULL \p statbuf.
 *
 *          H5Gget_objinfo() fills in the following data structure (defined in
 *          H5Gpublic.h):
 *          \snippet this H5G_stat_t_snip
 *
 *          where \ref H5O_stat_t (defined in H5Opublic.h) is:
 *          \snippet H5Opublic.h H5O_stat_t_snip
 *
 * \attention Some systems will be able to record the time accurately but unable
 *            to retrieve the correct time; such systems (e.g., Irix64) will
 *            report an \c mtime value of 0 (zero).
 *
 * \version 1.8.0 Function deprecated in this release.
 * \version 1.6.1 Two new fields were added to the \ref H5G_stat_t struct in
 *                this release.
 *
 */
H5_DLL herr_t H5Gget_objinfo(hid_t loc_id, const char *name, hbool_t follow_link,
                             H5G_stat_t *statbuf /*out*/);
/**
 *-------------------------------------------------------------------------
 * \ingroup H5G
 *
 * \brief Returns a name of an object specified by an index
 *
 * \fg_loc_id
 * \param[in] idx Transient index identifying object
 * \param[in,out] name Pointer to user-provided buffer the object name
 * \param[in] size Name length
 *
 * \return Returns the size of the object name if successful, or 0 if no name is
 *         associated with the group identifier. Otherwise returns a negative
 *         value.
 *
 * \deprecated This function is deprecated in favor of the function H5Lget_name_by_idx().
 *
 * \details H5Gget_objname_by_idx() returns a name of the object specified by
 *          the index \p idx in the group \p loc_id.
 *
 *          The group is specified by a group identifier \p loc_id. If
 *          preferred, a file identifier may be passed in \p loc_id; that file's
 *          root group will be assumed.
 *
 *          \p idx is the transient index used to iterate through the objects in
 *          the group. The value of \p idx is any nonnegative number less than
 *          the total number of objects in the group, which is returned by the
 *          function H5Gget_num_objs(). Note that this is a transient index; an
 *          object may have a different index each time a group is opened.
 *
 *          The object name is returned in the user-specified buffer \p name.
 *
 *          If the size of the provided buffer \p name is less or equal the
 *          actual object name length, the object name is truncated to
 *          \Code{max_size - 1} characters.
 *
 *          Note that if the size of the object's name is unkown, a preliminary
 *          call to H5Gget_objname_by_idx() with \p name set to \c NULL will
 *          return the length of the object's name. A second call to
 *          H5Gget_objname_by_idx() can then be used to retrieve the actual
 *          name.
 *
 * \version 1.8.0 Function deprecated in this release.
 * \since 1.6.0
 *
 */
H5_DLL ssize_t H5Gget_objname_by_idx(hid_t loc_id, hsize_t idx, char *name, size_t size);
/**
 *-------------------------------------------------------------------------
 * \ingroup H5G
 *
 * \brief Returns the type of an object specified by an index
 *
 * \fg_loc_id
 * \param[in] idx Transient index identifying object
 *
 * \return Returns the type of the object if successful. Otherwise returns a
 *         negative value.
 *
 * \deprecated This function is deprecated in favor of the function H5Oget_info().
 *
 * \details H5Gget_objtype_by_idx() returns the type of the object specified by
 *          the index \p idx in the group \p loc_id.
 *
 *          The group is specified by a group identifier \p loc_id. If
 *          preferred, a file identifier may be passed in \p loc_id; that file's
 *          root group will be assumed.
 *
 *          \p idx is the transient index used to iterate through the objects in
 *          the group. This parameter is described in more detail in the
 *          discussion of H5Gget_objname_by_idx().
 *
 * \version 1.8.0 Function deprecated in this release.
 * \version 1.6.0 The function return type changed from \c int to the enumerated
 *                type \ref H5G_obj_t.
 * \since 1.6.0
 *
 */
>>>>>>> 18bbd3f0
H5_DLL H5G_obj_t H5Gget_objtype_by_idx(hid_t loc_id, hsize_t idx);

#endif /* H5_NO_DEPRECATED_SYMBOLS */

#ifdef __cplusplus
}
#endif
<<<<<<< HEAD
#endif /* _H5Gpublic_H */
=======
#endif /* H5Gpublic_H */
>>>>>>> 18bbd3f0
<|MERGE_RESOLUTION|>--- conflicted
+++ resolved
@@ -46,19 +46,11 @@
  * Types of link storage for groups
  */
 typedef enum H5G_storage_type_t {
-<<<<<<< HEAD
-    H5G_STORAGE_TYPE_UNKNOWN = -1, /* Unknown link storage type	*/
-    H5G_STORAGE_TYPE_SYMBOL_TABLE, /* Links in group are stored with a "symbol table" */
-                                   /* (this is sometimes called "old-style" groups) */
-    H5G_STORAGE_TYPE_COMPACT,      /* Links are stored in object header */
-    H5G_STORAGE_TYPE_DENSE         /* Links are stored in fractal heap & indexed with v2 B-tree */
-=======
     H5G_STORAGE_TYPE_UNKNOWN = -1, /**< Unknown link storage type	*/
     H5G_STORAGE_TYPE_SYMBOL_TABLE, /**< Links in group are stored with a "symbol table" */
                                    /**< (this is sometimes called "old-style" groups) */
     H5G_STORAGE_TYPE_COMPACT,      /**< Links are stored in object header */
     H5G_STORAGE_TYPE_DENSE         /**< Links are stored in fractal heap & indexed with v2 B-tree */
->>>>>>> 18bbd3f0
 } H5G_storage_type_t;
 //! <!-- [H5G_storage_t_snip] -->
 
@@ -68,20 +60,12 @@
  * H5Gget_info(), H5Gget_info_by_name(), and H5Gget_info_by_idx()
  */
 typedef struct H5G_info_t {
-<<<<<<< HEAD
-    H5G_storage_type_t storage_type; /* Type of storage for links in group */
-    hsize_t            nlinks;       /* Number of links in group */
-    int64_t            max_corder;   /* Current max. creation order value for group */
-    hbool_t            mounted;      /* Whether group has a file mounted on it */
-} H5G_info_t;
-=======
     H5G_storage_type_t storage_type; /**< Type of storage for links in group */
     hsize_t            nlinks;       /**< Number of links in group */
     int64_t            max_corder;   /**< Current max. creation order value for group */
     hbool_t            mounted;      /**< Whether group has a file mounted on it */
 } H5G_info_t;
 //! <!-- [H5G_info_t_snip] -->
->>>>>>> 18bbd3f0
 
 /********************/
 /* Public Variables */
@@ -94,17 +78,6 @@
 extern "C" {
 #endif
 
-<<<<<<< HEAD
-H5_DLL hid_t  H5Gcreate2(hid_t loc_id, const char *name, hid_t lcpl_id, hid_t gcpl_id, hid_t gapl_id);
-H5_DLL hid_t  H5Gcreate_anon(hid_t loc_id, hid_t gcpl_id, hid_t gapl_id);
-H5_DLL hid_t  H5Gopen2(hid_t loc_id, const char *name, hid_t gapl_id);
-H5_DLL hid_t  H5Gget_create_plist(hid_t group_id);
-H5_DLL herr_t H5Gget_info(hid_t loc_id, H5G_info_t *ginfo);
-H5_DLL herr_t H5Gget_info_by_name(hid_t loc_id, const char *name, H5G_info_t *ginfo, hid_t lapl_id);
-H5_DLL herr_t H5Gget_info_by_idx(hid_t loc_id, const char *group_name, H5_index_t idx_type,
-                                 H5_iter_order_t order, hsize_t n, H5G_info_t *ginfo, hid_t lapl_id);
-H5_DLL herr_t H5Gclose(hid_t group_id);
-=======
 /**
  *-------------------------------------------------------------------------
  * \ingroup H5G
@@ -390,7 +363,6 @@
  * \see H5Gcreate2(), H5Gclose()
  *
  */
->>>>>>> 18bbd3f0
 H5_DLL herr_t H5Gflush(hid_t group_id);
 
 /**
@@ -477,17 +449,6 @@
  * \deprecated
  */
 typedef enum H5G_obj_t {
-<<<<<<< HEAD
-    H5G_UNKNOWN = -1, /* Unknown object type		*/
-    H5G_GROUP,        /* Object is a group		*/
-    H5G_DATASET,      /* Object is a dataset		*/
-    H5G_TYPE,         /* Object is a named data type	*/
-    H5G_LINK,         /* Object is a symbolic link	*/
-    H5G_UDLINK,       /* Object is a user-defined link */
-    H5G_RESERVED_5,   /* Reserved for future use	*/
-    H5G_RESERVED_6,   /* Reserved for future use	*/
-    H5G_RESERVED_7    /* Reserved for future use	*/
-=======
     H5G_UNKNOWN = -1, /**< Unknown object type		*/
     H5G_GROUP,        /**< Object is a group		*/
     H5G_DATASET,      /**< Object is a dataset		*/
@@ -497,7 +458,6 @@
     H5G_RESERVED_5,   /**< Reserved for future use	*/
     H5G_RESERVED_6,   /**< Reserved for future use	*/
     H5G_RESERVED_7    /**< Reserved for future use	*/
->>>>>>> 18bbd3f0
 } H5G_obj_t;
 //! <!-- [H5G_obj_t_snip] -->
 
@@ -517,34 +477,6 @@
  * \deprecated
  */
 typedef struct H5G_stat_t {
-<<<<<<< HEAD
-    unsigned long fileno[2]; /*file number			*/
-    unsigned long objno[2];  /*object number			*/
-    unsigned      nlink;     /*number of hard links to object*/
-    H5G_obj_t     type;      /*basic object type		*/
-    time_t        mtime;     /*modification time		*/
-    size_t        linklen;   /*symbolic link value length	*/
-    H5O_stat_t    ohdr;      /* Object header information    */
-} H5G_stat_t;
-
-/* Function prototypes */
-H5_DLL hid_t     H5Gcreate1(hid_t loc_id, const char *name, size_t size_hint);
-H5_DLL hid_t     H5Gopen1(hid_t loc_id, const char *name);
-H5_DLL herr_t    H5Glink(hid_t cur_loc_id, H5G_link_t type, const char *cur_name, const char *new_name);
-H5_DLL herr_t    H5Glink2(hid_t cur_loc_id, const char *cur_name, H5G_link_t type, hid_t new_loc_id,
-                          const char *new_name);
-H5_DLL herr_t    H5Gmove(hid_t src_loc_id, const char *src_name, const char *dst_name);
-H5_DLL herr_t    H5Gmove2(hid_t src_loc_id, const char *src_name, hid_t dst_loc_id, const char *dst_name);
-H5_DLL herr_t    H5Gunlink(hid_t loc_id, const char *name);
-H5_DLL herr_t    H5Gget_linkval(hid_t loc_id, const char *name, size_t size, char *buf /*out*/);
-H5_DLL herr_t    H5Gset_comment(hid_t loc_id, const char *name, const char *comment);
-H5_DLL int       H5Gget_comment(hid_t loc_id, const char *name, size_t bufsize, char *buf);
-H5_DLL herr_t    H5Giterate(hid_t loc_id, const char *name, int *idx, H5G_iterate_t op, void *op_data);
-H5_DLL herr_t    H5Gget_num_objs(hid_t loc_id, hsize_t *num_objs);
-H5_DLL herr_t    H5Gget_objinfo(hid_t loc_id, const char *name, hbool_t follow_link,
-                                H5G_stat_t *statbuf /*out*/);
-H5_DLL ssize_t   H5Gget_objname_by_idx(hid_t loc_id, hsize_t idx, char *name, size_t size);
-=======
     unsigned long fileno[2]; /**< file number			*/
     unsigned long objno[2];  /**< object number			*/
     unsigned      nlink;     /**< number of hard links to object*/
@@ -1148,7 +1080,6 @@
  * \since 1.6.0
  *
  */
->>>>>>> 18bbd3f0
 H5_DLL H5G_obj_t H5Gget_objtype_by_idx(hid_t loc_id, hsize_t idx);
 
 #endif /* H5_NO_DEPRECATED_SYMBOLS */
@@ -1156,8 +1087,4 @@
 #ifdef __cplusplus
 }
 #endif
-<<<<<<< HEAD
-#endif /* _H5Gpublic_H */
-=======
-#endif /* H5Gpublic_H */
->>>>>>> 18bbd3f0
+#endif /* H5Gpublic_H */