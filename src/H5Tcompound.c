--- conflicted
+++ resolved
@@ -228,11 +228,7 @@
 /*-------------------------------------------------------------------------
  * Function:	H5T_get_member_type
  *
-<<<<<<< HEAD
- * Purpose:	Returns a copy of the data type of the specified member.
-=======
  * Purpose:     Returns a copy of the data type of the specified member.
->>>>>>> 18bbd3f0
  *
  * Return:	Success:	A copy of the member datatype;
  *				modifying the returned datatype does not
@@ -568,7 +564,7 @@
             for (i = 0, offset = 0; i < dt->shared->u.compnd.nmembs; i++) {
                 dt->shared->u.compnd.memb[i].offset = offset;
                 offset += dt->shared->u.compnd.memb[i].size;
-            } /* end for */
+            }
 
             /* Change total size */
             dt->shared->size = MAX(1, offset);
