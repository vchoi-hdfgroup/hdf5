/* * * * * * * * * * * * * * * * * * * * * * * * * * * * * * * * * * * * * * *
 * Copyright by The HDF Group.                                               *
 * Copyright by the Board of Trustees of the University of Illinois.         *
 * All rights reserved.                                                      *
 *                                                                           *
 * This file is part of HDF5.  The full HDF5 copyright notice, including     *
 * terms governing use, modification, and redistribution, is contained in    *
 * the COPYING file, which can be found at the root of the source code       *
 * distribution tree, or in https://www.hdfgroup.org/licenses.               *
 * If you do not have access to either file, you may request a copy from     *
 * help@hdfgroup.org.                                                        *
 * * * * * * * * * * * * * * * * * * * * * * * * * * * * * * * * * * * * * * */

/*
 * Programmer: John Mainzer -- 4/19/06
 *
 * Purpose:     This file contains declarations which are normally visible
 *              only within the H5AC package (just H5AC.c at present).
 *
 *		Source files outside the H5AC package should include
 *		H5ACprivate.h instead.
 *
 *		The one exception to this rule is testpar/t_cache.c.  The
 *		test code is easier to write if it can look at H5AC_aux_t.
 *		Indeed, this is the main reason why this file was created.
 *
 */

#if !(defined H5AC_FRIEND || defined H5AC_MODULE)
#error "Do not include this file outside the H5AC package!"
#endif

#ifndef H5ACpkg_H
#define H5ACpkg_H

/* Get package's private header */
#include "H5ACprivate.h" /* Metadata cache			*/

/* Get needed headers */
#include "H5Cprivate.h"  /* Cache                                */
#include "H5FLprivate.h" /* Free Lists                           */

/*****************************/
/* Package Private Variables */
/*****************************/

/* Declare extern the free list to manage the H5AC_aux_t struct */
H5FL_EXTERN(H5AC_aux_t);

/**************************/
/* Package Private Macros */
/**************************/

#define H5AC_DEBUG_DIRTY_BYTES_CREATION 0

#ifdef H5_HAVE_PARALLEL

/* the following #defined are used to specify the operation required
 * at a sync point.
 */

#define H5AC_SYNC_POINT_OP__FLUSH_TO_MIN_CLEAN 0
#define H5AC_SYNC_POINT_OP__FLUSH_CACHE        1

#endif /* H5_HAVE_PARALLEL */

/*-------------------------------------------------------------------------
 *  It is a bit difficult to set ranges of allowable values on the
 *  dirty_bytes_threshold field of H5AC_aux_t.  The following are
 *  probably broader than they should be.
 *-------------------------------------------------------------------------
 */

#define H5AC__MIN_DIRTY_BYTES_THRESHOLD     (size_t)(H5C__MIN_MAX_CACHE_SIZE / 2)
#define H5AC__DEFAULT_DIRTY_BYTES_THRESHOLD (256 * 1024)
#define H5AC__MAX_DIRTY_BYTES_THRESHOLD     (size_t)(H5C__MAX_MAX_CACHE_SIZE / 4)

/****************************************************************************
 *
 * structure H5AC_aux_t
 *
 * While H5AC has become a wrapper for the cache implemented in H5C.c, there
 * are some features of the metadata cache that are specific to it, and which
 * therefore do not belong in the more generic H5C cache code.
 *
 * In particular, there is the matter of synchronizing writes from the
 * metadata cache to disk in the PHDF5 case.
 *
 * Prior to this update, the presumption was that all metadata caches would
 * write the same data at the same time since all operations modifying
 * metadata must be performed collectively.  Given this assumption, it was
 * safe to allow only the writes from process 0 to actually make it to disk,
 * while metadata writes from all other processes were discarded.
 *
 * Unfortunately, this presumption is in error as operations that read
 * metadata need not be collective, but can change the location of dirty
 * entries in the metadata cache LRU lists.  This can result in the same
 * metadata write operation triggering writes from the metadata caches on
 * some processes, but not all (causing a hang), or in different sets of
 * entries being written from different caches (potentially resulting in
 * metadata corruption in the file).
 *
 * To deal with this issue, I decided to apply a paradigm shift to the way
 * metadata is written to disk.
 *
 * With this set of changes, only the metadata cache on process 0 is able
 * to write metadata to disk, although metadata caches on all other
 * processes can read metadata from disk as before.
 *
 * To keep all the other caches from getting plugged up with dirty metadata,
 * process 0 periodically broadcasts a list of entries that it has flushed
 * since that last notice, and which are currently clean.  The other caches
 * mark these entries as clean as well, which allows them to evict the
 * entries as needed.
 *
 * One obvious problem in this approach is synchronizing the broadcasts
 * and receptions, as different caches may see different amounts of
 * activity.
 *
 * The current solution is for the caches to track the number of bytes
 * of newly generated dirty metadata, and to broadcast and receive
 * whenever this value exceeds some user specified threshold.
 *
 * Maintaining this count is easy for all processes not on process 0 --
 * all that is necessary is to add the size of the entry to the total
 * whenever there is an insertion, a move of a previously clean entry,
 * or whever a previously clean entry is marked dirty in an unprotect.
 *
 * On process 0, we have to be careful not to count dirty bytes twice.
 * If an entry is marked dirty, flushed, and marked dirty again, all
 * within a single reporting period, it only th first marking should
 * be added to the dirty bytes generated tally, as that is all that
 * the other processes will see.
 *
 * At present, this structure exists to maintain the fields needed to
 * implement the above scheme, and thus is only used in the parallel
 * case.  However, other uses may arise in the future.
 *
 * Instance of this structure are associated with metadata caches via
 * the aux_ptr field of H5C_t (see H5Cpkg.h).  The H5AC code is
 * responsible for allocating, maintaining, and discarding instances
 * of H5AC_aux_t.
 *
 * The remainder of this header comments documents the individual fields
 * of the structure.
 *
 *                                              JRM - 6/27/05
 *
 * Update: When the above was written, I planned to allow the process
 *	0 metadata cache to write dirty metadata between sync points.
 *	However, testing indicated that this allowed occasional
 *	messages from the future to reach the caches on other processes.
 *
 *	To resolve this, the code was altered to require that all metadata
 *	writes take place during sync points -- which solved the problem.
 *	Initially all writes were performed by the process 0 cache.  This
 *	approach was later replaced with a distributed write approach
 *	in which each process writes a subset of the metadata to be
 *	written.
 *
 *	After thinking on the matter for a while, I arrived at the
 *	conclusion that the process 0 cache could be allowed to write
 *	dirty metadata between sync points if it restricted itself to
 *	entries that had been dirty at the time of the previous sync point.
 *
 *	To date, there has been no attempt to implement this optimization.
 *	However, should it be attempted, much of the supporting code
 *	should still be around.
 *
 *						JRM -- 1/6/15
 *
 * magic:       Unsigned 32 bit integer always set to
 *		H5AC__H5AC_AUX_T_MAGIC.  This field is used to validate
 *		pointers to instances of H5AC_aux_t.
 *
 * mpi_comm:	MPI communicator associated with the file for which the
 *		cache has been created.
 *
 * mpi_rank:	MPI rank of this process within mpi_comm.
 *
 * mpi_size:	Number of processes in mpi_comm.
 *
 * write_permitted:  Boolean flag used to control whether the cache
 *		is permitted to write to file.
 *
 * dirty_bytes_threshold: Integer field containing the dirty bytes
 *		generation threshold.  Whenever dirty byte creation
 *		exceeds this value, the metadata cache on process 0
 *		broadcasts a list of the entries it has flushed since
 *		the last broadcast (or since the beginning of execution)
 *		and which are currently clean (if they are still in the
 *		cache)
 *
 *		Similarly, metadata caches on processes other than process
 *		0 will attempt to receive a list of clean entries whenever
 *		the threshold is exceeded.
 *
 * dirty_bytes:  Integer field containing the number of bytes of dirty
 *		metadata generated since the beginning of the computation,
 *		or (more typically) since the last clean entries list
 *		broadcast.  This field is reset to zero after each such
 *		broadcast.
 *
 * metadata_write_strategy: Integer code indicating how we will be
 *		writing the metadata.  In the first incarnation of
 *		this code, all writes were done from process 0.  This
 *		field exists to facilitate experiments with other
 *		strategies.
 *
 *		At present, this field must be set to either
 *		H5AC_METADATA_WRITE_STRATEGY__PROCESS_0_ONLY or
 *		H5AC_METADATA_WRITE_STRATEGY__DISTRIBUTED.
 *
 * dirty_bytes_propagations: This field only exists when the
 *		H5AC_DEBUG_DIRTY_BYTES_CREATION #define is TRUE.
 *
 *		It is used to track the number of times the cleaned list
 *		has been propagated from process 0 to the other
 *		processes.
 *
 * unprotect_dirty_bytes:  This field only exists when the
 *              H5AC_DEBUG_DIRTY_BYTES_CREATION #define is TRUE.
 *
 *		It is used to track the number of dirty bytes created
 *		via unprotect operations since the last time the cleaned
 *		list was propagated.
 *
 * unprotect_dirty_bytes_updates: This field only exists when the
 *              H5AC_DEBUG_DIRTY_BYTES_CREATION #define is TRUE.
 *
 *		It is used to track the number of times dirty bytes have
 *		been created via unprotect operations since the last time
 *		the cleaned list was propagated.
 *
 * insert_dirty_bytes:  This field only exists when the
 *              H5AC_DEBUG_DIRTY_BYTES_CREATION #define is TRUE.
 *
 *		It is used to track the number of dirty bytes created
 *		via insert operations since the last time the cleaned
 *		list was propagated.
 *
 * insert_dirty_bytes_updates:  This field only exists when the
 *              H5AC_DEBUG_DIRTY_BYTES_CREATION #define is TRUE.
 *
 *		It is used to track the number of times dirty bytes have
 *		been created via insert operations since the last time
 *		the cleaned list was propagated.
 *
 * move_dirty_bytes:  This field only exists when the
 *              H5AC_DEBUG_DIRTY_BYTES_CREATION #define is TRUE.
 *
 *		It is used to track the number of dirty bytes created
 *		via move operations since the last time the cleaned
 *		list was propagated.
 *
 * move_dirty_bytes_updates:  This field only exists when the
 *              H5AC_DEBUG_DIRTY_BYTES_CREATION #define is TRUE.
 *
 *		It is used to track the number of times dirty bytes have
 *		been created via move operations since the last time
 *		the cleaned list was propagated.
 *
 * Things have changed a bit since the following four fields were defined.
 * If metadata_write_strategy is H5AC_METADATA_WRITE_STRATEGY__PROCESS_0_ONLY,
 * all comments hold as before -- with the caviate that pending further
 * coding, the process 0 metadata cache is forbidden to flush entries outside
 * of a sync point.
 *
 * However, for different metadata write strategies, these fields are used
 * only to maintain the correct dirty byte count on process zero -- and in
 * most if not all cases, this is redundant, as process zero will be barred
 * from flushing entries outside of a sync point.
 *
 *						JRM -- 3/16/10
 *
 * d_slist_ptr:  Pointer to an instance of H5SL_t used to maintain a list
 *		of entries that have been dirtied since the last time they
 *		were listed in a clean entries broadcast.  This list is
 *		only maintained by the metadata cache on process 0 -- it
 *		it used to maintain a view of the dirty entries as seen
 *		by the other caches, so as to keep the dirty bytes count
 *		in synchronization with them.
 *
 *		Thus on process 0, the dirty_bytes count is incremented
 *		only if either
 *
 *		1) an entry is inserted in the metadata cache, or
 *
 *		2) a previously clean entry is moved, and it does not
 *		   already appear in the dirty entry list, or
 *
 *		3) a previously clean entry is unprotected with the
 *		   dirtied flag set and the entry does not already appear
 *		   in the dirty entry list.
 *
 *		Entries are added to the dirty entry list whever they cause
 *		the dirty bytes count to be increased.  They are removed
 *		when they appear in a clean entries broadcast.  Note that
 *		moves must be reflected in the dirty entry list.
 *
 *		To reitterate, this field is only used on process 0 -- it
 *		should be NULL on all other processes.
 *
 * c_slist_ptr: Pointer to an instance of H5SL_t used to maintain a list
 *		of entries that were dirty, have been flushed
 *		to disk since the last clean entries broadcast, and are
 *		still clean.  Since only process 0 can write to disk, this
 *		list only exists on process 0.
 *
 *		In essence, this slist is used to assemble the contents of
 *		the next clean entries broadcast.  The list emptied after
 *		each broadcast.
 *
 * The following two fields are used only when metadata_write_strategy
 * is H5AC_METADATA_WRITE_STRATEGY__DISTRIBUTED.
 *
 * candidate_slist_ptr: Pointer to an instance of H5SL_t used by process 0
 *		to construct a list of entries to be flushed at this sync
 *		point.  This list is then broadcast to the other processes,
 *		which then either flush or mark clean all entries on it.
 *
 * write_done:  In the parallel test bed, it is necessary to ensure that
 *              all writes to the server process from cache 0 complete
 *              before it enters the barrier call with the other caches.
 *
 *              The write_done callback allows t_cache to do this without
 *              requiring an ACK on each write.  Since these ACKs greatly
 *              increase the run time on some platforms, this is a
 *              significant optimization.
 *
 *              This field must be set to NULL when the callback is not
 *              needed.
 *
 *		Note: This field has been extended for use by all processes
 *		      with the addition of support for the distributed
 *		      metadata write strategy.
 *                                                     JRM -- 5/9/10
 *
 * sync_point_done:  In the parallel test bed, it is necessary to verify
 *		that the expected writes, and only the expected writes,
 *		have taken place at the end of each sync point.
 *
 *		The sync_point_done callback allows t_cache to perform
 *		this verification.  The field is set to NULL when the
 *		callback is not needed.
 *
 * The following field supports the metadata cache image feature.
 *
 * p0_image_len: unsiged integer containing the length of the metadata cache
 *		image constructed by MPI process 0.  This field should be 0
 *		if the value is unknown, or if cache image is not enabled.
 *
 ****************************************************************************/

#ifdef H5_HAVE_PARALLEL

#define H5AC__H5AC_AUX_T_MAGIC (unsigned)0x00D0A01

typedef struct H5AC_aux_t {
    uint32_t magic;

    MPI_Comm mpi_comm;

    int mpi_rank;

    int mpi_size;

    hbool_t write_permitted;

    size_t dirty_bytes_threshold;

    size_t dirty_bytes;

    int32_t metadata_write_strategy;

#if H5AC_DEBUG_DIRTY_BYTES_CREATION

    unsigned dirty_bytes_propagations;

    size_t   unprotect_dirty_bytes;
    unsigned unprotect_dirty_bytes_updates;

    size_t   insert_dirty_bytes;
    unsigned insert_dirty_bytes_updates;

    size_t   move_dirty_bytes;
    unsigned move_dirty_bytes_updates;

#endif /* H5AC_DEBUG_DIRTY_BYTES_CREATION */

    H5SL_t *d_slist_ptr;

    H5SL_t *c_slist_ptr;

    H5SL_t *candidate_slist_ptr;

    void (*write_done)(void);

    void (*sync_point_done)(unsigned num_writes, haddr_t *written_entries_tbl);

    unsigned p0_image_len;

} H5AC_aux_t; /* struct H5AC_aux_t */
#endif        /* H5_HAVE_PARALLEL */

/******************************/
/* Package Private Prototypes */
/******************************/

#ifdef H5_HAVE_PARALLEL
/* Parallel I/O routines */
H5_DLL herr_t H5AC__log_deleted_entry(const H5AC_info_t *entry_ptr);
H5_DLL herr_t H5AC__log_dirtied_entry(const H5AC_info_t *entry_ptr);
H5_DLL herr_t H5AC__log_cleaned_entry(const H5AC_info_t *entry_ptr);
H5_DLL herr_t H5AC__log_flushed_entry(H5C_t *cache_ptr, haddr_t addr, hbool_t was_dirty, unsigned flags);
H5_DLL herr_t H5AC__log_inserted_entry(const H5AC_info_t *entry_ptr);
H5_DLL herr_t H5AC__log_moved_entry(const H5F_t *f, haddr_t old_addr, haddr_t new_addr);
H5_DLL herr_t H5AC__flush_entries(H5F_t *f);
H5_DLL herr_t H5AC__run_sync_point(H5F_t *f, int sync_point_op);
H5_DLL herr_t H5AC__set_sync_point_done_callback(H5C_t *cache_ptr,
                                                 void (*sync_point_done)(unsigned num_writes,
                                                                         haddr_t *written_entries_tbl));
H5_DLL herr_t H5AC__set_write_done_callback(H5C_t *cache_ptr, void (*write_done)(void));
#endif /* H5_HAVE_PARALLEL */

<<<<<<< HEAD
#endif /* _H5ACpkg_H */
=======
#endif /* H5ACpkg_H */
>>>>>>> 18bbd3f0
<|MERGE_RESOLUTION|>--- conflicted
+++ resolved
@@ -423,8 +423,4 @@
 H5_DLL herr_t H5AC__set_write_done_callback(H5C_t *cache_ptr, void (*write_done)(void));
 #endif /* H5_HAVE_PARALLEL */
 
-<<<<<<< HEAD
-#endif /* _H5ACpkg_H */
-=======
-#endif /* H5ACpkg_H */
->>>>>>> 18bbd3f0
+#endif /* H5ACpkg_H */