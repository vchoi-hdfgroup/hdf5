/* * * * * * * * * * * * * * * * * * * * * * * * * * * * * * * * * * * * * * *
 * Copyright by The HDF Group.                                               *
 * All rights reserved.                                                      *
 *                                                                           *
 * This file is part of HDF5. The full HDF5 copyright notice, including      *
 * terms governing use, modification, and redistribution, is contained in    *
 * the COPYING file, which can be found at the root of the source code       *
 * distribution tree, or in https://www.hdfgroup.org/licenses.               *
 * If you do not have access to either file, you may request a copy from     *
 * help@hdfgroup.org.                                                        *
 * * * * * * * * * * * * * * * * * * * * * * * * * * * * * * * * * * * * * * */

/*
 * Purpose: Code to implement a plugin cache which stores information
 *          about plugins which have already been loaded.
 *
 *          The plugin cache is implemented as a dynamic, global array which
 *          will grow as new plugins are added. The capacity of the cache
 *          never shrinks since plugins stay in memory once loaded.
 *
 *          Note that this functionality has absolutely nothing to do with
 *          the metadata or chunk caches.
 */

/****************/
/* Module Setup */
/****************/

#include "H5PLmodule.h" /* This source code file is part of the H5PL module */

/***********/
/* Headers */
/***********/
#include "H5private.h"   /* Generic Functions            */
#include "H5Eprivate.h"  /* Error handling               */
#include "H5MMprivate.h" /* Memory management            */
#include "H5PLpkg.h"     /* Plugin                       */
#include "H5Zprivate.h"  /* Filter pipeline              */

/****************/
/* Local Macros */
/****************/

/* Initial capacity of the plugin cache */
#define H5PL_INITIAL_CACHE_CAPACITY 16

/* The amount to add to the capacity when the cache is full */
#define H5PL_CACHE_CAPACITY_ADD 16

/******************/
/* Local Typedefs */
/******************/

/* Type for the list of info for opened plugin libraries */
typedef struct H5PL_plugin_t {
    H5PL_type_t type;   /* Plugin type                          */
    H5PL_key_t  key;    /* Unique key to identify the plugin    */
    H5PL_HANDLE handle; /* Plugin handle                        */
} H5PL_plugin_t;

/********************/
/* Local Prototypes */
/********************/

static herr_t H5PL__expand_cache(void);

/*********************/
/* Package Variables */
/*********************/

/*****************************/
/* Library Private Variables */
/*****************************/

/*******************/
/* Local Variables */
/*******************/

/* Cache for storing opened plugin libraries */
static H5PL_plugin_t *H5PL_cache_g = NULL;

/* The number of stored plugins */
static unsigned int H5PL_num_plugins_g = 0;

/* The capacity of the plugin cache */
static unsigned int H5PL_cache_capacity_g = 0;

/*-------------------------------------------------------------------------
 * Function:    H5PL__create_plugin_cache
 *
 * Purpose:     Create the cache that will store plugins that have already
 *              been loaded.
 *
 * Return:      SUCCEED/FAIL
 *
 *-------------------------------------------------------------------------
 */
herr_t
H5PL__create_plugin_cache(void)
{
    herr_t ret_value = SUCCEED;

    FUNC_ENTER_PACKAGE

    /* Allocate memory for the plugin cache */
    H5PL_num_plugins_g = 0;

    H5PL_cache_capacity_g = H5PL_INITIAL_CACHE_CAPACITY;

    if (NULL ==
        (H5PL_cache_g = (H5PL_plugin_t *)H5MM_calloc((size_t)H5PL_cache_capacity_g * sizeof(H5PL_plugin_t))))
        HGOTO_ERROR(H5E_PLUGIN, H5E_CANTALLOC, FAIL, "can't allocate memory for plugin cache")

done:
    /* Try to clean up on errors */
    if (FAIL == ret_value) {
        if (H5PL_cache_g)
            H5PL_cache_g = (H5PL_plugin_t *)H5MM_xfree(H5PL_cache_g);
        H5PL_cache_capacity_g = 0;
    }

    FUNC_LEAVE_NOAPI(ret_value)
} /* end H5PL__create_plugin_cache() */

/*-------------------------------------------------------------------------
 * Function:    H5PL__close_plugin_cache
 *
 * Purpose:     Close the cache of plugins that have already been loaded,
 *              closing all the plugins contained inside.
 *
 * Return:      SUCCEED/FAIL
 *
 *-------------------------------------------------------------------------
 */
herr_t
H5PL__close_plugin_cache(hbool_t *already_closed /*out*/)
{
    unsigned int u; /* iterator */
    herr_t       ret_value = SUCCEED;

    FUNC_ENTER_PACKAGE_NOERR

    /* Close opened dynamic libraries */
    if (H5PL_cache_g) {

        /* Close any cached plugins */
        for (u = 0; u < H5PL_num_plugins_g; u++)
            H5PL__close((H5PL_cache_g[u]).handle);

        /* Free the cache array */
        H5PL_cache_g          = (H5PL_plugin_t *)H5MM_xfree(H5PL_cache_g);
        H5PL_num_plugins_g    = 0;
        H5PL_cache_capacity_g = 0;

        /* Note that actually closed the table (needed by package close call) */
        *already_closed = FALSE;
    }
    else
        *already_closed = TRUE;

    FUNC_LEAVE_NOAPI(ret_value)
} /* end H5PL__close_plugin_cache() */

/*-------------------------------------------------------------------------
 * Function:    H5PL__expand_cache
 *
 * Purpose:     Expand the plugin cache when it's full.
 *
 * Return:      SUCCEED/FAIL
 *
 *-------------------------------------------------------------------------
 */
static herr_t
H5PL__expand_cache(void)
{
    herr_t ret_value = SUCCEED;

    FUNC_ENTER_STATIC

    /* Update the capacity */
    H5PL_cache_capacity_g += H5PL_CACHE_CAPACITY_ADD;

    /* Resize the array */
    if (NULL == (H5PL_cache_g = (H5PL_plugin_t *)H5MM_realloc(H5PL_cache_g, (size_t)H5PL_cache_capacity_g *
                                                                                sizeof(H5PL_plugin_t))))
        HGOTO_ERROR(H5E_PLUGIN, H5E_CANTALLOC, FAIL, "allocating additional memory for plugin cache failed")

    /* Initialize the new memory */
    HDmemset(H5PL_cache_g + H5PL_num_plugins_g, 0, (size_t)H5PL_CACHE_CAPACITY_ADD * sizeof(H5PL_plugin_t));

done:
    /* Set the cache capacity back if there were problems */
    if (FAIL == ret_value)
        H5PL_cache_capacity_g -= H5PL_CACHE_CAPACITY_ADD;

    FUNC_LEAVE_NOAPI(ret_value)
} /* end H5PL__expand_cache() */

/*-------------------------------------------------------------------------
 * Function:    H5PL__add_plugin
 *
 * Purpose:     Add a plugin to the plugin cache.
 *
 * Return:      SUCCEED/FAIL
 *
 *-------------------------------------------------------------------------
 */
herr_t
H5PL__add_plugin(H5PL_type_t type, const H5PL_key_t *key, H5PL_HANDLE handle)
{
    herr_t ret_value = SUCCEED;

    FUNC_ENTER_PACKAGE

    /* Expand the cache if it is too small */
    if (H5PL_num_plugins_g >= H5PL_cache_capacity_g)
        if (H5PL__expand_cache() < 0)
            HGOTO_ERROR(H5E_PLUGIN, H5E_CANTALLOC, FAIL, "can't expand plugin cache")

    /* Store the plugin info and bump the # of plugins */
    H5PL_cache_g[H5PL_num_plugins_g].type   = type;
    H5PL_cache_g[H5PL_num_plugins_g].key    = *key;
    H5PL_cache_g[H5PL_num_plugins_g].handle = handle;

    H5PL_num_plugins_g++;

done:
    FUNC_LEAVE_NOAPI(ret_value)
} /* end H5PL__add_plugin() */

/*-------------------------------------------------------------------------
 * Function:    H5PL__find_plugin_in_cache
 *
 * Purpose:     Attempts to find a matching plugin from the cache.
 *
 *              The 'found' parameter will be set appropriately.
 *
 * Return:      SUCCEED/FAIL
 *
 *-------------------------------------------------------------------------
 */
/* See the other use of H5PL_GET_LIB_FUNC() for an explanation
 * for why we disable -Wpedantic here.
 */
<<<<<<< HEAD
H5_GCC_DIAG_OFF(pedantic)
=======
H5_GCC_DIAG_OFF("pedantic")
>>>>>>> 18bbd3f0
herr_t
H5PL__find_plugin_in_cache(const H5PL_search_params_t *search_params, hbool_t *found,
                           const void **plugin_info)
{
    unsigned int u; /* iterator */
    herr_t       ret_value = SUCCEED;

    FUNC_ENTER_PACKAGE

    /* Check args - Just assert on package functions */
    HDassert(search_params);
    HDassert(found);
    HDassert(plugin_info);

    /* Initialize output parameters */
    *found       = FALSE;
    *plugin_info = NULL;

    /* Loop over all the plugins, looking for one that matches */
    for (u = 0; u < H5PL_num_plugins_g; u++) {

<<<<<<< HEAD
        /* If the plugin type (filter, etc.) and ID match, query the plugin for its info */
=======
        /* If the plugin type (filter, VOL connector, etc.) and ID match, query the plugin for its info */
>>>>>>> 18bbd3f0
        if ((search_params->type == (H5PL_cache_g[u]).type) &&
            (search_params->key->id == (H5PL_cache_g[u]).key.id)) {

            H5PL_get_plugin_info_t get_plugin_info_function;
<<<<<<< HEAD
            const H5Z_class2_t *   filter_info;
=======
            const void *           info;
>>>>>>> 18bbd3f0

            /* Get the "get plugin info" function from the plugin. */
            if (NULL == (get_plugin_info_function = (H5PL_get_plugin_info_t)H5PL_GET_LIB_FUNC(
                             (H5PL_cache_g[u]).handle, "H5PLget_plugin_info")))
                HGOTO_ERROR(H5E_PLUGIN, H5E_CANTGET, FAIL, "can't get function for H5PLget_plugin_info")

            /* Call the "get plugin info" function */
            if (NULL == (info = (*get_plugin_info_function)()))
                HGOTO_ERROR(H5E_PLUGIN, H5E_CANTGET, FAIL, "can't get plugin info")

            /* Set output parameters */
            *found       = TRUE;
<<<<<<< HEAD
            *plugin_info = filter_info;
=======
            *plugin_info = info;
>>>>>>> 18bbd3f0

            /* No need to continue processing */
            break;

        } /* end if */

    } /* end for */

done:
    FUNC_LEAVE_NOAPI(ret_value)
} /* end H5PL__find_plugin_in_cache() */
<<<<<<< HEAD
H5_GCC_DIAG_ON(pedantic)
=======
H5_GCC_DIAG_ON("pedantic")
>>>>>>> 18bbd3f0
<|MERGE_RESOLUTION|>--- conflicted
+++ resolved
@@ -242,11 +242,7 @@
 /* See the other use of H5PL_GET_LIB_FUNC() for an explanation
  * for why we disable -Wpedantic here.
  */
-<<<<<<< HEAD
-H5_GCC_DIAG_OFF(pedantic)
-=======
 H5_GCC_DIAG_OFF("pedantic")
->>>>>>> 18bbd3f0
 herr_t
 H5PL__find_plugin_in_cache(const H5PL_search_params_t *search_params, hbool_t *found,
                            const void **plugin_info)
@@ -268,20 +264,12 @@
     /* Loop over all the plugins, looking for one that matches */
     for (u = 0; u < H5PL_num_plugins_g; u++) {
 
-<<<<<<< HEAD
-        /* If the plugin type (filter, etc.) and ID match, query the plugin for its info */
-=======
         /* If the plugin type (filter, VOL connector, etc.) and ID match, query the plugin for its info */
->>>>>>> 18bbd3f0
         if ((search_params->type == (H5PL_cache_g[u]).type) &&
             (search_params->key->id == (H5PL_cache_g[u]).key.id)) {
 
             H5PL_get_plugin_info_t get_plugin_info_function;
-<<<<<<< HEAD
-            const H5Z_class2_t *   filter_info;
-=======
             const void *           info;
->>>>>>> 18bbd3f0
 
             /* Get the "get plugin info" function from the plugin. */
             if (NULL == (get_plugin_info_function = (H5PL_get_plugin_info_t)H5PL_GET_LIB_FUNC(
@@ -294,11 +282,7 @@
 
             /* Set output parameters */
             *found       = TRUE;
-<<<<<<< HEAD
-            *plugin_info = filter_info;
-=======
             *plugin_info = info;
->>>>>>> 18bbd3f0
 
             /* No need to continue processing */
             break;
@@ -310,8 +294,4 @@
 done:
     FUNC_LEAVE_NOAPI(ret_value)
 } /* end H5PL__find_plugin_in_cache() */
-<<<<<<< HEAD
-H5_GCC_DIAG_ON(pedantic)
-=======
-H5_GCC_DIAG_ON("pedantic")
->>>>>>> 18bbd3f0
+H5_GCC_DIAG_ON("pedantic")