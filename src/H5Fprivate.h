/* * * * * * * * * * * * * * * * * * * * * * * * * * * * * * * * * * * * * * *
 * Copyright by The HDF Group.                                               *
 * Copyright by the Board of Trustees of the University of Illinois.         *
 * All rights reserved.                                                      *
 *                                                                           *
 * This file is part of HDF5.  The full HDF5 copyright notice, including     *
 * terms governing use, modification, and redistribution, is contained in    *
 * the files COPYING and Copyright.html.  COPYING can be found at the root   *
 * of the source code distribution tree; Copyright.html can be found at the  *
 * root level of an installed copy of the electronic HDF5 document set and   *
 * is linked from the top-level documents page.  It can also be found at     *
 * http://hdfgroup.org/HDF5/doc/Copyright.html.  If you do not have          *
 * access to either file, you may request a copy from help@hdfgroup.org.     *
 * * * * * * * * * * * * * * * * * * * * * * * * * * * * * * * * * * * * * * */

/*
 * This file contains macros & information for file access
 */

#ifndef _H5Fprivate_H
#define _H5Fprivate_H

/* Include package's public header */
#include "H5Fpublic.h"

/* Public headers needed by this file */
#include "H5FDpublic.h"		/* File drivers				*/

/* Private headers needed by this file */


/****************************/
/* Library Private Typedefs */
/****************************/

/* Main file structure */
typedef struct H5F_t H5F_t;
typedef struct H5F_file_t H5F_file_t;

/* Block aggregation structure */
typedef struct H5F_blk_aggr_t H5F_blk_aggr_t;


/*
 * Encode and decode macros for file meta-data.
 * Currently, all file meta-data is little-endian.
 */

#  define INT16ENCODE(p, i) {						      \
   *(p) = (uint8_t)( (unsigned)(i)	 & 0xff); (p)++;		      \
   *(p) = (uint8_t)(((unsigned)(i) >> 8) & 0xff); (p)++;		      \
}

#  define UINT16ENCODE(p, i) {						      \
   *(p) = (uint8_t)( (unsigned)(i)	 & 0xff); (p)++;		      \
   *(p) = (uint8_t)(((unsigned)(i) >> 8) & 0xff); (p)++;		      \
}

#  define INT32ENCODE(p, i) {						      \
   *(p) = (uint8_t)( (uint32_t)(i)	  & 0xff); (p)++;		      \
   *(p) = (uint8_t)(((uint32_t)(i) >>  8) & 0xff); (p)++;		      \
   *(p) = (uint8_t)(((uint32_t)(i) >> 16) & 0xff); (p)++;		      \
   *(p) = (uint8_t)(((uint32_t)(i) >> 24) & 0xff); (p)++;		      \
}

#  define UINT32ENCODE(p, i) {						      \
   *(p) = (uint8_t)( (i)        & 0xff); (p)++;				      \
   *(p) = (uint8_t)(((i) >>  8) & 0xff); (p)++;				      \
   *(p) = (uint8_t)(((i) >> 16) & 0xff); (p)++;				      \
   *(p) = (uint8_t)(((i) >> 24) & 0xff); (p)++;				      \
}

/* Encode a 32-bit unsigned integer into a variable-sized buffer */
/* (Assumes that the high bits of the integer are zero) */
#  define UINT32ENCODE_VAR(p, n, l) {					      \
   uint32_t _n = (n);							      \
   size_t _i;								      \
   uint8_t *_p = (uint8_t*)(p);						      \
									      \
   for(_i = 0; _i < l; _i++, _n >>= 8)					      \
      *_p++ = (uint8_t)(_n & 0xff);					      \
   (p) = (uint8_t*)(p) + l;						      \
}

#  define INT64ENCODE(p, n) {						      \
   int64_t _n = (n);							      \
   size_t _i;								      \
   uint8_t *_p = (uint8_t*)(p);						      \
									      \
   for (_i = 0; _i < sizeof(int64_t); _i++, _n >>= 8)			      \
      *_p++ = (uint8_t)(_n & 0xff);					      \
   for (/*void*/; _i < 8; _i++)						      \
      *_p++ = (n) < 0 ? 0xff : 0;					      \
   (p) = (uint8_t*)(p)+8;						      \
}

#  define UINT64ENCODE(p, n) {						      \
   uint64_t _n = (n);							      \
   size_t _i;								      \
   uint8_t *_p = (uint8_t*)(p);						      \
									      \
   for (_i = 0; _i < sizeof(uint64_t); _i++, _n >>= 8)			      \
      *_p++ = (uint8_t)(_n & 0xff);					      \
   for (/*void*/; _i < 8; _i++)						      \
      *_p++ = 0;							      \
   (p) = (uint8_t*)(p) + 8;						      \
}

/* Encode a 64-bit unsigned integer into a variable-sized buffer */
/* (Assumes that the high bits of the integer are zero) */
#  define UINT64ENCODE_VAR(p, n, l) {					      \
   uint64_t _n = (n);							      \
   size_t _i;								      \
   uint8_t *_p = (uint8_t*)(p);						      \
									      \
   for(_i = 0; _i < l; _i++, _n >>= 8)					      \
      *_p++ = (uint8_t)(_n & 0xff);					      \
   (p) = (uint8_t*)(p) + l;						      \
}

/* DECODE converts little endian bytes pointed by p to integer values and store
 * it in i.  For signed values, need to do sign-extension when converting
 * the last byte which carries the sign bit.
 * The macros does not require i be of a certain byte sizes.  It just requires
 * i be big enough to hold the intended value range.  E.g. INT16DECODE works
 * correctly even if i is actually a 64bit int like in a Cray.
 */

#  define INT16DECODE(p, i) {						      \
   (i)	= (int16_t)((*(p) & 0xff));      (p)++;				      \
   (i) |= (int16_t)(((*(p) & 0xff) << 8) |                                    \
                   ((*(p) & 0x80) ? ~0xffff : 0x0)); (p)++;		      \
}

#  define UINT16DECODE(p, i) {						      \
   (i)	= (uint16_t) (*(p) & 0xff);	  (p)++;			      \
   (i) |= (uint16_t)((*(p) & 0xff) << 8); (p)++;			      \
}

#  define INT32DECODE(p, i) {						      \
   (i)	= (	     *(p) & 0xff);	  (p)++;			      \
   (i) |= ((int32_t)(*(p) & 0xff) <<  8); (p)++;			      \
   (i) |= ((int32_t)(*(p) & 0xff) << 16); (p)++;			      \
   (i) |= ((int32_t)(((*(p) & 0xff) << 24) |                                  \
                   ((*(p) & 0x80) ? ~0xffffffff : 0x0))); (p)++;	      \
}

#  define UINT32DECODE(p, i) {						      \
   (i)	=  (uint32_t)(*(p) & 0xff);	   (p)++;			      \
   (i) |= ((uint32_t)(*(p) & 0xff) <<  8); (p)++;			      \
   (i) |= ((uint32_t)(*(p) & 0xff) << 16); (p)++;			      \
   (i) |= ((uint32_t)(*(p) & 0xff) << 24); (p)++;			      \
}

/* Decode a variable-sized buffer into a 32-bit unsigned integer */
/* (Assumes that the high bits of the integer will be zero) */
/* (Note: this is exactly the same code as the 64-bit variable-length decoder
 *      and bugs/improvements should be make in both places - QAK)
 */
#  define UINT32DECODE_VAR(p, n, l) {					      \
   size_t _i;								      \
									      \
   n = 0;								      \
   (p) += l;								      \
   for (_i = 0; _i < l; _i++)						      \
      n = (n << 8) | *(--p);						      \
   (p) += l;								      \
}

#  define INT64DECODE(p, n) {						      \
   /* WE DON'T CHECK FOR OVERFLOW! */					      \
   size_t _i;								      \
									      \
   n = 0;								      \
   (p) += 8;								      \
   for (_i = 0; _i < sizeof(int64_t); _i++)					      \
      n = (n << 8) | *(--p);						      \
   (p) += 8;								      \
}

#  define UINT64DECODE(p, n) {						      \
   /* WE DON'T CHECK FOR OVERFLOW! */					      \
   size_t _i;								      \
									      \
   n = 0;								      \
   (p) += 8;								      \
   for (_i = 0; _i < sizeof(uint64_t); _i++)				      \
      n = (n << 8) | *(--p);						      \
   (p) += 8;								      \
}

/* Decode a variable-sized buffer into a 64-bit unsigned integer */
/* (Assumes that the high bits of the integer will be zero) */
/* (Note: this is exactly the same code as the 32-bit variable-length decoder
 *      and bugs/improvements should be make in both places - QAK)
 */
#  define UINT64DECODE_VAR(p, n, l) {					      \
   size_t _i;								      \
									      \
   n = 0;								      \
   (p) += l;								      \
   for (_i = 0; _i < l; _i++)						      \
      n = (n << 8) | *(--p);						      \
   (p) += l;								      \
}

/* Address-related macros */
#define H5F_addr_overflow(X,Z)	(HADDR_UNDEF==(X) ||			      \
				 HADDR_UNDEF==(X)+(haddr_t)(Z) ||	      \
				 (X)+(haddr_t)(Z)<(X))
#define H5F_addr_hash(X,M)	((unsigned)((X)%(M)))
#define H5F_addr_defined(X)	((X)!=HADDR_UNDEF)
/* The H5F_addr_eq() macro guarantees that Y is not HADDR_UNDEF by making
 * certain that X is not HADDR_UNDEF and then checking that X equals Y
 */
#define H5F_addr_eq(X,Y)	((X)!=HADDR_UNDEF &&			      \
				 (X)==(Y))
#define H5F_addr_ne(X,Y)	(!H5F_addr_eq((X),(Y)))
#define H5F_addr_lt(X,Y) 	((X)!=HADDR_UNDEF &&			      \
				 (Y)!=HADDR_UNDEF &&			      \
				 (X)<(Y))
#define H5F_addr_le(X,Y)	((X)!=HADDR_UNDEF &&			      \
				 (Y)!=HADDR_UNDEF &&			      \
				 (X)<=(Y))
#define H5F_addr_gt(X,Y)	((X)!=HADDR_UNDEF &&			      \
				 (Y)!=HADDR_UNDEF &&			      \
				 (X)>(Y))
#define H5F_addr_ge(X,Y)	((X)!=HADDR_UNDEF &&			      \
				 (Y)!=HADDR_UNDEF &&			      \
				 (X)>=(Y))
#define H5F_addr_cmp(X,Y)	(H5F_addr_eq((X), (Y)) ? 0 :		      \
				 (H5F_addr_lt((X), (Y)) ? -1 : 1))
#define H5F_addr_pow2(N)	((haddr_t)1<<(N))
#define H5F_addr_overlap(O1,L1,O2,L2) (((O1) < (O2) && ((O1) + (L1)) > (O2)) || \
                                 ((O1) >= (O2) && (O1) < ((O2) + (L2))))

/* If the module using this macro is allowed access to the private variables, access them directly */
#ifdef H5F_PACKAGE
#define H5F_INTENT(F)           ((F)->intent)
#define H5F_OPEN_NAME(F)        ((F)->open_name)
#define H5F_ACTUAL_NAME(F)      ((F)->actual_name)
#define H5F_EXTPATH(F)          ((F)->extpath)
#define H5F_SHARED(F)           ((F)->shared)
#define H5F_SAME_SHARED(F1, F2) ((F1)->shared == (F2)->shared))
#define H5F_NOPEN_OBJS(F)       ((F)->nopen_objs)
#define H5F_INCR_NOPEN_OBJS(F)  ((F)->nopen_objs++)
#define H5F_DECR_NOPEN_OBJS(F)  ((F)->nopen_objs--)
#define H5F_FILE_ID(F)          ((F)->file_id)
#define H5F_PARENT(F)           ((F)->parent)
#define H5F_NMOUNTS(F)          ((F)->nmounts)
#define H5F_DRIVER_ID(F)        ((F)->shared->lf->driver_id)
#define H5F_GET_FILENO(F,FILENUM) ((FILENUM) = (F)->shared->lf->fileno)
#define H5F_HAS_FEATURE(F,FL)   ((F)->shared->lf->feature_flags & (FL))
#define H5F_BASE_ADDR(F)        ((F)->shared->sblock->base_addr)
#define H5F_SYM_LEAF_K(F)       ((F)->shared->sblock->sym_leaf_k)
#define H5F_KVALUE(F,T)         ((F)->shared->sblock->btree_k[(T)->id])
#define H5F_NREFS(F)		((F)->shared->nrefs)
#define H5F_SIZEOF_ADDR(F)      ((F)->shared->sizeof_addr)
#define H5F_SIZEOF_SIZE(F)      ((F)->shared->sizeof_size)
#define H5F_SOHM_ADDR(F)        ((F)->shared->sohm_addr)
#define H5F_SET_SOHM_ADDR(F, A) ((F)->shared->sohm_addr = (A))
#define H5F_SOHM_VERS(F)        ((F)->shared->sohm_vers)
#define H5F_SET_SOHM_VERS(F, V) ((F)->shared->sohm_vers = (V))
#define H5F_SOHM_NINDEXES(F)    ((F)->shared->sohm_nindexes)
#define H5F_SET_SOHM_NINDEXES(F, N) ((F)->shared->sohm_nindexes = (N))
#define H5F_FCPL(F)             ((F)->shared->fcpl_id)
#define H5F_GET_FC_DEGREE(F)    ((F)->shared->fc_degree)
#define H5F_RDCC_NSLOTS(F)      ((F)->shared->rdcc_nslots)
#define H5F_RDCC_NBYTES(F)      ((F)->shared->rdcc_nbytes)
#define H5F_RDCC_W0(F)          ((F)->shared->rdcc_w0)
#define H5F_SIEVE_BUF_SIZE(F)   ((F)->shared->sieve_buf_size)
#define H5F_GC_REF(F)           ((F)->shared->gc_ref)
#define H5F_USE_LATEST_FORMAT(F) ((F)->shared->latest_format)
#define H5F_STORE_MSG_CRT_IDX(F)    ((F)->shared->store_msg_crt_idx)
<<<<<<< HEAD
#define H5F_LF(F)               ((F)->shared->lf)
#define H5F_HAS_FEATURE(F,FL)   ((F)->shared->lf->feature_flags & (FL))
#define H5F_DRIVER_ID(F)        ((F)->shared->lf->driver_id)
#define H5F_GET_FILENO(F,FILENUM) ((FILENUM) = (F)->shared->lf->fileno)
=======
#define H5F_SET_STORE_MSG_CRT_IDX(F, FL)    ((F)->shared->store_msg_crt_idx = (FL))
#define H5F_GRP_BTREE_SHARED(F) ((F)->shared->grp_btree_shared)
#define H5F_SET_GRP_BTREE_SHARED(F, RC) (((F)->shared->grp_btree_shared = (RC)) ? SUCCEED : FAIL)
>>>>>>> 24fc368a
#define H5F_USE_TMP_SPACE(F)    ((F)->shared->use_tmp_space)
#define H5F_IS_TMP_ADDR(F, ADDR) (H5F_addr_le((F)->shared->tmp_addr, (ADDR)))
#else /* H5F_PACKAGE */
#define H5F_INTENT(F)           (H5F_get_intent(F))
#define H5F_OPEN_NAME(F)        (H5F_get_open_name(F))
#define H5F_ACTUAL_NAME(F)      (H5F_get_actual_name(F))
#define H5F_EXTPATH(F)          (H5F_get_extpath(F))
#define H5F_SHARED(F)           (H5F_get_shared(F))
#define H5F_SAME_SHARED(F1, F2) (H5F_same_shared((F1), (F2)))
#define H5F_NOPEN_OBJS(F)       (H5F_get_nopen_objs(F))
#define H5F_INCR_NOPEN_OBJS(F)  (H5F_incr_nopen_objs(F))
#define H5F_DECR_NOPEN_OBJS(F)  (H5F_decr_nopen_objs(F))
#define H5F_FILE_ID(F)          (H5F_get_file_id(F))
#define H5F_PARENT(F)           (H5F_get_parent(F))
#define H5F_NMOUNTS(F)          (H5F_get_nmounts(F))
#define H5F_DRIVER_ID(F)        (H5F_get_driver_id(F))
#define H5F_GET_FILENO(F,FILENUM) (H5F_get_fileno((F), &(FILENUM)))
#define H5F_HAS_FEATURE(F,FL)   (H5F_has_feature(F,FL))
#define H5F_BASE_ADDR(F)        (H5F_get_base_addr(F))
#define H5F_SYM_LEAF_K(F)       (H5F_sym_leaf_k(F))
#define H5F_KVALUE(F,T)         (H5F_Kvalue(F,T))
#define H5F_NREFS(F)		(H5F_get_nrefs(F))
#define H5F_SIZEOF_ADDR(F)      (H5F_sizeof_addr(F))
#define H5F_SIZEOF_SIZE(F)      (H5F_sizeof_size(F))
#define H5F_SOHM_ADDR(F)        (H5F_get_sohm_addr(F))
#define H5F_SET_SOHM_ADDR(F, A) (H5F_set_sohm_addr((F), (A)))
#define H5F_SOHM_VERS(F)        (H5F_get_sohm_vers(F))
#define H5F_SET_SOHM_VERS(F, V) (H5F_set_sohm_vers((F), (V)))
#define H5F_SOHM_NINDEXES(F)    (H5F_get_sohm_nindexes(F))
#define H5F_SET_SOHM_NINDEXES(F, N) (H5F_set_sohm_nindexes((F), (N)))
#define H5F_FCPL(F)             (H5F_get_fcpl(F))
#define H5F_GET_FC_DEGREE(F)    (H5F_get_fc_degree(F))
#define H5F_RDCC_NSLOTS(F)      (H5F_rdcc_nslots(F))
#define H5F_RDCC_NBYTES(F)      (H5F_rdcc_nbytes(F))
#define H5F_RDCC_W0(F)          (H5F_rdcc_w0(F))
#define H5F_SIEVE_BUF_SIZE(F)   (H5F_sieve_buf_size(F))
#define H5F_GC_REF(F)           (H5F_gc_ref(F))
#define H5F_USE_LATEST_FORMAT(F) (H5F_use_latest_format(F))
#define H5F_STORE_MSG_CRT_IDX(F) (H5F_store_msg_crt_idx(F))
<<<<<<< HEAD
#define H5F_LF(F)               (H5F_lf(F))
#define H5F_HAS_FEATURE(F,FL)   (H5F_has_feature(F,FL))
#define H5F_DRIVER_ID(F)        (H5F_get_driver_id(F))
#define H5F_GET_FILENO(F,FILENUM) (H5F_get_fileno((F), &(FILENUM)))
=======
#define H5F_SET_STORE_MSG_CRT_IDX(F, FL)    (H5F_set_store_msg_crt_idx((F), (FL)))
#define H5F_GRP_BTREE_SHARED(F) (H5F_grp_btree_shared(F))
#define H5F_SET_GRP_BTREE_SHARED(F, RC) (H5F_set_grp_btree_shared((F), (RC)))
>>>>>>> 24fc368a
#define H5F_USE_TMP_SPACE(F)    (H5F_use_tmp_space(F))
#define H5F_IS_TMP_ADDR(F, ADDR) (H5F_is_tmp_addr((F), (ADDR)))
#endif /* H5F_PACKAGE */


/* Macros to encode/decode offset/length's for storing in the file */
#define H5F_ENCODE_OFFSET(f,p,o) switch(H5F_SIZEOF_ADDR(f)) {		      \
    case 4: UINT32ENCODE(p,o); break;					      \
    case 8: UINT64ENCODE(p,o); break;					      \
    case 2: UINT16ENCODE(p,o); break;					      \
}

#define H5F_DECODE_OFFSET(f,p,o) switch (H5F_SIZEOF_ADDR (f)) {		      \
    case 4: UINT32DECODE(p, o); break;					      \
    case 8: UINT64DECODE(p, o); break;					      \
    case 2: UINT16DECODE(p, o); break;					      \
}

#define H5F_ENCODE_LENGTH_LEN(p,l,s) switch(s) {		      	      \
    case 4: UINT32ENCODE(p,l); break;					      \
    case 8: UINT64ENCODE(p,l); break;					      \
    case 2: UINT16ENCODE(p,l); break;					      \
    default: HDassert("bad sizeof size" && 0);				      \
}

#define H5F_ENCODE_LENGTH(f,p,l) H5F_ENCODE_LENGTH_LEN(p,l,H5F_SIZEOF_SIZE(f))

#define H5F_DECODE_LENGTH_LEN(p,l,s) switch(s) {		              \
    case 4: UINT32DECODE(p,l); break;					      \
    case 8: UINT64DECODE(p,l); break;					      \
    case 2: UINT16DECODE(p,l); break;					      \
    default: HDassert("bad sizeof size" && 0);				      \
}

#define H5F_DECODE_LENGTH(f,p,l) H5F_DECODE_LENGTH_LEN(p,l,H5F_SIZEOF_SIZE(f))

/*
 * Macros that check for overflows.  These are somewhat dangerous to fiddle
 * with.
 */
#if (H5_SIZEOF_SIZE_T >= H5_SIZEOF_OFF_T)
#   define H5F_OVERFLOW_SIZET2OFFT(X)					      \
    ((size_t)(X)>=(size_t)((size_t)1<<(8*sizeof(off_t)-1)))
#else
#   define H5F_OVERFLOW_SIZET2OFFT(X) 0
#endif
#if (H5_SIZEOF_HSIZE_T >= H5_SIZEOF_OFF_T)
#   define H5F_OVERFLOW_HSIZET2OFFT(X)					      \
    ((hsize_t)(X)>=(hsize_t)((hsize_t)1<<(8*sizeof(off_t)-1)))
#else
#   define H5F_OVERFLOW_HSIZET2OFFT(X) 0
#endif

/* Sizes of object addresses & sizes in the file (in bytes) */
#define H5F_OBJ_ADDR_SIZE   sizeof(haddr_t)
#define H5F_OBJ_SIZE_SIZE   sizeof(hsize_t)

/* File-wide default character encoding can not yet be set via the file
 * creation property list and is always ASCII. */
#define H5F_DEFAULT_CSET H5T_CSET_ASCII

/* ========= File Creation properties ============ */
#define H5F_CRT_USER_BLOCK_NAME      "block_size"       /* Size of the file user block in bytes */
#define H5F_CRT_SYM_LEAF_NAME        "symbol_leaf"      /* 1/2 rank for symbol table leaf nodes */
#define H5F_CRT_SYM_LEAF_DEF         4
#define H5F_CRT_BTREE_RANK_NAME      "btree_rank"       /* 1/2 rank for btree internal nodes    */
#define H5F_CRT_ADDR_BYTE_NUM_NAME   "addr_byte_num"    /* Byte number in an address            */
#define H5F_CRT_OBJ_BYTE_NUM_NAME    "obj_byte_num"     /* Byte number for object size          */
#define H5F_CRT_SUPER_VERS_NAME      "super_version"    /* Version number of the superblock     */
#define H5F_CRT_SHMSG_NINDEXES_NAME  "num_shmsg_indexes" /* Number of shared object header message indexes */
#define H5F_CRT_SHMSG_INDEX_TYPES_NAME "shmsg_message_types" /* Types of message in each index */
#define H5F_CRT_SHMSG_INDEX_MINSIZE_NAME "shmsg_message_minsize" /* Minimum size of messages in each index */
#define H5F_CRT_SHMSG_LIST_MAX_NAME  "shmsg_list_max"   /* Shared message list maximum size */
#define H5F_CRT_SHMSG_BTREE_MIN_NAME "shmsg_btree_min"  /* Shared message B-tree minimum size */
#define H5F_CRT_FILE_SPACE_STRATEGY_NAME "file_space_strategy"  /* File space handling strategy */
#define H5F_CRT_FREE_SPACE_THRESHOLD_NAME "free_space_threshold"  /* Free space section threshold */



/* ========= File Access properties ============ */
#define H5F_ACS_META_CACHE_INIT_CONFIG_NAME	"mdc_initCacheCfg" /* Initial metadata cache resize configuration */
#define H5F_ACS_DATA_CACHE_NUM_SLOTS_NAME       "rdcc_nslots"   /* Size of raw data chunk cache(slots) */
#define H5F_ACS_DATA_CACHE_BYTE_SIZE_NAME       "rdcc_nbytes"   /* Size of raw data chunk cache(bytes) */
#define H5F_ACS_PREEMPT_READ_CHUNKS_NAME        "rdcc_w0"       /* Preemption read chunks first */
#define H5F_ACS_ALIGN_THRHD_NAME                "threshold"     /* Threshold for alignment */
#define H5F_ACS_ALIGN_NAME                      "align"         /* Alignment */
#define H5F_ACS_META_BLOCK_SIZE_NAME            "meta_block_size" /* Minimum metadata allocation block size (when aggregating metadata allocations) */
#define H5F_ACS_SIEVE_BUF_SIZE_NAME             "sieve_buf_size" /* Maximum sieve buffer size (when data sieving is allowed by file driver) */
#define H5F_ACS_SDATA_BLOCK_SIZE_NAME           "sdata_block_size" /* Minimum "small data" allocation block size (when aggregating "small" raw data allocations) */
#define H5F_ACS_GARBG_COLCT_REF_NAME            "gc_ref"        /* Garbage-collect references */
#define H5F_ACS_FILE_DRV_ID_NAME                "driver_id"     /* File driver ID */
#define H5F_ACS_FILE_DRV_INFO_NAME              "driver_info"   /* File driver info */
#define H5F_ACS_CLOSE_DEGREE_NAME		"close_degree"  /* File close degree */
#define H5F_ACS_FAMILY_OFFSET_NAME              "family_offset" /* Offset position in file for family file driver */
#define H5F_ACS_FAMILY_NEWSIZE_NAME             "family_newsize" /* New member size of family driver.  (private property only used by h5repart) */
#define H5F_ACS_FAMILY_TO_SEC2_NAME             "family_to_sec2" /* Whether to convert family to sec2 driver.  (private property only used by h5repart) */
#define H5F_ACS_MULTI_TYPE_NAME                 "multi_type"    /* Data type in multi file driver */
#define H5F_ACS_LATEST_FORMAT_NAME              "latest_format" /* 'Use latest format version' flag */
#define H5F_ACS_WANT_POSIX_FD_NAME              "want_posix_fd" /* Internal: query the file descriptor from the core VFD, instead of the memory address */
#define H5F_ACS_EFC_SIZE_NAME                   "efc_size"      /* Size of external file cache */

/* ======================== File Mount properties ====================*/
#define H5F_MNT_SYM_LOCAL_NAME 		"local"                 /* Whether absolute symlinks local to file. */


#ifdef H5_HAVE_PARALLEL
/* Which process writes metadata */
#define H5_PAR_META_WRITE 0
#endif /* H5_HAVE_PARALLEL */

/* Version #'s of the major components of the file format */
#define HDF5_SUPERBLOCK_VERSION_DEF	0	/* The default super block format	  */
#define HDF5_SUPERBLOCK_VERSION_1	1	/* Version with non-default B-tree 'K' value */
#define HDF5_SUPERBLOCK_VERSION_2	2	/* Revised version with superblock extension and checksum */
#define HDF5_SUPERBLOCK_VERSION_LATEST	HDF5_SUPERBLOCK_VERSION_2	/* The maximum super block format    */
#define HDF5_FREESPACE_VERSION	        0	/* of the Free-Space Info	  */
#define HDF5_OBJECTDIR_VERSION	        0	/* of the Object Directory format */
#define HDF5_SHAREDHEADER_VERSION       0	/* of the Shared-Header Info	  */
#define HDF5_DRIVERINFO_VERSION_0       0	/* of the Driver Information Block*/

/* B-tree internal 'K' values */
#define HDF5_BTREE_SNODE_IK_DEF         16
#define HDF5_BTREE_CHUNK_IK_DEF         32      /* Note! this value is assumed
                                                    to be 32 for version 0
                                                    of the superblock and
                                                    if it is changed, the code
                                                    must compensate. -QAK
                                                 */

/* Default file space handling strategy */
#define H5F_FILE_SPACE_STRATEGY_DEF	        H5F_FILE_SPACE_ALL
/* Default free space section threshold used by free-space managers */
#define H5F_FREE_SPACE_THRESHOLD_DEF	        1

/* Macros to define signatures of all objects in the file */

/* Size of signature information (on disk) */
/* (all on-disk signatures should be this length) */
#define H5_SIZEOF_MAGIC               4

/* v1 B-tree node signature */
#define H5B_MAGIC	                "TREE"

/* v2 B-tree signatures */
#define H5B2_HDR_MAGIC                  "BTHD"          /* Header */
#define H5B2_INT_MAGIC                  "BTIN"          /* Internal node */
#define H5B2_LEAF_MAGIC                 "BTLF"          /* Leaf node */

/* Extensible array signatures */
#define H5EA_HDR_MAGIC                  "EAHD"          /* Header */
#define H5EA_IBLOCK_MAGIC               "EAIB"          /* Index block */
#define H5EA_SBLOCK_MAGIC               "EASB"          /* Super block */
#define H5EA_DBLOCK_MAGIC               "EADB"          /* Data block */

/* Fixed array signatures */
#define H5FA_HDR_MAGIC                  "FAHD"          /* Header */
#define H5FA_DBLOCK_MAGIC               "FADB"          /* Data block */

/* Free space signatures */
#define H5FS_HDR_MAGIC                  "FSHD"          /* Header */
#define H5FS_SINFO_MAGIC                "FSSE"          /* Serialized sections */

/* Symbol table node signature */
#define H5G_NODE_MAGIC                  "SNOD"

/* Fractal heap signatures */
#define H5HF_HDR_MAGIC                  "FRHP"          /* Header */
#define H5HF_IBLOCK_MAGIC               "FHIB"          /* Indirect block */
#define H5HF_DBLOCK_MAGIC               "FHDB"          /* Direct block */

/* Global heap signature */
#define H5HG_MAGIC	                "GCOL"

/* Local heap signature */
#define H5HL_MAGIC                      "HEAP"

/* Object header signatures */
#define H5O_HDR_MAGIC                   "OHDR"          /* Header */
#define H5O_CHK_MAGIC                   "OCHK"          /* Continuation chunk */

/* Shared Message signatures */
#define H5SM_TABLE_MAGIC                "SMTB"          /* Shared Message Table */
#define H5SM_LIST_MAGIC                 "SMLI"          /* Shared Message List */


/* Forward declarations for prototype arguments */
struct H5B_class_t;
struct H5RC_t;
struct H5O_loc_t;
struct H5HG_heap_t;

/* Private functions */
H5_DLL H5F_t *H5F_open(const char *name, unsigned flags, hid_t fcpl_id,
    hid_t fapl_id, hid_t dxpl_id);
H5_DLL herr_t H5F_try_close(H5F_t *f);

/* Functions than retrieve values from the file struct */
H5_DLL unsigned H5F_get_intent(const H5F_t *f);
H5_DLL char *H5F_get_open_name(const H5F_t *f);
H5_DLL char *H5F_get_actual_name(const H5F_t *f);
H5_DLL char *H5F_get_extpath(const H5F_t *f);
H5_DLL H5F_file_t *H5F_get_shared(const H5F_t *f);
H5_DLL hbool_t H5F_same_shared(const H5F_t *f1, const H5F_t *f2);
H5_DLL unsigned H5F_get_nopen_objs(const H5F_t *f);
H5_DLL unsigned H5F_incr_nopen_objs(H5F_t *f);
H5_DLL unsigned H5F_decr_nopen_objs(H5F_t *f);
H5_DLL hid_t H5F_get_file_id(const H5F_t *f);
H5_DLL H5F_t *H5F_get_parent(const H5F_t *f);
H5_DLL unsigned H5F_get_nmounts(const H5F_t *f);
H5_DLL hid_t H5F_get_access_plist(H5F_t *f, hbool_t app_ref);
H5_DLL hid_t H5F_get_id(H5F_t *file, hbool_t app_ref);
H5_DLL size_t H5F_get_obj_count(const H5F_t *f, unsigned types, hbool_t app_ref);
H5_DLL size_t H5F_get_obj_ids(const H5F_t *f, unsigned types, size_t max_objs, hid_t *obj_id_list, hbool_t app_ref);

/* Functions than retrieve values set/cached from the superblock/FCPL */
H5_DLL haddr_t H5F_get_base_addr(const H5F_t *f);
H5_DLL unsigned H5F_sym_leaf_k(const H5F_t *f);
H5_DLL unsigned H5F_Kvalue(const H5F_t *f, const struct H5B_class_t *type);
H5_DLL unsigned H5F_get_nrefs(const H5F_t *f);
H5_DLL uint8_t H5F_sizeof_addr(const H5F_t *f);
H5_DLL uint8_t H5F_sizeof_size(const H5F_t *f);
H5_DLL haddr_t H5F_get_sohm_addr(const H5F_t *f);
H5_DLL herr_t H5F_set_sohm_addr(H5F_t *f, haddr_t addr);
H5_DLL unsigned H5F_get_sohm_vers(const H5F_t *f);
H5_DLL herr_t H5F_set_sohm_vers(H5F_t *f, unsigned vers);
H5_DLL unsigned H5F_get_sohm_nindexes(const H5F_t *f);
H5_DLL herr_t H5F_set_sohm_nindexes(H5F_t *f, unsigned nindexes);
H5_DLL hid_t H5F_get_fcpl(const H5F_t *f);
H5_DLL H5F_close_degree_t H5F_get_fc_degree(const H5F_t *f);
H5_DLL size_t H5F_rdcc_nbytes(const H5F_t *f);
H5_DLL size_t H5F_rdcc_nslots(const H5F_t *f);
H5_DLL double H5F_rdcc_w0(const H5F_t *f);
H5_DLL size_t H5F_sieve_buf_size(const H5F_t *f);
H5_DLL unsigned H5F_gc_ref(const H5F_t *f);
H5_DLL hbool_t H5F_use_latest_format(const H5F_t *f);
H5_DLL hbool_t H5F_store_msg_crt_idx(const H5F_t *f);
H5_DLL herr_t H5F_set_store_msg_crt_idx(H5F_t *f, hbool_t flag);
H5_DLL struct H5RC_t *H5F_grp_btree_shared(const H5F_t *f);
H5_DLL herr_t H5F_set_grp_btree_shared(H5F_t *f, struct H5RC_t *rc);
H5_DLL hbool_t H5F_use_tmp_space(const H5F_t *f);
H5_DLL hbool_t H5F_is_tmp_addr(const H5F_t *f, haddr_t addr);

/* Functions that retrieve values from VFD layer */
<<<<<<< HEAD
H5_DLL H5FD_t *H5F_lf(const H5F_t *f);
H5_DLL hbool_t H5F_has_feature(const H5F_t *f, unsigned feature);
=======
>>>>>>> 24fc368a
H5_DLL hid_t H5F_get_driver_id(const H5F_t *f);
H5_DLL herr_t H5F_get_fileno(const H5F_t *f, unsigned long *filenum);
H5_DLL hbool_t H5F_has_feature(const H5F_t *f, unsigned feature);
H5_DLL haddr_t H5F_get_eoa(const H5F_t *f, H5FD_mem_t type);
H5_DLL herr_t H5F_get_vfd_handle(const H5F_t *file, hid_t fapl,
    void **file_handle);

/* Functions that check file mounting information */
H5_DLL hbool_t H5F_is_mount(const H5F_t *file);
H5_DLL hbool_t H5F_has_mount(const H5F_t *file);
H5_DLL herr_t H5F_traverse_mount(struct H5O_loc_t *oloc/*in,out*/);

/* Functions that operate on blocks of bytes wrt super block */
H5_DLL herr_t H5F_block_read(const H5F_t *f, H5FD_mem_t type, haddr_t addr,
                size_t size, hid_t dxpl_id, void *buf/*out*/);
H5_DLL herr_t H5F_block_write(const H5F_t *f, H5FD_mem_t type, haddr_t addr,
                size_t size, hid_t dxpl_id, const void *buf);

/* Address-related functions */
H5_DLL void H5F_addr_encode(const H5F_t *f, uint8_t **pp, haddr_t addr);
H5_DLL void H5F_addr_encode_len(size_t addr_len, uint8_t **pp, haddr_t addr);
H5_DLL void H5F_addr_decode(const H5F_t *f, const uint8_t **pp, haddr_t *addr_p);
H5_DLL void H5F_addr_decode_len(size_t addr_len, const uint8_t **pp, haddr_t *addr_p);

/* File access property list callbacks */
H5_DLL herr_t H5P_facc_close(hid_t dxpl_id, void *close_data);

/* Shared file list related routines */
H5_DLL herr_t H5F_sfile_assert_num(unsigned n);

/* Routines for creating & destroying "fake" file structures */
H5_DLL H5F_t *H5F_fake_alloc(uint8_t sizeof_size);
H5_DLL herr_t H5F_fake_free(H5F_t *f);

/* Superblock related routines */
H5_DLL herr_t H5F_super_dirty(H5F_t *f);

/* Parallel I/O (i.e. MPI) related routines */
#ifdef H5_HAVE_PARALLEL
H5_DLL int H5F_mpi_get_rank(const H5F_t *f);
H5_DLL MPI_Comm H5F_mpi_get_comm(const H5F_t *f);
H5_DLL int H5F_mpi_get_size(const H5F_t *f);
#endif /* H5_HAVE_PARALLEL */

/* External file cache routines */
H5_DLL H5F_t *H5F_efc_open(H5F_t *parent, const char *name, unsigned flags,
    hid_t fcpl_id, hid_t fapl_id, hid_t dxpl_id);
H5_DLL herr_t H5F_efc_close(H5F_t *parent, H5F_t *file);

/* Global heap CWFS routines */
H5_DLL herr_t H5F_cwfs_add(H5F_t *f, struct H5HG_heap_t *heap);
H5_DLL herr_t H5F_cwfs_find_free_heap(H5F_t *f, hid_t dxpl_id, size_t need, haddr_t *addr);
H5_DLL herr_t H5F_cwfs_advance_heap(H5F_t *f, struct H5HG_heap_t *heap,
    hbool_t add_heap);
H5_DLL herr_t H5F_cwfs_remove_heap(H5F_file_t *shared, struct H5HG_heap_t *heap);

/* Debugging functions */
H5_DLL herr_t H5F_debug(H5F_t *f, FILE * stream, int indent, int fwidth);

#endif /* _H5Fprivate_H */
<|MERGE_RESOLUTION|>--- conflicted
+++ resolved
@@ -248,6 +248,7 @@
 #define H5F_FILE_ID(F)          ((F)->file_id)
 #define H5F_PARENT(F)           ((F)->parent)
 #define H5F_NMOUNTS(F)          ((F)->nmounts)
+#define H5F_LF(F)               ((F)->shared->lf)
 #define H5F_DRIVER_ID(F)        ((F)->shared->lf->driver_id)
 #define H5F_GET_FILENO(F,FILENUM) ((FILENUM) = (F)->shared->lf->fileno)
 #define H5F_HAS_FEATURE(F,FL)   ((F)->shared->lf->feature_flags & (FL))
@@ -272,16 +273,9 @@
 #define H5F_GC_REF(F)           ((F)->shared->gc_ref)
 #define H5F_USE_LATEST_FORMAT(F) ((F)->shared->latest_format)
 #define H5F_STORE_MSG_CRT_IDX(F)    ((F)->shared->store_msg_crt_idx)
-<<<<<<< HEAD
-#define H5F_LF(F)               ((F)->shared->lf)
-#define H5F_HAS_FEATURE(F,FL)   ((F)->shared->lf->feature_flags & (FL))
-#define H5F_DRIVER_ID(F)        ((F)->shared->lf->driver_id)
-#define H5F_GET_FILENO(F,FILENUM) ((FILENUM) = (F)->shared->lf->fileno)
-=======
 #define H5F_SET_STORE_MSG_CRT_IDX(F, FL)    ((F)->shared->store_msg_crt_idx = (FL))
 #define H5F_GRP_BTREE_SHARED(F) ((F)->shared->grp_btree_shared)
 #define H5F_SET_GRP_BTREE_SHARED(F, RC) (((F)->shared->grp_btree_shared = (RC)) ? SUCCEED : FAIL)
->>>>>>> 24fc368a
 #define H5F_USE_TMP_SPACE(F)    ((F)->shared->use_tmp_space)
 #define H5F_IS_TMP_ADDR(F, ADDR) (H5F_addr_le((F)->shared->tmp_addr, (ADDR)))
 #else /* H5F_PACKAGE */
@@ -297,6 +291,7 @@
 #define H5F_FILE_ID(F)          (H5F_get_file_id(F))
 #define H5F_PARENT(F)           (H5F_get_parent(F))
 #define H5F_NMOUNTS(F)          (H5F_get_nmounts(F))
+#define H5F_LF(F)               (H5F_lf(F))
 #define H5F_DRIVER_ID(F)        (H5F_get_driver_id(F))
 #define H5F_GET_FILENO(F,FILENUM) (H5F_get_fileno((F), &(FILENUM)))
 #define H5F_HAS_FEATURE(F,FL)   (H5F_has_feature(F,FL))
@@ -321,16 +316,9 @@
 #define H5F_GC_REF(F)           (H5F_gc_ref(F))
 #define H5F_USE_LATEST_FORMAT(F) (H5F_use_latest_format(F))
 #define H5F_STORE_MSG_CRT_IDX(F) (H5F_store_msg_crt_idx(F))
-<<<<<<< HEAD
-#define H5F_LF(F)               (H5F_lf(F))
-#define H5F_HAS_FEATURE(F,FL)   (H5F_has_feature(F,FL))
-#define H5F_DRIVER_ID(F)        (H5F_get_driver_id(F))
-#define H5F_GET_FILENO(F,FILENUM) (H5F_get_fileno((F), &(FILENUM)))
-=======
 #define H5F_SET_STORE_MSG_CRT_IDX(F, FL)    (H5F_set_store_msg_crt_idx((F), (FL)))
 #define H5F_GRP_BTREE_SHARED(F) (H5F_grp_btree_shared(F))
 #define H5F_SET_GRP_BTREE_SHARED(F, RC) (H5F_set_grp_btree_shared((F), (RC)))
->>>>>>> 24fc368a
 #define H5F_USE_TMP_SPACE(F)    (H5F_use_tmp_space(F))
 #define H5F_IS_TMP_ADDR(F, ADDR) (H5F_is_tmp_addr((F), (ADDR)))
 #endif /* H5F_PACKAGE */
@@ -574,11 +562,7 @@
 H5_DLL hbool_t H5F_is_tmp_addr(const H5F_t *f, haddr_t addr);
 
 /* Functions that retrieve values from VFD layer */
-<<<<<<< HEAD
 H5_DLL H5FD_t *H5F_lf(const H5F_t *f);
-H5_DLL hbool_t H5F_has_feature(const H5F_t *f, unsigned feature);
-=======
->>>>>>> 24fc368a
 H5_DLL hid_t H5F_get_driver_id(const H5F_t *f);
 H5_DLL herr_t H5F_get_fileno(const H5F_t *f, unsigned long *filenum);
 H5_DLL hbool_t H5F_has_feature(const H5F_t *f, unsigned feature);
