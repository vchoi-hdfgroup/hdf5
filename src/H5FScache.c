/* * * * * * * * * * * * * * * * * * * * * * * * * * * * * * * * * * * * * * *
 * Copyright by The HDF Group.                                               *
 * Copyright by the Board of Trustees of the University of Illinois.         *
 * All rights reserved.                                                      *
 *                                                                           *
 * This file is part of HDF5.  The full HDF5 copyright notice, including     *
 * terms governing use, modification, and redistribution, is contained in    *
 * the COPYING file, which can be found at the root of the source code       *
 * distribution tree, or in https://www.hdfgroup.org/licenses.               *
 * If you do not have access to either file, you may request a copy from     *
 * help@hdfgroup.org.                                                        *
 * * * * * * * * * * * * * * * * * * * * * * * * * * * * * * * * * * * * * * */

/*-------------------------------------------------------------------------
 *
 * Created:     H5FScache.c
 *              May  2 2006
 *              Quincey Koziol
 *
 * Purpose:     Implement file free space metadata cache methods.
 *
 *-------------------------------------------------------------------------
 */

/****************/
/* Module Setup */
/****************/

#include "H5FSmodule.h" /* This source code file is part of the H5FS module */

/***********/
/* Headers */
/***********/
#include "H5private.h"   /* Generic Functions			*/
#include "H5ACprivate.h" /* Metadata cache                       */
#include "H5Eprivate.h"  /* Error handling		  	*/
#include "H5Fprivate.h"  /* File          			*/
#include "H5FSpkg.h"     /* File free space			*/
#include "H5MFprivate.h" /* File memory management		*/
#include "H5MMprivate.h" /* Memory management			*/
#include "H5VMprivate.h" /* Vectors and arrays 			*/
#include "H5WBprivate.h" /* Wrapped Buffers                      */

/****************/
/* Local Macros */
/****************/

/* File free space format version #'s */
#define H5FS_HDR_VERSION   0 /* Header */
#define H5FS_SINFO_VERSION 0 /* Serialized sections */

/******************/
/* Local Typedefs */
/******************/

/* User data for skip list iterator callback for iterating over section size nodes when syncing */
typedef struct {
    H5FS_sinfo_t *sinfo;         /* Free space section info */
    uint8_t **    image;         /* Pointer to address of buffer pointer to serialize with */
    unsigned      sect_cnt_size; /* # of bytes to encode section size counts in */
} H5FS_iter_ud_t;

/********************/
/* Package Typedefs */
/********************/

/********************/
/* Local Prototypes */
/********************/

/* Section info routines */
static herr_t H5FS__sinfo_serialize_sect_cb(void *_item, void H5_ATTR_UNUSED *key, void *_udata);
static herr_t H5FS__sinfo_serialize_node_cb(void *_item, void H5_ATTR_UNUSED *key, void *_udata);

/* Metadata cache callbacks */
static herr_t H5FS__cache_hdr_get_initial_load_size(void *udata, size_t *image_len);
static htri_t H5FS__cache_hdr_verify_chksum(const void *image_ptr, size_t len, void *udata_ptr);
static void * H5FS__cache_hdr_deserialize(const void *image, size_t len, void *udata, hbool_t *dirty);
static herr_t H5FS__cache_hdr_image_len(const void *thing, size_t *image_len);
static herr_t H5FS__cache_hdr_pre_serialize(H5F_t *f, void *thing, haddr_t addr, size_t len,
                                            haddr_t *new_addr, size_t *new_len, unsigned *flags);
static herr_t H5FS__cache_hdr_serialize(const H5F_t *f, void *image, size_t len, void *thing);
static herr_t H5FS__cache_hdr_notify(H5AC_notify_action_t action, void *thing);
static herr_t H5FS__cache_hdr_free_icr(void *thing);

static herr_t H5FS__cache_sinfo_get_initial_load_size(void *udata, size_t *image_len);
static htri_t H5FS__cache_sinfo_verify_chksum(const void *image_ptr, size_t len, void *udata_ptr);
static void * H5FS__cache_sinfo_deserialize(const void *image, size_t len, void *udata, hbool_t *dirty);
static herr_t H5FS__cache_sinfo_image_len(const void *thing, size_t *image_len);
static herr_t H5FS__cache_sinfo_pre_serialize(H5F_t *f, void *thing, haddr_t addr, size_t len,
                                              haddr_t *new_addr, size_t *new_len, unsigned *flags);
static herr_t H5FS__cache_sinfo_serialize(const H5F_t *f, void *image, size_t len, void *thing);
static herr_t H5FS__cache_sinfo_notify(H5AC_notify_action_t action, void *thing);
static herr_t H5FS__cache_sinfo_free_icr(void *thing);

/*********************/
/* Package Variables */
/*********************/

/* H5FS header inherits cache-like properties from H5AC */
const H5AC_class_t H5AC_FSPACE_HDR[1] = {{
    H5AC_FSPACE_HDR_ID,                    /* Metadata client ID */
    "Free Space Header",                   /* Metadata client name (for debugging) */
    H5FD_MEM_FSPACE_HDR,                   /* File space memory type for client */
    H5AC__CLASS_NO_FLAGS_SET,              /* Client class behavior flags */
    H5FS__cache_hdr_get_initial_load_size, /* 'get_initial_load_size' callback */
    NULL,                                  /* 'get_final_load_size' callback */
    H5FS__cache_hdr_verify_chksum,         /* 'verify_chksum' callback */
    H5FS__cache_hdr_deserialize,           /* 'deserialize' callback */
    H5FS__cache_hdr_image_len,             /* 'image_len' callback */
    H5FS__cache_hdr_pre_serialize,         /* 'pre_serialize' callback */
    H5FS__cache_hdr_serialize,             /* 'serialize' callback */
    H5FS__cache_hdr_notify,                /* 'notify' callback */
    H5FS__cache_hdr_free_icr,              /* 'free_icr' callback */
    NULL,                                  /* 'fsf_size' callback */
}};

/* H5FS section info inherits cache-like properties from H5AC */
const H5AC_class_t H5AC_FSPACE_SINFO[1] = {{
    H5AC_FSPACE_SINFO_ID,                    /* Metadata client ID */
    "Free Space Section Info",               /* Metadata client name (for debugging) */
    H5FD_MEM_FSPACE_SINFO,                   /* File space memory type for client */
    H5AC__CLASS_NO_FLAGS_SET,                /* Client class behavior flags */
    H5FS__cache_sinfo_get_initial_load_size, /* 'get_initial_load_size' callback */
    NULL,                                    /* 'get_final_load_size' callback */
    H5FS__cache_sinfo_verify_chksum,         /* 'verify_chksum' callback */
    H5FS__cache_sinfo_deserialize,           /* 'deserialize' callback */
    H5FS__cache_sinfo_image_len,             /* 'image_len' callback */
    H5FS__cache_sinfo_pre_serialize,         /* 'pre_serialize' callback */
    H5FS__cache_sinfo_serialize,             /* 'serialize' callback */
    H5FS__cache_sinfo_notify,                /* 'notify' callback */
    H5FS__cache_sinfo_free_icr,              /* 'free_icr' callback */
    NULL,                                    /* 'fsf_size' callback */
}};

/*****************************/
/* Library Private Variables */
/*****************************/

/*******************/
/* Local Variables */
/*******************/

/*-------------------------------------------------------------------------
 * Function:    H5FS__cache_hdr_get_initial_load_size
 *
 * Purpose:     Compute the size of the data structure on disk.
 *
 * Return:      Non-negative on success/Negative on failure
 *
 * Programmer:  Quincey Koziol
 *              August 14, 2013
 *
 *-------------------------------------------------------------------------
 */
static herr_t
H5FS__cache_hdr_get_initial_load_size(void *_udata, size_t *image_len)
{
    H5FS_hdr_cache_ud_t *udata = (H5FS_hdr_cache_ud_t *)_udata; /* User-data for metadata cache callback */

    FUNC_ENTER_STATIC_NOERR

    /* Check arguments */
    HDassert(udata);
    HDassert(udata->f);
    HDassert(image_len);

    /* Set the image length size */
    *image_len = (size_t)H5FS_HEADER_SIZE(udata->f);

    FUNC_LEAVE_NOAPI(SUCCEED)
} /* end H5FS__cache_hdr_get_initial_load_size() */

/*-------------------------------------------------------------------------
 * Function:    H5FS__cache_hdr_verify_chksum
 *
 * Purpose:     Verify the computed checksum of the data structure is the
 *              same as the stored chksum.
 *
 * Return:      Success:        TRUE/FALSE
 *              Failure:        Negative
 *
 * Programmer:	Vailin Choi; Aug 2015
 *
 *-------------------------------------------------------------------------
 */
htri_t
H5FS__cache_hdr_verify_chksum(const void *_image, size_t len, void H5_ATTR_UNUSED *_udata)
{
    const uint8_t *image = (const uint8_t *)_image; /* Pointer into raw data buffer */
    uint32_t       stored_chksum;                   /* Stored metadata checksum value */
    uint32_t       computed_chksum;                 /* Computed metadata checksum value */
    htri_t         ret_value = TRUE;                /* Return value */

    FUNC_ENTER_STATIC_NOERR

    /* Check arguments */
    HDassert(image);

    /* Get stored and computed checksums */
    H5F_get_checksums(image, len, &stored_chksum, &computed_chksum);

    if (stored_chksum != computed_chksum)
        ret_value = FALSE;

    FUNC_LEAVE_NOAPI(ret_value)
} /* end H5FS__cache_hdr_verify_chksum() */

/*-------------------------------------------------------------------------
 * Function:	H5FS__cache_hdr_deserialize
 *
 * Purpose:	Given a buffer containing the on disk image of the free space
 *      	manager section info, allocate an instance of H5FS_t, load
 *      	it with the data contained in the image, and return a pointer
 *              to the new instance.
 *
 * Return:	Success:	Pointer to new object
 *		Failure:	NULL
 *
 * Programmer:	Quincey Koziol
 *		August 18 2013
 *
 *-------------------------------------------------------------------------
 */
static void *
H5FS__cache_hdr_deserialize(const void *_image, size_t H5_ATTR_NDEBUG_UNUSED len, void *_udata,
                            hbool_t H5_ATTR_UNUSED *dirty)
{
    H5FS_t *             fspace = NULL;                          /* Free space header info */
    H5FS_hdr_cache_ud_t *udata  = (H5FS_hdr_cache_ud_t *)_udata; /* User data for callback */
    const uint8_t *      image  = (const uint8_t *)_image;       /* Pointer into raw data buffer */
    uint32_t             stored_chksum;                          /* Stored metadata checksum value */
    unsigned             nclasses;                               /* Number of section classes */
    H5FS_t *             ret_value = NULL;                       /* Return value */

    FUNC_ENTER_STATIC

    /* Check arguments */
    HDassert(image);
    HDassert(udata);
    HDassert(udata->f);

    /* Allocate a new free space manager */
    if (NULL == (fspace = H5FS__new(udata->f, udata->nclasses, udata->classes, udata->cls_init_udata)))
        HGOTO_ERROR(H5E_RESOURCE, H5E_NOSPACE, NULL, "memory allocation failed")

    /* Set free space manager's internal information */
    fspace->addr = udata->addr;

    /* Magic number */
<<<<<<< HEAD
    if (HDmemcmp(image, H5FS_HDR_MAGIC, (size_t)H5_SIZEOF_MAGIC))
=======
    if (HDmemcmp(image, H5FS_HDR_MAGIC, (size_t)H5_SIZEOF_MAGIC) != 0)
>>>>>>> 18bbd3f0
        HGOTO_ERROR(H5E_FSPACE, H5E_CANTLOAD, NULL, "wrong free space header signature")
    image += H5_SIZEOF_MAGIC;

    /* Version */
    if (*image++ != H5FS_HDR_VERSION)
        HGOTO_ERROR(H5E_FSPACE, H5E_CANTLOAD, NULL, "wrong free space header version")

    /* Client ID */
    fspace->client = (H5FS_client_t)*image++;
    if (fspace->client >= H5FS_NUM_CLIENT_ID)
        HGOTO_ERROR(H5E_FSPACE, H5E_CANTLOAD, NULL, "unknown client ID in free space header")

    /* Total space tracked */
    H5F_DECODE_LENGTH(udata->f, image, fspace->tot_space);

    /* Total # of free space sections tracked */
    H5F_DECODE_LENGTH(udata->f, image, fspace->tot_sect_count);

    /* # of serializable free space sections tracked */
    H5F_DECODE_LENGTH(udata->f, image, fspace->serial_sect_count);

    /* # of ghost free space sections tracked */
    H5F_DECODE_LENGTH(udata->f, image, fspace->ghost_sect_count);

    /* # of section classes */
    /* (only check if we actually have some classes) */
    UINT16DECODE(image, nclasses);
    if (fspace->nclasses > 0 && nclasses > fspace->nclasses)
        HGOTO_ERROR(H5E_FSPACE, H5E_CANTLOAD, NULL, "section class count mismatch")

    /* Shrink percent */
    UINT16DECODE(image, fspace->shrink_percent);

    /* Expand percent */
    UINT16DECODE(image, fspace->expand_percent);

    /* Size of address space free space sections are within
     * (log2 of actual value)
     */
    UINT16DECODE(image, fspace->max_sect_addr);

    /* Max. size of section to track */
    H5F_DECODE_LENGTH(udata->f, image, fspace->max_sect_size);

    /* Address of serialized free space sections */
    H5F_addr_decode(udata->f, &image, &fspace->sect_addr);

    /* Size of serialized free space sections */
    H5F_DECODE_LENGTH(udata->f, image, fspace->sect_size);

    /* Allocated size of serialized free space sections */
    H5F_DECODE_LENGTH(udata->f, image, fspace->alloc_sect_size);

    /* checksum verification already done in verify_chksum cb */

    /* Metadata checksum */
    UINT32DECODE(image, stored_chksum);

    /* Sanity check */
    HDassert((size_t)(image - (const uint8_t *)_image) <= len);

    /* Set return value */
    ret_value = fspace;

done:
    /* Release resources */
    if (!ret_value && fspace)
        if (H5FS__hdr_dest(fspace) < 0)
            HDONE_ERROR(H5E_FSPACE, H5E_CANTFREE, NULL, "unable to destroy free space header")

    FUNC_LEAVE_NOAPI(ret_value)
} /* end H5FS__cache_hdr_deserialize() */

/*-------------------------------------------------------------------------
 * Function:    H5FS__cache_hdr_image_len
 *
 * Purpose:     Compute the size of the data structure on disk and return
 *              it in *image_len.
 *
 * Return:      Non-negative on success/Negative on failure
 *
 * Programmer:  Quincey Koziol
 *              August 14, 2013
 *
 *-------------------------------------------------------------------------
 */
static herr_t
H5FS__cache_hdr_image_len(const void *_thing, size_t *image_len)
{
    const H5FS_t *fspace = (const H5FS_t *)_thing; /* Pointer to the object */

    FUNC_ENTER_STATIC_NOERR

    /* Check arguments */
    HDassert(fspace);
    HDassert(fspace->cache_info.magic == H5C__H5C_CACHE_ENTRY_T_MAGIC);
    HDassert(fspace->cache_info.type == H5AC_FSPACE_HDR);
    HDassert(image_len);

    /* Set the image length size */
    *image_len = fspace->hdr_size;

    FUNC_LEAVE_NOAPI(SUCCEED)
} /* end H5FS__cache_hdr_image_len() */

/*-------------------------------------------------------------------------
 * Function:	H5FS__cache_hdr_pre_serialize
 *
 * Purpose:	The free space manager header contains the address, size, and
 *		allocation size of the free space manager section info.  However,
 *		since it is possible for the section info to either not be allocated
 *		at all, or be allocated in temporary (AKA imaginary) files space,
 *		it is possible for the above mentioned fields to contain giberish
 *		when the free space manager header is serialized.
 *
 *		This function exists to prevent this problem.  It does so by
 *		forcing allocation of real file space for the section information.
 *
 *		Note that in the Version 2 cache, this problem was dealt with by
 *		simply flushing the section info before flushing the header.  This
 *		was possible, since the clients handled file I/O directly.  As
 *		this responsibility has moved to the cache in Version 3, this
 *		solution is no longer directly applicable.
 *
 * Return:	Success:	SUCCEED
 *		Failure:	FAIL
 *
 * Programmer:	John Mainzer
 *		6/21/14
 *
 *-------------------------------------------------------------------------
 */
static herr_t
H5FS__cache_hdr_pre_serialize(H5F_t *f, void *_thing, haddr_t addr, size_t H5_ATTR_UNUSED len,
                              haddr_t H5_ATTR_NDEBUG_UNUSED *new_addr, size_t H5_ATTR_NDEBUG_UNUSED *new_len,
                              unsigned *flags)
{
    H5FS_t *    fspace    = (H5FS_t *)_thing; /* Pointer to the object */
    H5AC_ring_t orig_ring = H5AC_RING_INV;    /* Original ring value */
    herr_t      ret_value = SUCCEED;          /* Return value */

    FUNC_ENTER_STATIC

    /* Sanity check */
    HDassert(f);
    HDassert(fspace);
    HDassert(fspace->cache_info.magic == H5C__H5C_CACHE_ENTRY_T_MAGIC);
    HDassert(fspace->cache_info.type == H5AC_FSPACE_HDR);
    HDassert(H5F_addr_defined(addr));
    HDassert(new_addr);
    HDassert(new_len);
    HDassert(flags);

    if (fspace->sinfo) {
        H5AC_ring_t ring;

        /* Retrieve the ring type for the header */
        if (H5AC_get_entry_ring(f, addr, &ring) < 0)
            HGOTO_ERROR(H5E_FSPACE, H5E_CANTGET, FAIL, "unable to get property value");

        /* Set the ring type for the section info in the API context */
        H5AC_set_ring(ring, &orig_ring);

        /* This implies that the header "owns" the section info.
         *
         * Unfortunately, the comments in the code are not clear as to
         * what this means, but from reviewing the code (most particularly
         * H5FS_close(), H5FS_sinfo_lock, and H5FS_sinfo_unlock()), I
         * gather that it means that the header is maintaining a pointer to
         * an instance of H5FS_sinfo_t in which free space data is
         * maintained, and either:
         *
         * 1) The instance of H5FS_sinfo_t is not in the metadata cache.
         *
         *    This will be TRUE iff H5F_addr_defined(fspace->sect_addr)
         *    is FALSE, and fspace->sinfo is not NULL.  This is sometimes
         *    referred to as "floating" section info in the comments.
         *
         *    If the section info structure contains free space data
         *    that must be placed on disk eventually, then
         *
         *        fspace->serial_sect_count > 0
         *
         *    and
         *
         *        H5F_addr_defined(fspace->addr)
         *
         *    will both be TRUE.  If this contition does not hold, then
         *    either the free space info is not persistent
         *    (!H5F_addr_defined(fspace->addr)???) or the section info
         *    contains no free space data that must be written to file
         *    ( fspace->serial_sect_count == 0 ).
         *
         * 2) The instance of H5FS_sinfo_t is in the metadata cache with
         *    address in temporary file space (AKA imaginary file space).
         *    The entry may or may not be protected, and if protected, it
         *    may be protected either RW or RO (as indicated by
         *    fspace->sinfo_protected and  fspace->sinfo_accmod).
         *
         * 3) The instance of H5FS_sinfo_t is in the metadata cache with
         *    address in real file space.  As in case 2) above, the entry
         *    may or may not be protected, and if protected, it
         *    may be protected either RW or RO (as indicated by
         *    fspace->sinfo_protected and  fspace->sinfo_accmod).
         *
         * Observe that fspace->serial_sect_count > 0 must be TRUE in
         * cases 2) and 3), as the section info should not be stored on
         * disk if it doesn't exist.  Similarly, since the section info
         * will not be stored to disk unless the header is,
         * H5F_addr_defined(fspace->addr) must hold as well.
         *
         * As the objective is to touch up the free space manager header
         * so that it contains sensical data on the size and location of
         * the section information, we have to handle each of the above
         * cases differently.
         *
         * Case 1) If either fspace->serial_sect_count == 0 or
         *         ! H5F_addr_defined(fspace->addr) do nothing as either
         *         the free space manager data is not persistent, or the
         *         section info is empty.
         *
         *         Otherwise, allocate space for the section info in real
         *         file space, insert the section info at this location, and
         *         set fspace->sect_addr, fspace->sect_size, and
         *         fspace->alloc_sect_size to reflect the new location
         *         of the section info.  Note that it is not necessary to
         *         force a write of the section info.
         *
         * Case 2) Allocate space for the section info in real file space,
         *         and tell the metadata cache to relocate the entry.
         *         Update fspace->sect_addr, fspace->sect_size, and
         *         fspace->alloc_sect_size to reflect the new location.
         *
         * Case 3) Nothing to be done in this case, although it is useful
         *         to perform sanity checks.
         *
         * Note that while we may alter the contents of the free space
         * header in cases 1) and 2), there is no need to mark the header
         * as dirty, as the metadata cache would not be attempting to
         * serialize the header if it thought it was clean.
         */
        if (fspace->serial_sect_count > 0 && H5F_addr_defined(fspace->addr)) {
            /* Sanity check */
            HDassert(fspace->sect_size > 0);

            if (!H5F_addr_defined(fspace->sect_addr)) { /* case 1 */
                haddr_t tag = HADDR_UNDEF;
                haddr_t sect_addr;
                hsize_t saved_sect_size, new_sect_size;

                /* allocate file space for the section info, and insert it
                 * into the metadata cache.
                 */
                saved_sect_size = fspace->sect_size;
                if (HADDR_UNDEF ==
                    (sect_addr = H5MF_alloc((H5F_t *)f, H5FD_MEM_FSPACE_SINFO, fspace->sect_size)))
                    HGOTO_ERROR(H5E_FSPACE, H5E_NOSPACE, FAIL,
                                "file allocation failed for free space sections")

                /* fspace->sect_size may change in size after H5MF_alloc().
                 * If increased in size, free the previous allocation and
                 * allocate again with the bigger fspace->sect_size.
                 */
                if (fspace->sect_size > saved_sect_size) {

                    new_sect_size = fspace->sect_size;

                    if (H5MF_xfree(f, H5FD_MEM_FSPACE_SINFO, sect_addr, saved_sect_size) < 0)
                        HGOTO_ERROR(H5E_FSPACE, H5E_CANTFREE, FAIL, "unable to free free space sections")

                    if (HADDR_UNDEF ==
                        (sect_addr = H5MF_alloc((H5F_t *)f, H5FD_MEM_FSPACE_SINFO, new_sect_size)))
                        HGOTO_ERROR(H5E_FSPACE, H5E_NOSPACE, FAIL,
                                    "file allocation failed for free space sections")
                    fspace->sect_size       = new_sect_size;
                    fspace->alloc_sect_size = new_sect_size;
                }
                else {
                    fspace->alloc_sect_size = saved_sect_size;
                    fspace->sect_size       = saved_sect_size;
                }
                fspace->sect_addr = sect_addr;

                /* Get the tag for this free space manager and use it to insert the entry */
                if (H5AC_get_tag((const void *)fspace, &tag) < 0)
                    HGOTO_ERROR(H5E_FSPACE, H5E_CANTTAG, FAIL, "can't get tag for metadata cache object")
                H5_BEGIN_TAG(tag)
                if (H5AC_insert_entry((H5F_t *)f, H5AC_FSPACE_SINFO, fspace->sect_addr, fspace->sinfo,
                                      H5AC__NO_FLAGS_SET) < 0)
                    HGOTO_ERROR_TAG(H5E_FSPACE, H5E_CANTINIT, FAIL, "can't add free space sections to cache")
                H5_END_TAG

                HDassert(fspace->sinfo->cache_info.size == fspace->alloc_sect_size);

                /* the metadata cache is now managing the section info,
                 * so set fspace->sinfo to NULL.
                 */
                fspace->sinfo = NULL;
            }                                                 /* end if */
            else if (H5F_IS_TMP_ADDR(f, fspace->sect_addr)) { /* case 2 */
                haddr_t new_sect_addr;

                /* move the section info from temporary (AKA imaginary) file
                 * space to real file space.
                 */

                /* if my reading of the code is correct, this should always
                 * be the case.  If not, we will have to add code to resize
                 * file space allocation for section info as well as moving it.
                 */
                HDassert(fspace->sect_size > 0);
                HDassert(fspace->alloc_sect_size == (size_t)fspace->sect_size);

                /* Allocate space for the section info in file */
                if (HADDR_UNDEF ==
                    (new_sect_addr = H5MF_alloc((H5F_t *)f, H5FD_MEM_FSPACE_SINFO, fspace->sect_size)))
                    HGOTO_ERROR(H5E_FSPACE, H5E_NOSPACE, FAIL,
                                "file allocation failed for free space sections")

                fspace->alloc_sect_size = (size_t)fspace->sect_size;
                HDassert(fspace->sinfo->cache_info.size == fspace->alloc_sect_size);

                /* Let the metadata cache know the section info moved */
                if (H5AC_move_entry((H5F_t *)f, H5AC_FSPACE_SINFO, fspace->sect_addr, new_sect_addr) < 0)
                    HGOTO_ERROR(H5E_HEAP, H5E_CANTMOVE, FAIL, "unable to move section info")

                fspace->sect_addr = new_sect_addr;
            }      /* end else-if */
            else { /* case 3 -- nothing to do but sanity checking */
                /* if my reading of the code is correct, this should always
                 * be the case.  If not, we will have to add code to resize
                 * file space allocation for section info.
                 */
                HDassert(fspace->sect_size > 0);
                HDassert(fspace->alloc_sect_size == (size_t)fspace->sect_size);
            } /* end else */
        }     /* end else */
        else {
            /* for one reason or another (see comment above) there should
             * not be any file space allocated for the section info.
             */
            HDassert(!H5F_addr_defined(fspace->sect_addr));
        } /* end else */
    }     /* end if */
    else if (H5F_addr_defined(fspace->sect_addr)) {
        /* Here the metadata cache is managing the section info.
         *
         * Do some sanity checks, and then test to see if the section
         * info is in real file space.  If it isn't relocate it into
         * real file space lest the header be written to file with
         * a nonsense section info address.
         */
        if (!H5F_POINT_OF_NO_RETURN(f)) {
            HDassert(fspace->sect_size > 0);
            HDassert(fspace->alloc_sect_size == (size_t)fspace->sect_size);
        } /* end if */

        if (H5F_IS_TMP_ADDR(f, fspace->sect_addr)) {
            unsigned sect_status = 0;
            haddr_t  new_sect_addr;

            /* we have work to do -- must relocate section info into
             * real file space.
             *
             * Since the section info address is in temporary space (AKA
             * imaginary space), it follows that the entry must be in
             * cache.  Further, since fspace->sinfo is NULL, it must be
             * unprotected and un-pinned.  Start by verifying this.
             */
            if (H5AC_get_entry_status(f, fspace->sect_addr, &sect_status) < 0)
                HGOTO_ERROR(H5E_FSPACE, H5E_CANTGET, FAIL, "can't get section info status")

            HDassert(sect_status & H5AC_ES__IN_CACHE);
            HDassert((sect_status & H5AC_ES__IS_PROTECTED) == 0);
            HDassert((sect_status & H5AC_ES__IS_PINNED) == 0);

            /* Allocate space for the section info in file */
            if (HADDR_UNDEF ==
                (new_sect_addr = H5MF_alloc((H5F_t *)f, H5FD_MEM_FSPACE_SINFO, fspace->sect_size)))
                HGOTO_ERROR(H5E_FSPACE, H5E_NOSPACE, FAIL, "file allocation failed for free space sections")

            fspace->alloc_sect_size = (size_t)fspace->sect_size;

            /* Sanity check */
            HDassert(!H5F_addr_eq(fspace->sect_addr, new_sect_addr));

            /* Let the metadata cache know the section info moved */
            if (H5AC_move_entry((H5F_t *)f, H5AC_FSPACE_SINFO, fspace->sect_addr, new_sect_addr) < 0)
                HGOTO_ERROR(H5E_FSPACE, H5E_CANTMOVE, FAIL, "unable to move section info")

            /* Update the internal address for the section info */
            fspace->sect_addr = new_sect_addr;

            /* No need to mark the header dirty, as we are about to
             * serialize it.
             */
        }  /* end if */
    }      /* end else-if */
    else { /* there is no section info at present */
        /* do some sanity checks */
        HDassert(fspace->serial_sect_count == 0);
        HDassert(fspace->tot_sect_count == fspace->ghost_sect_count);
    } /* end else */

    /* what ever happened above, set *flags to 0 */
    *flags = 0;

done:
    /* Reset the ring in the API context */
    if (orig_ring != H5AC_RING_INV)
        H5AC_set_ring(orig_ring, NULL);

    FUNC_LEAVE_NOAPI(ret_value)
} /* end H5FS__cache_hdr_pre_serialize() */

/*-------------------------------------------------------------------------
 * Function:    H5FS__cache_hdr_serialize
 *
 * Purpose: 	Given an instance of H5FS_t and a suitably sized buffer,
 *      	serialize the contents of the instance of H5FS_t and write
 *      	its contents to the buffer.  This buffer will be used to
 *      	write the image of the instance to file.
 *
 * Return:      Success:        SUCCEED
 *              Failure:        FAIL
 *
 * Programmer:  John Mainzer
 *              6/21/14
 *
 *-------------------------------------------------------------------------
 */
static herr_t
H5FS__cache_hdr_serialize(const H5F_t *f, void *_image, size_t H5_ATTR_NDEBUG_UNUSED len, void *_thing)
{
    H5FS_t * fspace = (H5FS_t *)_thing;  /* Pointer to the object */
    uint8_t *image  = (uint8_t *)_image; /* Pointer into raw data buffer */
    uint32_t metadata_chksum;            /* Computed metadata checksum value */
    herr_t   ret_value = SUCCEED;        /* Return value */

    FUNC_ENTER_STATIC_NOERR

    /* Check arguments */
    HDassert(f);
    HDassert(image);
    HDassert(fspace);
    HDassert(fspace->cache_info.magic == H5C__H5C_CACHE_ENTRY_T_MAGIC);
    HDassert(fspace->cache_info.type == H5AC_FSPACE_HDR);
    HDassert(fspace->hdr_size == len);

    /* The section information does not always exits, and if it does,
     * it is not always in the cache.  To make matters more interesting,
     * even if it is in the cache, it may not be in real file space.
     *
     * The pre-serialize function should have moved the section info
     * into real file space if necessary before this function was called.
     * The following asserts are a cursory check on this.
     */
    HDassert((!H5F_addr_defined(fspace->sect_addr)) || (!H5F_IS_TMP_ADDR(f, fspace->sect_addr)));

    if (!H5F_POINT_OF_NO_RETURN(f))
        HDassert((!H5F_addr_defined(fspace->sect_addr)) ||
                 ((fspace->sect_size > 0) && (fspace->alloc_sect_size == (size_t)fspace->sect_size)));

    /* Magic number */
    H5MM_memcpy(image, H5FS_HDR_MAGIC, (size_t)H5_SIZEOF_MAGIC);
    image += H5_SIZEOF_MAGIC;

    /* Version # */
    *image++ = H5FS_HDR_VERSION;

    /* Client ID */
    H5_CHECKED_ASSIGN(*image++, uint8_t, fspace->client, int);

    /* Total space tracked */
    H5F_ENCODE_LENGTH(f, image, fspace->tot_space);

    /* Total # of free space sections tracked */
    H5F_ENCODE_LENGTH(f, image, fspace->tot_sect_count);

    /* # of serializable free space sections tracked */
    H5F_ENCODE_LENGTH(f, image, fspace->serial_sect_count);

    /* # of ghost free space sections tracked */
    H5F_ENCODE_LENGTH(f, image, fspace->ghost_sect_count);

    /* # of section classes */
    UINT16ENCODE(image, fspace->nclasses);

    /* Shrink percent */
    UINT16ENCODE(image, fspace->shrink_percent);

    /* Expand percent */
    UINT16ENCODE(image, fspace->expand_percent);

    /* Size of address space free space sections are within (log2 of
     * actual value)
     */
    UINT16ENCODE(image, fspace->max_sect_addr);

    /* Max. size of section to track */
    H5F_ENCODE_LENGTH(f, image, fspace->max_sect_size);

    /* Address of serialized free space sections */
    H5F_addr_encode(f, &image, fspace->sect_addr);

    /* Size of serialized free space sections */
    H5F_ENCODE_LENGTH(f, image, fspace->sect_size);

    /* Allocated size of serialized free space sections */
    H5F_ENCODE_LENGTH(f, image, fspace->alloc_sect_size);

    /* Compute checksum */
    metadata_chksum = H5_checksum_metadata((uint8_t *)_image, (size_t)(image - (uint8_t *)_image), 0);

    /* Metadata checksum */
    UINT32ENCODE(image, metadata_chksum);

    /* sanity checks */
    HDassert((size_t)(image - (uint8_t *)_image) == fspace->hdr_size);

    FUNC_LEAVE_NOAPI(ret_value)
} /* H5FS__cache_hdr_serialize() */

/*-------------------------------------------------------------------------
 * Function:    H5FS__cache_hdr_notify
 *
 * Purpose:     Handle cache action notifications
 *
 * Return:      SUCCEED/FAIL
 *
 * Programmer:  Quincey Koziol
 *              January 3, 2017
 *
 *-------------------------------------------------------------------------
 */
herr_t
H5FS__cache_hdr_notify(H5AC_notify_action_t action, void *_thing)
{
    H5FS_t *fspace    = (H5FS_t *)_thing; /* Pointer to the object */
    herr_t  ret_value = SUCCEED;          /* Return value */

    FUNC_ENTER_NOAPI_NOINIT

    /* Sanity check */
    HDassert(fspace);

    /* Determine which action to take */
    switch (action) {
        case H5AC_NOTIFY_ACTION_AFTER_INSERT:
        case H5AC_NOTIFY_ACTION_AFTER_LOAD:
        case H5AC_NOTIFY_ACTION_AFTER_FLUSH:
            /* do nothing */
            break;

        case H5AC_NOTIFY_ACTION_ENTRY_DIRTIED:
            if (H5AC_unsettle_entry_ring(fspace) < 0)
                HGOTO_ERROR(H5E_FSPACE, H5E_CANTFLUSH, FAIL, "unable to mark FSM ring as unsettled")
            break;

        case H5AC_NOTIFY_ACTION_ENTRY_CLEANED:
        case H5AC_NOTIFY_ACTION_CHILD_DIRTIED:
        case H5AC_NOTIFY_ACTION_CHILD_CLEANED:
        case H5AC_NOTIFY_ACTION_CHILD_UNSERIALIZED:
        case H5AC_NOTIFY_ACTION_CHILD_SERIALIZED:
        case H5AC_NOTIFY_ACTION_BEFORE_EVICT:
            /* do nothing */
            break;

        default:
#ifdef NDEBUG
            HGOTO_ERROR(H5E_FSPACE, H5E_BADVALUE, FAIL, "unknown action from metadata cache")
#else  /* NDEBUG */
            HDassert(0 && "Unknown action?!?");
#endif /* NDEBUG */
    }  /* end switch */

done:
    FUNC_LEAVE_NOAPI(ret_value)
} /* end H5FS__cache_hdr_notify() */

/*-------------------------------------------------------------------------
 * Function:	H5FS__cache_hdr_free_icr
 *
 * Purpose:	Destroys a free space header in memory.
 *
 * Note:	The metadata cache sets the object's cache_info.magic to
 *		H5C__H5C_CACHE_ENTRY_T_BAD_MAGIC before calling a free_icr
 *		callback (checked in assert).
 *
 * Return:	Success:        SUCCEED
 *              Failure:        FAIL
 *
 * Programmer:	Quincey Koziol
 *		May  2 2006
 *
 *-------------------------------------------------------------------------
 */
static herr_t
H5FS__cache_hdr_free_icr(void *_thing)
{
    H5FS_t *fspace    = (H5FS_t *)_thing; /* Pointer to the object */
    herr_t  ret_value = SUCCEED;          /* Return value */

    FUNC_ENTER_STATIC

    /* Sanity checks */
    HDassert(fspace);
    HDassert(fspace->cache_info.magic == H5C__H5C_CACHE_ENTRY_T_BAD_MAGIC);
    HDassert(fspace->cache_info.type == H5AC_FSPACE_HDR);

    /* We should not still be holding on to the free space section info */
    HDassert(!fspace->sinfo);

    /* Destroy free space header */
    if (H5FS__hdr_dest(fspace) < 0)
        HGOTO_ERROR(H5E_FSPACE, H5E_CANTFREE, FAIL, "unable to destroy free space header")

done:
    FUNC_LEAVE_NOAPI(ret_value)
} /* end H5FS__cache_hdr_free_icr() */

/*-------------------------------------------------------------------------
 * Function:	H5FS__cache_sinfo_get_initial_load_size()
 *
 * Purpose:	Compute the size of the on disk image of the free space
 *		manager section info, and place this value in *image_len.
 *
 * Return:	Success:	SUCCEED
 *		Failure:	FAIL
 *
 * Programmer:	John Mainzer
 *		7/7/14
 *
 *-------------------------------------------------------------------------
 */
static herr_t
H5FS__cache_sinfo_get_initial_load_size(void *_udata, size_t *image_len)
{
    const H5FS_t *         fspace;                                  /* free space manager */
    H5FS_sinfo_cache_ud_t *udata = (H5FS_sinfo_cache_ud_t *)_udata; /* User data for callback */

    FUNC_ENTER_STATIC_NOERR

    /* Sanity checks */
    HDassert(udata);
    fspace = udata->fspace;
    HDassert(fspace);
    HDassert(fspace->sect_size > 0);
    HDassert(image_len);

    /* Set the image length size */
    *image_len = (size_t)(fspace->sect_size);

    FUNC_LEAVE_NOAPI(SUCCEED)
} /* end H5FS__cache_sinfo_get_initial_load_size() */

/*-------------------------------------------------------------------------
 * Function:    H5FS__cache_sinfo_verify_chksum
 *
 * Purpose:     Verify the computed checksum of the data structure is the
 *              same as the stored chksum.
 *
 * Return:      Success:        TRUE/FALSE
 *              Failure:        Negative
 *
 * Programmer:	Vailin Choi; Aug 2015
 *
 *-------------------------------------------------------------------------
 */
htri_t
H5FS__cache_sinfo_verify_chksum(const void *_image, size_t len, void H5_ATTR_UNUSED *_udata)
{
    const uint8_t *image = (const uint8_t *)_image; /* Pointer into raw data buffer */
    uint32_t       stored_chksum;                   /* Stored metadata checksum value */
    uint32_t       computed_chksum;                 /* Computed metadata checksum value */
    htri_t         ret_value = TRUE;                /* Return value */

    FUNC_ENTER_PACKAGE_NOERR

    /* Check arguments */
    HDassert(image);

    /* Get stored and computed checksums */
    H5F_get_checksums(image, len, &stored_chksum, &computed_chksum);

    if (stored_chksum != computed_chksum)
        ret_value = FALSE;

    FUNC_LEAVE_NOAPI(ret_value)
} /* end H5FS__cache_sinfo_verify_chksum() */

/*-------------------------------------------------------------------------
 * Function:	H5FS__cache_sinfo_deserialize
 *
 * Purpose:	Given a buffer containing the on disk image of the free space
 *		manager section info, allocate an instance of H5FS_sinfo_t, load
 *		it with the data contained in the image, and return a pointer to
 *		the new instance.
 *
 * Return:	Success:	Pointer to in core representation
 *		Failure:	NULL
 *
 * Programmer:	John Mainzer
 *		7/7/14
 *
 *-------------------------------------------------------------------------
 */
static void *
H5FS__cache_sinfo_deserialize(const void *_image, size_t H5_ATTR_NDEBUG_UNUSED len, void *_udata,
                              hbool_t H5_ATTR_NDEBUG_UNUSED *dirty)
{
    H5FS_sinfo_cache_ud_t *udata = (H5FS_sinfo_cache_ud_t *)_udata; /* User data for callback */
    H5FS_t *               fspace;                                  /* free space manager */
    H5FS_sinfo_t *         sinfo = NULL;                            /* Free space section info */
    haddr_t                fs_addr;                                 /* Free space header address */
    size_t                 old_sect_size;                           /* Old section size */
    const uint8_t *        image = (const uint8_t *)_image;         /* Pointer into raw data buffer */
    const uint8_t *        chksum_image;                            /* Points to chksum location */
    uint32_t               stored_chksum;                           /* Stored metadata checksum  */
    void *                 ret_value = NULL;                        /* Return value */

    FUNC_ENTER_STATIC

    /* Sanity checks */
    HDassert(image);
    HDassert(udata);
    fspace = udata->fspace;
    HDassert(fspace);
    HDassert(fspace->sect_size == len);
    HDassert(dirty);

    /* Allocate a new free space section info */
    if (NULL == (sinfo = H5FS__sinfo_new(udata->f, fspace)))
        HGOTO_ERROR(H5E_RESOURCE, H5E_NOSPACE, NULL, "memory allocation failed")

    /* initialize old_sect_size */
    H5_CHECKED_ASSIGN(old_sect_size, size_t, fspace->sect_size, hsize_t);

    /* Magic number */
<<<<<<< HEAD
    if (HDmemcmp(image, H5FS_SINFO_MAGIC, (size_t)H5_SIZEOF_MAGIC))
=======
    if (HDmemcmp(image, H5FS_SINFO_MAGIC, (size_t)H5_SIZEOF_MAGIC) != 0)
>>>>>>> 18bbd3f0
        HGOTO_ERROR(H5E_FSPACE, H5E_CANTLOAD, NULL, "wrong free space sections signature")
    image += H5_SIZEOF_MAGIC;

    /* Version */
    if (*image++ != H5FS_SINFO_VERSION)
        HGOTO_ERROR(H5E_FSPACE, H5E_CANTLOAD, NULL, "wrong free space sections version")

    /* Address of free space header for these sections */
    H5F_addr_decode(udata->f, &image, &fs_addr);
    if (H5F_addr_ne(fs_addr, fspace->addr))
        HGOTO_ERROR(H5E_FSPACE, H5E_CANTLOAD, NULL, "incorrect header address for free space sections")

    /* Check for any serialized sections */
    if (fspace->serial_sect_count > 0) {
        hsize_t old_tot_sect_count; /* Total section count from header */
        hsize_t H5_ATTR_NDEBUG_UNUSED
                                      old_serial_sect_count; /* Total serializable section count from header */
        hsize_t H5_ATTR_NDEBUG_UNUSED old_ghost_sect_count;  /* Total ghost section count from header */
        hsize_t H5_ATTR_NDEBUG_UNUSED old_tot_space;         /* Total space managed from header */
        unsigned                      sect_cnt_size;         /* The size of the section size counts */

        /* Compute the size of the section counts */
        sect_cnt_size = H5VM_limit_enc_size((uint64_t)fspace->serial_sect_count);

        /* Reset the section count, the "add" routine will update it */
        old_tot_sect_count        = fspace->tot_sect_count;
        old_serial_sect_count     = fspace->serial_sect_count;
        old_ghost_sect_count      = fspace->ghost_sect_count;
        old_tot_space             = fspace->tot_space;
        fspace->tot_sect_count    = 0;
        fspace->serial_sect_count = 0;
        fspace->ghost_sect_count  = 0;
        fspace->tot_space         = 0;

        /* Walk through the image, deserializing sections */
        do {
            hsize_t sect_size  = 0; /* Current section size */
            size_t  node_count = 0; /* # of sections of this size */
            size_t  u;              /* Local index variable */

            /* The number of sections of this node's size */
            UINT64DECODE_VAR(image, node_count, sect_cnt_size);
            HDassert(node_count);

            /* The size of the sections for this node */
            UINT64DECODE_VAR(image, sect_size, sinfo->sect_len_size);
            HDassert(sect_size);

            /* Loop over nodes of this size */
            for (u = 0; u < node_count; u++) {
                H5FS_section_info_t *new_sect;      /* Section that was deserialized */
                haddr_t              sect_addr = 0; /* Address of free space section in the address space */
                unsigned             sect_type;     /* Type of free space section */
                unsigned             des_flags;     /* Flags from deserialize callback */

                /* The address of the section */
                UINT64DECODE_VAR(image, sect_addr, sinfo->sect_off_size);

                /* The type of this section */
                sect_type = *image++;

                /* Call 'deserialize' callback for this section */
                des_flags = 0;
                HDassert(fspace->sect_cls[sect_type].deserialize);
                if (NULL == (new_sect = (*fspace->sect_cls[sect_type].deserialize)(
                                 &fspace->sect_cls[sect_type], image, sect_addr, sect_size, &des_flags)))
                    HGOTO_ERROR(H5E_FSPACE, H5E_CANTDECODE, NULL, "can't deserialize section")

                /* Update offset in serialization image */
                image += fspace->sect_cls[sect_type].serial_size;

                /* Insert section in free space manager, unless requested not to */
                if (!(des_flags & H5FS_DESERIALIZE_NO_ADD))
                    if (H5FS_sect_add(udata->f, fspace, new_sect, H5FS_ADD_DESERIALIZING, udata) < 0)
                        HGOTO_ERROR(H5E_FSPACE, H5E_CANTINSERT, NULL,
                                    "can't add section to free space manager")
            } /* end for */

            if (fspace->tot_sect_count == old_tot_sect_count)
                break;

        } while (image < (((const uint8_t *)_image + old_sect_size) - H5FS_SIZEOF_CHKSUM));

        /* Sanity check */
        HDassert((size_t)(image - (const uint8_t *)_image) <= (old_sect_size - H5FS_SIZEOF_CHKSUM));
        HDassert(old_sect_size == fspace->sect_size);
        HDassert(old_tot_sect_count == fspace->tot_sect_count);
        HDassert(old_serial_sect_count == fspace->serial_sect_count);
        HDassert(old_ghost_sect_count == fspace->ghost_sect_count);
        HDassert(old_tot_space == fspace->tot_space);
    } /* end if */

    /* checksum verification already done in verify_chksum cb */

    /* There may be empty space between entries and chksum */
    chksum_image = (const uint8_t *)(_image) + old_sect_size - H5FS_SIZEOF_CHKSUM;
    /* Metadata checksum */
    UINT32DECODE(chksum_image, stored_chksum);

    /* Sanity check */
    HDassert((image == chksum_image) ||
             ((size_t)((image - (const uint8_t *)_image) + (chksum_image - image)) == old_sect_size));

    /* Set return value */
    ret_value = sinfo;

done:
    if (!ret_value && sinfo)
        if (H5FS__sinfo_dest(sinfo) < 0)
            HDONE_ERROR(H5E_FSPACE, H5E_CANTFREE, NULL, "unable to destroy free space info")

    FUNC_LEAVE_NOAPI(ret_value)
} /* end H5FS__cache_sinfo_deserialize() */

/*-------------------------------------------------------------------------
 * Function:    H5FS__cache_sinfo_image_len
 *
 * Purpose:     Compute the size of the data structure on disk and return
 *              it in *image_len.
 *
 * Return:      Non-negative on success/Negative on failure
 *
 * Programmer:  Quincey Koziol
 *              August 14, 2013
 *
 *-------------------------------------------------------------------------
 */
static herr_t
H5FS__cache_sinfo_image_len(const void *_thing, size_t *image_len)
{
    const H5FS_sinfo_t *sinfo = (const H5FS_sinfo_t *)_thing; /* Pointer to the object */

    FUNC_ENTER_STATIC_NOERR

    /* Sanity checks */
    HDassert(sinfo);
    HDassert(sinfo->cache_info.magic == H5C__H5C_CACHE_ENTRY_T_MAGIC);
    HDassert(sinfo->cache_info.type == H5AC_FSPACE_SINFO);
    HDassert(sinfo->fspace);
    HDassert(sinfo->fspace->cache_info.magic == H5C__H5C_CACHE_ENTRY_T_MAGIC);
    HDassert(sinfo->fspace->cache_info.type == H5AC_FSPACE_HDR);
    HDassert(image_len);

    /* Set the image length size */
    H5_CHECKED_ASSIGN(*image_len, size_t, sinfo->fspace->alloc_sect_size, hsize_t);

    FUNC_LEAVE_NOAPI(SUCCEED)
} /* end H5FS__cache_sinfo_image_len() */

/*-------------------------------------------------------------------------
 * Function:	H5FS__cache_sinfo_pre_serialize
 *
 * Purpose:	The objective of this function is to test to see if file space
 *		for the section info is located in temporary (AKA imaginary) file
 *		space.  If it is, relocate file space for the section info to
 *		regular file space.
 *
 * Return:	Success:	SUCCEED
 *		Failure:	FAIL
 *
 * Programmer:	John Mainzer
 *		7/7/14
 *
 *-------------------------------------------------------------------------
 */
static herr_t
H5FS__cache_sinfo_pre_serialize(H5F_t *f, void *_thing, haddr_t addr, size_t H5_ATTR_NDEBUG_UNUSED len,
                                haddr_t *new_addr, size_t H5_ATTR_NDEBUG_UNUSED *new_len, unsigned *flags)
{
    H5FS_sinfo_t *sinfo = (H5FS_sinfo_t *)_thing; /* Pointer to the object */
    H5FS_t *      fspace;                         /* Free space header */
    haddr_t       sinfo_addr;                     /* Address for section info */
    herr_t        ret_value = SUCCEED;            /* Return value */

    FUNC_ENTER_STATIC

    /* Sanity checks */
    HDassert(f);
    HDassert(sinfo);
    HDassert(sinfo->cache_info.magic == H5C__H5C_CACHE_ENTRY_T_MAGIC);
    HDassert(sinfo->cache_info.type == H5AC_FSPACE_SINFO);
    fspace = sinfo->fspace;
    HDassert(fspace->cache_info.magic == H5C__H5C_CACHE_ENTRY_T_MAGIC);
    HDassert(fspace->cache_info.type == H5AC_FSPACE_HDR);
    HDassert(fspace->cache_info.is_pinned);
    HDassert(H5F_addr_defined(addr));
    HDassert(H5F_addr_eq(fspace->sect_addr, addr));
    HDassert(fspace->sect_size == len);
    HDassert(new_addr);
    HDassert(new_len);
    HDassert(flags);

    sinfo_addr = addr; /* this will change if we relocate the section data */

    /* Check for section info at temporary address */
    if (H5F_IS_TMP_ADDR(f, fspace->sect_addr)) {
        /* Sanity check */
        HDassert(fspace->sect_size > 0);
        HDassert(H5F_addr_eq(fspace->sect_addr, addr));

        /* Allocate space for the section info in file */
        if (HADDR_UNDEF == (sinfo_addr = H5MF_alloc((H5F_t *)f, H5FD_MEM_FSPACE_SINFO, fspace->sect_size)))
            HGOTO_ERROR(H5E_FSPACE, H5E_NOSPACE, FAIL, "file allocation failed for free space sections")

        fspace->alloc_sect_size = (size_t)fspace->sect_size;

        /* Sanity check */
        HDassert(!H5F_addr_eq(sinfo->fspace->sect_addr, sinfo_addr));

        /* Let the metadata cache know the section info moved */
        if (H5AC_move_entry((H5F_t *)f, H5AC_FSPACE_SINFO, sinfo->fspace->sect_addr, sinfo_addr) < 0)
            HGOTO_ERROR(H5E_FSPACE, H5E_CANTMOVE, FAIL, "unable to move section info")

        /* Update the internal address for the section info */
        sinfo->fspace->sect_addr = sinfo_addr;

        /* Mark free space header as dirty */
        if (H5AC_mark_entry_dirty(fspace) < 0)
            HGOTO_ERROR(H5E_FSPACE, H5E_CANTMARKDIRTY, FAIL, "unable to mark free space header as dirty")
    } /* end if */

    if (!H5F_addr_eq(addr, sinfo_addr)) {
        *new_addr = sinfo_addr;
        *flags    = H5C__SERIALIZE_MOVED_FLAG;
    } /* end if */
    else
        *flags = 0;

done:
    FUNC_LEAVE_NOAPI(ret_value)
} /* end H5FS__cache_sinfo_pre_serialize() */

/*-------------------------------------------------------------------------
 * Function:	H5FS__cache_sinfo_serialize
 *
 * Purpose:	Given an instance of H5FS_sinfo_t and a suitably sized buffer,
 *		serialize the contents of the instance of H5FS_sinfo_t and write
 *		its contents to the buffer.  This buffer will be used to write
 *		the image of the instance to file.
 *
 * Return:	Success:	SUCCEED
 *		Failure:	FAIL
 *
 * Programmer:	John Mainzer
 *		6/21/14
 *
 *-------------------------------------------------------------------------
 */
static herr_t
H5FS__cache_sinfo_serialize(const H5F_t *f, void *_image, size_t len, void *_thing)
{
    H5FS_sinfo_t * sinfo = (H5FS_sinfo_t *)_thing;   /* Pointer to the object */
    H5FS_iter_ud_t udata;                            /* User data for callbacks */
    uint8_t *      image        = (uint8_t *)_image; /* Pointer into raw data buffer */
    uint8_t *      chksum_image = NULL;              /* Points to chksum location */
    uint32_t       metadata_chksum;                  /* Computed metadata checksum value */
    unsigned       bin;                              /* Current bin we are on */
    herr_t         ret_value = SUCCEED;              /* Return value */

    FUNC_ENTER_STATIC

    /* Sanity checks */
    HDassert(f);
    HDassert(image);
    HDassert(sinfo);
    HDassert(sinfo->cache_info.magic == H5C__H5C_CACHE_ENTRY_T_MAGIC);
    HDassert(sinfo->cache_info.type == H5AC_FSPACE_SINFO);
    HDassert(sinfo->fspace->cache_info.magic == H5C__H5C_CACHE_ENTRY_T_MAGIC);
    HDassert(sinfo->fspace->cache_info.type == H5AC_FSPACE_HDR);
    HDassert(sinfo->fspace->cache_info.is_pinned);
    HDassert(sinfo->fspace->sect_size == len);
    HDassert(sinfo->fspace->sect_cls);

    /* Magic number */
    H5MM_memcpy(image, H5FS_SINFO_MAGIC, (size_t)H5_SIZEOF_MAGIC);
    image += H5_SIZEOF_MAGIC;

    /* Version # */
    *image++ = H5FS_SINFO_VERSION;

    /* Address of free space header for these sections */
    H5F_addr_encode(f, &image, sinfo->fspace->addr);

    /* Set up user data for iterator */
    udata.sinfo         = sinfo;
    udata.image         = &image;
    udata.sect_cnt_size = H5VM_limit_enc_size((uint64_t)sinfo->fspace->serial_sect_count);

    /* Iterate over all the bins */
    for (bin = 0; bin < sinfo->nbins; bin++)
        /* Check if there are any sections in this bin */
        if (sinfo->bins[bin].bin_list)
            /* Iterate over list of section size nodes for bin */
            if (H5SL_iterate(sinfo->bins[bin].bin_list, H5FS__sinfo_serialize_node_cb, &udata) < 0)
                HGOTO_ERROR(H5E_FSPACE, H5E_BADITER, FAIL, "can't iterate over section size nodes")

    /* Compute checksum */

    /* There may be empty space between entries and chksum */
    chksum_image    = (uint8_t *)(_image) + len - H5FS_SIZEOF_CHKSUM;
    metadata_chksum = H5_checksum_metadata(_image, (size_t)(chksum_image - (uint8_t *)_image), 0);
    /* Metadata checksum */
    UINT32ENCODE(chksum_image, metadata_chksum);

    /* Sanity check */
    HDassert((chksum_image == image) ||
             ((size_t)((image - (uint8_t *)_image) + (chksum_image - image)) == sinfo->fspace->sect_size));
    HDassert(sinfo->fspace->sect_size <= sinfo->fspace->alloc_sect_size);

done:
    FUNC_LEAVE_NOAPI(ret_value)
} /* end H5FS__cache_sinfo_serialize() */

/*-------------------------------------------------------------------------
 * Function:    H5FS__cache_sinfo_notify
 *
 * Purpose:     Handle cache action notifications
 *
 * Return:      SUCCEED/FAIL
 *
 * Programmer:  Dana Robinson
 *              Fall 2012
 *
 *-------------------------------------------------------------------------
 */
herr_t
H5FS__cache_sinfo_notify(H5AC_notify_action_t action, void *_thing)
{
    H5FS_sinfo_t *sinfo     = (H5FS_sinfo_t *)_thing;
    herr_t        ret_value = SUCCEED; /* Return value */

    FUNC_ENTER_PACKAGE

    /* Sanity check */
    HDassert(sinfo);

    /* Check if the file was opened with SWMR-write access */
    if (sinfo->fspace->swmr_write) {
        /* Determine which action to take */
        switch (action) {
            case H5AC_NOTIFY_ACTION_AFTER_INSERT:
            case H5AC_NOTIFY_ACTION_AFTER_LOAD:
                /* Create flush dependency on parent */
                if (H5FS__create_flush_depend((H5AC_info_t *)sinfo->fspace, (H5AC_info_t *)sinfo) < 0)
                    HGOTO_ERROR(
                        H5E_FSPACE, H5E_CANTDEPEND, FAIL,
                        "unable to create flush dependency between data block and header, address = %llu",
                        (unsigned long long)sinfo->fspace->sect_addr)
                break;

            case H5AC_NOTIFY_ACTION_AFTER_FLUSH:
            case H5AC_NOTIFY_ACTION_ENTRY_DIRTIED:
            case H5AC_NOTIFY_ACTION_ENTRY_CLEANED:
            case H5AC_NOTIFY_ACTION_CHILD_DIRTIED:
            case H5AC_NOTIFY_ACTION_CHILD_CLEANED:
            case H5AC_NOTIFY_ACTION_CHILD_UNSERIALIZED:
            case H5AC_NOTIFY_ACTION_CHILD_SERIALIZED:
                /* do nothing */
                break;

            case H5AC_NOTIFY_ACTION_BEFORE_EVICT:
                /* Destroy flush dependency on parent */
                if (H5FS__destroy_flush_depend((H5AC_info_t *)sinfo->fspace, (H5AC_info_t *)sinfo) < 0)
                    HGOTO_ERROR(H5E_FSPACE, H5E_CANTUNDEPEND, FAIL, "unable to destroy flush dependency")
                break;

            default:
#ifdef NDEBUG
                HGOTO_ERROR(H5E_FSPACE, H5E_BADVALUE, FAIL, "unknown action from metadata cache")
#else     /* NDEBUG */
                HDassert(0 && "Unknown action?!?");
#endif    /* NDEBUG */
        } /* end switch */
    }     /* end if */

done:
    FUNC_LEAVE_NOAPI(ret_value)
} /* end H5FS__cache_sinfo_notify() */

/*-------------------------------------------------------------------------
 * Function:	H5FS__cache_sinfo_free_icr
 *
 * Purpose:	Free the memory used for the in core representation of the
 *		free space manager section info.
 *
 * Note:	The metadata cache sets the object's cache_info.magic to
 *		H5C__H5C_CACHE_ENTRY_T_BAD_MAGIC before calling a free_icr
 *		callback (checked in assert).
 *
 * Return:	Success:	SUCCEED
 *		Failure:	FAIL
 *
 * Programmer:	John Mainzer
 *		6/21/14
 *
 *-------------------------------------------------------------------------
 */
static herr_t
H5FS__cache_sinfo_free_icr(void *_thing)
{
    H5FS_sinfo_t *sinfo     = (H5FS_sinfo_t *)_thing; /* Pointer to the object */
    herr_t        ret_value = SUCCEED;                /* Return value */

    FUNC_ENTER_STATIC

    /* Sanity checks */
    HDassert(sinfo);
    HDassert(sinfo->cache_info.magic == H5C__H5C_CACHE_ENTRY_T_BAD_MAGIC);
    HDassert(sinfo->cache_info.type == H5AC_FSPACE_SINFO);
    HDassert(sinfo->fspace->cache_info.magic == H5C__H5C_CACHE_ENTRY_T_MAGIC);
    HDassert(sinfo->fspace->cache_info.type == H5AC_FSPACE_HDR);
    HDassert(sinfo->fspace->cache_info.is_pinned);

    /* Destroy free space info */
    if (H5FS__sinfo_dest(sinfo) < 0)
        HGOTO_ERROR(H5E_FSPACE, H5E_CANTFREE, FAIL, "unable to destroy free space info")

done:
    FUNC_LEAVE_NOAPI(ret_value)
} /* end H5FS__cache_sinfo_free_icr() */

/*-------------------------------------------------------------------------
 * Function:	H5FS__sinfo_serialize_sect_cb
 *
 * Purpose:	Skip list iterator callback to serialize free space sections
 *              of a particular size
 *
 * Return:      SUCCEED/FAIL
 *
 * Programmer:	Quincey Koziol
 *              Monday, May  8, 2006
 *
 *-------------------------------------------------------------------------
 */
static herr_t
H5FS__sinfo_serialize_sect_cb(void *_item, void H5_ATTR_UNUSED *key, void *_udata)
{
    H5FS_section_class_t *sect_cls;                                 /* Class of section */
    H5FS_section_info_t * sect      = (H5FS_section_info_t *)_item; /* Free space section to work on */
    H5FS_iter_ud_t *      udata     = (H5FS_iter_ud_t *)_udata;     /* Callback info */
    herr_t                ret_value = SUCCEED;                      /* Return value */

    FUNC_ENTER_STATIC

    /* Check arguments. */
    HDassert(sect);
    HDassert(udata->sinfo);
    HDassert(udata->image);

    /* Get section's class */
    sect_cls = &udata->sinfo->fspace->sect_cls[sect->type];

    /* Check if this section should be serialized (i.e. is not a ghost section) */
    if (!(sect_cls->flags & H5FS_CLS_GHOST_OBJ)) {
        /* The address of the section */
        UINT64ENCODE_VAR(*udata->image, sect->addr, udata->sinfo->sect_off_size);

        /* The type of this section */
        *(*udata->image)++ = (uint8_t)sect->type;

        /* Call 'serialize' callback for this section */
        if (sect_cls->serialize) {
            if ((*sect_cls->serialize)(sect_cls, sect, *udata->image) < 0)
                HGOTO_ERROR(H5E_FSPACE, H5E_CANTSERIALIZE, FAIL, "can't synchronize section")

            /* Update offset in serialization buffer */
            (*udata->image) += sect_cls->serial_size;
        } /* end if */
        else
            HDassert(sect_cls->serial_size == 0);
    } /* end if */

done:
    FUNC_LEAVE_NOAPI(ret_value)
} /* H5FS__sinfo_serialize_sect_cb() */

/*-------------------------------------------------------------------------
 * Function:	H5FS__sinfo_serialize_node_cb
 *
 * Purpose:	Skip list iterator callback to serialize free space sections
 *              in a bin
 *
 * Return:      SUCCEED/FAIL
 *
 * Programmer:	Quincey Koziol
 *              Monday, May  8, 2006
 *
 *-------------------------------------------------------------------------
 */
static herr_t
H5FS__sinfo_serialize_node_cb(void *_item, void H5_ATTR_UNUSED *key, void *_udata)
{
    H5FS_node_t *   fspace_node = (H5FS_node_t *)_item;     /* Free space size node to work on */
    H5FS_iter_ud_t *udata       = (H5FS_iter_ud_t *)_udata; /* Callback info */
    herr_t          ret_value   = SUCCEED;                  /* Return value */

    FUNC_ENTER_STATIC

    /* Check arguments. */
    HDassert(fspace_node);
    HDassert(udata->sinfo);
    HDassert(udata->image);

    /* Check if this node has any serializable sections */
    if (fspace_node->serial_count > 0) {
        /* The number of serializable sections of this node's size */
        UINT64ENCODE_VAR(*udata->image, fspace_node->serial_count, udata->sect_cnt_size);

        /* The size of the sections for this node */
        UINT64ENCODE_VAR(*udata->image, fspace_node->sect_size, udata->sinfo->sect_len_size);

        /* Iterate through all the sections of this size */
        HDassert(fspace_node->sect_list);
        if (H5SL_iterate(fspace_node->sect_list, H5FS__sinfo_serialize_sect_cb, udata) < 0)
            HGOTO_ERROR(H5E_FSPACE, H5E_BADITER, FAIL, "can't iterate over section nodes")
    } /* end if */

done:
    FUNC_LEAVE_NOAPI(ret_value)
} /* H5FS__sinfo_serialize_node_cb() */<|MERGE_RESOLUTION|>--- conflicted
+++ resolved
@@ -248,11 +248,7 @@
     fspace->addr = udata->addr;
 
     /* Magic number */
-<<<<<<< HEAD
-    if (HDmemcmp(image, H5FS_HDR_MAGIC, (size_t)H5_SIZEOF_MAGIC))
-=======
     if (HDmemcmp(image, H5FS_HDR_MAGIC, (size_t)H5_SIZEOF_MAGIC) != 0)
->>>>>>> 18bbd3f0
         HGOTO_ERROR(H5E_FSPACE, H5E_CANTLOAD, NULL, "wrong free space header signature")
     image += H5_SIZEOF_MAGIC;
 
@@ -992,11 +988,7 @@
     H5_CHECKED_ASSIGN(old_sect_size, size_t, fspace->sect_size, hsize_t);
 
     /* Magic number */
-<<<<<<< HEAD
-    if (HDmemcmp(image, H5FS_SINFO_MAGIC, (size_t)H5_SIZEOF_MAGIC))
-=======
     if (HDmemcmp(image, H5FS_SINFO_MAGIC, (size_t)H5_SIZEOF_MAGIC) != 0)
->>>>>>> 18bbd3f0
         HGOTO_ERROR(H5E_FSPACE, H5E_CANTLOAD, NULL, "wrong free space sections signature")
     image += H5_SIZEOF_MAGIC;
 
