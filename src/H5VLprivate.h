--- conflicted
+++ resolved
@@ -29,11 +29,6 @@
 /****************************/
 /* Library Private Typedefs */
 /****************************/
-<<<<<<< HEAD
-=======
-
-#define H5_REQUEST_NULL NULL
-#define H5_EVENT_STACK_NULL ((hid_t)-1)
 
 /* Internal struct to track VOL information with objects */
 typedef struct H5VL_t {
@@ -46,10 +41,11 @@
 typedef struct H5VL_object_t {
     void               *vol_obj;        /* pointer to object created by plugin */
     H5VL_t             *vol_info;       /* pointer to VOL info struct */
+    hid_t               close_estack_id;
+    hid_t               close_dxpl_id;
 } H5VL_object_t;
 
 
->>>>>>> 15f0ea3f
 
 /*****************************/
 /* Library Private Variables */
