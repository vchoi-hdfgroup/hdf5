/* * * * * * * * * * * * * * * * * * * * * * * * * * * * * * * * * * * * * * *
 * Copyright by The HDF Group.                                               *
 * Copyright by the Board of Trustees of the University of Illinois.         *
 * All rights reserved.                                                      *
 *                                                                           *
 * This file is part of HDF5.  The full HDF5 copyright notice, including     *
 * terms governing use, modification, and redistribution, is contained in    *
 * the COPYING file, which can be found at the root of the source code       *
 * distribution tree, or in https://www.hdfgroup.org/licenses.               *
 * If you do not have access to either file, you may request a copy from     *
 * help@hdfgroup.org.                                                        *
 * * * * * * * * * * * * * * * * * * * * * * * * * * * * * * * * * * * * * * */

/*-------------------------------------------------------------------------
 *
 * Created:		H5HFiter.c
 *			Apr 24 2006
 *			Quincey Koziol
 *
 * Purpose:		Block iteration routines for fractal heaps.
 *
 *-------------------------------------------------------------------------
 */

/****************/
/* Module Setup */
/****************/

#include "H5HFmodule.h" /* This source code file is part of the H5HF module */

/***********/
/* Headers */
/***********/
#include "H5private.h"   /* Generic Functions			*/
#include "H5Eprivate.h"  /* Error handling		  	*/
#include "H5HFpkg.h"     /* Fractal heaps			*/
#include "H5VMprivate.h" /* Vectors and arrays 			*/

/****************/
/* Local Macros */
/****************/

/******************/
/* Local Typedefs */
/******************/

/********************/
/* Package Typedefs */
/********************/

/********************/
/* Local Prototypes */
/********************/

/*********************/
/* Package Variables */
/*********************/

/*****************************/
/* Library Private Variables */
/*****************************/

/*******************/
/* Local Variables */
/*******************/

/* Declare a free list to manage the H5HF_block_loc_t struct */
H5FL_DEFINE(H5HF_block_loc_t);

/*-------------------------------------------------------------------------
 * Function:	H5HF__man_iter_init
 *
 * Purpose:	Initialize a block iterator for walking over all the blocks
 *              in a fractal heap.  (initialization finishes when iterator is
 *              actually used)
 *
 * Return:	SUCCEED/FAIL
 *
 * Programmer:	Quincey Koziol
 *		Apr 24 2006
 *
 *-------------------------------------------------------------------------
 */
herr_t
H5HF__man_iter_init(H5HF_block_iter_t *biter)
{
    FUNC_ENTER_PACKAGE_NOERR

    /*
     * Check arguments.
     */
    HDassert(biter);

    /* Reset block iterator information */
    HDmemset(biter, 0, sizeof(H5HF_block_iter_t));

    FUNC_LEAVE_NOAPI(SUCCEED)
} /* end H5HF__man_iter_init() */

/*-------------------------------------------------------------------------
 * Function:	H5HF__man_iter_start_offset
 *
 * Purpose:	Initialize a block iterator to a particular location, given
 *              an offset in the heap
 *
 * Return:	SUCCEED/FAIL
 *
 * Programmer:	Quincey Koziol
 *		Apr 24 2006
 *
 *-------------------------------------------------------------------------
 */
herr_t
H5HF__man_iter_start_offset(H5HF_hdr_t *hdr, H5HF_block_iter_t *biter, hsize_t offset)
{
    H5HF_indirect_t *iblock;               /* Indirect block for location context */
    haddr_t          iblock_addr;          /* Address of indirect block */
    unsigned         iblock_nrows;         /* # of rows in indirect block */
    H5HF_indirect_t *iblock_parent;        /* Parent indirect block of location context */
    unsigned         iblock_par_entry;     /* Entry within parent indirect block */
    hsize_t          curr_offset;          /* Current offset, as adjusted */
    unsigned         row;                  /* Current row we are on */
    unsigned         col;                  /* Column in row */
    hbool_t          root_block = TRUE;    /* Flag to indicate the current block is the root indirect block */
    herr_t           ret_value  = SUCCEED; /* Return value */

    FUNC_ENTER_PACKAGE

    /*
     * Check arguments.
     */
    HDassert(biter);
    HDassert(!biter->ready);

    /* Check for empty heap */
    HDassert(offset >= hdr->man_dtable.cparam.start_block_size);

    /* Allocate level structure */
    if (NULL == (biter->curr = H5FL_MALLOC(H5HF_block_loc_t)))
        HGOTO_ERROR(H5E_RESOURCE, H5E_NOSPACE, FAIL,
                    "memory allocation failed for direct block free list section")

    /*
    1:  <Scan down block offsets for dtable rows until find a row >= offset>
        <Set current location's row, col, entry & size>
        <If row < max_direct_rows>
            <Done>
        <Else - row > max_direct_rows>
            <Create new block level>
            <Link new block level into iterator>
            <Adjust offset for block offset for row>
            <Make new block level the current context>
            <Goto 1>

    */
    do {
        hbool_t did_protect; /* Whether we protected the indirect block or not */

        /* Walk down the rows in the doubling table until we've found the correct row for the next block */
        for (row = 0; row < hdr->man_dtable.max_root_rows; row++)
            if ((offset >= hdr->man_dtable.row_block_off[row]) &&
                (offset < hdr->man_dtable.row_block_off[row] +
                              (hdr->man_dtable.cparam.width * hdr->man_dtable.row_block_size[row])))
                break;

        /* Adjust offset by row offset */
        curr_offset = offset - hdr->man_dtable.row_block_off[row];

        /* Compute column */
        H5_CHECK_OVERFLOW((curr_offset / hdr->man_dtable.row_block_size[row]), hsize_t, unsigned);
        col = (unsigned)(curr_offset / hdr->man_dtable.row_block_size[row]);

        /* Set the current level's context */
        biter->curr->row   = row;
        biter->curr->col   = col;
        biter->curr->entry = (row * hdr->man_dtable.cparam.width) + col;

        /* Get the context indirect block's information */
        if (root_block) {
            iblock_addr      = hdr->man_dtable.table_addr;
            iblock_nrows     = hdr->man_dtable.curr_root_rows;
            iblock_parent    = NULL;
            iblock_par_entry = 0;

            /* The root block can't go up further... */
            biter->curr->up = NULL;

            /* Next time through the loop will not be with the root indirect block */
            root_block = FALSE;
        } /* end if */
        else {
            hsize_t child_size; /* Size of new indirect block to create */

            /* Retrieve the parent information from the previous context location */
            iblock_parent    = biter->curr->up->context;
            iblock_par_entry = biter->curr->up->entry;

            /* Look up the address of context indirect block */
            iblock_addr = iblock_parent->ents[iblock_par_entry].addr;

            /* Compute # of rows in context indirect block */
            child_size   = hdr->man_dtable.row_block_size[biter->curr->up->row];
            iblock_nrows = (H5VM_log2_gen(child_size) - hdr->man_dtable.first_row_bits) + 1;
        } /* end else */

        /* Load indirect block for this context location */
        if (NULL ==
            (iblock = H5HF__man_iblock_protect(hdr, iblock_addr, iblock_nrows, iblock_parent,
                                               iblock_par_entry, FALSE, H5AC__NO_FLAGS_SET, &did_protect)))
            HGOTO_ERROR(H5E_HEAP, H5E_CANTPROTECT, FAIL, "unable to protect fractal heap indirect block")

        /* Make indirect block the context for the current location */
        biter->curr->context = iblock;

        /* Hold the indirect block with the location */
<<<<<<< HEAD
        if (H5HF_iblock_incr(biter->curr->context) < 0)
=======
        if (H5HF__iblock_incr(biter->curr->context) < 0)
>>>>>>> 18bbd3f0
            HGOTO_ERROR(H5E_HEAP, H5E_CANTINC, FAIL,
                        "can't increment reference count on shared indirect block")

        /* Release the current indirect block */
        if (H5HF__man_iblock_unprotect(iblock, H5AC__NO_FLAGS_SET, did_protect) < 0)
            HGOTO_ERROR(H5E_HEAP, H5E_CANTUNPROTECT, FAIL, "unable to release fractal heap indirect block")
        iblock = NULL;

        /* See if the location falls in a direct block row */
        /* Or, if the offset has just filled up a direct or indirect block */
        if (curr_offset == (col * hdr->man_dtable.row_block_size[row]) ||
            row < hdr->man_dtable.max_direct_rows) {
            HDassert(curr_offset - (col * hdr->man_dtable.row_block_size[row]) == 0);
            break; /* Done now */
        }          /* end if */
        /* Indirect block row */
        else {
            H5HF_block_loc_t *new_loc; /* Pointer to new block location */

            /* Allocate level structure */
            if (NULL == (new_loc = H5FL_MALLOC(H5HF_block_loc_t)))
                HGOTO_ERROR(H5E_RESOURCE, H5E_NOSPACE, FAIL,
                            "memory allocation failed for direct block free list section")

            /* Link new level into iterator */
            new_loc->up = biter->curr;

            /* Adjust offset for new level */
            offset = curr_offset - (col * hdr->man_dtable.row_block_size[row]);

            /* Make new block the current context */
            biter->curr = new_loc;
        }        /* end else */
    } while (1); /* Breaks out in middle */

    /* Set flag to indicate block iterator finished initializing */
    biter->ready = TRUE;

done:
    FUNC_LEAVE_NOAPI(ret_value)
} /* end H5HF__man_iter_start_offset() */

/*-------------------------------------------------------------------------
 * Function:	H5HF__man_iter_set_entry
 *
 * Purpose:	Set the current entry for the iterator
 *
 * Return:	SUCCEED/FAIL
 *
 * Programmer:	Quincey Koziol
 *		May 31 2006
 *
 *-------------------------------------------------------------------------
 */
herr_t
H5HF__man_iter_set_entry(const H5HF_hdr_t *hdr, H5HF_block_iter_t *biter, unsigned entry)
{
    FUNC_ENTER_PACKAGE_NOERR

    /*
     * Check arguments.
     */
    HDassert(biter);

    /* Set location context */
    biter->curr->entry = entry;
    biter->curr->row   = entry / hdr->man_dtable.cparam.width;
    biter->curr->col   = entry % hdr->man_dtable.cparam.width;

    FUNC_LEAVE_NOAPI(SUCCEED)
} /* end H5HF__man_iter_set_entry() */

/*-------------------------------------------------------------------------
 * Function:	H5HF__man_iter_start_entry
 *
 * Purpose:	Initialize a block iterator to a particular location within
 *              an indirect block
 *
 * Return:	SUCCEED/FAIL
 *
 * Programmer:	Quincey Koziol
 *		Apr 24 2006
 *
 *-------------------------------------------------------------------------
 */
herr_t
<<<<<<< HEAD
H5HF_man_iter_start_entry(H5HF_hdr_t *hdr, H5HF_block_iter_t *biter, H5HF_indirect_t *iblock,
                          unsigned start_entry)
=======
H5HF__man_iter_start_entry(H5HF_hdr_t *hdr, H5HF_block_iter_t *biter, H5HF_indirect_t *iblock,
                           unsigned start_entry)
>>>>>>> 18bbd3f0
{
    H5HF_block_loc_t *new_loc   = NULL;    /* Pointer to new block location */
    herr_t            ret_value = SUCCEED; /* Return value */

    FUNC_ENTER_PACKAGE

    /*
     * Check arguments.
     */
    HDassert(hdr);
    HDassert(biter);
    HDassert(!biter->ready);
    HDassert(iblock);

    /* Create new location for iterator */
    if (NULL == (new_loc = H5FL_MALLOC(H5HF_block_loc_t)))
        HGOTO_ERROR(H5E_RESOURCE, H5E_NOSPACE, FAIL,
                    "memory allocation failed for direct block free list section")

    /* Set up location context */
    new_loc->entry   = start_entry;
    new_loc->row     = start_entry / hdr->man_dtable.cparam.width;
    new_loc->col     = start_entry % hdr->man_dtable.cparam.width;
    new_loc->context = iblock;
    new_loc->up      = NULL;

    /* Increment reference count on indirect block */
<<<<<<< HEAD
    if (H5HF_iblock_incr(new_loc->context) < 0)
=======
    if (H5HF__iblock_incr(new_loc->context) < 0)
>>>>>>> 18bbd3f0
        HGOTO_ERROR(H5E_HEAP, H5E_CANTINC, FAIL, "can't increment reference count on shared indirect block")

    /* Make new location the current location */
    biter->curr = new_loc;

    /* Set flag to indicate block iterator finished initializing */
    biter->ready = TRUE;

done:
    if (ret_value < 0 && new_loc)
        new_loc = H5FL_FREE(H5HF_block_loc_t, new_loc);

    FUNC_LEAVE_NOAPI(ret_value)
} /* end H5HF__man_iter_start_entry() */

/*-------------------------------------------------------------------------
 * Function:	H5HF__man_iter_reset
 *
 * Purpose:	Reset a block iterator to it's initial state, freeing any
 *              location context it currently has
 *
 * Return:	SUCCEED/FAIL
 *
 * Programmer:	Quincey Koziol
 *		Apr 24 2006
 *
 *-------------------------------------------------------------------------
 */
herr_t
H5HF__man_iter_reset(H5HF_block_iter_t *biter)
{
    herr_t ret_value = SUCCEED; /* Return value */

    FUNC_ENTER_PACKAGE

    /*
     * Check arguments.
     */
    HDassert(biter);

    /* Free any location contexts that exist */
    if (biter->curr) {
        H5HF_block_loc_t *curr_loc; /* Pointer to current block location */
        H5HF_block_loc_t *next_loc; /* Pointer to next block location */

        /* Free location contexts */
        curr_loc = biter->curr;
        while (curr_loc) {
            /* Get pointer to next node */
            next_loc = curr_loc->up;

            /* If this node is holding an indirect block, release the block */
            if (curr_loc->context)
                if (H5HF__iblock_decr(curr_loc->context) < 0)
                    HGOTO_ERROR(H5E_HEAP, H5E_CANTDEC, FAIL,
                                "can't decrement reference count on shared indirect block")

            /* Free the current location context */
            curr_loc = H5FL_FREE(H5HF_block_loc_t, curr_loc);

            /* Advance to next location */
            curr_loc = next_loc;
        } /* end while */

        /* Reset top location context */
        biter->curr = NULL;
    } /* end if */

    /* Reset block iterator flags */
    biter->ready = FALSE;

done:
    FUNC_LEAVE_NOAPI(ret_value)
} /* end H5HF__man_iter_reset() */

/*-------------------------------------------------------------------------
 * Function:	H5HF__man_iter_next
 *
 * Purpose:	Advance to the next block within the current block of the heap
 *
 * Return:	SUCCEED/FAIL
 *
 * Programmer:	Quincey Koziol
 *		Apr 24 2006
 *
 *-------------------------------------------------------------------------
 */
herr_t
H5HF__man_iter_next(H5HF_hdr_t *hdr, H5HF_block_iter_t *biter, unsigned nentries)
{
    FUNC_ENTER_PACKAGE_NOERR

    /*
     * Check arguments.
     */
    HDassert(biter);
    HDassert(biter->curr);
    HDassert(biter->curr->context);
    HDassert(biter->curr->row < biter->curr->context->nrows);

    /* Advance entry in current block */
    biter->curr->entry += nentries;
    biter->curr->row = biter->curr->entry / hdr->man_dtable.cparam.width;
    biter->curr->col = biter->curr->entry % hdr->man_dtable.cparam.width;
    /*    HDassert(biter->curr->row <= biter->curr->context->nrows); */

    FUNC_LEAVE_NOAPI(SUCCEED)
} /* end H5HF__man_iter_next() */

/*-------------------------------------------------------------------------
 * Function:	H5HF__man_iter_up
 *
 * Purpose:	Move iterator up one level
 *
 * Return:	SUCCEED/FAIL
 *
 * Programmer:	Quincey Koziol
 *		Apr 24 2006
 *
 *-------------------------------------------------------------------------
 */
herr_t
H5HF__man_iter_up(H5HF_block_iter_t *biter)
{
    H5HF_block_loc_t *up_loc;              /* Pointer to 'up' block location */
    herr_t            ret_value = SUCCEED; /* Return value */

    FUNC_ENTER_PACKAGE

    /*
     * Check arguments.
     */
    HDassert(biter);
    HDassert(biter->ready);
    HDassert(biter->curr);
    HDassert(biter->curr->up);
    HDassert(biter->curr->context);

    /* Release hold on current location's indirect block */
    if (H5HF__iblock_decr(biter->curr->context) < 0)
        HGOTO_ERROR(H5E_HEAP, H5E_CANTDEC, FAIL, "can't decrement reference count on shared indirect block")

    /* Get pointer to location context above this one */
    up_loc = biter->curr->up;

    /* Release this location */
    biter->curr = H5FL_FREE(H5HF_block_loc_t, biter->curr);

    /* Point location to next location up */
    biter->curr = up_loc;

done:
    FUNC_LEAVE_NOAPI(ret_value)
} /* end H5HF__man_iter_up() */

/*-------------------------------------------------------------------------
 * Function:	H5HF__man_iter_down
 *
 * Purpose:	Move iterator down one level
 *
 * Return:	SUCCEED/FAIL
 *
 * Programmer:	Quincey Koziol
 *		Apr 24 2006
 *
 *-------------------------------------------------------------------------
 */
herr_t
H5HF__man_iter_down(H5HF_block_iter_t *biter, H5HF_indirect_t *iblock)
{
    H5HF_block_loc_t *down_loc  = NULL;    /* Pointer to new 'down' block location */
    herr_t            ret_value = SUCCEED; /* Return value */

    FUNC_ENTER_PACKAGE

    /*
     * Check arguments.
     */
    HDassert(biter);
    HDassert(biter->ready);
    HDassert(biter->curr);
    HDassert(biter->curr->context);

    /* Create new location to move down to */
    if (NULL == (down_loc = H5FL_MALLOC(H5HF_block_loc_t)))
        HGOTO_ERROR(H5E_RESOURCE, H5E_NOSPACE, FAIL,
                    "memory allocation failed for direct block free list section")

    /* Initialize down location */
    down_loc->row     = 0;
    down_loc->col     = 0;
    down_loc->entry   = 0;
    down_loc->context = iblock;
    down_loc->up      = biter->curr;

    /* Increment reference count on indirect block */
<<<<<<< HEAD
    if (H5HF_iblock_incr(down_loc->context) < 0)
=======
    if (H5HF__iblock_incr(down_loc->context) < 0)
>>>>>>> 18bbd3f0
        HGOTO_ERROR(H5E_HEAP, H5E_CANTINC, FAIL, "can't increment reference count on shared indirect block")

    /* Make down location the current location */
    biter->curr = down_loc;

done:
    if (ret_value < 0 && down_loc)
        down_loc = H5FL_FREE(H5HF_block_loc_t, down_loc);

    FUNC_LEAVE_NOAPI(ret_value)
} /* end H5HF__man_iter_down() */

/*-------------------------------------------------------------------------
 * Function:	H5HF__man_iter_curr
 *
 * Purpose:	Retrieve information about the current block iterator location
 *
 * Return:	SUCCEED/FAIL
 *
 * Programmer:	Quincey Koziol
 *		Apr 24 2006
 *
 *-------------------------------------------------------------------------
 */
herr_t
<<<<<<< HEAD
H5HF_man_iter_curr(H5HF_block_iter_t *biter, unsigned *row, unsigned *col, unsigned *entry,
                   H5HF_indirect_t **block)
=======
H5HF__man_iter_curr(H5HF_block_iter_t *biter, unsigned *row, unsigned *col, unsigned *entry,
                    H5HF_indirect_t **block)
>>>>>>> 18bbd3f0
{
    FUNC_ENTER_PACKAGE_NOERR

    /*
     * Check arguments.
     */
    HDassert(biter);
    HDassert(biter->ready);

    /* Retrieve the information asked for */
    if (row)
        *row = biter->curr->row;
    if (col)
        *col = biter->curr->col;
    if (entry)
        *entry = biter->curr->entry;
    if (block)
        *block = biter->curr->context;

    FUNC_LEAVE_NOAPI(SUCCEED)
<<<<<<< HEAD
} /* end H5HF_man_iter_curr() */

/*-------------------------------------------------------------------------
 * Function:	H5HF_man_iter_offset
 *
 * Purpose:	Retrieve offset of iterator in heap
 *
 * Return:	SUCCEED/FAIL
 *
 * Programmer:	Quincey Koziol
 *		koziol@ncsa.uiuc.edu
 *		Apr 25 2006
 *
 *-------------------------------------------------------------------------
 */
herr_t
H5HF_man_iter_offset(H5HF_hdr_t *hdr, H5HF_block_iter_t *biter, hsize_t *offset)
{
    hsize_t curr_offset; /* For computing offset in heap */

    FUNC_ENTER_NOAPI_NOINIT_NOERR

    /*
     * Check arguments.
     */
    HDassert(biter);
    HDassert(biter->ready);
    HDassert(biter->curr->context);
    HDassert(offset);

    /* Compute the offset in the heap */
    curr_offset = biter->curr->context->block_off;
    curr_offset += hdr->man_dtable.row_block_off[biter->curr->row];
    curr_offset += biter->curr->col * hdr->man_dtable.row_block_size[biter->curr->row];

    /* Assign the return value */
    *offset = curr_offset;

    FUNC_LEAVE_NOAPI(SUCCEED)
} /* end H5HF_man_iter_offset() */
=======
} /* end H5HF__man_iter_curr() */
>>>>>>> 18bbd3f0

/*-------------------------------------------------------------------------
 * Function:	H5HF__man_iter_ready
 *
 * Purpose:	Query if iterator is ready to use
 *
 * Return:	SUCCEED/FAIL
 *
 * Programmer:	Quincey Koziol
 *		Apr 25 2006
 *
 *-------------------------------------------------------------------------
 */
hbool_t
H5HF__man_iter_ready(H5HF_block_iter_t *biter)
{
    FUNC_ENTER_PACKAGE_NOERR

    /*
     * Check arguments.
     */
    HDassert(biter);

    FUNC_LEAVE_NOAPI(biter->ready)
<<<<<<< HEAD
} /* end H5HF_man_iter_ready() */
=======
} /* end H5HF__man_iter_ready() */
>>>>>>> 18bbd3f0
<|MERGE_RESOLUTION|>--- conflicted
+++ resolved
@@ -213,11 +213,7 @@
         biter->curr->context = iblock;
 
         /* Hold the indirect block with the location */
-<<<<<<< HEAD
-        if (H5HF_iblock_incr(biter->curr->context) < 0)
-=======
         if (H5HF__iblock_incr(biter->curr->context) < 0)
->>>>>>> 18bbd3f0
             HGOTO_ERROR(H5E_HEAP, H5E_CANTINC, FAIL,
                         "can't increment reference count on shared indirect block")
 
@@ -304,13 +300,8 @@
  *-------------------------------------------------------------------------
  */
 herr_t
-<<<<<<< HEAD
-H5HF_man_iter_start_entry(H5HF_hdr_t *hdr, H5HF_block_iter_t *biter, H5HF_indirect_t *iblock,
-                          unsigned start_entry)
-=======
 H5HF__man_iter_start_entry(H5HF_hdr_t *hdr, H5HF_block_iter_t *biter, H5HF_indirect_t *iblock,
                            unsigned start_entry)
->>>>>>> 18bbd3f0
 {
     H5HF_block_loc_t *new_loc   = NULL;    /* Pointer to new block location */
     herr_t            ret_value = SUCCEED; /* Return value */
@@ -338,11 +329,7 @@
     new_loc->up      = NULL;
 
     /* Increment reference count on indirect block */
-<<<<<<< HEAD
-    if (H5HF_iblock_incr(new_loc->context) < 0)
-=======
     if (H5HF__iblock_incr(new_loc->context) < 0)
->>>>>>> 18bbd3f0
         HGOTO_ERROR(H5E_HEAP, H5E_CANTINC, FAIL, "can't increment reference count on shared indirect block")
 
     /* Make new location the current location */
@@ -539,11 +526,7 @@
     down_loc->up      = biter->curr;
 
     /* Increment reference count on indirect block */
-<<<<<<< HEAD
-    if (H5HF_iblock_incr(down_loc->context) < 0)
-=======
     if (H5HF__iblock_incr(down_loc->context) < 0)
->>>>>>> 18bbd3f0
         HGOTO_ERROR(H5E_HEAP, H5E_CANTINC, FAIL, "can't increment reference count on shared indirect block")
 
     /* Make down location the current location */
@@ -569,13 +552,8 @@
  *-------------------------------------------------------------------------
  */
 herr_t
-<<<<<<< HEAD
-H5HF_man_iter_curr(H5HF_block_iter_t *biter, unsigned *row, unsigned *col, unsigned *entry,
-                   H5HF_indirect_t **block)
-=======
 H5HF__man_iter_curr(H5HF_block_iter_t *biter, unsigned *row, unsigned *col, unsigned *entry,
                     H5HF_indirect_t **block)
->>>>>>> 18bbd3f0
 {
     FUNC_ENTER_PACKAGE_NOERR
 
@@ -596,50 +574,7 @@
         *block = biter->curr->context;
 
     FUNC_LEAVE_NOAPI(SUCCEED)
-<<<<<<< HEAD
-} /* end H5HF_man_iter_curr() */
-
-/*-------------------------------------------------------------------------
- * Function:	H5HF_man_iter_offset
- *
- * Purpose:	Retrieve offset of iterator in heap
- *
- * Return:	SUCCEED/FAIL
- *
- * Programmer:	Quincey Koziol
- *		koziol@ncsa.uiuc.edu
- *		Apr 25 2006
- *
- *-------------------------------------------------------------------------
- */
-herr_t
-H5HF_man_iter_offset(H5HF_hdr_t *hdr, H5HF_block_iter_t *biter, hsize_t *offset)
-{
-    hsize_t curr_offset; /* For computing offset in heap */
-
-    FUNC_ENTER_NOAPI_NOINIT_NOERR
-
-    /*
-     * Check arguments.
-     */
-    HDassert(biter);
-    HDassert(biter->ready);
-    HDassert(biter->curr->context);
-    HDassert(offset);
-
-    /* Compute the offset in the heap */
-    curr_offset = biter->curr->context->block_off;
-    curr_offset += hdr->man_dtable.row_block_off[biter->curr->row];
-    curr_offset += biter->curr->col * hdr->man_dtable.row_block_size[biter->curr->row];
-
-    /* Assign the return value */
-    *offset = curr_offset;
-
-    FUNC_LEAVE_NOAPI(SUCCEED)
-} /* end H5HF_man_iter_offset() */
-=======
 } /* end H5HF__man_iter_curr() */
->>>>>>> 18bbd3f0
 
 /*-------------------------------------------------------------------------
  * Function:	H5HF__man_iter_ready
@@ -664,8 +599,4 @@
     HDassert(biter);
 
     FUNC_LEAVE_NOAPI(biter->ready)
-<<<<<<< HEAD
-} /* end H5HF_man_iter_ready() */
-=======
-} /* end H5HF__man_iter_ready() */
->>>>>>> 18bbd3f0
+} /* end H5HF__man_iter_ready() */