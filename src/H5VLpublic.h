/* * * * * * * * * * * * * * * * * * * * * * * * * * * * * * * * * * * * * * *
 * Copyright by The HDF Group.                                               *
 * All rights reserved.                                                      *
 *                                                                           *
 * This file is part of HDF5.  The full HDF5 copyright notice, including     *
 * terms governing use, modification, and redistribution, is contained in    *
 * the COPYING file, which can be found at the root of the source code       *
 * distribution tree, or in https://www.hdfgroup.org/licenses.               *
 * If you do not have access to either file, you may request a copy from     *
 * help@hdfgroup.org.                                                        *
 * * * * * * * * * * * * * * * * * * * * * * * * * * * * * * * * * * * * * * */

/*
 * This file contains public declarations for the H5VL (VOL) module.
 */

#ifndef H5VLpublic_H
#define H5VLpublic_H

/* Public headers needed by this file */
#include "H5public.h"  /* Generic Functions                    */
#include "H5Ipublic.h" /* IDs                                  */

/*****************/
/* Public Macros */
/*****************/

/**
 * \ingroup H5VLDEF
 * \brief Version # of VOL class struct & callbacks
 *
 * \details Each VOL connector must set the 'version' field in the H5VL_class_t
 *          struct to the version of the H5VL_class_t struct that the connector
 *          implements.  The HDF5 library will reject connectors with
 *          incompatible structs.
 */
#define H5VL_VERSION 0

/* VOL connector identifier values
 * These are H5VL_class_value_t values, NOT hid_t values!
 */
<<<<<<< HEAD
#define H5_VOL_INVALID  (-1)  /* Invalid ID for VOL connector ID */
#define H5_VOL_NATIVE   0     /* Native HDF5 file format VOL connector */
#define H5_VOL_RESERVED 256   /* VOL connector IDs below this value are reserved for library use */
#define H5_VOL_MAX      65535 /* Maximum VOL connector ID */
=======
/**
 * \ingroup H5VLDEF
 * Invalid ID for VOL connector ID
 */
#define H5_VOL_INVALID (-1)
/**
 * \ingroup H5VLDEF
 * Native HDF5 file format VOL connector
 */
#define H5_VOL_NATIVE 0
/**
 * \ingroup H5VLDEF
 * VOL connector IDs below this value are reserved for library use
 */
#define H5_VOL_RESERVED 256
/**
 * \ingroup H5VLDEF
 * Maximum VOL connector ID
 */
#define H5_VOL_MAX 65535
>>>>>>> 18bbd3f0

/*******************/
/* Public Typedefs */
/*******************/

<<<<<<< HEAD
/*
 * VOL connector identifiers.  Values 0 through 255 are for connectors defined
 * by the HDF5 library.  Values 256 through 511 are available for testing new
 * connectors. Subsequent values should be obtained from the HDF5 development
 * team at help@hdfgroup.org.
=======
/**
 * \ingroup H5VLDEF
 *
 * \brief VOL connector identifiers.
 *
 * \details Values 0 through 255 are for connectors defined by the HDF5
 *          library. Values 256 through 511 are available for testing new
 *          connectors. Subsequent values should be obtained from the HDF5
 *          development team at mailto:help@hdfgroup.org.
>>>>>>> 18bbd3f0
 */
//! <!-- [H5VL_class_value_t_snip] -->
typedef int H5VL_class_value_t;
//! <!-- [H5VL_class_value_t_snip] -->

<<<<<<< HEAD
=======
/**
 * \ingroup H5VLDEF
 * \details Enum type for each VOL subclass
 *          (Used for various queries, etc)
 */
typedef enum H5VL_subclass_t {
    H5VL_SUBCLS_NONE,     /**< Operations outside of a subclass */
    H5VL_SUBCLS_INFO,     /**< 'Info' subclass */
    H5VL_SUBCLS_WRAP,     /**< 'Wrap' subclass */
    H5VL_SUBCLS_ATTR,     /**< 'Attribute' subclass */
    H5VL_SUBCLS_DATASET,  /**< 'Dataset' subclass */
    H5VL_SUBCLS_DATATYPE, /**< 'Named datatype' subclass */
    H5VL_SUBCLS_FILE,     /**< 'File' subclass */
    H5VL_SUBCLS_GROUP,    /**< 'Group' subclass */
    H5VL_SUBCLS_LINK,     /**< 'Link' subclass */
    H5VL_SUBCLS_OBJECT,   /**< 'Object' subclass */
    H5VL_SUBCLS_REQUEST,  /**< 'Request' subclass */
    H5VL_SUBCLS_BLOB,     /**< 'Blob' subclass */
    H5VL_SUBCLS_TOKEN     /**< 'Token' subclass */
} H5VL_subclass_t;

>>>>>>> 18bbd3f0
/********************/
/* Public Variables */
/********************/

/*********************/
/* Public Prototypes */
/*********************/

#ifdef __cplusplus
extern "C" {
#endif

<<<<<<< HEAD
H5_DLL hid_t   H5VLregister_connector_by_name(const char *connector_name, hid_t vipl_id);
H5_DLL hid_t   H5VLregister_connector_by_value(H5VL_class_value_t connector_value, hid_t vipl_id);
H5_DLL htri_t  H5VLis_connector_registered_by_name(const char *name);
H5_DLL htri_t  H5VLis_connector_registered_by_value(H5VL_class_value_t connector_value);
H5_DLL hid_t   H5VLget_connector_id(hid_t obj_id);
H5_DLL hid_t   H5VLget_connector_id_by_name(const char *name);
H5_DLL hid_t   H5VLget_connector_id_by_value(H5VL_class_value_t connector_value);
H5_DLL ssize_t H5VLget_connector_name(hid_t id, char *name /*out*/, size_t size);
H5_DLL herr_t  H5VLclose(hid_t connector_id);
H5_DLL herr_t  H5VLunregister_connector(hid_t connector_id);
=======
/**
 * \ingroup H5VL
 * \brief Registers a new VOL connector by name
 *
 * \param[in] connector_name Connector name
 * \vipl_id
 * \return \hid_t{VOL connector}
 *
 * \details H5VLregister_connector_by_name() registers a new VOL connector with
 *          the name \p connector_name as a member of the virtual object layer
 *          class. This VOL connector identifier is good until the library is
 *          closed or the connector is unregistered.
 *
 *          \p vipl_id is either #H5P_DEFAULT or the identifier of a VOL
 *          initialization property list of class #H5P_VOL_INITIALIZE created
 *          with H5Pcreate(). When created, this property list contains no
 *          library properties. If a VOL connector author decides that
 *          initialization-specific data are needed, they can be added to the
 *          empty list and retrieved by the connector in the VOL connector's
 *          initialize callback. Use of the VOL initialization property list is
 *          uncommon, as most VOL-specific properties are added to the file
 *          access property list via the connector's API calls which set the
 *          VOL connector for the file open/create. For more information, see
 *          \ref_vol_doc.
 *
 * \since 1.12.0
 *
 */
H5_DLL hid_t H5VLregister_connector_by_name(const char *connector_name, hid_t vipl_id);
/**
 * \ingroup H5VL
 * \brief Registers a new VOL connector by value
 *
 * \param[in] connector_value Connector value
 * \vipl_id
 * \return \hid_t{VOL connector}
 *
 * \details H5VLregister_connector_by_value() registers a new VOL connector
 *          with value connector_value as a member of the virtual object layer
 *          class. This VOL connector identifier is good until the library is
 *          closed or the connector is unregistered.
 *
 *          \p connector_value has a type of H5VL_class_value_t, which is
 *          defined in H5VLpublic.h as follows:
 *          \snippet this H5VL_class_value_t_snip
 *
 *          Valid VOL connector identifiers can have values from 0 through 255
 *          for connectors defined by the HDF5 library. Values 256 through 511
 *          are available for testing new connectors. Subsequent values should
 *          be obtained by contacting the The HDF Help Desk.
 *
 *          \p vipl_id is either #H5P_DEFAULT or the identifier of a VOL
 *          initialization property list of class #H5P_VOL_INITIALIZE created
 *          with H5Pcreate(). When created, this property list contains no
 *          library properties. If a VOL connector author decides that
 *          initialization-specific data are needed, they can be added to the
 *          empty list and retrieved by the connector in the VOL connector's
 *          initialize callback. Use of the VOL initialization property list is
 *          uncommon, as most VOL-specific properties are added to the file
 *          access property list via the connector's API calls which set the
 *          VOL connector for the file open/create. For more information, see
 *          the \ref_vol_doc.
 *
 * \since 1.12.0
 *
 */
H5_DLL hid_t H5VLregister_connector_by_value(H5VL_class_value_t connector_value, hid_t vipl_id);
/**
 * \ingroup H5VL
 * \brief Tests whether a VOL class has been registered under a certain name
 *
 * \param[in] name Alleged name of connector
 * \return \htri_t
 *
 * \details H5VLis_connector_registered_by_name() tests whether a VOL class has
 *          been registered or not, according to the supplied connector name
 *          \p name.
 *
 * \since 1.12.0
 */
H5_DLL htri_t H5VLis_connector_registered_by_name(const char *name);
/**
 * \ingroup H5VL
 * \brief Tests whether a VOL class has been registered for a given value
 *
 * \param[in] connector_value Connector value
 * \return \htri_t
 *
 * \details H5VLis_connector_registered_by_value() tests whether a VOL class
 *          has been registered, according to the supplied connector value \p
 *          connector_value.
 *
 *          \p connector_value has a type of H5VL_class_value_t, which is
 *          defined in H5VLpublic.h as follows:
 *          \snippet this H5VL_class_value_t_snip
 *
 *          Valid VOL connector identifiers can have values from 0 through 255
 *          for connectors defined by the HDF5 library. Values 256 through 511
 *          are available for testing new connectors. Subsequent values should
 *          be obtained by contacting the The HDF Help Desk.
 *
 * \since 1.12.0
 */
H5_DLL htri_t H5VLis_connector_registered_by_value(H5VL_class_value_t connector_value);
/**
 * \ingroup H5VL
 * \brief Retrieves the VOL connector identifier for a given object identifier
 *
 * \obj_id
 * \return \hid_t{VOL connector}
 *
 * \details H5VLget_connector_id() retrieves the registered VOL connector
 *          identifier for the specified object identifier \p obj_id. The VOL
 *          connector identifier must be closed with H5VLclose() when no longer
 *          in use.
 *
 * \since 1.12.0
 */
H5_DLL hid_t H5VLget_connector_id(hid_t obj_id);
/**
 * \ingroup H5VL
 * \brief Retrieves the identifier for a registered VOL connector name
 *
 * \param[in] name Connector name
 * \return \hid_t{VOL connector}
 *
 * \details H5VLget_connector_id_by_name() retrieves the identifier for a
 *          registered VOL connector with the name \p name. The identifier must
 *          be closed with H5VLclose() when no longer in use.
 *
 * \since 1.12.0
 */
H5_DLL hid_t H5VLget_connector_id_by_name(const char *name);
/**
 * \ingroup H5VL
 * \brief Retrieves the identifier for a registered VOL connector value
 *
 * \param[in] connector_value Connector value
 * \return \hid_t{VOL connector}
 *
 * \details H5VLget_connector_id_by_value() retrieves the identifier for a
 *          registered VOL connector with the value \p connector_value. The
 *          identifier will need to be closed by H5VLclose().
 *
 *          \p connector_value has a type of H5VL_class_value_t, which is
 *          defined in H5VLpublic.h as follows:
 *          \snippet this H5VL_class_value_t_snip
 *
 *          Valid VOL connector identifiers can have values from 0 through 255
 *          for connectors defined by the HDF5 library. Values 256 through 511
 *          are available for testing new connectors. Subsequent values should
 *          be obtained by contacting the The HDF Help Desk.
 *
 * \since 1.12.0
 */
H5_DLL hid_t H5VLget_connector_id_by_value(H5VL_class_value_t connector_value);
/**
 * \ingroup H5VL
 * \brief Retrieves a connector name for a VOL
 *
 * \obj_id{id} or file identifier
 * \param[out] name Connector name
 * \param[in] size Maximum length of the name to retrieve
 * \return Returns the length of the connector name on success, and a negative value on failure.
 *
 * \details H5VLget_connector_name() retrieves up to \p size elements of the
 *          VOL name \p name associated with the object or file identifier \p
 *          id.
 *
 *          Passing in a NULL pointer for size will return the size of the
 *          connector name. This can be used to determine the size of the
 *          buffer to allocate for the name.
 *
 * \since 1.12.0
 */
H5_DLL ssize_t H5VLget_connector_name(hid_t id, char *name /*out*/, size_t size);
/**
 * \ingroup H5VL
 * \brief Closes a VOL connector identifier
 *
 * \param[in] connector_id Connector identifier
 * \return \herr_t
 *
 * \details H5VLclose() closes a VOL connector identifier. This does not affect
 *          the file access property lists which have been defined to use this
 *          VOL connector or files which are already opened under this
 *          connector.
 *
 * \since 1.12.0
 */
H5_DLL herr_t H5VLclose(hid_t connector_id);
/**
 * \ingroup H5VL
 * \brief Removes a VOL connector identifier from the library
 *
 * \param[in] connector_id Connector identifier
 * \return \herr_t
 *
 * \details H5VLunregister_connector() removes a VOL connector identifier from
 *          the library. This does not affect the file access property lists
 *          which have been defined to use the VOL connector or any files which
 *          are already opened with this connector.
 *
 * \attention H5VLunregister_connector() will fail if attempting to unregister
 *            the native VOL connector.
 *
 * \since 1.12.0
 */
H5_DLL herr_t H5VLunregister_connector(hid_t connector_id);
/**
 * \ingroup H5VL
 * \brief Determine if a VOL connector supports a particular
 *        optional callback operation.
 *
 * \obj_id
 * \param[in] subcls VOL subclass
 * \param[in] opt_type Option type
 * \param[out] supported Flag
 * \return \herr_t
 *
 * \since 1.12.0
 */
H5_DLL herr_t H5VLquery_optional(hid_t obj_id, H5VL_subclass_t subcls, int opt_type, hbool_t *supported);
>>>>>>> 18bbd3f0

#ifdef __cplusplus
}
#endif

/* Semi-public headers mainly for VOL connector authors */
#include "H5VLconnector.h"          /* VOL connector author routines */
#include "H5VLconnector_passthru.h" /* Pass-through VOL connector author routines */
#include "H5VLnative.h"             /* Native VOL connector macros, for VOL connector authors */

<<<<<<< HEAD
#endif /* _H5VLpublic_H */
=======
#endif /* H5VLpublic_H */
>>>>>>> 18bbd3f0
<|MERGE_RESOLUTION|>--- conflicted
+++ resolved
@@ -39,12 +39,6 @@
 /* VOL connector identifier values
  * These are H5VL_class_value_t values, NOT hid_t values!
  */
-<<<<<<< HEAD
-#define H5_VOL_INVALID  (-1)  /* Invalid ID for VOL connector ID */
-#define H5_VOL_NATIVE   0     /* Native HDF5 file format VOL connector */
-#define H5_VOL_RESERVED 256   /* VOL connector IDs below this value are reserved for library use */
-#define H5_VOL_MAX      65535 /* Maximum VOL connector ID */
-=======
 /**
  * \ingroup H5VLDEF
  * Invalid ID for VOL connector ID
@@ -65,19 +59,11 @@
  * Maximum VOL connector ID
  */
 #define H5_VOL_MAX 65535
->>>>>>> 18bbd3f0
 
 /*******************/
 /* Public Typedefs */
 /*******************/
 
-<<<<<<< HEAD
-/*
- * VOL connector identifiers.  Values 0 through 255 are for connectors defined
- * by the HDF5 library.  Values 256 through 511 are available for testing new
- * connectors. Subsequent values should be obtained from the HDF5 development
- * team at help@hdfgroup.org.
-=======
 /**
  * \ingroup H5VLDEF
  *
@@ -87,14 +73,11 @@
  *          library. Values 256 through 511 are available for testing new
  *          connectors. Subsequent values should be obtained from the HDF5
  *          development team at mailto:help@hdfgroup.org.
->>>>>>> 18bbd3f0
  */
 //! <!-- [H5VL_class_value_t_snip] -->
 typedef int H5VL_class_value_t;
 //! <!-- [H5VL_class_value_t_snip] -->
 
-<<<<<<< HEAD
-=======
 /**
  * \ingroup H5VLDEF
  * \details Enum type for each VOL subclass
@@ -116,7 +99,6 @@
     H5VL_SUBCLS_TOKEN     /**< 'Token' subclass */
 } H5VL_subclass_t;
 
->>>>>>> 18bbd3f0
 /********************/
 /* Public Variables */
 /********************/
@@ -129,18 +111,6 @@
 extern "C" {
 #endif
 
-<<<<<<< HEAD
-H5_DLL hid_t   H5VLregister_connector_by_name(const char *connector_name, hid_t vipl_id);
-H5_DLL hid_t   H5VLregister_connector_by_value(H5VL_class_value_t connector_value, hid_t vipl_id);
-H5_DLL htri_t  H5VLis_connector_registered_by_name(const char *name);
-H5_DLL htri_t  H5VLis_connector_registered_by_value(H5VL_class_value_t connector_value);
-H5_DLL hid_t   H5VLget_connector_id(hid_t obj_id);
-H5_DLL hid_t   H5VLget_connector_id_by_name(const char *name);
-H5_DLL hid_t   H5VLget_connector_id_by_value(H5VL_class_value_t connector_value);
-H5_DLL ssize_t H5VLget_connector_name(hid_t id, char *name /*out*/, size_t size);
-H5_DLL herr_t  H5VLclose(hid_t connector_id);
-H5_DLL herr_t  H5VLunregister_connector(hid_t connector_id);
-=======
 /**
  * \ingroup H5VL
  * \brief Registers a new VOL connector by name
@@ -364,7 +334,6 @@
  * \since 1.12.0
  */
 H5_DLL herr_t H5VLquery_optional(hid_t obj_id, H5VL_subclass_t subcls, int opt_type, hbool_t *supported);
->>>>>>> 18bbd3f0
 
 #ifdef __cplusplus
 }
@@ -375,8 +344,4 @@
 #include "H5VLconnector_passthru.h" /* Pass-through VOL connector author routines */
 #include "H5VLnative.h"             /* Native VOL connector macros, for VOL connector authors */
 
-<<<<<<< HEAD
-#endif /* _H5VLpublic_H */
-=======
-#endif /* H5VLpublic_H */
->>>>>>> 18bbd3f0
+#endif /* H5VLpublic_H */