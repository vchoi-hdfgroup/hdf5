--- conflicted
+++ resolved
@@ -214,7 +214,6 @@
     H5FD_stdio_truncate,      /*truncate    */
     NULL,                                       /*lock                  */
     NULL,                                       /*unlock                */
-<<<<<<< HEAD
     NULL,                                       /*aio_read              */
     NULL,                                       /*aio_write             */
     NULL,                                       /*aio_test              */
@@ -224,9 +223,6 @@
     NULL,                                       /*aio_cancel            */
     H5FD_stdio_fsync,				/*fsync			*/
     H5FD_FLMAP_SINGLE 		                /*fl_map		*/
-=======
-    H5FD_FLMAP_SINGLE                     /*fl_map    */
->>>>>>> 67164dec
 };
 
 