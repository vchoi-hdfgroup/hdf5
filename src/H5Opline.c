/* * * * * * * * * * * * * * * * * * * * * * * * * * * * * * * * * * * * * * *
 * Copyright by The HDF Group.                                               *
 * Copyright by the Board of Trustees of the University of Illinois.         *
 * All rights reserved.                                                      *
 *                                                                           *
 * This file is part of HDF5.  The full HDF5 copyright notice, including     *
 * terms governing use, modification, and redistribution, is contained in    *
 * the COPYING file, which can be found at the root of the source code       *
 * distribution tree, or in https://support.hdfgroup.org/ftp/HDF5/releases.  *
 * If you do not have access to either file, you may request a copy from     *
 * help@hdfgroup.org.                                                        *
 * * * * * * * * * * * * * * * * * * * * * * * * * * * * * * * * * * * * * * */

/*
 * Programmer:	Robb Matzke <matzke@llnl.gov>
 *		Wednesday, April 15, 1998
 *
 * Purpose:	Data filter pipeline message.
 */

#include "H5Omodule.h"          /* This source code file is part of the H5O module */
#define H5Z_FRIEND		/*suppress error about including H5Zpkg	  */


#include "H5private.h"		/* Generic Functions			*/
#include "H5Dprivate.h"		/* Datasets				*/
#include "H5Eprivate.h"		/* Error handling		  	*/
#include "H5FLprivate.h"	/* Free Lists				*/
#include "H5MMprivate.h"	/* Memory management			*/
#include "H5Opkg.h"             /* Object headers			*/
#include "H5Zpkg.h"		/* Data filters				*/


/* PRIVATE PROTOTYPES */
static herr_t H5O_pline_encode(H5F_t *f, uint8_t *p, const void *mesg);
static void *H5O_pline_decode(H5F_t *f, hid_t dxpl_id, H5O_t *open_oh,
    unsigned mesg_flags, unsigned *ioflags, size_t p_size, const uint8_t *p);
static void *H5O_pline_copy(const void *_mesg, void *_dest);
static size_t H5O_pline_size(const H5F_t *f, const void *_mesg);
static herr_t H5O_pline_reset(void *_mesg);
static herr_t H5O_pline_free(void *_mesg);
static herr_t H5O_pline_pre_copy_file(H5F_t *file_src,
    const void *mesg_src, hbool_t *deleted, const H5O_copy_t *cpy_info, void *_udata);
static herr_t H5O_pline_debug(H5F_t *f, hid_t dxpl_id, const void *_mesg,
    FILE * stream, int indent, int fwidth);

/* Set up & include shared message "interface" info */
#define H5O_SHARED_TYPE			H5O_MSG_PLINE
#define H5O_SHARED_DECODE		H5O_pline_shared_decode
#define H5O_SHARED_DECODE_REAL		H5O_pline_decode
#define H5O_SHARED_ENCODE		H5O_pline_shared_encode
#define H5O_SHARED_ENCODE_REAL		H5O_pline_encode
#define H5O_SHARED_SIZE			H5O_pline_shared_size
#define H5O_SHARED_SIZE_REAL		H5O_pline_size
#define H5O_SHARED_DELETE		H5O_pline_shared_delete
#undef H5O_SHARED_DELETE_REAL
#define H5O_SHARED_LINK			H5O_pline_shared_link
#undef H5O_SHARED_LINK_REAL
#define H5O_SHARED_COPY_FILE		H5O_pline_shared_copy_file
#undef H5O_SHARED_COPY_FILE_REAL
#define H5O_SHARED_POST_COPY_FILE	H5O_pline_shared_post_copy_file
#undef H5O_SHARED_POST_COPY_FILE_REAL
#undef  H5O_SHARED_POST_COPY_FILE_UPD
#define H5O_SHARED_DEBUG		H5O_pline_shared_debug
#define H5O_SHARED_DEBUG_REAL		H5O_pline_debug
#include "H5Oshared.h"			/* Shared Object Header Message Callbacks */

/* This message derives from H5O message class */
const H5O_msg_class_t H5O_MSG_PLINE[1] = {{
    H5O_PLINE_ID,		/* message id number		*/
    "filter pipeline",		/* message name for debugging	*/
    sizeof(H5O_pline_t),	/* native message size		*/
    H5O_SHARE_IS_SHARABLE|H5O_SHARE_IN_OHDR,	/* messages are sharable?       */
    H5O_pline_shared_decode,	/* decode message		*/
    H5O_pline_shared_encode,	/* encode message		*/
    H5O_pline_copy,		/* copy the native value	*/
    H5O_pline_shared_size,	/* size of raw message		*/
    H5O_pline_reset,		/* reset method			*/
    H5O_pline_free,		/* free method			*/
    H5O_pline_shared_delete,    /* file delete method		*/
    H5O_pline_shared_link,	/* link method			*/
    NULL,			/* set share method		*/
    NULL,		    	/*can share method		*/
    H5O_pline_pre_copy_file,	/* pre copy native value to file */
    H5O_pline_shared_copy_file,	/* copy native value to file    */
    H5O_pline_shared_post_copy_file,	/* post copy native value to file    */
    NULL,			/* get creation index		*/
    NULL,			/* set creation index		*/
    H5O_pline_shared_debug	/* debug the message		*/
}};

/* Format version bounds for filter pipleline */
const unsigned H5O_pline_ver_bounds[] = {
    H5O_PLINE_VERSION_1,        /* H5F_LIBVER_EARLIEST */
    H5O_PLINE_VERSION_2,        /* H5F_LIBVER_V18 */
    H5O_PLINE_VERSION_LATEST    /* H5F_LIBVER_LATEST */
};

/* Declare a free list to manage the H5O_pline_t struct */
H5FL_DEFINE(H5O_pline_t);


/*-------------------------------------------------------------------------
 * Function:	H5O_pline_decode
 *
 * Purpose:	Decodes a filter pipeline message.
 *
 * Return:	Success:	Ptr to the native message.
 *		Failure:	NULL
 *
 * Programmer:	Robb Matzke
 *              Wednesday, April 15, 1998
 *
 *-------------------------------------------------------------------------
 */
static void *
H5O_pline_decode(H5F_t H5_ATTR_UNUSED *f, hid_t H5_ATTR_UNUSED dxpl_id, H5O_t H5_ATTR_UNUSED *open_oh,
    unsigned H5_ATTR_UNUSED mesg_flags, unsigned H5_ATTR_UNUSED *ioflags,
    size_t p_size, const uint8_t *p)
{
    H5O_pline_t		*pline = NULL;          /* Pipeline message */
    H5Z_filter_info_t   *filter;                /* Filter to decode */
    size_t		name_length;            /* Length of filter name */
    size_t		i;                      /* Local index variable */
    const uint8_t *p_end = p + p_size - 1;  /* End of the p buffer */
    void		*ret_value = NULL;      /* Return value */

    FUNC_ENTER_NOAPI_NOINIT

    /* check args */
    HDassert(p);

    /* Allocate space for I/O pipeline message */
    if(NULL == (pline = H5FL_CALLOC(H5O_pline_t)))
        HGOTO_ERROR(H5E_RESOURCE, H5E_NOSPACE, NULL, "memory allocation failed")

    /* Version */
    pline->version = *p++;
    if(pline->version < H5O_PLINE_VERSION_1 || pline->version > H5O_PLINE_VERSION_LATEST)
        HGOTO_ERROR(H5E_PLINE, H5E_CANTLOAD, NULL, "bad version number for filter pipeline message")

    /* Number of filters */
    pline->nused = *p++;
<<<<<<< HEAD
    if(pline->nused > H5Z_MAX_NFILTERS)
        HGOTO_ERROR(H5E_PLINE, H5E_CANTLOAD, NULL, "filter pipeline message has too many filters")
=======
    if(pline->nused > H5Z_MAX_NFILTERS) {

        /* Reset the number of filters used to avoid array traversal in error
         * handling code.
         */
        pline->nused = 0;

        HGOTO_ERROR(H5E_PLINE, H5E_CANTLOAD, NULL, "filter pipeline message has too many filters")
    }
>>>>>>> bbadec56

    /* Reserved */
    if(pline->version == H5O_PLINE_VERSION_1)
        p += 6;

    /* Allocate array for filters */
    pline->nalloc = pline->nused;
    if(NULL == (pline->filter = (H5Z_filter_info_t *)H5MM_calloc(pline->nalloc * sizeof(pline->filter[0]))))
        HGOTO_ERROR(H5E_RESOURCE, H5E_NOSPACE, NULL, "memory allocation failed")

    /* Decode filters */
    for(i = 0, filter = &pline->filter[0]; i < pline->nused; i++, filter++) {
        /* Filter ID */
        UINT16DECODE(p, filter->id);

        /* Length of filter name */
        if(pline->version > H5O_PLINE_VERSION_1 && filter->id < H5Z_FILTER_RESERVED)
            name_length = 0;
        else {
            UINT16DECODE(p, name_length);
            if(pline->version == H5O_PLINE_VERSION_1 && name_length % 8)
                HGOTO_ERROR(H5E_PLINE, H5E_CANTLOAD, NULL, "filter name length is not a multiple of eight")
        } /* end if */

        /* Filter flags */
        UINT16DECODE(p, filter->flags);

        /* Number of filter parameters ("client data elements") */
        UINT16DECODE(p, filter->cd_nelmts);

        /* Filter name, if there is one */
        if(name_length) {
            size_t actual_name_length;          /* Actual length of name */

            /* Determine actual name length (without padding, but with null terminator) */
            actual_name_length = HDstrlen((const char *)p) + 1;
            HDassert(actual_name_length <= name_length);

            /* Allocate space for the filter name, or use the internal buffer */
            if(actual_name_length > H5Z_COMMON_NAME_LEN) {
                filter->name = (char *)H5MM_malloc(actual_name_length);
                if(NULL == filter->name)
                    HGOTO_ERROR(H5E_RESOURCE, H5E_NOSPACE, NULL, "memory allocation failed for filter name")
            } /* end if */
            else
                filter->name = filter->_name;

            HDstrncpy(filter->name, (const char *)p, actual_name_length);
            p += name_length;
        } /* end if */

        /* Filter parameters */
        if(filter->cd_nelmts) {
            size_t	j;              /* Local index variable */

            /* Allocate space for the client data elements, or use the internal buffer */
            if(filter->cd_nelmts > H5Z_COMMON_CD_VALUES) {
                filter->cd_values = (unsigned *)H5MM_malloc(filter->cd_nelmts * sizeof(unsigned));
                if(NULL == filter->cd_values)
                    HGOTO_ERROR(H5E_RESOURCE, H5E_NOSPACE, NULL, "memory allocation failed for client data")
            } /* end if */
            else
                filter->cd_values = filter->_cd_values;

            /*
             * Read the client data values and the padding
             */
            for (j = 0; j < filter->cd_nelmts; j++) {
                if (p + 4 - 1 <= p_end)
                    UINT32DECODE(p, filter->cd_values[j])
                else
                    HGOTO_ERROR(H5E_RESOURCE, H5E_NOSPACE, NULL, "ran off the end of the buffer: current p = %p, p_size = %zu, p_end = %p", p, p_size, p_end)
            }

            if(pline->version == H5O_PLINE_VERSION_1)
                if(filter->cd_nelmts % 2)
                    p += 4; /*padding*/
        } /* end if */
    } /* end for */

    /* Set return value */
    ret_value = pline;

done:
    if(NULL == ret_value && pline) {
        H5O_pline_reset(pline);
        H5O_pline_free(pline);
    } /* end if */

    FUNC_LEAVE_NOAPI(ret_value)
} /* end H5O_pline_decode() */


/*-------------------------------------------------------------------------
 * Function:	H5O_pline_encode
 *
 * Purpose:	Encodes message MESG into buffer P.
 *
 * Return:	Non-negative on success/Negative on failure
 *
 * Programmer:	Robb Matzke
 *              Wednesday, April 15, 1998
 *
 *-------------------------------------------------------------------------
 */
static herr_t
H5O_pline_encode(H5F_t H5_ATTR_UNUSED *f, uint8_t *p/*out*/, const void *mesg)
{
    const H5O_pline_t	*pline = (const H5O_pline_t*)mesg;      /* Pipeline message to encode */
    const       H5Z_filter_info_t *filter;      /* Filter to encode */
    size_t	i, j;                   /* Local index variables */

    FUNC_ENTER_NOAPI_NOINIT_NOERR

    /* Check args */
    HDassert(p);
    HDassert(mesg);

    /* Message header */
    *p++ = (uint8_t)pline->version;
    *p++ = (uint8_t)(pline->nused);
    if(pline->version == H5O_PLINE_VERSION_1) {
        *p++ = 0;	/*reserved 1*/
        *p++ = 0;	/*reserved 2*/
        *p++ = 0;	/*reserved 3*/
        *p++ = 0;	/*reserved 4*/
        *p++ = 0;	/*reserved 5*/
        *p++ = 0;	/*reserved 6*/
    } /* end if */

    /* Encode filters */
    for(i = 0, filter = &pline->filter[0]; i < pline->nused; i++, filter++) {
        const char	*name;                  /* Filter name */
        size_t		name_length;            /* Length of filter name */

        /* Filter ID */
	UINT16ENCODE(p, filter->id);

        /* Skip writing the name length & name if the filter is an internal filter */
        if(pline->version > H5O_PLINE_VERSION_1 && filter->id < H5Z_FILTER_RESERVED) {
            name_length = 0;
            name = NULL;
        } /* end if */
        else {
            H5Z_class2_t	*cls;                   /* Filter class */

            /*
             * Get the filter name.  If the pipeline message has a name in it then
             * use that one.  Otherwise try to look up the filter and get the name
             * as it was registered.
             */
            if(NULL == (name = filter->name) && (cls = H5Z_find(filter->id)))
                name = cls->name;
            name_length = name ? HDstrlen(name) + 1 : 0;

            /* Filter name length */
            UINT16ENCODE(p, pline->version == H5O_PLINE_VERSION_1 ? H5O_ALIGN_OLD(name_length) : name_length);
        } /* end else */

        /* Filter flags */
	UINT16ENCODE(p, filter->flags);

        /* # of filter parameters */
	UINT16ENCODE(p, filter->cd_nelmts);

        /* Encode name, if there is one to encode */
	if(name_length > 0) {
            /* Store name, with null terminator */
	    HDmemcpy(p, name, name_length);
	    p += name_length;

            /* Pad out name to alignment, in older versions */
            if(pline->version == H5O_PLINE_VERSION_1)
                while(name_length++ % 8)
                    *p++ = 0;
	} /* end if */

        /* Filter parameters */
	for(j = 0; j < filter->cd_nelmts; j++)
	    UINT32ENCODE(p, filter->cd_values[j]);

        /* Align the parameters for older versions of the format */
        if(pline->version == H5O_PLINE_VERSION_1)
            if(filter->cd_nelmts % 2)
                UINT32ENCODE(p, 0);
    } /* end for */

    FUNC_LEAVE_NOAPI(SUCCEED)
} /* end H5O_pline_encode() */


/*-------------------------------------------------------------------------
 * Function:	H5O_pline_copy
 *
 * Purpose:	Copies a filter pipeline message from SRC to DST allocating
 *		DST if necessary.  If DST is already allocated then we assume
 *		that it isn't initialized.
 *
 * Return:	Success:	Ptr to DST or allocated result.
 *
 *		Failure:	NULL
 *
 * Programmer:	Robb Matzke
 *              Wednesday, April 15, 1998
 *
 *-------------------------------------------------------------------------
 */
static void *
H5O_pline_copy(const void *_src, void *_dst/*out*/)
{
    const H5O_pline_t	*src = (const H5O_pline_t *)_src;       /* Source pipeline message */
    H5O_pline_t		*dst = (H5O_pline_t *)_dst;             /* Destination pipeline message */
    size_t		i;                      /* Local index variable */
    H5O_pline_t		*ret_value = NULL;      /* Return value */

    FUNC_ENTER_NOAPI_NOINIT

    /* Allocate pipeline message, if not provided */
    if(!dst && NULL == (dst = H5FL_MALLOC(H5O_pline_t)))
	HGOTO_ERROR(H5E_RESOURCE, H5E_NOSPACE, NULL, "memory allocation failed")

    /* Shallow copy basic fields */
    *dst = *src;

    /* Copy over filters, if any */
    dst->nalloc = dst->nused;
    if(dst->nalloc) {
        /* Allocate array to hold filters */
	if(NULL == (dst->filter = (H5Z_filter_info_t *)H5MM_calloc(dst->nalloc * sizeof(dst->filter[0]))))
	    HGOTO_ERROR(H5E_RESOURCE, H5E_NOSPACE, NULL, "memory allocation failed")

        /* Deep-copy filters */
        for(i = 0; i < src->nused; i++) {
            /* Basic filter information */
            dst->filter[i] = src->filter[i];

            /* Filter name */
            if(src->filter[i].name) {
                size_t namelen;         /* Length of source filter name, including null terminator  */

                namelen = HDstrlen(src->filter[i].name) + 1;

                /* Allocate space for the filter name, or use the internal buffer */
                if(namelen > H5Z_COMMON_NAME_LEN) {
                    dst->filter[i].name = (char *)H5MM_strdup(src->filter[i].name);
                    if(NULL == dst->filter[i].name)
                        HGOTO_ERROR(H5E_RESOURCE, H5E_NOSPACE, NULL, "memory allocation failed for filter name")
                } /* end if */
                else
                    dst->filter[i].name = dst->filter[i]._name;
            } /* end if */

            /* Filter parameters */
            if(src->filter[i].cd_nelmts > 0) {
                /* Allocate space for the client data elements, or use the internal buffer */
                if(src->filter[i].cd_nelmts > H5Z_COMMON_CD_VALUES) {
                    if(NULL == (dst->filter[i].cd_values = (unsigned *)H5MM_malloc(src->filter[i].cd_nelmts* sizeof(unsigned))))
                        HGOTO_ERROR(H5E_RESOURCE, H5E_NOSPACE, NULL, "memory allocation failed")

                    HDmemcpy(dst->filter[i].cd_values, src->filter[i].cd_values,
                            src->filter[i].cd_nelmts * sizeof(unsigned));
                } /* end if */
                else
                    dst->filter[i].cd_values = dst->filter[i]._cd_values;
            } /* end if */
        } /* end for */
    } /* end if */
    else
	dst->filter = NULL;

    /* Set return value */
    ret_value = dst;

done:
    if(!ret_value && dst) {
        H5O_pline_reset(dst);
	if(!_dst)
            H5O_pline_free(dst);
    } /* end if */

    FUNC_LEAVE_NOAPI(ret_value)
} /* end H5O_pline_copy() */


/*-------------------------------------------------------------------------
 * Function:	H5O_pline_size
 *
 * Purpose:	Determines the size of a raw filter pipeline message.
 *
 * Return:	Success:	Size of message.
 *
 *		Failure:	zero
 *
 * Programmer:	Robb Matzke
 *              Wednesday, April 15, 1998
 *
 *-------------------------------------------------------------------------
 */
static size_t
H5O_pline_size(const H5F_t H5_ATTR_UNUSED *f, const void *mesg)
{
    const H5O_pline_t	*pline = (const H5O_pline_t*)mesg;      /* Pipeline message */
    size_t i;                   /* Local index variable */
    size_t ret_value = 0;       /* Return value */

    FUNC_ENTER_NOAPI_NOINIT_NOERR

    /* Message header */
    ret_value = 1 +			/*version			*/
	   1 +				/*number of filters		*/
	   (pline->version == H5O_PLINE_VERSION_1 ? 6 : 0);	/*reserved			*/

    /* Calculate size of each filter in pipeline */
    for(i = 0; i < pline->nused; i++) {
        size_t	name_len;               /* Length of filter name */
        const char *name;               /* Filter name */

        /* Don't write the name length & name if the filter is an internal filter */
        if(pline->version > H5O_PLINE_VERSION_1 && pline->filter[i].id < H5Z_FILTER_RESERVED)
            name_len = 0;
        else {
            H5Z_class2_t	*cls;                   /* Filter class */

            /* Get the name of the filter, same as done with H5O_pline_encode() */
            if(NULL == (name = pline->filter[i].name) && (cls = H5Z_find(pline->filter[i].id)))
                name = cls->name;
            name_len = name ? HDstrlen(name) + 1 : 0;
        } /* end else */

	ret_value += 2 +			/*filter identification number	*/
		(size_t)((pline->version == H5O_PLINE_VERSION_1 || pline->filter[i].id >= H5Z_FILTER_RESERVED) ? 2 : 0) +				/*name length			*/
		2 +				/*flags				*/
		2 +				/*number of client data values	*/
		(pline->version == H5O_PLINE_VERSION_1 ? (size_t)H5O_ALIGN_OLD(name_len) : name_len);	/*length of the filter name	*/

	ret_value += pline->filter[i].cd_nelmts * 4;
        if(pline->version == H5O_PLINE_VERSION_1)
            if(pline->filter[i].cd_nelmts % 2)
                ret_value += 4;
    } /* end for */

    FUNC_LEAVE_NOAPI(ret_value)
} /* end H5O_pline_size() */


/*-------------------------------------------------------------------------
 * Function:	H5O_pline_reset
 *
 * Purpose:	Resets a filter pipeline message by clearing all filters.
 *		The MESG buffer is not freed.
 *
 * Return:	Non-negative on success/Negative on failure
 *
 * Programmer:	Robb Matzke
 *              Wednesday, April 15, 1998
 *
 *-------------------------------------------------------------------------
 */
static herr_t
H5O_pline_reset(void *mesg)
{
    H5O_pline_t	*pline = (H5O_pline_t*)mesg;    /* Pipeline message */
    size_t	i;                              /* Local index variable */

    FUNC_ENTER_NOAPI_NOINIT_NOERR

    /* NOTE: This function can be called during error processing from
     *       other API calls so DO NOT ASSUME THAT ANY VALUES ARE SANE.
     */

    HDassert(pline);

    /* Free the filter information and array */
    if (pline->filter) {

        /* Free information for each filter */
        for(i = 0; i < pline->nused; i++) {
            if(pline->filter[i].name && pline->filter[i].name != pline->filter[i]._name)
                HDassert((HDstrlen(pline->filter[i].name) + 1) > H5Z_COMMON_NAME_LEN);
            if(pline->filter[i].name != pline->filter[i]._name)
                pline->filter[i].name = (char *)H5MM_xfree(pline->filter[i].name);
            if(pline->filter[i].cd_values && pline->filter[i].cd_values != pline->filter[i]._cd_values)
                HDassert(pline->filter[i].cd_nelmts > H5Z_COMMON_CD_VALUES);
            if(pline->filter[i].cd_values != pline->filter[i]._cd_values)
                pline->filter[i].cd_values = (unsigned *)H5MM_xfree(pline->filter[i].cd_values);
        } /* end for */

        /* Free filter array */
        pline->filter = (H5Z_filter_info_t *)H5MM_xfree(pline->filter);
    }

    /* Reset # of filters */
    pline->nused = pline->nalloc = 0;

    /* Reset version # of pipeline message */
    pline->version = H5O_PLINE_VERSION_1;

    FUNC_LEAVE_NOAPI(SUCCEED)
} /* end H5O_pline_reset() */


/*-------------------------------------------------------------------------
 * Function:	H5O_pline_free
 *
 * Purpose:	Free's the message
 *
 * Return:	Non-negative on success/Negative on failure
 *
 * Programmer:	Quincey Koziol
 *              Saturday, March 11, 2000
 *
 *-------------------------------------------------------------------------
 */
static herr_t
H5O_pline_free(void *mesg)
{
    FUNC_ENTER_NOAPI_NOINIT_NOERR

    HDassert(mesg);

    mesg = H5FL_FREE(H5O_pline_t, mesg);

    FUNC_LEAVE_NOAPI(SUCCEED)
} /* end H5O_pline_free() */


/*-------------------------------------------------------------------------
 * Function:    H5O_pline_pre_copy_file
 *
 * Purpose:     Perform any necessary actions before copying message between
 *              files
 *
 * Return:      Success:        Non-negative
 *
 *              Failure:        Negative
 *
 * Programmer:  Peter Cao
 *              December 27, 2005
 *
 *-------------------------------------------------------------------------
 */
static herr_t
H5O_pline_pre_copy_file(H5F_t H5_ATTR_UNUSED *file_src, const void *mesg_src,
    hbool_t H5_ATTR_UNUSED *deleted, const H5O_copy_t *cpy_info, void *_udata)
{
    const H5O_pline_t *pline_src = (const H5O_pline_t *)mesg_src;    /* Source pline */
    H5O_copy_file_ud_common_t *udata = (H5O_copy_file_ud_common_t *)_udata; /* Object copying user data */
    herr_t ret_value = SUCCEED;                                     /* Return value */

    FUNC_ENTER_NOAPI_NOINIT

    /* check args */
    HDassert(pline_src);
    HDassert(cpy_info);
    HDassert(cpy_info->file_dst);

    /* Check to ensure that the version of the message to be copied does not exceed
       the message version allowed by the destination file's high bound */
    if(pline_src->version > H5O_pline_ver_bounds[H5F_HIGH_BOUND(cpy_info->file_dst)])
        HGOTO_ERROR(H5E_OHDR, H5E_BADRANGE, FAIL, "pline message version out of bounds")

    /* If the user data is non-NULL, assume we are copying a dataset or group
     * and make a copy of the filter pipeline for later in
     * the object copying process.
     */
    if(udata)
        if(NULL == (udata->src_pline = (H5O_pline_t *)H5O_pline_copy(pline_src, NULL)))
            HGOTO_ERROR(H5E_PLINE, H5E_CANTINIT, FAIL, "unable to copy")

done:
    FUNC_LEAVE_NOAPI(ret_value)
} /* end H5O_pline_pre_copy_file() */


/*-------------------------------------------------------------------------
 * Function:	H5O_pline_debug
 *
 * Purpose:	Prints debugging information for filter pipeline message MESG
 *		on output stream STREAM.  Each line is indented INDENT
 *		characters and the field name takes up FWIDTH characters.
 *
 * Return:	Non-negative on success/Negative on failure
 *
 * Programmer:	Robb Matzke
 *              Wednesday, April 15, 1998
 *
 *-------------------------------------------------------------------------
 */
static herr_t
H5O_pline_debug(H5F_t H5_ATTR_UNUSED *f, hid_t H5_ATTR_UNUSED dxpl_id, const void *mesg, FILE *stream,
		int indent, int fwidth)
{
    const H5O_pline_t	*pline = (const H5O_pline_t *)mesg;
    size_t		i, j;

    FUNC_ENTER_NOAPI_NOINIT_NOERR

    /* check args */
    HDassert(f);
    HDassert(pline);
    HDassert(stream);
    HDassert(indent >= 0);
    HDassert(fwidth >= 0);

    HDfprintf(stream, "%*s%-*s %Zu/%Zu\n", indent, "", fwidth,
	    "Number of filters:",
	    pline->nused,
	    pline->nalloc);

    /* Loop over all the filters */
    for(i = 0; i < pline->nused; i++) {
	char		name[32];

	HDsnprintf(name, sizeof(name), "Filter at position %u", (unsigned)i);
	HDfprintf(stream, "%*s%-*s\n", indent, "", fwidth, name);
	HDfprintf(stream, "%*s%-*s 0x%04x\n", indent + 3, "", MAX(0, fwidth - 3),
		"Filter identification:",
		(unsigned)(pline->filter[i].id));
	if(pline->filter[i].name)
	    HDfprintf(stream, "%*s%-*s \"%s\"\n", indent + 3, "", MAX(0, fwidth - 3),
		    "Filter name:",
		    pline->filter[i].name);
	else
	    HDfprintf(stream, "%*s%-*s NONE\n", indent + 3, "", MAX(0, fwidth - 3),
		    "Filter name:");
	HDfprintf(stream, "%*s%-*s 0x%04x\n", indent + 3, "", MAX(0, fwidth - 3),
		"Flags:",
		pline->filter[i].flags);
	HDfprintf(stream, "%*s%-*s %Zu\n", indent + 3, "", MAX(0, fwidth - 3),
		"Num CD values:",
		pline->filter[i].cd_nelmts);

        /* Filter parameters */
	for(j = 0; j < pline->filter[i].cd_nelmts; j++) {
	    char	field_name[32];

	    HDsnprintf(field_name, sizeof(field_name), "CD value %lu", (unsigned long)j);
	    HDfprintf(stream, "%*s%-*s %u\n", indent + 6, "", MAX(0, fwidth - 6),
		    field_name,
		    pline->filter[i].cd_values[j]);
	} /* end for */
    } /* end for */

    FUNC_LEAVE_NOAPI(SUCCEED)
} /* end H5O_pline_debug() */


/*-------------------------------------------------------------------------
 * Function:    H5O_pline_set_version
 *
 * Purpose:     Set the version to encode an I/O filter pipeline with.
 *
 * Return:      Non-negative on success/Negative on failure
 *
 * Programmer:  Vailin Choi; December 2017
 *
 *-------------------------------------------------------------------------
 */
herr_t
H5O_pline_set_version(H5F_t *f, H5O_pline_t *pline)
{
    unsigned version;           /* Message version */
    herr_t ret_value = SUCCEED; /* Return value */

    FUNC_ENTER_NOAPI(FAIL)

    /* Sanity check */
    HDassert(f);
    HDassert(pline);

    /* Upgrade to the version indicated by the file's low bound if higher */
    version = MAX(pline->version, H5O_pline_ver_bounds[H5F_LOW_BOUND(f)]);

    /* Version bounds check */
    if(version > H5O_pline_ver_bounds[H5F_HIGH_BOUND(f)])
        HGOTO_ERROR(H5E_PLINE, H5E_BADRANGE, FAIL, "Filter pipeline version out of bounds")

    /* Set the message version */
    pline->version = version;

done:
    FUNC_LEAVE_NOAPI(ret_value)
} /* end H5O_pline_set_version() */<|MERGE_RESOLUTION|>--- conflicted
+++ resolved
@@ -142,10 +142,6 @@
 
     /* Number of filters */
     pline->nused = *p++;
-<<<<<<< HEAD
-    if(pline->nused > H5Z_MAX_NFILTERS)
-        HGOTO_ERROR(H5E_PLINE, H5E_CANTLOAD, NULL, "filter pipeline message has too many filters")
-=======
     if(pline->nused > H5Z_MAX_NFILTERS) {
 
         /* Reset the number of filters used to avoid array traversal in error
@@ -155,7 +151,6 @@
 
         HGOTO_ERROR(H5E_PLINE, H5E_CANTLOAD, NULL, "filter pipeline message has too many filters")
     }
->>>>>>> bbadec56
 
     /* Reserved */
     if(pline->version == H5O_PLINE_VERSION_1)
