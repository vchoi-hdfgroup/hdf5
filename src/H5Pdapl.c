/* * * * * * * * * * * * * * * * * * * * * * * * * * * * * * * * * * * * * * *
 * Copyright by The HDF Group.                                               *
 * Copyright by the Board of Trustees of the University of Illinois.         *
 * All rights reserved.                                                      *
 *                                                                           *
 * This file is part of HDF5.  The full HDF5 copyright notice, including     *
 * terms governing use, modification, and redistribution, is contained in    *
 * the COPYING file, which can be found at the root of the source code       *
 * distribution tree, or in https://www.hdfgroup.org/licenses.               *
 * If you do not have access to either file, you may request a copy from     *
 * help@hdfgroup.org.                                                        *
 * * * * * * * * * * * * * * * * * * * * * * * * * * * * * * * * * * * * * * */

/*-------------------------------------------------------------------------
 *
 * Created:        H5Pdapl.c
 *              October 27, 2008
 *              Neil Fortner
 *
 * Purpose:        Dataset access property list class routines
 *
 *-------------------------------------------------------------------------
 */

/****************/
/* Module Setup */
/****************/

#include "H5Pmodule.h" /* This source code file is part of the H5P module */

/***********/
/* Headers */
/***********/
#include "H5private.h"   /* Generic Functions */
#include "H5Dprivate.h"  /* Datasets */
#include "H5Eprivate.h"  /* Error handling */
#include "H5Fprivate.h"  /* Files */
#include "H5Iprivate.h"  /* IDs */
<<<<<<< HEAD
#include "H5MMprivate.h" /* Memory management			*/
=======
#include "H5MMprivate.h" /* Memory management */
>>>>>>> 18bbd3f0
#include "H5Ppkg.h"      /* Property lists */

/****************/
/* Local Macros */
/****************/

/* ========= Dataset Access properties ============ */
/* Definitions for size of raw data chunk cache(slots) */
#define H5D_ACS_DATA_CACHE_NUM_SLOTS_SIZE sizeof(size_t)
#define H5D_ACS_DATA_CACHE_NUM_SLOTS_DEF  H5D_CHUNK_CACHE_NSLOTS_DEFAULT
#define H5D_ACS_DATA_CACHE_NUM_SLOTS_ENC  H5P__encode_chunk_cache_nslots
#define H5D_ACS_DATA_CACHE_NUM_SLOTS_DEC  H5P__decode_chunk_cache_nslots
/* Definition for size of raw data chunk cache(bytes) */
#define H5D_ACS_DATA_CACHE_BYTE_SIZE_SIZE sizeof(size_t)
#define H5D_ACS_DATA_CACHE_BYTE_SIZE_DEF  H5D_CHUNK_CACHE_NBYTES_DEFAULT
#define H5D_ACS_DATA_CACHE_BYTE_SIZE_ENC  H5P__encode_chunk_cache_nbytes
#define H5D_ACS_DATA_CACHE_BYTE_SIZE_DEC  H5P__decode_chunk_cache_nbytes
/* Definition for preemption read chunks first */
#define H5D_ACS_PREEMPT_READ_CHUNKS_SIZE sizeof(double)
#define H5D_ACS_PREEMPT_READ_CHUNKS_DEF  H5D_CHUNK_CACHE_W0_DEFAULT
#define H5D_ACS_PREEMPT_READ_CHUNKS_ENC  H5P__encode_double
#define H5D_ACS_PREEMPT_READ_CHUNKS_DEC  H5P__decode_double
/* Definitions for VDS view option */
#define H5D_ACS_VDS_VIEW_SIZE sizeof(H5D_vds_view_t)
#define H5D_ACS_VDS_VIEW_DEF  H5D_VDS_LAST_AVAILABLE
#define H5D_ACS_VDS_VIEW_ENC  H5P__dacc_vds_view_enc
#define H5D_ACS_VDS_VIEW_DEC  H5P__dacc_vds_view_dec
/* Definitions for VDS printf gap */
#define H5D_ACS_VDS_PRINTF_GAP_SIZE sizeof(hsize_t)
#define H5D_ACS_VDS_PRINTF_GAP_DEF  (hsize_t)0
#define H5D_ACS_VDS_PRINTF_GAP_ENC  H5P__encode_hsize_t
#define H5D_ACS_VDS_PRINTF_GAP_DEC  H5P__decode_hsize_t
/* Definitions for VDS file prefix */
#define H5D_ACS_VDS_PREFIX_SIZE  sizeof(char *)
#define H5D_ACS_VDS_PREFIX_DEF   NULL /*default is no prefix */
#define H5D_ACS_VDS_PREFIX_SET   H5P__dapl_vds_file_pref_set
#define H5D_ACS_VDS_PREFIX_GET   H5P__dapl_vds_file_pref_get
#define H5D_ACS_VDS_PREFIX_ENC   H5P__dapl_vds_file_pref_enc
#define H5D_ACS_VDS_PREFIX_DEC   H5P__dapl_vds_file_pref_dec
#define H5D_ACS_VDS_PREFIX_DEL   H5P__dapl_vds_file_pref_del
#define H5D_ACS_VDS_PREFIX_COPY  H5P__dapl_vds_file_pref_copy
#define H5D_ACS_VDS_PREFIX_CMP   H5P__dapl_vds_file_pref_cmp
#define H5D_ACS_VDS_PREFIX_CLOSE H5P__dapl_vds_file_pref_close
/* Definition for append flush */
#define H5D_ACS_APPEND_FLUSH_SIZE sizeof(H5D_append_flush_t)
#define H5D_ACS_APPEND_FLUSH_DEF                                                                             \
    {                                                                                                        \
        0, {0, 0, 0, 0, 0, 0, 0, 0, 0, 0, 0, 0, 0, 0, 0, 0, 0, 0, 0, 0, 0, 0, 0, 0, 0, 0, 0, 0, 0, 0, 0, 0}, \
            NULL, NULL                                                                                       \
    }
/* Definitions for external file prefix */
#define H5D_ACS_EFILE_PREFIX_SIZE  sizeof(char *)
#define H5D_ACS_EFILE_PREFIX_DEF   NULL /*default is no prefix */
#define H5D_ACS_EFILE_PREFIX_SET   H5P__dapl_efile_pref_set
#define H5D_ACS_EFILE_PREFIX_GET   H5P__dapl_efile_pref_get
#define H5D_ACS_EFILE_PREFIX_ENC   H5P__dapl_efile_pref_enc
#define H5D_ACS_EFILE_PREFIX_DEC   H5P__dapl_efile_pref_dec
#define H5D_ACS_EFILE_PREFIX_DEL   H5P__dapl_efile_pref_del
#define H5D_ACS_EFILE_PREFIX_COPY  H5P__dapl_efile_pref_copy
#define H5D_ACS_EFILE_PREFIX_CMP   H5P__dapl_efile_pref_cmp
#define H5D_ACS_EFILE_PREFIX_CLOSE H5P__dapl_efile_pref_close

/******************/
/* Local Typedefs */
/******************/

/********************/
/* Package Typedefs */
/********************/

/********************/
/* Local Prototypes */
/********************/

/* Property class callbacks */
static herr_t H5P__dacc_reg_prop(H5P_genclass_t *pclass);
static herr_t H5P__encode_chunk_cache_nslots(const void *value, void **_pp, size_t *size);
static herr_t H5P__decode_chunk_cache_nslots(const void **_pp, void *_value);
static herr_t H5P__encode_chunk_cache_nbytes(const void *value, void **_pp, size_t *size);
static herr_t H5P__decode_chunk_cache_nbytes(const void **_pp, void *_value);

/* Property list callbacks */
static herr_t H5P__dacc_vds_view_enc(const void *value, void **pp, size_t *size);
static herr_t H5P__dacc_vds_view_dec(const void **pp, void *value);
static herr_t H5P__dapl_vds_file_pref_set(hid_t prop_id, const char *name, size_t size, void *value);
static herr_t H5P__dapl_vds_file_pref_get(hid_t prop_id, const char *name, size_t size, void *value);
static herr_t H5P__dapl_vds_file_pref_enc(const void *value, void **_pp, size_t *size);
static herr_t H5P__dapl_vds_file_pref_dec(const void **_pp, void *value);
static herr_t H5P__dapl_vds_file_pref_del(hid_t prop_id, const char *name, size_t size, void *value);
static herr_t H5P__dapl_vds_file_pref_copy(const char *name, size_t size, void *value);
static int    H5P__dapl_vds_file_pref_cmp(const void *value1, const void *value2, size_t size);
static herr_t H5P__dapl_vds_file_pref_close(const char *name, size_t size, void *value);

/* Property list callbacks */
static herr_t H5P__dapl_efile_pref_set(hid_t prop_id, const char *name, size_t size, void *value);
static herr_t H5P__dapl_efile_pref_get(hid_t prop_id, const char *name, size_t size, void *value);
static herr_t H5P__dapl_efile_pref_enc(const void *value, void **_pp, size_t *size);
static herr_t H5P__dapl_efile_pref_dec(const void **_pp, void *value);
static herr_t H5P__dapl_efile_pref_del(hid_t prop_id, const char *name, size_t size, void *value);
static herr_t H5P__dapl_efile_pref_copy(const char *name, size_t size, void *value);
static int    H5P__dapl_efile_pref_cmp(const void *value1, const void *value2, size_t size);
static herr_t H5P__dapl_efile_pref_close(const char *name, size_t size, void *value);

/*********************/
/* Package Variables */
/*********************/

/* Dataset access property list class library initialization object */
const H5P_libclass_t H5P_CLS_DACC[1] = {{
    "dataset access",        /* Class name for debugging     */
    H5P_TYPE_DATASET_ACCESS, /* Class type                   */

    &H5P_CLS_LINK_ACCESS_g,       /* Parent class                 */
    &H5P_CLS_DATASET_ACCESS_g,    /* Pointer to class             */
    &H5P_CLS_DATASET_ACCESS_ID_g, /* Pointer to class ID          */
    &H5P_LST_DATASET_ACCESS_ID_g, /* Pointer to default property list ID */
    H5P__dacc_reg_prop,           /* Default property registration routine */

    NULL, /* Class creation callback      */
    NULL, /* Class creation callback info */
    NULL, /* Class copy callback          */
    NULL, /* Class copy callback info     */
    NULL, /* Class close callback         */
    NULL  /* Class close callback info    */
}};

/*****************************/
/* Library Private Variables */
/*****************************/

/*******************/
/* Local Variables */
/*******************/

/* Property value defaults */
static const H5D_append_flush_t H5D_def_append_flush_g =
    H5D_ACS_APPEND_FLUSH_DEF; /* Default setting for append flush */
static const char *H5D_def_efile_prefix_g =
    H5D_ACS_EFILE_PREFIX_DEF;                                     /* Default external file prefix string */
static const char *H5D_def_vds_prefix_g = H5D_ACS_VDS_PREFIX_DEF; /* Default vds prefix string */

/*-------------------------------------------------------------------------
 * Function:    H5P__dacc_reg_prop
 *
 * Purpose:     Register the dataset access property list class's
 *              properties
 *
 * Return:      Non-negative on success/Negative on failure
 *-------------------------------------------------------------------------
 */
static herr_t
H5P__dacc_reg_prop(H5P_genclass_t *pclass)
{
    size_t rdcc_nslots = H5D_ACS_DATA_CACHE_NUM_SLOTS_DEF;    /* Default raw data chunk cache # of slots */
    size_t rdcc_nbytes = H5D_ACS_DATA_CACHE_BYTE_SIZE_DEF;    /* Default raw data chunk cache # of bytes */
    double rdcc_w0     = H5D_ACS_PREEMPT_READ_CHUNKS_DEF;     /* Default raw data chunk cache dirty ratio */
    H5D_vds_view_t virtual_view = H5D_ACS_VDS_VIEW_DEF;       /* Default VDS view option */
    hsize_t        printf_gap   = H5D_ACS_VDS_PRINTF_GAP_DEF; /* Default VDS printf gap */
    herr_t         ret_value    = SUCCEED;                    /* Return value */

    FUNC_ENTER_STATIC

    /* Register the size of raw data chunk cache (elements) */
    if (H5P__register_real(pclass, H5D_ACS_DATA_CACHE_NUM_SLOTS_NAME, H5D_ACS_DATA_CACHE_NUM_SLOTS_SIZE,
                           &rdcc_nslots, NULL, NULL, NULL, H5D_ACS_DATA_CACHE_NUM_SLOTS_ENC,
                           H5D_ACS_DATA_CACHE_NUM_SLOTS_DEC, NULL, NULL, NULL, NULL) < 0)
        HGOTO_ERROR(H5E_PLIST, H5E_CANTINSERT, FAIL, "can't insert property into class")

    /* Register the size of raw data chunk cache(bytes) */
    if (H5P__register_real(pclass, H5D_ACS_DATA_CACHE_BYTE_SIZE_NAME, H5D_ACS_DATA_CACHE_BYTE_SIZE_SIZE,
                           &rdcc_nbytes, NULL, NULL, NULL, H5D_ACS_DATA_CACHE_BYTE_SIZE_ENC,
                           H5D_ACS_DATA_CACHE_BYTE_SIZE_DEC, NULL, NULL, NULL, NULL) < 0)
        HGOTO_ERROR(H5E_PLIST, H5E_CANTINSERT, FAIL, "can't insert property into class")

    /* Register the preemption for reading chunks */
    if (H5P__register_real(pclass, H5D_ACS_PREEMPT_READ_CHUNKS_NAME, H5D_ACS_PREEMPT_READ_CHUNKS_SIZE,
                           &rdcc_w0, NULL, NULL, NULL, H5D_ACS_PREEMPT_READ_CHUNKS_ENC,
                           H5D_ACS_PREEMPT_READ_CHUNKS_DEC, NULL, NULL, NULL, NULL) < 0)
        HGOTO_ERROR(H5E_PLIST, H5E_CANTINSERT, FAIL, "can't insert property into class")

    /* Register the VDS view option */
    if (H5P__register_real(pclass, H5D_ACS_VDS_VIEW_NAME, H5D_ACS_VDS_VIEW_SIZE, &virtual_view, NULL, NULL,
                           NULL, H5D_ACS_VDS_VIEW_ENC, H5D_ACS_VDS_VIEW_DEC, NULL, NULL, NULL, NULL) < 0)
        HGOTO_ERROR(H5E_PLIST, H5E_CANTINSERT, FAIL, "can't insert property into class")

    /* Register the VDS printf gap */
    if (H5P__register_real(pclass, H5D_ACS_VDS_PRINTF_GAP_NAME, H5D_ACS_VDS_PRINTF_GAP_SIZE, &printf_gap,
                           NULL, NULL, NULL, H5D_ACS_VDS_PRINTF_GAP_ENC, H5D_ACS_VDS_PRINTF_GAP_DEC, NULL,
                           NULL, NULL, NULL) < 0)
        HGOTO_ERROR(H5E_PLIST, H5E_CANTINSERT, FAIL, "can't insert property into class")

    /* Register property for vds prefix */
    if (H5P__register_real(pclass, H5D_ACS_VDS_PREFIX_NAME, H5D_ACS_VDS_PREFIX_SIZE, &H5D_def_vds_prefix_g,
                           NULL, H5D_ACS_VDS_PREFIX_SET, H5D_ACS_VDS_PREFIX_GET, H5D_ACS_VDS_PREFIX_ENC,
                           H5D_ACS_VDS_PREFIX_DEC, H5D_ACS_VDS_PREFIX_DEL, H5D_ACS_VDS_PREFIX_COPY,
                           H5D_ACS_VDS_PREFIX_CMP, H5D_ACS_VDS_PREFIX_CLOSE) < 0)
        HGOTO_ERROR(H5E_PLIST, H5E_CANTINSERT, FAIL, "can't insert property into class")

    /* Register info for append flush */
    /* (Note: this property should not have an encode/decode callback -QAK) */
    if (H5P__register_real(pclass, H5D_ACS_APPEND_FLUSH_NAME, H5D_ACS_APPEND_FLUSH_SIZE,
                           &H5D_def_append_flush_g, NULL, NULL, NULL, NULL, NULL, NULL, NULL, NULL, NULL) < 0)
        HGOTO_ERROR(H5E_PLIST, H5E_CANTINSERT, FAIL, "can't insert property into class")

    /* Register property for external file prefix */
    if (H5P__register_real(pclass, H5D_ACS_EFILE_PREFIX_NAME, H5D_ACS_EFILE_PREFIX_SIZE,
                           &H5D_def_efile_prefix_g, NULL, H5D_ACS_EFILE_PREFIX_SET, H5D_ACS_EFILE_PREFIX_GET,
                           H5D_ACS_EFILE_PREFIX_ENC, H5D_ACS_EFILE_PREFIX_DEC, H5D_ACS_EFILE_PREFIX_DEL,
                           H5D_ACS_EFILE_PREFIX_COPY, H5D_ACS_EFILE_PREFIX_CMP,
                           H5D_ACS_EFILE_PREFIX_CLOSE) < 0)
        HGOTO_ERROR(H5E_PLIST, H5E_CANTINSERT, FAIL, "can't insert property into class")

done:
    FUNC_LEAVE_NOAPI(ret_value)
} /* end H5P__dacc_reg_prop() */

/*-------------------------------------------------------------------------
 * Function:    H5P__dapl_vds_file_pref_set
 *
 * Purpose:     Copies a vds file prefix property when it's set
 *              for a property list
 *
 * Return:      SUCCEED/FAIL
 *-------------------------------------------------------------------------
 */
static herr_t
H5P__dapl_vds_file_pref_set(hid_t H5_ATTR_UNUSED prop_id, const char H5_ATTR_UNUSED *name,
                            size_t H5_ATTR_UNUSED size, void *value)
{
    FUNC_ENTER_STATIC_NOERR

    /* Sanity check */
    HDassert(value);

    /* Copy the prefix */
    *(char **)value = H5MM_xstrdup(*(const char **)value);

    FUNC_LEAVE_NOAPI(SUCCEED)
} /* end H5P__dapl_vds_file_pref_set() */

/*-------------------------------------------------------------------------
 * Function:    H5P__dapl_vds_file_pref_get
 *
 * Purpose:     Copies a vds file prefix property when it's retrieved
 *              from a property list
 *
 * Return:      SUCCEED/FAIL
 *-------------------------------------------------------------------------
 */
static herr_t
H5P__dapl_vds_file_pref_get(hid_t H5_ATTR_UNUSED prop_id, const char H5_ATTR_UNUSED *name,
                            size_t H5_ATTR_UNUSED size, void *value)
{
    FUNC_ENTER_STATIC_NOERR

    /* Sanity check */
    HDassert(value);

    /* Copy the prefix */
    *(char **)value = H5MM_xstrdup(*(const char **)value);

    FUNC_LEAVE_NOAPI(SUCCEED)
} /* end H5P__dapl_vds_file_pref_get() */

/*-------------------------------------------------------------------------
 * Function:    H5P__dapl_vds_file_pref_enc
 *
 * Purpose:     Callback routine which is called whenever the vds file flags
 *              property in the dataset access property list is
 *              encoded.
 *
 * Return:      SUCCEED/FAIL
 *-------------------------------------------------------------------------
 */
static herr_t
H5P__dapl_vds_file_pref_enc(const void *value, void **_pp, size_t *size)
{
    const char *vds_file_pref = *(const char *const *)value;
    uint8_t **  pp            = (uint8_t **)_pp;
    size_t      len           = 0;
    uint64_t    enc_value;
    unsigned    enc_size;

    FUNC_ENTER_STATIC_NOERR

    HDcompile_assert(sizeof(size_t) <= sizeof(uint64_t));

    /* calculate prefix length */
    if (NULL != vds_file_pref)
        len = HDstrlen(vds_file_pref);

    enc_value = (uint64_t)len;
    enc_size  = H5VM_limit_enc_size(enc_value);
    HDassert(enc_size < 256);

    if (NULL != *pp) {
        /* encode the length of the prefix */
        *(*pp)++ = (uint8_t)enc_size;
        UINT64ENCODE_VAR(*pp, enc_value, enc_size);

        /* encode the prefix */
        if (NULL != vds_file_pref) {
            H5MM_memcpy(*(char **)pp, vds_file_pref, len);
            *pp += len;
        } /* end if */
    }     /* end if */

    *size += (1 + enc_size);
    if (NULL != vds_file_pref)
        *size += len;

    FUNC_LEAVE_NOAPI(SUCCEED)
} /* end H5P__dapl_vds_file_pref_enc() */

/*-------------------------------------------------------------------------
 * Function:    H5P__dapl_vds_file_pref_dec
 *
 * Purpose:     Callback routine which is called whenever the vds file prefix
 *              property in the dataset access property list is
 *              decoded.
 *
 * Return:      SUCCEED/FAIL
 *-------------------------------------------------------------------------
 */
static herr_t
H5P__dapl_vds_file_pref_dec(const void **_pp, void *_value)
{
    char **         vds_file_pref = (char **)_value;
    const uint8_t **pp            = (const uint8_t **)_pp;
    size_t          len;
    uint64_t        enc_value; /* Decoded property value */
    unsigned        enc_size;  /* Size of encoded property */
    herr_t          ret_value = SUCCEED;

    FUNC_ENTER_STATIC

    HDassert(pp);
    HDassert(*pp);
    HDassert(vds_file_pref);
    HDcompile_assert(sizeof(size_t) <= sizeof(uint64_t));

    /* Decode the size */
    enc_size = *(*pp)++;
    HDassert(enc_size < 256);

    /* Decode the value */
    UINT64DECODE_VAR(*pp, enc_value, enc_size);
    len = (size_t)enc_value;

    if (0 != len) {
        /* Make a copy of the user's prefix string */
        if (NULL == (*vds_file_pref = (char *)H5MM_malloc(len + 1)))
            HGOTO_ERROR(H5E_RESOURCE, H5E_CANTINIT, FAIL, "memory allocation failed for prefix")
        HDstrncpy(*vds_file_pref, *(const char **)pp, len);
        (*vds_file_pref)[len] = '\0';

        *pp += len;
    } /* end if */
    else
        *vds_file_pref = NULL;

done:
    FUNC_LEAVE_NOAPI(ret_value)
} /* end H5P__dapl_vds_file_pref_dec() */

/*-------------------------------------------------------------------------
 * Function:    H5P__dapl_vds_file_pref_del
 *
 * Purpose:     Frees memory used to store the vds file prefix string
 *
 * Return:      SUCCEED (Can't fail)
 *-------------------------------------------------------------------------
 */
static herr_t
H5P__dapl_vds_file_pref_del(hid_t H5_ATTR_UNUSED prop_id, const char H5_ATTR_UNUSED *name,
                            size_t H5_ATTR_UNUSED size, void *value)
{
    FUNC_ENTER_STATIC_NOERR

    HDassert(value);

    H5MM_xfree(*(void **)value);

    FUNC_LEAVE_NOAPI(SUCCEED)
} /* end H5P__dapl_vds_file_pref_del() */

/*-------------------------------------------------------------------------
 * Function:    H5P__dapl_vds_file_pref_copy
 *
 * Purpose:     Creates a copy of the vds file prefix string
 *
 * Return:      SUCCEED/FAIL
 *-------------------------------------------------------------------------
 */
static herr_t
H5P__dapl_vds_file_pref_copy(const char H5_ATTR_UNUSED *name, size_t H5_ATTR_UNUSED size, void *value)
{
    FUNC_ENTER_STATIC_NOERR

    HDassert(value);

    *(char **)value = H5MM_xstrdup(*(const char **)value);

    FUNC_LEAVE_NOAPI(SUCCEED)
} /* end H5P__dapl_vds_file_pref_copy() */

/*-------------------------------------------------------------------------
 * Function:       H5P__dapl_vds_file_pref_cmp
 *
 * Purpose:        Callback routine which is called whenever the vds file prefix
 *                 property in the dataset creation property list is
 *                 compared.
 *
 * Return:         zero if VALUE1 and VALUE2 are equal, non zero otherwise.
 *-------------------------------------------------------------------------
 */
static int
H5P__dapl_vds_file_pref_cmp(const void *value1, const void *value2, size_t H5_ATTR_UNUSED size)
{
    const char *pref1     = *(const char *const *)value1;
    const char *pref2     = *(const char *const *)value2;
    int         ret_value = 0;

    FUNC_ENTER_STATIC_NOERR

    if (NULL == pref1 && NULL != pref2)
        HGOTO_DONE(1);
    if (NULL != pref1 && NULL == pref2)
        HGOTO_DONE(-1);
    if (NULL != pref1 && NULL != pref2)
        ret_value = HDstrcmp(pref1, pref2);

done:
    FUNC_LEAVE_NOAPI(ret_value)
} /* end H5P__dapl_vds_file_pref_cmp() */

/*-------------------------------------------------------------------------
 * Function:    H5P__dapl_vds_file_pref_close
 *
 * Purpose:     Frees memory used to store the vds file prefix string
 *
 * Return:      SUCCEED/FAIL
 *-------------------------------------------------------------------------
 */
static herr_t
H5P__dapl_vds_file_pref_close(const char H5_ATTR_UNUSED *name, size_t H5_ATTR_UNUSED size, void *value)
{
    FUNC_ENTER_STATIC_NOERR

    HDassert(value);

    H5MM_xfree(*(void **)value);

    FUNC_LEAVE_NOAPI(SUCCEED)
} /* end H5P__dapl_vds_file_pref_close() */

/*-------------------------------------------------------------------------
 * Function:    H5P__dapl_efile_pref_set
 *
 * Purpose:     Copies an external file prefix property when it's set
 *              for a property list
 *
 * Return:      SUCCEED/FAIL
 *-------------------------------------------------------------------------
 */
static herr_t
H5P__dapl_efile_pref_set(hid_t H5_ATTR_UNUSED prop_id, const char H5_ATTR_UNUSED *name,
                         size_t H5_ATTR_UNUSED size, void *value)
{
    FUNC_ENTER_STATIC_NOERR

    /* Sanity check */
    HDassert(value);

    /* Copy the prefix */
    *(char **)value = H5MM_xstrdup(*(const char **)value);

    FUNC_LEAVE_NOAPI(SUCCEED)
} /* end H5P__dapl_efile_pref_set() */

/*-------------------------------------------------------------------------
 * Function:    H5P__dapl_efile_pref_get
 *
 * Purpose:     Copies an external file prefix property when it's retrieved
 *              from a property list
 *
 * Return:      SUCCEED/FAIL
 *-------------------------------------------------------------------------
 */
static herr_t
H5P__dapl_efile_pref_get(hid_t H5_ATTR_UNUSED prop_id, const char H5_ATTR_UNUSED *name,
                         size_t H5_ATTR_UNUSED size, void *value)
{
    FUNC_ENTER_STATIC_NOERR

    /* Sanity check */
    HDassert(value);

    /* Copy the prefix */
    *(char **)value = H5MM_xstrdup(*(const char **)value);

    FUNC_LEAVE_NOAPI(SUCCEED)
} /* end H5P__dapl_efile_pref_get() */

/*-------------------------------------------------------------------------
 * Function:    H5P__dapl_efile_pref_enc
 *
 * Purpose:     Callback routine which is called whenever the efile flags
 *              property in the dataset access property list is
 *              encoded.
 *
 * Return:      SUCCEED/FAIL
 *-------------------------------------------------------------------------
 */
static herr_t
H5P__dapl_efile_pref_enc(const void *value, void **_pp, size_t *size)
{
    const char *efile_pref = *(const char *const *)value;
    uint8_t **  pp         = (uint8_t **)_pp;
    size_t      len        = 0;
    uint64_t    enc_value;
    unsigned    enc_size;

    FUNC_ENTER_STATIC_NOERR

    HDcompile_assert(sizeof(size_t) <= sizeof(uint64_t));

    /* calculate prefix length */
    if (NULL != efile_pref)
        len = HDstrlen(efile_pref);

    enc_value = (uint64_t)len;
    enc_size  = H5VM_limit_enc_size(enc_value);
    HDassert(enc_size < 256);

    if (NULL != *pp) {
        /* encode the length of the prefix */
        *(*pp)++ = (uint8_t)enc_size;
        UINT64ENCODE_VAR(*pp, enc_value, enc_size);

        /* encode the prefix */
        if (NULL != efile_pref) {
            H5MM_memcpy(*(char **)pp, efile_pref, len);
            *pp += len;
        } /* end if */
    }     /* end if */

    *size += (1 + enc_size);
    if (NULL != efile_pref)
        *size += len;

    FUNC_LEAVE_NOAPI(SUCCEED)
} /* end H5P__dapl_efile_pref_enc() */

/*-------------------------------------------------------------------------
 * Function:    H5P__dapl_efile_pref_dec
 *
 * Purpose:     Callback routine which is called whenever the efile prefix
 *              property in the dataset access property list is
 *              decoded.
 *
 * Return:        SUCCEED/FAIL
 *-------------------------------------------------------------------------
 */
static herr_t
H5P__dapl_efile_pref_dec(const void **_pp, void *_value)
{
    char **         efile_pref = (char **)_value;
    const uint8_t **pp         = (const uint8_t **)_pp;
    size_t          len;
    uint64_t        enc_value; /* Decoded property value */
    unsigned        enc_size;  /* Size of encoded property */
    herr_t          ret_value = SUCCEED;

    FUNC_ENTER_STATIC

    HDassert(pp);
    HDassert(*pp);
    HDassert(efile_pref);
    HDcompile_assert(sizeof(size_t) <= sizeof(uint64_t));

    /* Decode the size */
    enc_size = *(*pp)++;
    HDassert(enc_size < 256);

    /* Decode the value */
    UINT64DECODE_VAR(*pp, enc_value, enc_size);
    len = (size_t)enc_value;

    if (0 != len) {
        /* Make a copy of the user's prefix string */
        if (NULL == (*efile_pref = (char *)H5MM_malloc(len + 1)))
            HGOTO_ERROR(H5E_RESOURCE, H5E_CANTINIT, FAIL, "memory allocation failed for prefix")
        HDstrncpy(*efile_pref, *(const char **)pp, len);
        (*efile_pref)[len] = '\0';

        *pp += len;
    } /* end if */
    else
        *efile_pref = NULL;

done:
    FUNC_LEAVE_NOAPI(ret_value)
} /* end H5P__dapl_efile_pref_dec() */

/*-------------------------------------------------------------------------
 * Function:    H5P__dapl_efile_pref_del
 *
 * Purpose:     Frees memory used to store the external file prefix string
 *
 * Return:      SUCCEED (Can't fail)
 *-------------------------------------------------------------------------
 */
static herr_t
H5P__dapl_efile_pref_del(hid_t H5_ATTR_UNUSED prop_id, const char H5_ATTR_UNUSED *name,
                         size_t H5_ATTR_UNUSED size, void *value)
{
    FUNC_ENTER_STATIC_NOERR

    HDassert(value);

    H5MM_xfree(*(void **)value);

    FUNC_LEAVE_NOAPI(SUCCEED)
} /* end H5P__dapl_efile_pref_del() */

/*-------------------------------------------------------------------------
 * Function:    H5P__dapl_efile_pref_copy
 *
 * Purpose:     Creates a copy of the external file prefix string
 *
 * Return:      SUCCEED/FAIL
 *-------------------------------------------------------------------------
 */
static herr_t
H5P__dapl_efile_pref_copy(const char H5_ATTR_UNUSED *name, size_t H5_ATTR_UNUSED size, void *value)
{
    FUNC_ENTER_STATIC_NOERR

    HDassert(value);

    *(char **)value = H5MM_xstrdup(*(const char **)value);

    FUNC_LEAVE_NOAPI(SUCCEED)
} /* end H5P__dapl_efile_pref_copy() */

/*-------------------------------------------------------------------------
 * Function:       H5P__dapl_efile_pref_cmp
 *
 * Purpose:        Callback routine which is called whenever the efile prefix
 *                 property in the dataset creation property list is
 *                 compared.
 *
 * Return:         zero if VALUE1 and VALUE2 are equal, non zero otherwise.
 *-------------------------------------------------------------------------
 */
static int
H5P__dapl_efile_pref_cmp(const void *value1, const void *value2, size_t H5_ATTR_UNUSED size)
{
    const char *pref1     = *(const char *const *)value1;
    const char *pref2     = *(const char *const *)value2;
    int         ret_value = 0;

    FUNC_ENTER_STATIC_NOERR

    if (NULL == pref1 && NULL != pref2)
        HGOTO_DONE(1);
    if (NULL != pref1 && NULL == pref2)
        HGOTO_DONE(-1);
    if (NULL != pref1 && NULL != pref2)
        ret_value = HDstrcmp(pref1, pref2);

done:
    FUNC_LEAVE_NOAPI(ret_value)
} /* end H5P__dapl_efile_pref_cmp() */

/*-------------------------------------------------------------------------
 * Function:    H5P__dapl_efile_pref_close
 *
 * Purpose:     Frees memory used to store the external file prefix string
 *
 * Return:      SUCCEED/FAIL
 *-------------------------------------------------------------------------
 */
static herr_t
H5P__dapl_efile_pref_close(const char H5_ATTR_UNUSED *name, size_t H5_ATTR_UNUSED size, void *value)
{
    FUNC_ENTER_STATIC_NOERR

    HDassert(value);

    H5MM_xfree(*(void **)value);

    FUNC_LEAVE_NOAPI(SUCCEED)
} /* end H5P__dapl_efile_pref_close() */

/*-------------------------------------------------------------------------
 * Function:    H5Pset_chunk_cache
 *
 * Purpose:    Set the number of objects in the meta data cache and the
 *        maximum number of chunks and bytes in the raw data chunk cache.
 *        Once set, these values will override the values in the file access
 *        property list.  Each of thhese values can be individually unset
 *        (or not set at all) by passing the macros:
 *        H5D_CHUNK_CACHE_NCHUNKS_DEFAULT,
 *        H5D_CHUNK_CACHE_NSLOTS_DEFAULT, and/or
 *        H5D_CHUNK_CACHE_W0_DEFAULT
 *        as appropriate.
 *
 *        The RDCC_W0 value should be between 0 and 1 inclusive and
 *        indicates how much chunks that have been fully read or fully
 *        written are favored for preemption.  A value of zero means
 *        fully read or written chunks are treated no differently than
 *        other chunks (the preemption is strictly LRU) while a value
 *        of one means fully read chunks are always preempted before
 *        other chunks.
 *
 * Return:    Non-negative on success/Negative on failure
 *-------------------------------------------------------------------------
 */
herr_t
H5Pset_chunk_cache(hid_t dapl_id, size_t rdcc_nslots, size_t rdcc_nbytes, double rdcc_w0)
{
    H5P_genplist_t *plist;               /* Property list pointer */
    herr_t          ret_value = SUCCEED; /* return value */

    FUNC_ENTER_API(FAIL)
    H5TRACE4("e", "izzd", dapl_id, rdcc_nslots, rdcc_nbytes, rdcc_w0);

    /* Check arguments.  Note that we allow negative values - they are
     * considered to "unset" the property. */
<<<<<<< HEAD
    if (rdcc_w0 > (double)1.0f)
=======
    if (rdcc_w0 > 1.0)
>>>>>>> 18bbd3f0
        HGOTO_ERROR(
            H5E_ARGS, H5E_BADVALUE, FAIL,
            "raw data cache w0 value must be between 0.0 and 1.0 inclusive, or H5D_CHUNK_CACHE_W0_DEFAULT");

    /* Get the plist structure */
    if (NULL == (plist = H5P_object_verify(dapl_id, H5P_DATASET_ACCESS)))
        HGOTO_ERROR(H5E_ATOM, H5E_BADATOM, FAIL, "can't find object for ID");

    /* Set sizes */
    if (H5P_set(plist, H5D_ACS_DATA_CACHE_NUM_SLOTS_NAME, &rdcc_nslots) < 0)
        HGOTO_ERROR(H5E_PLIST, H5E_CANTSET, FAIL, "can't set data cache number of chunks");
    if (H5P_set(plist, H5D_ACS_DATA_CACHE_BYTE_SIZE_NAME, &rdcc_nbytes) < 0)
        HGOTO_ERROR(H5E_PLIST, H5E_CANTSET, FAIL, "can't set data cache byte size");
    if (H5P_set(plist, H5D_ACS_PREEMPT_READ_CHUNKS_NAME, &rdcc_w0) < 0)
        HGOTO_ERROR(H5E_PLIST, H5E_CANTSET, FAIL, "can't set preempt read chunks");

done:
    FUNC_LEAVE_API(ret_value)
} /* end H5Pset_chunk_cache() */

/*-------------------------------------------------------------------------
 * Function: H5Pget_chunk_cache
 *
 * Purpose:  Retrieves the maximum possible number of elements in the meta
 *        data cache and the maximum possible number of elements and
 *        bytes and the RDCC_W0 value in the raw data chunk cache.  Any
 *        (or all) arguments may be null pointers in which case the
 *        corresponding datum is not returned.  If these properties have
 *        not been set on this property list, the default values for a
 *        file access property list are returned.
 *
 * Return:  Non-negative on success/Negative on failure
 *-------------------------------------------------------------------------
 */
herr_t
H5Pget_chunk_cache(hid_t dapl_id, size_t *rdcc_nslots, size_t *rdcc_nbytes, double *rdcc_w0)
{
    H5P_genplist_t *plist;               /* Property list pointer */
    H5P_genplist_t *def_plist;           /* Default file access property list */
    herr_t          ret_value = SUCCEED; /* return value */

    FUNC_ENTER_API(FAIL)
    H5TRACE4("e", "i*z*z*d", dapl_id, rdcc_nslots, rdcc_nbytes, rdcc_w0);

    /* Get the plist structure */
    if (NULL == (plist = H5P_object_verify(dapl_id, H5P_DATASET_ACCESS)))
        HGOTO_ERROR(H5E_ATOM, H5E_BADATOM, FAIL, "can't find object for ID");

    /* Get default file access plist */
    if (NULL == (def_plist = (H5P_genplist_t *)H5I_object(H5P_FILE_ACCESS_DEFAULT)))
        HGOTO_ERROR(H5E_ATOM, H5E_BADATOM, FAIL, "can't find object for default fapl ID");

    /* Get the properties.  If a property is set to the default value, the value
     * from the default fapl is used. */
    if (rdcc_nslots) {
        if (H5P_get(plist, H5D_ACS_DATA_CACHE_NUM_SLOTS_NAME, rdcc_nslots) < 0)
            HGOTO_ERROR(H5E_PLIST, H5E_CANTGET, FAIL, "can't get data cache number of slots");
        if (*rdcc_nslots == H5D_CHUNK_CACHE_NSLOTS_DEFAULT)
            if (H5P_get(def_plist, H5F_ACS_DATA_CACHE_NUM_SLOTS_NAME, rdcc_nslots) < 0)
                HGOTO_ERROR(H5E_PLIST, H5E_CANTGET, FAIL, "can't get default data cache number of slots");
    } /* end if */
    if (rdcc_nbytes) {
        if (H5P_get(plist, H5D_ACS_DATA_CACHE_BYTE_SIZE_NAME, rdcc_nbytes) < 0)
            HGOTO_ERROR(H5E_PLIST, H5E_CANTGET, FAIL, "can't get data cache byte size");
        if (*rdcc_nbytes == H5D_CHUNK_CACHE_NBYTES_DEFAULT)
            if (H5P_get(def_plist, H5F_ACS_DATA_CACHE_BYTE_SIZE_NAME, rdcc_nbytes) < 0)
                HGOTO_ERROR(H5E_PLIST, H5E_CANTGET, FAIL, "can't get default data cache byte size");
    } /* end if */
    if (rdcc_w0) {
        if (H5P_get(plist, H5D_ACS_PREEMPT_READ_CHUNKS_NAME, rdcc_w0) < 0)
            HGOTO_ERROR(H5E_PLIST, H5E_CANTGET, FAIL, "can't get preempt read chunks");
        if (*rdcc_w0 < 0)
            if (H5P_get(def_plist, H5F_ACS_PREEMPT_READ_CHUNKS_NAME, rdcc_w0) < 0)
                HGOTO_ERROR(H5E_PLIST, H5E_CANTGET, FAIL, "can't get default preempt read chunks");
    } /* end if */

done:
    FUNC_LEAVE_API(ret_value)
} /* end H5Pget_chunk_cache() */

/*-------------------------------------------------------------------------
 * Function:       H5P__encode_chunk_cache_nslots
 *
 * Purpose:        Encode the rdcc_nslots parameter to a serialized
 *                 property list.  Similar to H5P__encode_size_t except
 *                 the value of 255 for the enc_size field is reserved to
 *                 indicate H5D_ACS_DATA_CACHE_NUM_SLOTS_DEF, in which
 *                 nothing further is encoded.
 *
 * Return:         Success:     Non-negative
 *                 Failure:     Negative
 *-------------------------------------------------------------------------
 */
static herr_t
H5P__encode_chunk_cache_nslots(const void *value, void **_pp, size_t *size)
{
<<<<<<< HEAD
    uint64_t  enc_value; /* Property value to encode */
    uint8_t **pp = (uint8_t **)_pp;
=======
    uint64_t  enc_value = 0; /* Property value to encode */
    uint8_t **pp        = (uint8_t **)_pp;
>>>>>>> 18bbd3f0
    unsigned  enc_size; /* Size of encoded property */

    FUNC_ENTER_STATIC_NOERR

    /* Sanity checks */
    HDcompile_assert(sizeof(size_t) <= sizeof(uint64_t));
    HDassert(size);

    /* Determine if this is the default value, in which case only encode
     * enc_size (as 255).  Also set size needed for encoding. */
    if (*(const size_t *)value == H5D_ACS_DATA_CACHE_NUM_SLOTS_DEF) {
        enc_size = 0;
        *size += 1;
    } /* end if */
    else {
        enc_value = (uint64_t) * (const size_t *)value;
        enc_size  = H5VM_limit_enc_size(enc_value);
        HDassert(enc_size > 0);
        *size += (1 + enc_size);
    } /* end else */

    HDassert(enc_size < 256);

    if (NULL != *pp) {
        /* Encode the size */
        *(*pp)++ = (uint8_t)enc_size;

        /* Encode the value if necessary */
        if (enc_size != 0) {
            UINT64ENCODE_VAR(*pp, enc_value, enc_size);
        } /* end if */
    }     /* end if */

    FUNC_LEAVE_NOAPI(SUCCEED)
} /* end H5P__encode_chunk_cache_nslots() */

/*-------------------------------------------------------------------------
 * Function:       H5P__decode_chunk_cache_nslots
 *
 * Purpose:        Decode the rdcc_nslots parameter from a serialized
 *                 property list.  Similar to H5P__decode_size_t except
 *                 the value of 255 for the enc_size field is reserved to
 *                 indicate H5D_ACS_DATA_CACHE_NUM_SLOTS_DEF, in which
 *                 nothing further needs to be decoded.
 *
 * Return:         Success:     Non-negative
 *                 Failure:     Negative
 *-------------------------------------------------------------------------
 */
static herr_t
H5P__decode_chunk_cache_nslots(const void **_pp, void *_value)
{
    size_t *        value = (size_t *)_value; /* Property value to return */
    const uint8_t **pp    = (const uint8_t **)_pp;
    uint64_t        enc_value; /* Decoded property value */
    unsigned        enc_size;  /* Size of encoded property */

    FUNC_ENTER_STATIC_NOERR

    /* Sanity check */
    HDcompile_assert(sizeof(size_t) <= sizeof(uint64_t));
    HDassert(pp);
    HDassert(*pp);
    HDassert(value);

    /* Decode the size */
    enc_size = *(*pp)++;
    HDassert(enc_size < 256);

    /* Determine if enc_size indicates that this is the default value, in which
     * case set value to H5D_ACS_DATA_CACHE_NUM_SLOTS_DEF and return */
    if (enc_size == 0)
        *value = H5D_ACS_DATA_CACHE_NUM_SLOTS_DEF;
    else {
        /* Decode the value */
        UINT64DECODE_VAR(*pp, enc_value, enc_size);
        H5_CHECKED_ASSIGN(*value, uint64_t, enc_value, size_t);
    } /* end else */

    FUNC_LEAVE_NOAPI(SUCCEED)
} /* end H5P__decode_chunk_cache_nslots() */

/*-------------------------------------------------------------------------
 * Function:       H5P__encode_chunk_cache_nbytes
 *
 * Purpose:        Encode the rdcc_nbytes parameter to a serialized
 *                 property list.  Similar to H5P__encode_size_t except
 *                 the value of 255 for the enc_size field is reserved to
 *                 indicate H5D_ACS_DATA_CACHE_BYTE_SIZE_DEF, in which
 *                 nothing further is encoded.
 *
 * Return:         Success:     Non-negative
 *                 Failure:     Negative
 *-------------------------------------------------------------------------
 */
static herr_t
H5P__encode_chunk_cache_nbytes(const void *value, void **_pp, size_t *size)
{
<<<<<<< HEAD
    uint64_t  enc_value; /* Property value to encode */
    uint8_t **pp = (uint8_t **)_pp;
=======
    uint64_t  enc_value = 0; /* Property value to encode */
    uint8_t **pp        = (uint8_t **)_pp;
>>>>>>> 18bbd3f0
    unsigned  enc_size; /* Size of encoded property */

    FUNC_ENTER_STATIC_NOERR

    /* Sanity checks */
    HDcompile_assert(sizeof(size_t) <= sizeof(uint64_t));
    HDassert(size);

    /* Determine if this is the default value, in which case only encode
     * enc_size (as 255).  Also set size needed for encoding. */
    if (*(const size_t *)value == H5D_ACS_DATA_CACHE_BYTE_SIZE_DEF) {
        enc_size = 0;
        *size += 1;
    } /* end if */
    else {
        enc_value = (uint64_t) * (const size_t *)value;
        enc_size  = H5VM_limit_enc_size(enc_value);
        HDassert(enc_size > 0);
        *size += (1 + enc_size);
    } /* end else */

    HDassert(enc_size < 256);

    if (NULL != *pp) {
        /* Encode the size */
        *(*pp)++ = (uint8_t)enc_size;

        /* Encode the value if necessary */
        if (enc_size != 0) {
            UINT64ENCODE_VAR(*pp, enc_value, enc_size);
        } /* end if */
    }     /* end if */

    FUNC_LEAVE_NOAPI(SUCCEED)
} /* end H5P__encode_chunk_cache_nbytes() */

/*-------------------------------------------------------------------------
 * Function:       H5P__decode_chunk_cache_nbytes
 *
 * Purpose:        Decode the rdcc_nbytes parameter from a serialized
 *                 property list.  Similar to H5P__decode_size_t except
 *                 the value of 255 for the enc_size field is reserved to
 *                 indicate H5D_ACS_DATA_CACHE_BYTE_SIZE_DEF, in which
 *                 nothing further needs to be decoded.
 *
 * Return:         Success:     Non-negative
 *                 Failure:     Negative
 *-------------------------------------------------------------------------
 */
static herr_t
H5P__decode_chunk_cache_nbytes(const void **_pp, void *_value)
{
    size_t *        value = (size_t *)_value; /* Property value to return */
    const uint8_t **pp    = (const uint8_t **)_pp;
    uint64_t        enc_value; /* Decoded property value */
    unsigned        enc_size;  /* Size of encoded property */

    FUNC_ENTER_STATIC_NOERR

    /* Sanity check */
    HDcompile_assert(sizeof(size_t) <= sizeof(uint64_t));
    HDassert(pp);
    HDassert(*pp);
    HDassert(value);

    /* Decode the size */
    enc_size = *(*pp)++;
    HDassert(enc_size < 256);

    /* Determine if enc_size indicates that this is the default value, in which
     * case set value to H5D_ACS_DATA_CACHE_BYTE_SIZE_DEF and return */
    if (enc_size == 0)
        *value = H5D_ACS_DATA_CACHE_BYTE_SIZE_DEF;
    else {
        /* Decode the value */
        UINT64DECODE_VAR(*pp, enc_value, enc_size);
        H5_CHECKED_ASSIGN(*value, uint64_t, enc_value, size_t);
    } /* end else */

    FUNC_LEAVE_NOAPI(SUCCEED)
} /* end H5P__decode_chunk_cache_nbytes() */

/*-------------------------------------------------------------------------
 * Function:    H5Pset_virtual_view
 *
 * Purpose:     Takes the access property list for the virtual dataset,
 *              dapl_id, and the flag, view, and sets the VDS view
 *              according to the flag value.  The view will include all
 *              data before the first missing mapped data found if the
 *              flag is set to H5D_VDS_FIRST_MISSING or to include all
 *              available mapped data if the flag is set to
 *              H5D_VDS_LAST_AVAIALBLE.  Missing mapped data will be
 *              filled with the fill value according to the VDS creation
 *              property settings.  For VDS with unlimited mappings, the
 *              view defines the extent.
 *
 * Return:      Non-negative on success/Negative on failure
 *-------------------------------------------------------------------------
 */
herr_t
H5Pset_virtual_view(hid_t plist_id, H5D_vds_view_t view)
{
    H5P_genplist_t *plist;               /* Property list pointer */
    herr_t          ret_value = SUCCEED; /* return value */

    FUNC_ENTER_API(FAIL)
    H5TRACE2("e", "iDv", plist_id, view);

    /* Check argument */
    if ((view != H5D_VDS_FIRST_MISSING) && (view != H5D_VDS_LAST_AVAILABLE))
        HGOTO_ERROR(H5E_ARGS, H5E_BADVALUE, FAIL, "not a valid bounds option")

    /* Get the plist structure */
    if (NULL == (plist = H5P_object_verify(plist_id, H5P_DATASET_ACCESS)))
        HGOTO_ERROR(H5E_ATOM, H5E_BADATOM, FAIL, "can't find object for ID")

    /* Update property list */
    if (H5P_set(plist, H5D_ACS_VDS_VIEW_NAME, &view) < 0)
        HGOTO_ERROR(H5E_PLIST, H5E_CANTSET, FAIL, "unable to set value")

done:
    FUNC_LEAVE_API(ret_value)
} /* end H5Pset_virtual_view() */

/*-------------------------------------------------------------------------
 * Function:    H5Pget_virtual_view
 *
 * Purpose:     Takes the access property list for the virtual dataset,
 *              dapl_id, and gets the flag, view, set by the
 *              H5Pset_virtual_view call.  The possible values of view are
 *              H5D_VDS_FIRST_MISSING or H5D_VDS_LAST_AVAIALBLE.
 *
 * Return:      Non-negative on success/Negative on failure
 *-------------------------------------------------------------------------
 */
herr_t
H5Pget_virtual_view(hid_t plist_id, H5D_vds_view_t *view)
{
    H5P_genplist_t *plist;               /* Property list pointer */
    herr_t          ret_value = SUCCEED; /* Return value */

    FUNC_ENTER_API(FAIL)
    H5TRACE2("e", "i*Dv", plist_id, view);

    /* Get the plist structure */
    if (NULL == (plist = H5P_object_verify(plist_id, H5P_DATASET_ACCESS)))
        HGOTO_ERROR(H5E_ATOM, H5E_BADATOM, FAIL, "can't find object for ID")

    /* Get value from property list */
    if (view)
        if (H5P_get(plist, H5D_ACS_VDS_VIEW_NAME, view) < 0)
            HGOTO_ERROR(H5E_PLIST, H5E_CANTGET, FAIL, "unable to get value")

done:
    FUNC_LEAVE_API(ret_value)
} /* end H5Pget_virtual_view() */

/*-------------------------------------------------------------------------
 * Function:    H5P__dacc_vds_view_enc
 *
 * Purpose:     Callback routine which is called whenever the vds view
 *              property in the dataset access property list is encoded.
 *
 * Return:      Success:        Non-negative
 *              Failure:        Negative
 *-------------------------------------------------------------------------
 */
static herr_t
H5P__dacc_vds_view_enc(const void *value, void **_pp, size_t *size)
{
    const H5D_vds_view_t *view = (const H5D_vds_view_t *)value; /* Create local alias for values */
    uint8_t **            pp   = (uint8_t **)_pp;

    FUNC_ENTER_STATIC_NOERR

    /* Sanity check */
    HDassert(view);
    HDassert(size);

    if (NULL != *pp)
        /* Encode EDC property */
        *(*pp)++ = (uint8_t)*view;

    /* Size of EDC property */
    (*size)++;

    FUNC_LEAVE_NOAPI(SUCCEED)
} /* end H5P__dacc_vds_view_enc() */

/*-------------------------------------------------------------------------
 * Function:    H5P__dacc_vds_view_dec
 *
 * Purpose:     Callback routine which is called whenever the vds view
 *              property in the dataset access property list is encoded.
 *
 * Return:      Success:        Non-negative
 *              Failure:        Negative
 *-------------------------------------------------------------------------
 */
static herr_t
H5P__dacc_vds_view_dec(const void **_pp, void *_value)
{
    H5D_vds_view_t *view = (H5D_vds_view_t *)_value;
    const uint8_t **pp   = (const uint8_t **)_pp;

    FUNC_ENTER_STATIC_NOERR

    /* Sanity checks */
    HDassert(pp);
    HDassert(*pp);
    HDassert(view);

    /* Decode EDC property */
    *view = (H5D_vds_view_t) * (*pp)++;

    FUNC_LEAVE_NOAPI(SUCCEED)
} /* end H5P__dacc_vds_view_dec() */

/*-------------------------------------------------------------------------
 * Function:    H5Pset_virtual_printf_gap
 *
 * Purpose:     Sets the access property list for the virtual dataset,
 *              dapl_id, to instruct the library to stop looking for the
 *              mapped data stored in the files and/or datasets with the
 *              printf-style names after not finding gap_size files and/or
 *              datasets.  The found source files and datasets will
 *              determine the extent of the unlimited VDS with the printf
 *              -style mappings.
 *
 *              For example, if regularly spaced blocks of VDS are mapped
 *              to datasets with the names d-1, d-2, d-3, ..., d-N, ...,
 *              and d-2 dataset is missing and gap_size is set to 0, then
 *              VDS will contain only data found in d-1.  If d-2 and d-3
 *              are missing and gap_size is set to 2, then VDS will
 *              contain the data from d-1, d-3, ..., d-N, ....  The blocks
 *              that are mapped to d-2 and d-3 will be filled according to
 *              the VDS fill value setting.
 *
 * Return:      Non-negative on success/Negative on failure
 *-------------------------------------------------------------------------
 */
herr_t
H5Pset_virtual_printf_gap(hid_t plist_id, hsize_t gap_size)
{
    H5P_genplist_t *plist;               /* Property list pointer */
    herr_t          ret_value = SUCCEED; /* Return value */

    FUNC_ENTER_API(FAIL)
    H5TRACE2("e", "ih", plist_id, gap_size);

    /* Check argument */
    if (gap_size == HSIZE_UNDEF)
        HGOTO_ERROR(H5E_ARGS, H5E_BADVALUE, FAIL, "not a valid printf gap size")

    /* Get the plist structure */
    if (NULL == (plist = H5P_object_verify(plist_id, H5P_DATASET_ACCESS)))
        HGOTO_ERROR(H5E_ATOM, H5E_BADATOM, FAIL, "can't find object for ID")

    /* Update property list */
    if (H5P_set(plist, H5D_ACS_VDS_PRINTF_GAP_NAME, &gap_size) < 0)
        HGOTO_ERROR(H5E_PLIST, H5E_CANTSET, FAIL, "unable to set value")

done:
    FUNC_LEAVE_API(ret_value)
} /* end H5Pset_virtual_printf_gap() */

/*-------------------------------------------------------------------------
 * Function:    H5Pget_virtual_printf_gap
 *
 * Purpose:     Gets the maximum number of missing printf-style files
 *              and/or datasets for determining the extent of the
 *              unlimited VDS, gap_size, using the access property list
 *              for the virtual dataset, dapl_id.  The default library
 *              value for gap_size is 0.
 *
 * Return:      Non-negative on success/Negative on failure
 *-------------------------------------------------------------------------
 */
herr_t
H5Pget_virtual_printf_gap(hid_t plist_id, hsize_t *gap_size)
{
    H5P_genplist_t *plist;               /* Property list pointer */
    herr_t          ret_value = SUCCEED; /* Return value */

    FUNC_ENTER_API(FAIL)
    H5TRACE2("e", "i*h", plist_id, gap_size);

    /* Get the plist structure */
    if (NULL == (plist = H5P_object_verify(plist_id, H5P_DATASET_ACCESS)))
        HGOTO_ERROR(H5E_ATOM, H5E_BADATOM, FAIL, "can't find object for ID")

    /* Get value from property list */
    if (gap_size)
        if (H5P_get(plist, H5D_ACS_VDS_PRINTF_GAP_NAME, gap_size) < 0)
            HGOTO_ERROR(H5E_PLIST, H5E_CANTGET, FAIL, "unable to get value")

done:
    FUNC_LEAVE_API(ret_value)
} /* end H5Pget_virtual_printf_gap() */

/*-------------------------------------------------------------------------
 * Function: H5Pset_append_flush
 *
 * Purpose:  Sets the boundary, callback function, and user data in the
 *           property list.
 *           "ndims": number of array elements for boundary
 *           "boundary": used to determine whether the current dimension hits
 *              a boundary; if so, invoke the callback function and
 *              flush the dataset.
 *           "func": the callback function to invoke when the boundary is hit
 *           "udata": the user data to pass as parameter with the callback function
 *
 * Return:   Non-negative on success/Negative on failure
 *-------------------------------------------------------------------------
 */
herr_t
H5Pset_append_flush(hid_t plist_id, unsigned ndims, const hsize_t *boundary, H5D_append_cb_t func,
                    void *udata)
{
    H5P_genplist_t *   plist;               /* Property list pointer */
    H5D_append_flush_t info;                /* Property for append flush parameters */
    unsigned           u;                   /* Local index variable */
    herr_t             ret_value = SUCCEED; /* Return value */

    FUNC_ENTER_API(FAIL)
    H5TRACE5("e", "iIu*hx*x", plist_id, ndims, boundary, func, udata);

    /* Check arguments */
    if (0 == ndims)
        HGOTO_ERROR(H5E_ARGS, H5E_BADVALUE, FAIL, "dimensionality cannot be zero")
    if (ndims > H5S_MAX_RANK)
        HGOTO_ERROR(H5E_ARGS, H5E_BADVALUE, FAIL, "dimensionality is too large")
    if (!boundary)
        HGOTO_ERROR(H5E_ARGS, H5E_BADVALUE, FAIL, "no boundary dimensions specified")

    /* Check if the callback function is NULL and the user data is non-NULL.
     * This is almost certainly an error as the user data will not be used. */
    if (!func && udata)
        HGOTO_ERROR(H5E_ARGS, H5E_BADVALUE, FAIL, "callback is NULL while user data is not")

    /* Get the plist structure */
    if (NULL == (plist = H5P_object_verify(plist_id, H5P_DATASET_ACCESS)))
        HGOTO_ERROR(H5E_ATOM, H5E_BADATOM, FAIL, "can't find object for ID")

    /* Set up values */
    info.ndims = ndims;
    info.func  = func;
    info.udata = udata;

    HDmemset(info.boundary, 0, sizeof(info.boundary));
    /* boundary can be 0 to indicate no boundary is set */
    for (u = 0; u < ndims; u++) {
        if (boundary[u] != (boundary[u] & 0xffffffff)) /* negative value (including H5S_UNLIMITED) */
            HGOTO_ERROR(H5E_ARGS, H5E_BADRANGE, FAIL, "all boundary dimensions must be less than 2^32")
        info.boundary[u] = boundary[u]; /* Store user's boundary dimensions */
    }                                   /* end for */

    /* Set values */
    if (H5P_set(plist, H5D_ACS_APPEND_FLUSH_NAME, &info) < 0)
        HGOTO_ERROR(H5E_PLIST, H5E_CANTSET, FAIL, "can't set append flush")

done:
    FUNC_LEAVE_API(ret_value)
} /* H5Pset_append_flush() */

/*-------------------------------------------------------------------------
 * Function: H5Pget_append_flush()
 *
 * Purpose:  Retrieves the boundary, callback function and user data set in
 *           property list.
 *           Note that the # of boundary sizes to retrieve will not exceed
 *           the parameter "ndims" and the ndims set previously via
 *           H5Pset_append_flush().
 *
 * Return:   Non-negative on success/Negative on failure
 *-------------------------------------------------------------------------
 */
herr_t
H5Pget_append_flush(hid_t plist_id, unsigned ndims, hsize_t boundary[], H5D_append_cb_t *func, void **udata)
{
    H5P_genplist_t *   plist; /* property list pointer */
    H5D_append_flush_t info;
    unsigned           u;                   /* local index variable */
    herr_t             ret_value = SUCCEED; /* return value */

    FUNC_ENTER_API(FAIL)
    H5TRACE5("e", "iIu*h*x**x", plist_id, ndims, boundary, func, udata);

    /* Get the plist structure */
    if (NULL == (plist = H5P_object_verify(plist_id, H5P_DATASET_ACCESS)))
        HGOTO_ERROR(H5E_ATOM, H5E_BADATOM, FAIL, "can't find object for ID")

    /* Retrieve info for append flush */
    if (H5P_get(plist, H5D_ACS_APPEND_FLUSH_NAME, &info) < 0)
        HGOTO_ERROR(H5E_PLIST, H5E_CANTGET, FAIL, "can't get object flush callback")

    /* Assign return values */
    if (boundary) {
        HDmemset(boundary, 0, ndims * sizeof(hsize_t));
        if (info.ndims > 0)
            for (u = 0; u < info.ndims && u < ndims; u++)
                boundary[u] = info.boundary[u];
    } /* end if */
    if (func)
        *func = info.func;
    if (udata)
        *udata = info.udata;

done:
    FUNC_LEAVE_API(ret_value)
} /* H5Pget_append_flush() */

/*-------------------------------------------------------------------------
 * Function:    H5Pset_efile_prefix
 *
 * Purpose:     Set a prefix to be used for any external files.
 *
 *              If the prefix starts with ${ORIGIN}, this will be replaced by
 *              the absolute path of the directory of the HDF5 file containing
 *              the dataset.
 *
 *              If the prefix is ".", no prefix will be applied.
 *
 *              This property can be overwritten by the environment variable
 *              HDF5_EXTFILE_PREFIX.
 *
 * Return:      Non-negative on success/Negative on failure
 *-------------------------------------------------------------------------
 */
herr_t
H5Pset_efile_prefix(hid_t plist_id, const char *prefix)
{
    H5P_genplist_t *plist;               /* Property list pointer */
    herr_t          ret_value = SUCCEED; /* Return value */

    FUNC_ENTER_API(FAIL)
    H5TRACE2("e", "i*s", plist_id, prefix);

    /* Get the plist structure */
    if (NULL == (plist = H5P_object_verify(plist_id, H5P_DATASET_ACCESS)))
        HGOTO_ERROR(H5E_ATOM, H5E_BADATOM, FAIL, "can't find object for ID")

    /* Set prefix */
    if (H5P_set(plist, H5D_ACS_EFILE_PREFIX_NAME, &prefix) < 0)
        HGOTO_ERROR(H5E_PLIST, H5E_CANTSET, FAIL, "can't set prefix info")

done:
    FUNC_LEAVE_API(ret_value)
} /* end H5Pset_efile_prefix() */

/*-------------------------------------------------------------------------
 * Function: H5Pget_efile_prefix
 *
 * Purpose:  Gets the prefix to be used for any external files.
 *           If the pointer is not NULL, it points to a user-allocated
 *           buffer.
 *
 * Return:   Non-negative on success/Negative on failure
 *-------------------------------------------------------------------------
 */
ssize_t
H5Pget_efile_prefix(hid_t plist_id, char *prefix, size_t size)
{
    H5P_genplist_t *plist;     /* Property list pointer */
    char *          my_prefix; /* Library's copy of the prefix */
    size_t          len;       /* Length of prefix string */
    ssize_t         ret_value; /* Return value */

    FUNC_ENTER_API(FAIL)
    H5TRACE3("Zs", "i*sz", plist_id, prefix, size);

    /* Get the plist structure */
    if (NULL == (plist = H5P_object_verify(plist_id, H5P_DATASET_ACCESS)))
        HGOTO_ERROR(H5E_ATOM, H5E_BADATOM, FAIL, "can't find object for ID")

    /* Get the current prefix */
    if (H5P_peek(plist, H5D_ACS_EFILE_PREFIX_NAME, &my_prefix) < 0)
        HGOTO_ERROR(H5E_PLIST, H5E_CANTGET, FAIL, "can't get external file prefix")

    /* Check for prefix being set */
    if (my_prefix) {
        /* Copy to user's buffer, if given */
        len = HDstrlen(my_prefix);
        if (prefix) {
            HDstrncpy(prefix, my_prefix, MIN(len + 1, size));
            if (len >= size)
                prefix[size - 1] = '\0';
        } /* end if */
    }     /* end if */
    else
        len = 0;

    /* Set return value */
    ret_value = (ssize_t)len;

done:
    FUNC_LEAVE_API(ret_value)
} /* end H5Pget_efile_prefix() */

/*-------------------------------------------------------------------------
 * Function:    H5Pset_virtual_prefix
 *
 * Purpose:     Set a prefix to be applied to the path of any vds files
 *              traversed.
 *
 *              If the prefix starts with ${ORIGIN}, this will be replaced by
 *              the absolute path of the directory of the HDF5 file containing
 *              the dataset.
 *
 *              If the prefix is ".", no prefix will be applied.
 *
 *              This property can be overwritten by the environment variable
 *              HDF5_VDS_PREFIX.
 *
 * Return:    Non-negative on success/Negative on failure
 *-------------------------------------------------------------------------
 */
herr_t
H5Pset_virtual_prefix(hid_t plist_id, const char *prefix)
{
    H5P_genplist_t *plist;               /* Property list pointer */
    herr_t          ret_value = SUCCEED; /* Return value */

    FUNC_ENTER_API(FAIL)
    H5TRACE2("e", "i*s", plist_id, prefix);

    /* Get the plist structure */
    if (NULL == (plist = H5P_object_verify(plist_id, H5P_DATASET_ACCESS)))
        HGOTO_ERROR(H5E_ATOM, H5E_BADATOM, FAIL, "can't find object for ID")

    /* Set prefix */
    if (H5P_set(plist, H5D_ACS_VDS_PREFIX_NAME, &prefix) < 0)
        HGOTO_ERROR(H5E_PLIST, H5E_CANTSET, FAIL, "can't set prefix info")

done:
    FUNC_LEAVE_API(ret_value)
} /* end H5Pset_virtual_prefix() */

/*-------------------------------------------------------------------------
 * Function:    H5Pget_virtual_prefix
 *
 * Purpose:    Gets the prefix to be applied to any vds file
 *              traversals made using this property list.
 *
 *              If the pointer is not NULL, it points to a user-allocated
 *              buffer.
 *
 * Return:    Non-negative on success/Negative on failure
 *-------------------------------------------------------------------------
 */
ssize_t
H5Pget_virtual_prefix(hid_t plist_id, char *prefix, size_t size)
{
    H5P_genplist_t *plist;     /* Property list pointer */
    char *          my_prefix; /* Library's copy of the prefix */
    size_t          len;       /* Length of prefix string */
    ssize_t         ret_value; /* Return value */

    FUNC_ENTER_API(FAIL)
    H5TRACE3("Zs", "i*sz", plist_id, prefix, size);

    /* Get the plist structure */
    if (NULL == (plist = H5P_object_verify(plist_id, H5P_DATASET_ACCESS)))
        HGOTO_ERROR(H5E_ATOM, H5E_BADATOM, FAIL, "can't find object for ID")

    /* Get the current prefix */
    if (H5P_peek(plist, H5D_ACS_VDS_PREFIX_NAME, &my_prefix) < 0)
        HGOTO_ERROR(H5E_PLIST, H5E_CANTGET, FAIL, "can't get vds file prefix")

    /* Check for prefix being set */
    if (my_prefix) {
        /* Copy to user's buffer, if given */
        len = HDstrlen(my_prefix);
        if (prefix) {
            HDstrncpy(prefix, my_prefix, MIN(len + 1, size));
            if (len >= size)
                prefix[size - 1] = '\0';
        } /* end if */
    }     /* end if */
    else
        len = 0;

    /* Set return value */
    ret_value = (ssize_t)len;

done:
    FUNC_LEAVE_API(ret_value)
} /* end H5Pget_virtual_prefix() */<|MERGE_RESOLUTION|>--- conflicted
+++ resolved
@@ -36,11 +36,7 @@
 #include "H5Eprivate.h"  /* Error handling */
 #include "H5Fprivate.h"  /* Files */
 #include "H5Iprivate.h"  /* IDs */
-<<<<<<< HEAD
-#include "H5MMprivate.h" /* Memory management			*/
-=======
 #include "H5MMprivate.h" /* Memory management */
->>>>>>> 18bbd3f0
 #include "H5Ppkg.h"      /* Property lists */
 
 /****************/
@@ -772,11 +768,7 @@
 
     /* Check arguments.  Note that we allow negative values - they are
      * considered to "unset" the property. */
-<<<<<<< HEAD
-    if (rdcc_w0 > (double)1.0f)
-=======
     if (rdcc_w0 > 1.0)
->>>>>>> 18bbd3f0
         HGOTO_ERROR(
             H5E_ARGS, H5E_BADVALUE, FAIL,
             "raw data cache w0 value must be between 0.0 and 1.0 inclusive, or H5D_CHUNK_CACHE_W0_DEFAULT");
@@ -873,13 +865,8 @@
 static herr_t
 H5P__encode_chunk_cache_nslots(const void *value, void **_pp, size_t *size)
 {
-<<<<<<< HEAD
-    uint64_t  enc_value; /* Property value to encode */
-    uint8_t **pp = (uint8_t **)_pp;
-=======
     uint64_t  enc_value = 0; /* Property value to encode */
     uint8_t **pp        = (uint8_t **)_pp;
->>>>>>> 18bbd3f0
     unsigned  enc_size; /* Size of encoded property */
 
     FUNC_ENTER_STATIC_NOERR
@@ -978,13 +965,8 @@
 static herr_t
 H5P__encode_chunk_cache_nbytes(const void *value, void **_pp, size_t *size)
 {
-<<<<<<< HEAD
-    uint64_t  enc_value; /* Property value to encode */
-    uint8_t **pp = (uint8_t **)_pp;
-=======
     uint64_t  enc_value = 0; /* Property value to encode */
     uint8_t **pp        = (uint8_t **)_pp;
->>>>>>> 18bbd3f0
     unsigned  enc_size; /* Size of encoded property */
 
     FUNC_ENTER_STATIC_NOERR
