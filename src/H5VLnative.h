--- conflicted
+++ resolved
@@ -139,8 +139,4 @@
 }
 #endif
 
-<<<<<<< HEAD
-#endif /* _H5VLnative_H */
-=======
-#endif /* H5VLnative_H */
->>>>>>> 18bbd3f0
+#endif /* H5VLnative_H */