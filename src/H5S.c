--- conflicted
+++ resolved
@@ -515,32 +515,15 @@
 hid_t
 H5Scopy(hid_t space_id)
 {
-<<<<<<< HEAD
-    H5S_t *src;
-    H5S_t *dst = NULL;
-    hid_t  ret_value;
-=======
     H5S_t *src       = NULL;
     H5S_t *dst       = NULL;
     hid_t  ret_value = H5I_INVALID_HID;
->>>>>>> 18bbd3f0
 
     FUNC_ENTER_API(H5I_INVALID_HID)
     H5TRACE1("i", "i", space_id);
 
     /* Check args */
     if (NULL == (src = (H5S_t *)H5I_object_verify(space_id, H5I_DATASPACE)))
-<<<<<<< HEAD
-        HGOTO_ERROR(H5E_ARGS, H5E_BADTYPE, FAIL, "not a dataspace")
-
-    /* Copy */
-    if (NULL == (dst = H5S_copy(src, FALSE, TRUE)))
-        HGOTO_ERROR(H5E_DATASPACE, H5E_CANTINIT, FAIL, "unable to copy dataspace")
-
-    /* Atomize */
-    if ((ret_value = H5I_register(H5I_DATASPACE, dst, TRUE)) < 0)
-        HGOTO_ERROR(H5E_ATOM, H5E_CANTREGISTER, FAIL, "unable to register dataspace atom")
-=======
         HGOTO_ERROR(H5E_ARGS, H5E_BADTYPE, H5I_INVALID_HID, "not a dataspace")
 
     /* Copy */
@@ -550,16 +533,11 @@
     /* Atomize */
     if ((ret_value = H5I_register(H5I_DATASPACE, dst, TRUE)) < 0)
         HGOTO_ERROR(H5E_ATOM, H5E_CANTREGISTER, H5I_INVALID_HID, "unable to register dataspace atom")
->>>>>>> 18bbd3f0
 
 done:
     if (ret_value < 0)
         if (dst && H5S_close(dst) < 0)
-<<<<<<< HEAD
-            HDONE_ERROR(H5E_DATASPACE, H5E_CANTRELEASE, FAIL, "unable to release dataspace")
-=======
             HDONE_ERROR(H5E_DATASPACE, H5E_CANTRELEASE, H5I_INVALID_HID, "unable to release dataspace")
->>>>>>> 18bbd3f0
 
     FUNC_LEAVE_API(ret_value)
 } /* end H5Scopy() */
@@ -867,13 +845,8 @@
                     }
                     else
                         ret_value *= ds->extent.max[u];
-<<<<<<< HEAD
-                } /* end for */
-            }     /* end if */
-=======
                 }
             }
->>>>>>> 18bbd3f0
             else
                 for (ret_value = 1, u = 0; u < ds->extent.rank; u++)
                     ret_value *= ds->extent.size[u];
@@ -906,22 +879,14 @@
 H5Sget_simple_extent_ndims(hid_t space_id)
 {
     H5S_t *ds;
-<<<<<<< HEAD
-    int    ret_value; /* Return value */
-=======
     int    ret_value = -1;
->>>>>>> 18bbd3f0
 
     FUNC_ENTER_API((-1))
     H5TRACE1("Is", "i", space_id);
 
     /* Check args */
     if (NULL == (ds = (H5S_t *)H5I_object_verify(space_id, H5I_DATASPACE)))
-<<<<<<< HEAD
-        HGOTO_ERROR(H5E_ARGS, H5E_BADTYPE, FAIL, "not a dataspace")
-=======
         HGOTO_ERROR(H5E_ARGS, H5E_BADTYPE, (-1), "not a dataspace")
->>>>>>> 18bbd3f0
 
     ret_value = (int)H5S_GET_EXTENT_NDIMS(ds);
 
@@ -995,22 +960,14 @@
 H5Sget_simple_extent_dims(hid_t space_id, hsize_t dims[] /*out*/, hsize_t maxdims[] /*out*/)
 {
     H5S_t *ds;
-<<<<<<< HEAD
-    int    ret_value; /* Return value */
-=======
     int    ret_value = -1;
->>>>>>> 18bbd3f0
 
     FUNC_ENTER_API((-1))
     H5TRACE3("Is", "ixx", space_id, dims, maxdims);
 
     /* Check args */
     if (NULL == (ds = (H5S_t *)H5I_object_verify(space_id, H5I_DATASPACE)))
-<<<<<<< HEAD
-        HGOTO_ERROR(H5E_ARGS, H5E_BADTYPE, FAIL, "not a dataspace")
-=======
         HGOTO_ERROR(H5E_ARGS, H5E_BADTYPE, (-1), "not a dataspace")
->>>>>>> 18bbd3f0
 
     ret_value = H5S_get_simple_extent_dims(ds, dims, maxdims);
 
@@ -1444,77 +1401,44 @@
 {
     H5S_t *space = NULL;
     int    i;
-<<<<<<< HEAD
-    hid_t  ret_value; /* Return value */
-=======
     hid_t  ret_value = H5I_INVALID_HID;
->>>>>>> 18bbd3f0
 
     FUNC_ENTER_API(H5I_INVALID_HID)
     H5TRACE3("i", "Is*[a0]h*[a0]h", rank, dims, maxdims);
 
     /* Check arguments */
     if (rank < 0)
-<<<<<<< HEAD
-        HGOTO_ERROR(H5E_ARGS, H5E_BADVALUE, FAIL, "dimensionality cannot be negative")
-    if (rank > H5S_MAX_RANK)
-        HGOTO_ERROR(H5E_ARGS, H5E_BADVALUE, FAIL, "dimensionality is too large")
-=======
         HGOTO_ERROR(H5E_ARGS, H5E_BADVALUE, H5I_INVALID_HID, "dimensionality cannot be negative")
     if (rank > H5S_MAX_RANK)
         HGOTO_ERROR(H5E_ARGS, H5E_BADVALUE, H5I_INVALID_HID, "dimensionality is too large")
->>>>>>> 18bbd3f0
 
     /* We allow users to use this function to create scalar or null dataspace.
      * Check DIMS isn't set when the RANK is 0.
      */
     if (!dims && rank != 0)
-<<<<<<< HEAD
-        HGOTO_ERROR(H5E_ARGS, H5E_BADVALUE, FAIL, "invalid dataspace information")
-=======
         HGOTO_ERROR(H5E_ARGS, H5E_BADVALUE, H5I_INVALID_HID, "invalid dataspace information")
->>>>>>> 18bbd3f0
 
     /* Check whether the current dimensions are valid */
     for (i = 0; i < rank; i++) {
         if (H5S_UNLIMITED == dims[i])
-<<<<<<< HEAD
-            HGOTO_ERROR(H5E_ARGS, H5E_BADVALUE, FAIL,
-                        "current dimension must have a specific size, not H5S_UNLIMITED")
-        if (maxdims && H5S_UNLIMITED != maxdims[i] && maxdims[i] < dims[i])
-            HGOTO_ERROR(H5E_ARGS, H5E_BADVALUE, FAIL, "maxdims is smaller than dims")
-=======
             HGOTO_ERROR(H5E_ARGS, H5E_BADVALUE, H5I_INVALID_HID,
                         "current dimension must have a specific size, not H5S_UNLIMITED")
         if (maxdims && H5S_UNLIMITED != maxdims[i] && maxdims[i] < dims[i])
             HGOTO_ERROR(H5E_ARGS, H5E_BADVALUE, H5I_INVALID_HID, "maxdims is smaller than dims")
->>>>>>> 18bbd3f0
     } /* end for */
 
     /* Create the space and set the extent */
     if (NULL == (space = H5S_create_simple((unsigned)rank, dims, maxdims)))
-<<<<<<< HEAD
-        HGOTO_ERROR(H5E_DATASPACE, H5E_CANTCREATE, FAIL, "can't create simple dataspace")
-
-    /* Atomize */
-    if ((ret_value = H5I_register(H5I_DATASPACE, space, TRUE)) < 0)
-        HGOTO_ERROR(H5E_ATOM, H5E_CANTREGISTER, FAIL, "unable to register dataspace ID")
-=======
         HGOTO_ERROR(H5E_DATASPACE, H5E_CANTCREATE, H5I_INVALID_HID, "can't create simple dataspace")
 
     /* Atomize */
     if ((ret_value = H5I_register(H5I_DATASPACE, space, TRUE)) < 0)
         HGOTO_ERROR(H5E_ATOM, H5E_CANTREGISTER, H5I_INVALID_HID, "unable to register dataspace ID")
->>>>>>> 18bbd3f0
 
 done:
     if (ret_value < 0)
         if (space && H5S_close(space) < 0)
-<<<<<<< HEAD
-            HDONE_ERROR(H5E_DATASPACE, H5E_CANTRELEASE, FAIL, "unable to release dataspace")
-=======
             HDONE_ERROR(H5E_DATASPACE, H5E_CANTRELEASE, H5I_INVALID_HID, "unable to release dataspace")
->>>>>>> 18bbd3f0
 
     FUNC_LEAVE_API(ret_value)
 } /* end H5Screate_simple() */
@@ -1590,11 +1514,7 @@
 
 done:
     FUNC_LEAVE_API(ret_value)
-<<<<<<< HEAD
-} /* H5Sencode2() */
-=======
 } /* end H5Sencode2() */
->>>>>>> 18bbd3f0
 
 /*-------------------------------------------------------------------------
  * Function:    H5S_encode
@@ -1697,16 +1617,6 @@
     H5TRACE1("i", "*x", buf);
 
     if (buf == NULL)
-<<<<<<< HEAD
-        HGOTO_ERROR(H5E_ARGS, H5E_BADVALUE, FAIL, "empty buffer")
-
-    if ((ds = H5S_decode((const unsigned char **)&buf)) == NULL)
-        HGOTO_ERROR(H5E_DATASPACE, H5E_CANTDECODE, FAIL, "can't decode object")
-
-    /* Register the type and return the ID */
-    if ((ret_value = H5I_register(H5I_DATASPACE, ds, TRUE)) < 0)
-        HGOTO_ERROR(H5E_DATASPACE, H5E_CANTREGISTER, FAIL, "unable to register dataspace")
-=======
         HGOTO_ERROR(H5E_ARGS, H5E_BADVALUE, H5I_INVALID_HID, "empty buffer")
 
     if ((ds = H5S_decode((const unsigned char **)&buf)) == NULL)
@@ -1715,7 +1625,6 @@
     /* Register the type and return the ID */
     if ((ret_value = H5I_register(H5I_DATASPACE, ds, TRUE)) < 0)
         HGOTO_ERROR(H5E_DATASPACE, H5E_CANTREGISTER, H5I_INVALID_HID, "unable to register dataspace")
->>>>>>> 18bbd3f0
 
 done:
     FUNC_LEAVE_API(ret_value)
@@ -2047,14 +1956,9 @@
 htri_t
 H5Sextent_equal(hid_t space1_id, hid_t space2_id)
 {
-<<<<<<< HEAD
-    const H5S_t *ds1, *ds2; /* Dataspaces to compare */
-    htri_t       ret_value; /* Return value */
-=======
     const H5S_t *ds1; /* Dataspaces to compare */
     const H5S_t *ds2;
     htri_t       ret_value;
->>>>>>> 18bbd3f0
 
     FUNC_ENTER_API(FAIL)
     H5TRACE2("t", "ii", space1_id, space2_id);
