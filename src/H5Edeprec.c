--- conflicted
+++ resolved
@@ -35,10 +35,6 @@
 /* Headers */
 /***********/
 #include "H5private.h"   /* Generic Functions                        */
-<<<<<<< HEAD
-#include "H5CXprivate.h" /* API Contexts                             */
-=======
->>>>>>> 18bbd3f0
 #include "H5Epkg.h"      /* Error handling                           */
 #include "H5Iprivate.h"  /* IDs                                      */
 #include "H5MMprivate.h" /* Memory management                        */
