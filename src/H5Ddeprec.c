--- conflicted
+++ resolved
@@ -245,10 +245,7 @@
     H5VL_object_t    *obj = NULL;        /* object token of loc_id */
     H5VL_loc_params_t loc_params;
     hid_t        dapl_id = H5P_DATASET_ACCESS_DEFAULT; /* dapl to use to open dataset */
-<<<<<<< HEAD
-=======
     hid_t        dxpl_id = H5AC_ind_dxpl_id;    /* dxpl to use to open datset */
->>>>>>> 67ba6cb5
     hid_t        ret_value;
 
     FUNC_ENTER_API(FAIL)
@@ -266,7 +263,7 @@
         HGOTO_ERROR(H5E_ARGS, H5E_BADTYPE, FAIL, "invalid location identifier")
 
     /* Create the dataset through the VOL */
-    if(NULL == (dset = H5VL_dataset_open(obj->vol_obj, loc_params, obj->vol_info->vol_cls, name, dapl_id, H5AC_dxpl_id, H5_REQUEST_NULL)))
+    if(NULL == (dset = H5VL_dataset_open(obj->vol_obj, loc_params, obj->vol_info->vol_cls, name, dapl_id, dxpl_id, H5_REQUEST_NULL)))
 	HGOTO_ERROR(H5E_DATASET, H5E_CANTINIT, FAIL, "unable to create dataset")
 
     /* Get an atom for the dataset */
@@ -275,7 +272,7 @@
 
 done:
     if (ret_value < 0 && dset)
-        if(H5VL_dataset_close (dset, obj->vol_info->vol_cls, H5AC_dxpl_id, H5_REQUEST_NULL) < 0)
+        if(H5VL_dataset_close (dset, obj->vol_info->vol_cls, dxpl_id, H5_REQUEST_NULL) < 0)
             HDONE_ERROR(H5E_DATASET, H5E_CLOSEERROR, FAIL, "unable to release dataset")
     FUNC_LEAVE_API(ret_value)
 } /* end H5Dopen1() */
