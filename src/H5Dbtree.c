--- conflicted
+++ resolved
@@ -741,11 +741,7 @@
     HDfprintf(stream, "%*s%-*s 0x%08x\n", indent, "", fwidth, "Filter mask:", key->filter_mask);
     HDfprintf(stream, "%*s%-*s {", indent, "", fwidth, "Logical offset:");
     for (u = 0; u < udata->ndims; u++)
-<<<<<<< HEAD
-        HDfprintf(stream, "%s%Hd", u ? ", " : "", (key->scaled[u] * udata->common.layout->dim[u]));
-=======
         HDfprintf(stream, "%s%" PRIuHSIZE, u ? ", " : "", (key->scaled[u] * udata->common.layout->dim[u]));
->>>>>>> 18bbd3f0
     HDfputs("}\n", stream);
 
     FUNC_LEAVE_NOAPI(SUCCEED)
