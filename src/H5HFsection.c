--- conflicted
+++ resolved
@@ -1158,14 +1158,7 @@
     /* Protect the direct block for the section */
     /* (should be a root direct block) */
     HDassert(dblock_addr == hdr->man_dtable.table_addr);
-<<<<<<< HEAD
-#ifdef QAK
-HDfprintf(stderr, "%s: dblock_addr = %a\n", FUNC, dblock_addr);
-#endif /* QAK */
     if(NULL == (dblock = H5HF_man_dblock_protect(hdr, dxpl_id, dblock_addr,
-=======
-    if(NULL == (dblock = H5HF_man_dblock_protect(hdr, dxpl_id, dblock_addr, 
->>>>>>> 77038a81
             dblock_size, (*sect)->u.single.parent, (*sect)->u.single.par_entry, H5AC_WRITE)))
         HGOTO_ERROR(H5E_HEAP, H5E_CANTPROTECT, FAIL, "unable to load fractal heap direct block")
     HDassert(H5F_addr_eq(dblock->block_off + dblock_size, (*sect)->sect_info.addr + (*sect)->sect_info.size));
@@ -3024,15 +3017,6 @@
     HDassert(sect->u.indirect.dir_nrows > 0);
     HDassert(sect->u.indirect.dir_rows);
     HDassert(sect->u.indirect.dir_rows[(row_sect->u.row.row - start_row)] == row_sect);
-<<<<<<< HEAD
-#ifdef QAK
-HDfprintf(stderr, "%s: sect->sect_info = {%a, %Hu, %u, %s}\n", FUNC, sect->sect_info.addr, sect->sect_info.size, sect->sect_info.type, (sect->sect_info.state == H5FS_SECT_LIVE ? "H5FS_SECT_LIVE" : "H5FS_SECT_SERIALIZED"));
-HDfprintf(stderr, "%s: sect->u.indirect.parent = %p, sect->u.indirect.par_entry = %u\n", FUNC, sect->u.indirect.parent, sect->u.indirect.par_entry);
-HDfprintf(stderr, "%s: start_entry = %u, start_row = %u, start_col = %u\n", FUNC, start_entry, start_row, start_col);
-HDfprintf(stderr, "%s: end_entry = %u, end_row = %u\n", FUNC, end_entry, end_row);
-#endif /* QAK */
-=======
->>>>>>> 77038a81
 
     /* Check if we should allocate from end of indirect section */
     if(row_end_entry == end_entry && start_row != end_row) {
@@ -3278,16 +3262,6 @@
     start_entry = (start_row * hdr->man_dtable.cparam.width) + start_col;
     end_entry = (start_entry + sect->u.indirect.num_entries) - 1;
     end_row = end_entry / hdr->man_dtable.cparam.width;
-<<<<<<< HEAD
-#ifdef QAK
-HDfprintf(stderr, "%s: sect->sect_info = {%a, %Hu, %u, %s}\n", FUNC, sect->sect_info.addr, sect->sect_info.size, sect->sect_info.type, (sect->sect_info.state == H5FS_SECT_LIVE ? "H5FS_SECT_LIVE" : "H5FS_SECT_SERIALIZED"));
-HDfprintf(stderr, "%s: sect->u.indirect.parent = %p, sect->u.indirect.par_entry = %u\n", FUNC, sect->u.indirect.parent, sect->u.indirect.par_entry);
-HDfprintf(stderr, "%s: start_entry = %u, start_row = %u, start_col = %u\n", FUNC, start_entry, start_row, start_col);
-HDfprintf(stderr, "%s: end_entry = %u, end_row = %u\n", FUNC, end_entry, end_row);
-#endif /* QAK */
-=======
-    end_col = end_entry % hdr->man_dtable.cparam.width;
->>>>>>> 77038a81
 
     /* Check how to adjust section for allocated entry */
     if(sect->u.indirect.num_entries > 1) {
@@ -3422,14 +3396,7 @@
 
             /* Eliminate indirect entries for this section, if appropriate */
             if(sect->u.indirect.indir_nents == 0)
-<<<<<<< HEAD
                 sect->u.indirect.indir_ents = (H5HF_free_section_t **)H5MM_xfree(sect->u.indirect.indir_ents);
-#ifdef QAK
-HDfprintf(stderr, "%s: sect->u.indirect.indir_nents = %u\n", FUNC, sect->u.indirect.indir_nents);
-#endif /* QAK */
-=======
-                sect->u.indirect.indir_ents = H5MM_xfree(sect->u.indirect.indir_ents);
->>>>>>> 77038a81
 
             /* Re-target transferred row sections to point to new underlying indirect section */
             for(u = 0; u < peer_nentries; u++)
@@ -3659,28 +3626,7 @@
     start_entry1 = (start_row1 * hdr->man_dtable.cparam.width) + start_col1;
     end_entry1 = (start_entry1 + sect1->u.indirect.num_entries) - 1;
     end_row1 = end_entry1 / hdr->man_dtable.cparam.width;
-<<<<<<< HEAD
-#ifdef QAK
-HDfprintf(stderr, "%s: sect1->u.indirect.dir_nrows = %u\n", FUNC, sect1->u.indirect.dir_nrows);
-HDfprintf(stderr, "%s: start_row1 = %u, start_col1 = %u, start_entry1 = %u\n", FUNC, start_row1, start_col1, start_entry1);
-HDfprintf(stderr, "%s: sect1->u.indirect.num_entries = %u\n", FUNC, sect1->u.indirect.num_entries);
-HDfprintf(stderr, "%s: end_row1 = %u, end_entry1 = %u\n", FUNC, end_row1, end_entry1);
-#endif /* QAK */
     start_row2 = sect2->u.indirect.row;
-#ifdef QAK
-HDfprintf(stderr, "%s: sect2->u.indirect.dir_nrows = %u\n", FUNC, sect2->u.indirect.dir_nrows);
-HDfprintf(stderr, "%s: start_row2 = %u\n", FUNC, start_row2);
-HDfprintf(stderr, "%s: sect2->u.indirect.num_entries = %u\n", FUNC, sect2->u.indirect.num_entries);
-#endif /* QAK */
-=======
-    end_col1 = end_entry1 % hdr->man_dtable.cparam.width;
-    start_row2 = sect2->u.indirect.row;
-    start_col2 = sect2->u.indirect.col;
-    start_entry2 = (start_row2 * hdr->man_dtable.cparam.width) + start_col2;
-    end_entry2 = (start_entry2 + sect2->u.indirect.num_entries) - 1;
-    end_row2 = end_entry2 / hdr->man_dtable.cparam.width;
-    end_col2 = end_entry2 % hdr->man_dtable.cparam.width;
->>>>>>> 77038a81
 
     /* Check for direct sections in second section */
     /* (second indirect section can be parent of indirect section for second
@@ -4211,14 +4157,6 @@
     /* Compute ending entry, column & row */
     end_entry = (start_entry + sect->u.indirect.num_entries) - 1;
     end_row = end_entry / hdr->man_dtable.cparam.width;
-<<<<<<< HEAD
-#ifdef QAK
-HDfprintf(stderr, "%s: start_row = %u, start_col = %u, start_entry = %u\n", "H5HF_sect_indirect_valid", start_row, start_col, start_entry);
-HDfprintf(stderr, "%s: end_row = %u, end_entry = %u\n", "H5HF_sect_indirect_valid", end_row, end_entry);
-#endif /* QAK */
-=======
-    end_col = end_entry % hdr->man_dtable.cparam.width;
->>>>>>> 77038a81
 
     /* Sanity check any direct rows */
     if(sect->u.indirect.dir_nrows > 0) {
