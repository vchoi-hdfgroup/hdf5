/* * * * * * * * * * * * * * * * * * * * * * * * * * * * * * * * * * * * * * *
 * Read-Only HDFS Virtual File Driver (VFD)                                  *
 * Copyright (c) 2018, The HDF Group.                                        *
 *                                                                           *
 * All rights reserved.                                                      *
 *                                                                           *
 * NOTICE:                                                                   *
 * All information contained herein is, and remains, the property of The HDF *
 * Group. The intellectual and technical concepts contained herein are       *
 * proprietary to The HDF Group. Dissemination of this information or        *
 * reproduction of this material is strictly forbidden unless prior written  *
 * permission is obtained from The HDF Group.                                *
 * * * * * * * * * * * * * * * * * * * * * * * * * * * * * * * * * * * * * * */

/*
 * Programmer: Jacob Smith
 *             2018-04-23
 *
 * Purpose:    Provide read-only access to files on the Hadoop Distributed
 *             File System (HDFS).
 */

/* Interface initialization */
#define H5_INTERFACE_INIT_FUNC H5FD_hdfs_init_interface

#include "H5private.h"   /* Generic Functions        */
#include "H5Eprivate.h"  /* Error handling           */
#include "H5Fprivate.h"  /* File access              */
#include "H5FDprivate.h" /* File drivers             */
#include "H5FDhdfs.h"    /* hdfs file driver         */
#include "H5FLprivate.h" /* Free Lists               */
#include "H5Iprivate.h"  /* IDs                      */
#include "H5MMprivate.h" /* Memory management        */
#include "H5Pprivate.h"  /* Property lists           */

#ifdef H5_HAVE_LIBHDFS

/* HDFS routines
 * Have to turn off -Wstrict-prototypes as this header contains functions
 * defined as foo() instead of foo(void), which triggers warnings that HDF5
 * then interprets as errors.
 * -Wundef isn't interpreted as an error by HDF5, but the header does do
 *  some bad symbol interpretation that raises a warning that is out of our
 *  control.
 */
H5_GCC_DIAG_OFF("strict-prototypes")
H5_GCC_DIAG_OFF("undef")
#include <hdfs.h>
H5_GCC_DIAG_ON("strict-prototypes")
H5_GCC_DIAG_ON("undef")

/* toggle function call prints: 1 turns on */
#define HDFS_DEBUG 0

/* toggle stats collection and reporting */
#define HDFS_STATS 0

/* The driver identification number, initialized at runtime */
static hid_t H5FD_HDFS_g = 0;

#if HDFS_STATS

/* arbitrarily large value, such that any reasonable size read will be "less"
 * than this value and set a true minimum
 * not 0 because that may be a valid recorded minimum in degenerate cases
 */
#define HDFS_STATS_STARTING_MIN 0xfffffffful

/* Configuration definitions for stats collection and breakdown
 *
 * 2^10 = 1024
 *     Reads up to 1024 bytes (1 kB) fall in bin 0
 * 2^(10+(1*16)) = 2^26 = 64MB
 *     Reads of 64MB or greater fall in "overflow" bin[BIN_COUNT]
 */
#define HDFS_STATS_BASE        2
#define HDFS_STATS_INTERVAL    1
#define HDFS_STATS_START_POWER 10
#define HDFS_STATS_BIN_COUNT   16 /* MUST BE GREATER THAN 0 */

/* * * * * * * * * * * * * * * * * * * * * * * * * * * * * * * * * * * * * *
 * Calculate `BASE ^ (START_POWER + (INTERVAL * bin_i))`
 * Stores result at `(unsigned long long *) out_ptr`.
 * Used in computing boundaries between stats bins.
 * * * * * * * * * * * * * * * * * * * * * * * * * * * * * * * * * * * * * *
 */
#define HDFS_STATS_POW(bin_i, out_ptr)                                                                       \
    {                                                                                                        \
        unsigned long long donotshadowresult = 1;                                                            \
        unsigned           donotshadowindex  = 0;                                                            \
        for (donotshadowindex = 0;                                                                           \
             donotshadowindex < (((bin_i)*HDFS_STATS_INTERVAL) + HDFS_STATS_START_POWER);                    \
             donotshadowindex++) {                                                                           \
            donotshadowresult *= HDFS_STATS_BASE;                                                            \
        }                                                                                                    \
        *(out_ptr) = donotshadowresult;                                                                      \
    }

/* array to hold pre-computed boundaries for stats bins */
static unsigned long long hdfs_stats_boundaries[HDFS_STATS_BIN_COUNT];

/***************************************************************************
 *
 * Structure: hdfs_statsbin
 *
 * Purpose:
 *
 *     Structure for storing per-file hdfs VFD usage statistics.
 *
 *
 *
 * `count` (unsigned long long)
 *
 *     Number of reads with size in this bin's range.
 *
 * `bytes` (unsigned long long)
 *
 *     Total number of bytes read through this bin.
 *
 * `min` (unsigned long long)
 *
 *     Smallest read size in this bin.
 *
 * `max` (unsigned long long)
 *
 *     Largest read size in this bin.
 *
 *
 *
 * Programmer: Jacob Smith
 *
 ***************************************************************************/
typedef struct {
    unsigned long long count;
    unsigned long long bytes;
    unsigned long long min;
    unsigned long long max;
} hdfs_statsbin;

#endif /* HDFS_STATS */

/* "unique" identifier for `hdfs_t` structures.
 * Randomly generated by unweighted dice rolls.
 */
#define HDFS_HDFST_MAGIC 0x1AD5DE84

/***************************************************************************
 *
 * Structure: hdfs_t
 *
 * Purpose:
 *
 *     Contain/retain information associated with a file hosted on Hadoop
 *     Distributed File System (HDFS). Instantiated and populated via
 *     `H5FD__hdfs_handle_open()` and cleaned up via `H5FD_hdfs_handle_close()`.
 *
 * `magic` (unisgned long)
 *
 *     Number to indicate that this structure is of the promised
 *     type and should still be valid; should be HDFS_HDFST_MAGIC throughout
 *     the lifespan of the structure. Upon deletion of the structure, the
 *     programmer should set magic to anything but HDFS_HDFST_MAGIC, to
 *     indicate that the structure is to no longer be trusted.
 *
 * `filesystem` (hdfsFS)
 *
 *     A libhdfs file system handle.
 *
 * `fileinfo` (hdfsFileInfo*)
 *
 *     A pointer to a libhdfs file info structure.
 *
 * `file` (hdfsFile)
 *
 *     A libhdfs file handle.
 *
 *
 *
 * Programmer: Jacob Smith
 *             May 2018
 *
 ***************************************************************************
 */
typedef struct {
    unsigned long magic;
    hdfsFS        filesystem;
    hdfsFileInfo *fileinfo;
    hdfsFile      file;
} hdfs_t;

/***************************************************************************
 *
 * Structure: H5FD_hdfs_t
 *
 * Purpose:
 *
 *     H5FD_hdfs_t is a structure used to store all information needed to
 *     maintain R/O access to a single HDF5 file in an HDFS file system.
 *     This structure is created when such a file is "opened" and
 *     discarded when it is "closed".
 *
 *
 * `pub` (H5FD_t)
 *
 *     Instance of H5FD_t which contains all fields common to all VFDs.
 *     It must be the first item in this structure, since at higher levels,
 *     this structure will be treated as an instance of H5FD_t.
 *
 * `fa` (H5FD_hdfs_fapl_t)
 *
 *     Instance of `H5FD_hdfs_fapl_t` containing the HDFS configuration data
 *     needed to "open" the HDF5 file.
 *
 * `eoa` (haddr_t)
 *
 *     End of addressed space in file. After open, it should always
 *     equal the file size.
 *
 * `hdfs_handle` (hdfs_t *)
 *
 *     Instance of HDFS Request handle associated with the target resource.
 *     Responsible for communicating with remote host and presenting file
 *     contents as indistinguishable from a file on the local filesystem.
 *
 * *** present only if HDFS_SATS is flagged to enable stats collection ***
 *
 * `meta` (hdfs_statsbin[])
 * `raw` (hdfs_statsbin[])
 *
 *     Only present if hdfs stats collection is enabled.
 *
 *     Arrays of `hdfs_statsbin` structures to record raw- and metadata reads.
 *
 *     Records count and size of reads performed by the VFD, and is used to
 *     print formatted usage statistics to stdout upon VFD shutdown.
 *
 *     Reads of each raw- and metadata type are recorded in an individual bin
 *     determined by the size of the read.  The last bin of each type is
 *     reserved for "big" reads, with no defined upper bound.
 *
 * *** end HDFS_STATS ***
 *
 *
 *
 * Programmer: Jacob Smith
 *
 ***************************************************************************/
typedef struct H5FD_hdfs_t {
    H5FD_t           pub;
    H5FD_hdfs_fapl_t fa;
    haddr_t          eoa;
    hdfs_t *         hdfs_handle;
#if HDFS_STATS
    hdfs_statsbin meta[HDFS_STATS_BIN_COUNT + 1];
    hdfs_statsbin raw[HDFS_STATS_BIN_COUNT + 1];
#endif
} H5FD_hdfs_t;

/*
 * These macros check for overflow of various quantities.  These macros
 * assume that HDoff_t is signed and haddr_t and size_t are unsigned.
 *
 * ADDR_OVERFLOW:   Checks whether a file address of type `haddr_t'
 *                  is too large to be represented by the second argument
 *                  of the file seek function.
 *                  Only included if HDFS code should compile.
 *
 */
#define MAXADDR          (((haddr_t)1 << (8 * sizeof(HDoff_t) - 1)) - 1)
#define ADDR_OVERFLOW(A) (HADDR_UNDEF == (A) || ((A) & ~(haddr_t)MAXADDR))

/* Prototypes */
static void *  H5FD_hdfs_fapl_get(H5FD_t *_file);
static void *  H5FD_hdfs_fapl_copy(const void *_old_fa);
static herr_t  H5FD_hdfs_fapl_free(void *_fa);
static H5FD_t *H5FD_hdfs_open(const char *name, unsigned flags, hid_t fapl_id, haddr_t maxaddr);
static herr_t  H5FD_hdfs_close(H5FD_t *_file);
static int     H5FD_hdfs_cmp(const H5FD_t *_f1, const H5FD_t *_f2);
static herr_t  H5FD_hdfs_query(const H5FD_t *_f1, unsigned long *flags);
static haddr_t H5FD_hdfs_get_eoa(const H5FD_t *_file, H5FD_mem_t type);
static herr_t  H5FD_hdfs_set_eoa(H5FD_t *_file, H5FD_mem_t type, haddr_t addr);
static haddr_t H5FD_hdfs_get_eof(const H5FD_t *_file);
static herr_t  H5FD_hdfs_get_handle(H5FD_t *_file, hid_t fapl, void **file_handle);
static herr_t  H5FD_hdfs_read(H5FD_t *_file, H5FD_mem_t type, hid_t fapl_id, haddr_t addr, size_t size,
                              void *buf);
static herr_t  H5FD_hdfs_write(H5FD_t *_file, H5FD_mem_t type, hid_t fapl_id, haddr_t addr, size_t size,
                               const void *buf);
static herr_t  H5FD_hdfs_truncate(H5FD_t *_file, hid_t dxpl_id, hbool_t closing);
static herr_t  H5FD_hdfs_lock(H5FD_t *_file, hbool_t rw);
static herr_t  H5FD_hdfs_unlock(H5FD_t *_file);

static herr_t H5FD_hdfs_validate_config(const H5FD_hdfs_fapl_t *fa);

static const H5FD_class_t H5FD_hdfs_g = {
    "hdfs",                   /* name                 */
    MAXADDR,                  /* maxaddr              */
    H5F_CLOSE_WEAK,           /* fc_degree            */
    NULL,                     /* sb_size              */
    NULL,                     /* sb_encode            */
    NULL,                     /* sb_decode            */
    sizeof(H5FD_hdfs_fapl_t), /* fapl_size            */
    H5FD_hdfs_fapl_get,       /* fapl_get             */
    H5FD_hdfs_fapl_copy,      /* fapl_copy            */
    H5FD_hdfs_fapl_free,      /* fapl_free            */
    0,                        /* dxpl_size            */
    NULL,                     /* dxpl_copy            */
    NULL,                     /* dxpl_free            */
    H5FD_hdfs_open,           /* open                 */
    H5FD_hdfs_close,          /* close                */
    H5FD_hdfs_cmp,            /* cmp                  */
    H5FD_hdfs_query,          /* query                */
    NULL,                     /* get_type_map         */
    NULL,                     /* alloc                */
    NULL,                     /* free                 */
    H5FD_hdfs_get_eoa,        /* get_eoa              */
    H5FD_hdfs_set_eoa,        /* set_eoa              */
    H5FD_hdfs_get_eof,        /* get_eof              */
    H5FD_hdfs_get_handle,     /* get_handle           */
    H5FD_hdfs_read,           /* read                 */
    H5FD_hdfs_write,          /* write                */
    NULL,                     /* flush                */
    H5FD_hdfs_truncate,       /* truncate             */
    H5FD_hdfs_lock,           /* lock                 */
    H5FD_hdfs_unlock,         /* unlock               */
    H5FD_FLMAP_DICHOTOMY      /* fl_map               */
};

/* Declare a free list to manage the H5FD_hdfs_t struct */
H5FL_DEFINE_STATIC(H5FD_hdfs_t);

/*-------------------------------------------------------------------------
 * Function:    H5FD_hdfs_init_interface
 *
 * Purpose:     Initializes any interface-specific data or routines.
 *
 * Return:      Non-negative on success/Negative on failure
 *
 *-------------------------------------------------------------------------
 */
static herr_t
H5FD_hdfs_init_interface(void)
{
    FUNC_ENTER_NOAPI_NOINIT_NOERR

    FUNC_LEAVE_NOAPI(H5FD_hdfs_init())
} /* H5FD_hdfs_init_interface() */

/*-------------------------------------------------------------------------
 * Function:    H5FD_hdfs_init
 *
 * Purpose:     Initialize this driver by registering the driver with the
 *              library.
 *
 * Return:      Success:    The driver ID for the hdfs driver.
 *              Failure:    Negative
 *
 * Programmer:  Jacob Smith, 2018
 *
 *-------------------------------------------------------------------------
 */
hid_t
H5FD_hdfs_init(void)
{
    hid_t ret_value = H5I_INVALID_HID; /* Return value */
#if HDFS_STATS
    unsigned int bin_i;
#endif

    FUNC_ENTER_NOAPI(H5I_INVALID_HID)

#if HDFS_DEBUG
    HDfprintf(stdout, "called %s.\n", FUNC);
#endif

    if (H5I_VFL != H5I_get_type(H5FD_HDFS_g))
        H5FD_HDFS_g = H5FD_register(&H5FD_hdfs_g, sizeof(H5FD_class_t), FALSE);

#if HDFS_STATS
    /* pre-compute statsbin boundaries
     */
    for (bin_i = 0; bin_i < HDFS_STATS_BIN_COUNT; bin_i++) {
        unsigned long long value = 0;

        HDFS_STATS_POW(bin_i, &value)
        hdfs_stats_boundaries[bin_i] = value;
    }
#endif

    ret_value = H5FD_HDFS_g;

done:
    FUNC_LEAVE_NOAPI(ret_value)
} /* end H5FD_hdfs_init() */

/*---------------------------------------------------------------------------
 * Function:    H5FD_hdfs_term
 *
 * Purpose:     Shut down the VFD
 *
 * Returns:     <none>
 *
 * Programmer:  Jacob Smith 2018
 *
 *---------------------------------------------------------------------------
 */
void
H5FD_hdfs_term(void)
{
    FUNC_ENTER_NOAPI_NOINIT_NOERR

#if HDFS_DEBUG
    HDfprintf(stdout, "called %s.\n", FUNC);
#endif

    /* Reset VFL ID */
    H5FD_HDFS_g = 0;

    FUNC_LEAVE_NOAPI_VOID
} /* end H5FD_hdfs_term() */

/*--------------------------------------------------------------------------
 * Function:   H5FD_hdfs_handle_open
 *
 * Purpose:    Create a HDFS file handle, 'opening' the target file.
 *
 * Return:     Success: Pointer to HDFS container/handle of opened file.
 *             Failure: NULL
 *
 * Programmer: Gerd Herber
 *             May 2018
 *
 *--------------------------------------------------------------------------
 */
static hdfs_t *
H5FD_hdfs_handle_open(const char *path, const char *namenode_name, const int32_t namenode_port,
                      const char *user_name, const char *kerberos_ticket_cache,
                      const int32_t stream_buffer_size)
{
    struct hdfsBuilder *builder   = NULL;
    hdfs_t *            handle    = NULL;
    hdfs_t *            ret_value = NULL;

    FUNC_ENTER_NOAPI_NOINIT

#if HDFS_DEBUG
    HDfprintf(stdout, "called %s.\n", FUNC);
#endif

    if (path == NULL || path[0] == '\0')
        HGOTO_ERROR(H5E_ARGS, H5E_BADVALUE, NULL, "path cannot be null")
    if (namenode_name == NULL)
        HGOTO_ERROR(H5E_ARGS, H5E_BADVALUE, NULL, "namenode name cannot be null")
    if (namenode_port < 0 || namenode_port > 65535)
        HGOTO_ERROR(H5E_ARGS, H5E_BADVALUE, NULL, "namenode port must be non-negative and <= 65535")
    if (stream_buffer_size < 0)
        HGOTO_ERROR(H5E_ARGS, H5E_BADVALUE, NULL, "buffer size must non-negative")

    handle = (hdfs_t *)H5MM_malloc(sizeof(hdfs_t));
    if (handle == NULL)
        HGOTO_ERROR(H5E_ARGS, H5E_CANTALLOC, NULL, "could not malloc space for handle")

    handle->magic      = (unsigned long)HDFS_HDFST_MAGIC;
    handle->filesystem = NULL; /* TODO: not a pointer; NULL may cause bug */
    handle->fileinfo   = NULL;
    handle->file       = NULL; /* TODO: not a pointer; NULL may cause bug */

    builder = hdfsNewBuilder();
    if (!builder)
        HGOTO_ERROR(H5E_ARGS, H5E_BADVALUE, NULL, "(hdfs) failed to create builder")
    hdfsBuilderSetNameNode(builder, namenode_name);
    hdfsBuilderSetNameNodePort(builder, (tPort)namenode_port);
    if (user_name != NULL && user_name[0] != '\0')
        hdfsBuilderSetUserName(builder, user_name);
    if (kerberos_ticket_cache != NULL && kerberos_ticket_cache[0] != '\0')
        hdfsBuilderSetKerbTicketCachePath(builder, kerberos_ticket_cache);

    /* Call to `hdfsBuilderConnect` releases builder, regardless of success. */
    handle->filesystem = hdfsBuilderConnect(builder);
    if (!handle->filesystem)
        HGOTO_ERROR(H5E_ARGS, H5E_BADVALUE, NULL, "(hdfs) could not connect to default namenode")
    handle->fileinfo = hdfsGetPathInfo(handle->filesystem, path);
    if (!handle->fileinfo)
        HGOTO_ERROR(H5E_ARGS, H5E_BADVALUE, NULL, "hdfsGetPathInfo failed")
    handle->file = hdfsOpenFile(handle->filesystem, path, O_RDONLY, stream_buffer_size, 0, 0);
    if (!handle->file)
        HGOTO_ERROR(H5E_VFL, H5E_CANTOPENFILE, NULL, "(hdfs) could not open")

    ret_value = handle;

done:
    if (ret_value == NULL && handle != NULL) {
        /* error; clean up */
        HDassert(handle->magic == HDFS_HDFST_MAGIC);
        handle->magic++;
        if (handle->file != NULL)
            if (FAIL == (hdfsCloseFile(handle->filesystem, handle->file)))
                HDONE_ERROR(H5E_VFL, H5E_CANTCLOSEFILE, NULL, "unable to close hdfs file handle")
        if (handle->fileinfo != NULL)
            hdfsFreeFileInfo(handle->fileinfo, 1);
        if (handle->filesystem != NULL)
            if (FAIL == (hdfsDisconnect(handle->filesystem)))
                HDONE_ERROR(H5E_VFL, H5E_CANTCLOSEFILE, NULL, "unable to disconnect from hdfs")
        H5MM_xfree(handle);
    }

    FUNC_LEAVE_NOAPI(ret_value)
} /* H5FD__hdfs_handle_open() */

/*--------------------------------------------------------------------------
 * Function:   H5FD_hdfs_handle_close
 *
 * Purpose:    'Close' an HDFS file container/handle, releasing underlying
 *             resources.
 *
 * Return:     Success: `SUCCEED` (0)
 *             Failure: `FAIL` (-1)
 *
 * Programmer: Gerd Herber
 *             May 2018
 *
 *--------------------------------------------------------------------------
 */
static herr_t
H5FD_hdfs_handle_close(hdfs_t *handle)
{
    herr_t ret_value = SUCCEED;

    FUNC_ENTER_NOAPI_NOINIT

#if HDFS_DEBUG
    HDfprintf(stdout, "called %s.\n", FUNC);
#endif

    if (handle == NULL)
        HGOTO_ERROR(H5E_ARGS, H5E_BADVALUE, FAIL, "handle cannot be null")
    if (handle->magic != HDFS_HDFST_MAGIC)
        HGOTO_ERROR(H5E_ARGS, H5E_BADVALUE, FAIL, "handle has invalid magic")

    handle->magic++;
    if (handle->file != NULL)
        if (FAIL == (hdfsCloseFile(handle->filesystem, handle->file)))
            HDONE_ERROR(H5E_VFL, H5E_CANTCLOSEFILE, FAIL, "unable to close hdfs file handle")
    if (handle->fileinfo != NULL)
        hdfsFreeFileInfo(handle->fileinfo, 1);
    if (handle->filesystem != NULL)
        if (FAIL == (hdfsDisconnect(handle->filesystem)))
            HDONE_ERROR(H5E_VFL, H5E_CANTCLOSEFILE, FAIL, "unable to disconnect hdfs file system")

    H5MM_xfree(handle);

done:
    FUNC_LEAVE_NOAPI(ret_value)
} /* H5FD__hdfs_handle_close() */

/*-------------------------------------------------------------------------
 * Function:    H5FD_hdfs_validate_config()
 *
 * Purpose:     Test to see if the supplied instance of H5FD_hdfs_fapl_t
 *              contains internally consistant data.  Return SUCCEED if so,
 *              and FAIL otherwise.
 *
 *              Note the difference between internally consistant and
 *              correct.  As we will have to try to access the target
 *              object to determine whether the supplied data is correct,
 *              we will settle for internal consistancy at this point
 *
 * Return:      SUCCEED if instance of H5FD_hdfs_fapl_t contains internally
 *              consistant data, FAIL otherwise.
 *
 * Programmer:  Jacob Smith
 *              9/10/17
 *
 *-------------------------------------------------------------------------
 */
static herr_t
H5FD_hdfs_validate_config(const H5FD_hdfs_fapl_t *fa)
{
    herr_t ret_value = SUCCEED;

    FUNC_ENTER_NOAPI_NOINIT

    HDassert(fa != NULL);

    if (fa->version != H5FD__CURR_HDFS_FAPL_T_VERSION)
        HGOTO_ERROR(H5E_ARGS, H5E_BADVALUE, FAIL, "Unknown H5FD_hdfs_fapl_t version");
    if (fa->namenode_port > 65535)
        HGOTO_ERROR(H5E_ARGS, H5E_BADVALUE, FAIL, "Invalid namenode port number");
    if (fa->namenode_port < 0)
        HGOTO_ERROR(H5E_ARGS, H5E_BADVALUE, FAIL, "Invalid namenode port number");

done:
    FUNC_LEAVE_NOAPI(ret_value)
} /* H5FD_hdfs_validate_config() */

/*-------------------------------------------------------------------------
 * Function:    H5Pset_fapl_hdfs
 *
 * Purpose:     Modify the file access property list to use the H5FD_HDFS
 *              driver defined in this source file.  All driver specific
 *              properties are passed in as a pointer to a suitably
 *              initialized instance of H5FD_hdfs_fapl_t
 *
 * Return:      SUCCEED/FAIL
 *
 * Programmer:  Jacob Smith 2018
 *
 *-------------------------------------------------------------------------
 */
herr_t
H5Pset_fapl_hdfs(hid_t fapl_id, H5FD_hdfs_fapl_t *fa)
{
    H5P_genplist_t *plist     = NULL; /* Property list pointer */
    herr_t          ret_value = FAIL;

    FUNC_ENTER_API(FAIL)
    H5TRACE2("e", "i*x", fapl_id, fa);

    HDassert(fa != NULL);

#if HDFS_DEBUG
    HDfprintf(stdout, "called %s.\n", FUNC);
#endif

    plist = H5P_object_verify(fapl_id, H5P_FILE_ACCESS);
    if (plist == NULL)
        HGOTO_ERROR(H5E_ARGS, H5E_BADTYPE, FAIL, "not a file access property list")
    if (FAIL == H5FD_hdfs_validate_config(fa))
        HGOTO_ERROR(H5E_ARGS, H5E_BADVALUE, FAIL, "invalid hdfs config")

    ret_value = H5P_set_driver(plist, H5FD_HDFS, (void *)fa);

done:
    FUNC_LEAVE_API(ret_value)
} /* H5Pset_fapl_hdfs() */

/*-------------------------------------------------------------------------
 * Function:    H5Pget_fapl_hdfs
 *
 * Purpose:     Returns information about the hdfs file access property
 *              list though the function arguments.
 *
 * Return:      Success:        Non-negative
 *
 *              Failure:        Negative
 *
 * Programmer:  John Mainzer
 *              9/10/17
 *
 *-------------------------------------------------------------------------
 */
herr_t
H5Pget_fapl_hdfs(hid_t fapl_id, H5FD_hdfs_fapl_t *fa_out)
{
    const H5FD_hdfs_fapl_t *fa        = NULL;
    H5P_genplist_t *        plist     = NULL;
    herr_t                  ret_value = SUCCEED;

    FUNC_ENTER_API(FAIL)
    H5TRACE2("e", "i*x", fapl_id, fa_out);

#if HDFS_DEBUG
    HDfprintf(stdout, "called %s.\n", FUNC);
#endif

    if (fa_out == NULL)
        HGOTO_ERROR(H5E_ARGS, H5E_BADVALUE, FAIL, "fa_out is NULL")

    plist = H5P_object_verify(fapl_id, H5P_FILE_ACCESS);
    if (plist == NULL)
        HGOTO_ERROR(H5E_ARGS, H5E_BADTYPE, FAIL, "not a file access list")

    if (H5FD_HDFS != H5P_get_driver(plist))
        HGOTO_ERROR(H5E_PLIST, H5E_BADVALUE, FAIL, "incorrect VFL driver")

    fa = (const H5FD_hdfs_fapl_t *)H5P_get_driver_info(plist);
    if (fa == NULL)
        HGOTO_ERROR(H5E_PLIST, H5E_BADVALUE, FAIL, "bad VFL driver info")

    /* Copy the hdfs fapl data out */
    HDmemcpy(fa_out, fa, sizeof(H5FD_hdfs_fapl_t));

done:
    FUNC_LEAVE_API(ret_value)
} /* H5Pget_fapl_hdfs() */

/*-------------------------------------------------------------------------
 * Function:    H5FD_hdfs_fapl_get
 *
 * Purpose:     Gets a file access property list which could be used to
 *              create an identical file.
 *
 * Return:      Success:        Ptr to new file access property list value.
 *
 *              Failure:        NULL
 *
 * Programmer:  John Mainzer
 *              9/8/17
 *
 *-------------------------------------------------------------------------
 */
static void *
H5FD_hdfs_fapl_get(H5FD_t *_file)
{
    H5FD_hdfs_t *     file      = (H5FD_hdfs_t *)_file;
    H5FD_hdfs_fapl_t *fa        = NULL;
    void *            ret_value = NULL;

    FUNC_ENTER_NOAPI_NOINIT

    fa = (H5FD_hdfs_fapl_t *)H5MM_calloc(sizeof(H5FD_hdfs_fapl_t));
    if (fa == NULL)
        HGOTO_ERROR(H5E_VFL, H5E_CANTALLOC, NULL, "memory allocation failed")

    /* Copy the fields of the structure */
    HDmemcpy(fa, &(file->fa), sizeof(H5FD_hdfs_fapl_t));

    ret_value = fa;

done:
    if (ret_value == NULL && fa != NULL)
        H5MM_xfree(fa); /* clean up on error */

    FUNC_LEAVE_NOAPI(ret_value)
} /* H5FD_hdfs_fapl_get() */

/*-------------------------------------------------------------------------
 * Function:    H5FD_hdfs_fapl_copy
 *
 * Purpose:     Copies the hdfs-specific file access properties.
 *
 * Return:      Success:        Ptr to a new property list
 *
 *              Failure:        NULL
 *
 * Programmer:  John Mainzer
 *              9/8/17
 *
 *-------------------------------------------------------------------------
 */
static void *
H5FD_hdfs_fapl_copy(const void *_old_fa)
{
    const H5FD_hdfs_fapl_t *old_fa    = (const H5FD_hdfs_fapl_t *)_old_fa;
    H5FD_hdfs_fapl_t *      new_fa    = NULL;
    void *                  ret_value = NULL;

    FUNC_ENTER_NOAPI_NOINIT

    new_fa = (H5FD_hdfs_fapl_t *)H5MM_malloc(sizeof(H5FD_hdfs_fapl_t));
    if (new_fa == NULL)
        HGOTO_ERROR(H5E_VFL, H5E_CANTALLOC, NULL, "memory allocation failed")

    HDmemcpy(new_fa, old_fa, sizeof(H5FD_hdfs_fapl_t));
    ret_value = new_fa;

done:
    if (ret_value == NULL && new_fa != NULL)
        H5MM_xfree(new_fa); /* clean up on error */

    FUNC_LEAVE_NOAPI(ret_value)
} /* H5FD_hdfs_fapl_copy() */

/*-------------------------------------------------------------------------
 * Function:    H5FD_hdfs_fapl_free
 *
 * Purpose:     Frees the hdfs-specific file access properties.
 *
 * Return:      SUCCEED (cannot fail)
 *
 * Programmer:  John Mainzer
 *              9/8/17
 *
 *-------------------------------------------------------------------------
 */
static herr_t
H5FD_hdfs_fapl_free(void *_fa)
{
    H5FD_hdfs_fapl_t *fa = (H5FD_hdfs_fapl_t *)_fa;

    FUNC_ENTER_NOAPI_NOINIT_NOERR

    HDassert(fa != NULL); /* sanity check */

    H5MM_xfree(fa);

    FUNC_LEAVE_NOAPI(SUCCEED)
} /* H5FD_hdfs_fapl_free() */

#if HDFS_STATS
/*----------------------------------------------------------------------------
 *
 * Function: hdfs_reset_stats()
 *
 * Purpose:
 *
 *     Reset the stats collection elements in this virtual file structure.
 *
 *     Clears any set data in stats bins; initializes/zeroes values.
 *
 * Return:
 *
 *     - SUCCESS: `SUCCEED`
 *     - FAILURE: `FAIL`
 *         - Occurs if the file is invalid somehow
 *
 * Programmer: Jacob Smith
 *             2017-12-08
 *
 *----------------------------------------------------------------------------
 */
static herr_t
hdfs_reset_stats(H5FD_hdfs_t *file)
{
    unsigned i         = 0;
    herr_t   ret_value = SUCCEED;

    FUNC_ENTER_NOAPI_NOINIT

#if HDFS_DEBUG
    HDfprintf(stdout, "called %s.\n", FUNC);
#endif

    if (file == NULL)
        HGOTO_ERROR(H5E_ARGS, H5E_BADVALUE, FAIL, "file was null")

    for (i = 0; i <= HDFS_STATS_BIN_COUNT; i++) {
        file->raw[i].bytes = 0;
        file->raw[i].count = 0;
        file->raw[i].min   = (unsigned long long)HDFS_STATS_STARTING_MIN;
        file->raw[i].max   = 0;

        file->meta[i].bytes = 0;
        file->meta[i].count = 0;
        file->meta[i].min   = (unsigned long long)HDFS_STATS_STARTING_MIN;
        file->meta[i].max   = 0;
    }

done:
    FUNC_LEAVE_NOAPI(ret_value);
} /* hdfs_reset_stats */
#endif /* HDFS_STATS */

/*-------------------------------------------------------------------------
 *
 * Function: H5FD_hdfs_open()
 *
 * Purpose:
 *
 *     Create and/or opens a file as an HDF5 file.
 *
 *     Any flag except H5F_ACC_RDONLY will cause an error.
 *
 * Return:
 *
 *     Success: A pointer to a new file data structure.
 *              The public fields will be initialized by the caller, which is
 *              always H5FD_open().
 *
 *     Failure: NULL
 *
 * Programmer: Jacob Smith
 *             2017-11-02
 *
 *-------------------------------------------------------------------------
 */
static H5FD_t *
H5FD_hdfs_open(const char *path, unsigned flags, hid_t fapl_id, haddr_t maxaddr)
{
    H5FD_t *         ret_value = NULL;
    H5FD_hdfs_t *    file      = NULL;
    hdfs_t *         handle    = NULL;
    H5FD_hdfs_fapl_t fa;

    FUNC_ENTER_NOAPI_NOINIT

#if HDFS_DEBUG
    HDfprintf(stdout, "called %s.\n", FUNC);
#endif /* HDFS_DEBUG */

    /* Sanity check on file offsets */
    HDcompile_assert(sizeof(HDoff_t) >= sizeof(size_t));

    /* Check arguments */
    if (!path || !*path)
        HGOTO_ERROR(H5E_ARGS, H5E_BADVALUE, NULL, "invalid file name")
    if (0 == maxaddr || HADDR_UNDEF == maxaddr)
        HGOTO_ERROR(H5E_ARGS, H5E_BADRANGE, NULL, "bogus maxaddr")
    if (ADDR_OVERFLOW(maxaddr))
        HGOTO_ERROR(H5E_ARGS, H5E_OVERFLOW, NULL, "bogus maxaddr")
    if (flags != H5F_ACC_RDONLY)
        HGOTO_ERROR(H5E_ARGS, H5E_UNSUPPORTED, NULL, "only Read-Only access allowed")
    if (fapl_id == H5P_DEFAULT || fapl_id == H5P_FILE_ACCESS_DEFAULT)
        HGOTO_ERROR(H5E_ARGS, H5E_BADVALUE, NULL, "fapl cannot be H5P_DEFAULT")
    if (FAIL == H5Pget_fapl_hdfs(fapl_id, &fa))
        HGOTO_ERROR(H5E_ARGS, H5E_BADVALUE, NULL, "can't get property list")

    handle = H5FD_hdfs_handle_open(path, fa.namenode_name, fa.namenode_port, fa.user_name,
                                   fa.kerberos_ticket_cache, fa.stream_buffer_size);
    if (handle == NULL)
        HGOTO_ERROR(H5E_VFL, H5E_CANTOPENFILE, NULL, "could not open")

    HDassert(handle->magic == HDFS_HDFST_MAGIC);

    /* Create new file struct */
    file = H5FL_CALLOC(H5FD_hdfs_t);
    if (file == NULL)
        HGOTO_ERROR(H5E_VFL, H5E_CANTALLOC, NULL, "unable to allocate file struct")
    file->hdfs_handle = handle;
    HDmemcpy(&(file->fa), &fa, sizeof(H5FD_hdfs_fapl_t));

#if HDFS_STATS
    if (FAIL == hdfs_reset_stats(file))
        HGOTO_ERROR(H5E_INTERNAL, H5E_UNINITIALIZED, NULL, "unable to reset file statistics")
#endif /* HDFS_STATS */

    ret_value = (H5FD_t *)file;

done:
    if (ret_value == NULL) {
        if (handle != NULL)
            if (FAIL == H5FD_hdfs_handle_close(handle))
                HDONE_ERROR(H5E_VFL, H5E_CANTCLOSEFILE, NULL, "unable to close HDFS file handle")
        if (file != NULL)
            file = H5FL_FREE(H5FD_hdfs_t, file);
    } /* end if null return value (error) */

    FUNC_LEAVE_NOAPI(ret_value)
} /* H5FD_hdfs_open() */

#if HDFS_STATS

/*----------------------------------------------------------------------------
 *
 * Function: hdfs_fprint_stats()
 *
 * Purpose:
 *
 *     Tabulate and pretty-print statistics for this virtual file.
 *
 *     Should be called upon file close.
 *
 *     Shows number of reads and bytes read, broken down by
 *     "raw" (H5FD_MEM_DRAW)
 *     or "meta" (any other flag)
 *
 *     Prints filename and listing of total number of reads and bytes read,
 *     both as a grand total and separate  meta- and rawdata reads.
 *
 *     If any reads were done, prints out two tables:
 *
 *     1. overview of raw- and metadata reads
 *         - min (smallest size read)
 *         - average of size read
 *             - k,M,G suffixes by powers of 1024 (2^10)
 *         - max (largest size read)
 *     2. tabulation of "bins", sepraring reads into exponentially-larger
 *        ranges of size.
 *         - columns for number of reads, total bytes, and average size, with
 *           separate sub-colums for raw- and metadata reads.
 *         - each row represents one bin, identified by the top of its range
 *
 *     Bin ranges can be modified with pound-defines at the top of this file.
 *
 *     Bins without any reads in their bounds are not printed.
 *
 *     An "overflow" bin is also present, to catch "big" reads.
 *
 *     Output for all bins (and range ceiling and average size report)
 *     is divied by powers of 1024. By corollary, four digits before the decimal
 *     is valid.
 *
 *     - 41080 bytes is represented by 40.177k, not 41.080k
 *     - 1004.831M represents approx. 1052642000 bytes
 *
 * Return:
 *
 *     - SUCCESS: `SUCCEED`
 *     - FAILURE: `FAIL`
 *         - occurs if the file passed in is invalid
 *         - TODO: if stream is invalid? how can we check this?
 *
 * Programmer: Jacob Smith
 *
 *----------------------------------------------------------------------------
 */
static herr_t
hdfs_fprint_stats(FILE *stream, const H5FD_hdfs_t *file)
{
    herr_t             ret_value    = SUCCEED;
    parsed_url_t *     purl         = NULL;
    unsigned           i            = 0;
    unsigned long      count_meta   = 0;
    unsigned long      count_raw    = 0;
    double             average_meta = 0.0;
    double             average_raw  = 0.0;
    unsigned long long min_meta     = (unsigned long long)HDFS_STATS_STARTING_MIN;
    unsigned long long min_raw      = (unsigned long long)HDFS_STATS_STARTING_MIN;
    unsigned long long max_meta     = 0;
    unsigned long long max_raw      = 0;
    unsigned long long bytes_raw    = 0;
    unsigned long long bytes_meta   = 0;
    double             re_dub       = 0.0; /* re-usable double variable */
    unsigned           suffix_i     = 0;
    const char         suffixes[]   = {' ', 'K', 'M', 'G', 'T', 'P'};

    FUNC_ENTER_NOAPI_NOINIT

    if (stream == NULL)
        HGOTO_ERROR(H5E_ARGS, H5E_BADVALUE, FAIL, "file stream cannot be null")
    if (file == NULL)
        HGOTO_ERROR(H5E_ARGS, H5E_BADVALUE, FAIL, "file cannot be null")
    if (file->hdfs_handle == NULL)
        HGOTO_ERROR(H5E_ARGS, H5E_BADVALUE, FAIL, "hdfs handle cannot be null")
    if (file->hdfs_handle->magic != HDFS_HDFST_MAGIC)
        HGOTO_ERROR(H5E_ARGS, H5E_BADVALUE, FAIL, "hdfs handle has invalid magic")

    /*******************
     * AGGREGATE STATS *
     *******************/

    for (i = 0; i <= HDFS_STATS_BIN_COUNT; i++) {
        const hdfs_statsbin *r = &file->raw[i];
        const hdfs_statsbin *m = &file->meta[i];

        if (m->min < min_meta)
            min_meta = m->min;
        if (r->min < min_raw)
            min_raw = r->min;
        if (m->max > max_meta)
            max_meta = m->max;
        if (r->max > max_raw)
            max_raw = r->max;

        count_raw += r->count;
        count_meta += m->count;
        bytes_raw += r->bytes;
        bytes_meta += m->bytes;
    }
    if (count_raw > 0)
        average_raw = (double)bytes_raw / (double)count_raw;
    if (count_meta > 0)
        average_meta = (double)bytes_meta / (double)count_meta;

    /******************
     * PRINT OVERVIEW *
     ******************/

    HDfprintf(stream, "TOTAL READS: %llu  (%llu meta, %llu raw)\n", count_raw + count_meta, count_meta,
              count_raw);
    HDfprintf(stream, "TOTAL BYTES: %llu  (%llu meta, %llu raw)\n", bytes_raw + bytes_meta, bytes_meta,
              bytes_raw);

    if (count_raw + count_meta == 0)
        goto done;

    /*************************
     * PRINT AGGREGATE STATS *
     *************************/

    HDfprintf(stream, "SIZES     meta      raw\n");
    HDfprintf(stream, "  min ");
    if (count_meta == 0)
        HDfprintf(stream, "   0.000  ");
    else {
        re_dub = (double)min_meta;
        for (suffix_i = 0; re_dub >= 1024.0; suffix_i++)
            re_dub /= 1024.0;
        HDassert(suffix_i < sizeof(suffixes));
        HDfprintf(stream, "%8.3lf%c ", re_dub, suffixes[suffix_i]);
    }

    if (count_raw == 0)
        HDfprintf(stream, "   0.000 \n");
    else {
        re_dub = (double)min_raw;
        for (suffix_i = 0; re_dub >= 1024.0; suffix_i++)
            re_dub /= 1024.0;
        HDassert(suffix_i < sizeof(suffixes));
        HDfprintf(stream, "%8.3lf%c\n", re_dub, suffixes[suffix_i]);
    }

    HDfprintf(stream, "  avg ");
    re_dub = (double)average_meta;
    for (suffix_i = 0; re_dub >= 1024.0; suffix_i++)
        re_dub /= 1024.0;
    HDassert(suffix_i < sizeof(suffixes));
    HDfprintf(stream, "%8.3lf%c ", re_dub, suffixes[suffix_i]);

    re_dub = (double)average_raw;
    for (suffix_i = 0; re_dub >= 1024.0; suffix_i++)
        re_dub /= 1024.0;
    HDassert(suffix_i < sizeof(suffixes));
    HDfprintf(stream, "%8.3lf%c\n", re_dub, suffixes[suffix_i]);

    HDfprintf(stream, "  max ");
    re_dub = (double)max_meta;
    for (suffix_i = 0; re_dub >= 1024.0; suffix_i++)
        re_dub /= 1024.0;
    HDassert(suffix_i < sizeof(suffixes));
    HDfprintf(stream, "%8.3lf%c ", re_dub, suffixes[suffix_i]);

    re_dub = (double)max_raw;
    for (suffix_i = 0; re_dub >= 1024.0; suffix_i++)
        re_dub /= 1024.0;
    HDassert(suffix_i < sizeof(suffixes));
    HDfprintf(stream, "%8.3lf%c\n", re_dub, suffixes[suffix_i]);

    /******************************
     * PRINT INDIVIDUAL BIN STATS *
     ******************************/

    HDfprintf(stream, "BINS             # of reads      total bytes         average size\n");
    HDfprintf(stream, "    up-to      meta     raw     meta      raw       meta      raw\n");

    for (i = 0; i <= HDFS_STATS_BIN_COUNT; i++) {
        const hdfs_statsbin *m;
        const hdfs_statsbin *r;
        unsigned long long   range_end = 0;
        char                 bm_suffix = ' '; /* bytes-meta */
        double               bm_val    = 0.0;
        char                 br_suffix = ' '; /* bytes-raw */
        double               br_val    = 0.0;
        char                 am_suffix = ' '; /* average-meta */
        double               am_val    = 0.0;
        char                 ar_suffix = ' '; /* average-raw */
        double               ar_val    = 0.0;

        m = &file->meta[i];
        r = &file->raw[i];
        if (r->count == 0 && m->count == 0)
            continue;

        range_end = hdfs_stats_boundaries[i];

        if (i == HDFS_STATS_BIN_COUNT) {
            range_end = hdfs_stats_boundaries[i - 1];
            HDfprintf(stream, ">");
        }
        else
            HDfprintf(stream, " ");

        bm_val = (double)m->bytes;
        for (suffix_i = 0; bm_val >= 1024.0; suffix_i++)
            bm_val /= 1024.0;
        HDassert(suffix_i < sizeof(suffixes));
        bm_suffix = suffixes[suffix_i];

        br_val = (double)r->bytes;
        for (suffix_i = 0; br_val >= 1024.0; suffix_i++)
            br_val /= 1024.0;
        HDassert(suffix_i < sizeof(suffixes));
        br_suffix = suffixes[suffix_i];

        if (m->count > 0)
            am_val = (double)(m->bytes) / (double)(m->count);
        for (suffix_i = 0; am_val >= 1024.0; suffix_i++)
            am_val /= 1024.0;
        HDassert(suffix_i < sizeof(suffixes));
        am_suffix = suffixes[suffix_i];

        if (r->count > 0)
            ar_val = (double)(r->bytes) / (double)(r->count);
        for (suffix_i = 0; ar_val >= 1024.0; suffix_i++)
            ar_val /= 1024.0;
        HDassert(suffix_i < sizeof(suffixes));
        ar_suffix = suffixes[suffix_i];

        re_dub = (double)range_end;
        for (suffix_i = 0; re_dub >= 1024.0; suffix_i++)
            re_dub /= 1024.0;
        HDassert(suffix_i < sizeof(suffixes));

        HDfprintf(stream, " %8.3f%c %7d %7d %8.3f%c %8.3f%c %8.3f%c %8.3f%c\n", re_dub,
                  suffixes[suffix_i], /* bin ceiling      */
                  m->count,           /* metadata reads   */
                  r->count,           /* rawdata reads    */
                  bm_val, bm_suffix,  /* metadata bytes   */
                  br_val, br_suffix,  /* rawdata bytes    */
                  am_val, am_suffix,  /* metadata average */
                  ar_val, ar_suffix); /* rawdata average  */
        HDfflush(stream);
    }

done:
    FUNC_LEAVE_NOAPI(ret_value);
} /* hdfs_fprint_stats */
#endif /* HDFS_STATS */

/*-------------------------------------------------------------------------
 *
 * Function: H5FD_hdfs_close
 *
 * Purpose:
 *
 *     Close an HDF5 file.
 *
 * Return:
 *
 *     SUCCEED/FAIL
 *
 * Programmer: Jacob Smith
 *             2017-11-02
 *
 *-------------------------------------------------------------------------
 */
static herr_t
H5FD_hdfs_close(H5FD_t *_file)
{
    H5FD_hdfs_t *file      = (H5FD_hdfs_t *)_file;
    herr_t       ret_value = SUCCEED;

    FUNC_ENTER_NOAPI_NOINIT

#if HDFS_DEBUG
    HDfprintf(stdout, "called %s.\n", FUNC);
#endif

    /* Sanity checks */
    HDassert(file != NULL);
    HDassert(file->hdfs_handle != NULL);
    HDassert(file->hdfs_handle->magic == HDFS_HDFST_MAGIC);

    /* Close the underlying request handle */
    if (file->hdfs_handle != NULL)
        if (FAIL == H5FD_hdfs_handle_close(file->hdfs_handle))
            HGOTO_ERROR(H5E_VFL, H5E_CANTCLOSEFILE, FAIL, "unable to close HDFS file handle")

#if HDFS_STATS
    /* TODO: mechanism to re-target stats printout */
    if (FAIL == hdfs_fprint_stats(stdout, file))
        HGOTO_ERROR(H5E_INTERNAL, H5E_ERROR, FAIL, "problem while writing file statistics")
#endif /* HDFS_STATS */

    /* Release the file info */
    file = H5FL_FREE(H5FD_hdfs_t, file);

done:
    FUNC_LEAVE_NOAPI(ret_value)
} /* end H5FD_hdfs_close() */

/*-------------------------------------------------------------------------
 *
 * Function: H5FD_hdfs_cmp()
 *
 * Purpose:
 *
 *     Compares two files using this driver by their HDFS-provided file info,
 *     field-by-field.
 *
 * Return:
 *      Equivalent:      0
 *      Not Equivalent: -1
 *
 * Programmer: Gerd Herber
 *             May 2018
 *
 *-------------------------------------------------------------------------
 */
static int
H5FD_hdfs_cmp(const H5FD_t *_f1, const H5FD_t *_f2)
{
    int                ret_value = 0;
    const H5FD_hdfs_t *f1        = (const H5FD_hdfs_t *)_f1;
    const H5FD_hdfs_t *f2        = (const H5FD_hdfs_t *)_f2;
    hdfsFileInfo *     finfo1    = NULL;
    hdfsFileInfo *     finfo2    = NULL;

    FUNC_ENTER_NOAPI_NOINIT_NOERR

#if HDFS_DEBUG
    HDfprintf(stdout, "called %s.\n", FUNC);
#endif /* HDFS_DEBUG */

    HDassert(f1->hdfs_handle != NULL);
    HDassert(f2->hdfs_handle != NULL);
    HDassert(f1->hdfs_handle->magic == HDFS_HDFST_MAGIC);
    HDassert(f2->hdfs_handle->magic == HDFS_HDFST_MAGIC);

    finfo1 = f1->hdfs_handle->fileinfo;
    finfo2 = f2->hdfs_handle->fileinfo;
    HDassert(finfo1 != NULL);
    HDassert(finfo2 != NULL);

    if (finfo1->mKind != finfo2->mKind) {
        HGOTO_DONE(-1);
    }
    if (finfo1->mName != finfo2->mName) {
        HGOTO_DONE(-1);
    }
    if (finfo1->mLastMod != finfo2->mLastMod) {
        HGOTO_DONE(-1);
    }
    if (finfo1->mSize != finfo2->mSize) {
        HGOTO_DONE(-1);
    }
    if (finfo1->mReplication != finfo2->mReplication) {
        HGOTO_DONE(-1);
    }
    if (finfo1->mBlockSize != finfo2->mBlockSize) {
        HGOTO_DONE(-1);
    }
    if (HDstrcmp(finfo1->mOwner, finfo2->mOwner)) {
        HGOTO_DONE(-1);
    }
    if (HDstrcmp(finfo1->mGroup, finfo2->mGroup)) {
        HGOTO_DONE(-1);
    }
    if (finfo1->mPermissions != finfo2->mPermissions) {
        HGOTO_DONE(-1);
    }
    if (finfo1->mLastAccess != finfo2->mLastAccess) {
        HGOTO_DONE(-1);
    }

done:
    FUNC_LEAVE_NOAPI(ret_value)
} /* H5FD_hdfs_cmp() */

/*-------------------------------------------------------------------------
 * Function:    H5FD_hdfs_query
 *
 * Purpose:     Set the flags that this VFL driver is capable of supporting.
 *              (listed in H5FDpublic.h)
 *
 *              Note that since the HDFS VFD is read only, most flags
 *              are irrelevant.
 *
 *              The term "set" is highly misleading...
 *              stores/copies the supported flags in the out-pointer `flags`.
 *
 * Return:      SUCCEED (Can't fail)
 *
 * Programmer:  John Mainzer
 *              9/11/17
 *
 *-------------------------------------------------------------------------
 */
static herr_t
H5FD_hdfs_query(const H5FD_t H5_ATTR_UNUSED *_file, unsigned long *flags) /* out variable */
{
    FUNC_ENTER_NOAPI_NOINIT_NOERR

#if HDFS_DEBUG
    HDfprintf(stdout, "called %s.\n", FUNC);
#endif

    if (flags) {
        *flags = 0;
        *flags |= H5FD_FEAT_DATA_SIEVE;
    }

    FUNC_LEAVE_NOAPI(SUCCEED)
} /* H5FD_hdfs_query() */

/*-------------------------------------------------------------------------
 *
 * Function: H5FD_hdfs_get_eoa()
 *
 * Purpose:
 *
 *     Gets the end-of-address marker for the file. The EOA marker
 *     is the first address past the last byte allocated in the
 *     format address space.
 *
 * Return:
 *
 *     The end-of-address marker.
 *
 * Programmer: Jacob Smith
 *             2017-11-02
 *
 *-------------------------------------------------------------------------
 */
static haddr_t
H5FD_hdfs_get_eoa(const H5FD_t *_file, H5FD_mem_t H5_ATTR_UNUSED type)
{
    const H5FD_hdfs_t *file = (const H5FD_hdfs_t *)_file;

    FUNC_ENTER_NOAPI_NOINIT_NOERR

#if HDFS_DEBUG
    HDfprintf(stdout, "called %s.\n", FUNC);
#endif

    FUNC_LEAVE_NOAPI(file->eoa)
} /* end H5FD_hdfs_get_eoa() */

/*-------------------------------------------------------------------------
 *
 * Function: H5FD_hdfs_set_eoa()
 *
 * Purpose:
 *
 *     Set the end-of-address marker for the file.
 *
 * Return:
 *
 *      SUCCEED  (can't fail)
 *
 * Programmer: Jacob Smith
 *             2017-11-03
 *
 *-------------------------------------------------------------------------
 */
static herr_t
H5FD_hdfs_set_eoa(H5FD_t *_file, H5FD_mem_t H5_ATTR_UNUSED type, haddr_t addr)
{
    H5FD_hdfs_t *file = (H5FD_hdfs_t *)_file;

    FUNC_ENTER_NOAPI_NOINIT_NOERR

#if HDFS_DEBUG
    HDfprintf(stdout, "called %s.\n", FUNC);
#endif

    file->eoa = addr;

    FUNC_LEAVE_NOAPI(SUCCEED)
} /* H5FD_hdfs_set_eoa() */

/*-------------------------------------------------------------------------
 *
 * Function: H5FD_hdfs_get_eof()
 *
 * Purpose:
 *
 *     Returns the end-of-file marker.
 *
 * Return:
 *
 *     EOF: the first address past the end of the "file", either the
 *     filesystem file or the HDF5 file.
 *
 * Programmer: Jacob Smith
 *             2017-11-02
 *
 *-------------------------------------------------------------------------
 */
static haddr_t
H5FD_hdfs_get_eof(const H5FD_t *_file)
{
    const H5FD_hdfs_t *file = (const H5FD_hdfs_t *)_file;

    FUNC_ENTER_NOAPI_NOINIT_NOERR

#if HDFS_DEBUG
    HDfprintf(stdout, "called %s.\n", FUNC);
#endif

    HDassert(file->hdfs_handle != NULL);
    HDassert(file->hdfs_handle->magic == HDFS_HDFST_MAGIC);

    FUNC_LEAVE_NOAPI((size_t)file->hdfs_handle->fileinfo->mSize)
} /* end H5FD_hdfs_get_eof() */

/*-------------------------------------------------------------------------
 *
 * Function: H5FD_hdfs_get_handle()
 *
 * Purpose:
 *
 *     Returns the HDFS handle (hdfs_t) of hdfs file driver.
 *
 * Returns:
 *
 *     SUCCEED/FAIL
 *
 * Programmer: Jacob Smith
 *             2017-11-02
 *
 *-------------------------------------------------------------------------
 */
static herr_t
H5FD_hdfs_get_handle(H5FD_t *_file, hid_t H5_ATTR_UNUSED fapl, void **file_handle)
{
    H5FD_hdfs_t *file      = (H5FD_hdfs_t *)_file;
    herr_t       ret_value = SUCCEED;

    FUNC_ENTER_NOAPI_NOINIT

#if HDFS_DEBUG
    HDfprintf(stdout, "called %s.\n", FUNC);
#endif /* HDFS_DEBUG */

    if (!file_handle)
        HGOTO_ERROR(H5E_ARGS, H5E_BADVALUE, FAIL, "file handle not valid")

    *file_handle = file->hdfs_handle;

done:
    FUNC_LEAVE_NOAPI(ret_value)
} /* end H5FD_hdfs_get_handle() */

/*-------------------------------------------------------------------------
 *
 * Function: H5FD_hdfs_read()
 *
 * Purpose:
 *
 *     Reads SIZE bytes of data from FILE beginning at address ADDR
 *     into buffer BUF according to data transfer properties in DXPL_ID.
 *
 * Return:
 *
 *     Success: `SUCCEED`
 *         - Result is stored in caller-supplied buffer BUF.
 *     Failure: `FAIL`
 *         - Unable to complete read.
 *         - Contents of buffer `buf` are undefined.
 *
 * Programmer: Jacob Smith
 *             2017-11-??
 *
 *-------------------------------------------------------------------------
 */
static herr_t
H5FD_hdfs_read(H5FD_t *_file, H5FD_mem_t H5_ATTR_UNUSED type, hid_t H5_ATTR_UNUSED dxpl_id, haddr_t addr,
               size_t size, void *buf)
{
    H5FD_hdfs_t *file      = (H5FD_hdfs_t *)_file;
    size_t       filesize  = 0;
    herr_t       ret_value = SUCCEED;
#if HDFS_STATS
    /* working variables for storing stats */
    hdfs_statsbin *bin   = NULL;
    unsigned       bin_i = 0;
#endif /* HDFS_STATS */

    FUNC_ENTER_NOAPI_NOINIT

#if HDFS_DEBUG
    HDfprintf(stdout, "called %s.\n", FUNC);
#endif /* HDFS_DEBUG */

    HDassert(file != NULL);
    HDassert(file->hdfs_handle != NULL);
    HDassert(file->hdfs_handle->magic == HDFS_HDFST_MAGIC);
    HDassert(buf != NULL);

    filesize = (size_t)file->hdfs_handle->fileinfo->mSize;

    if ((addr > filesize) || ((addr + size) > filesize))
        HGOTO_ERROR(H5E_ARGS, H5E_OVERFLOW, FAIL, "range exceeds file address")

    if (FAIL ==
        hdfsPread(file->hdfs_handle->filesystem, file->hdfs_handle->file, (tOffset)addr, buf, (tSize)size))
        HGOTO_ERROR(H5E_VFL, H5E_READERROR, FAIL, "unable to execute read")

#if HDFS_STATS

    /* Find which "bin" this read fits in. Can be "overflow" bin. */
    for (bin_i = 0; bin_i < HDFS_STATS_BIN_COUNT; bin_i++)
        if ((unsigned long long)size < hdfs_stats_boundaries[bin_i])
            break;
    bin = (type == H5FD_MEM_DRAW) ? &file->raw[bin_i] : &file->meta[bin_i];

    /* Store collected stats in appropriate bin */
    if (bin->count == 0) {
        bin->min = size;
        bin->max = size;
    }
    else {
        if (size < bin->min)
            bin->min = size;
        if (size > bin->max)
            bin->max = size;
    }
    bin->count++;
    bin->bytes += (unsigned long long)size;

#endif /* HDFS_STATS */

done:
    FUNC_LEAVE_NOAPI(ret_value)
} /* end H5FD_hdfs_read() */

/*-------------------------------------------------------------------------
 *
 * Function: H5FD_hdfs_write()
 *
 * Purpose:
 *
 *     Write bytes to file.
 *     UNSUPPORTED IN READ-ONLY HDFS VFD.
 *
 * Return:
 *
 *     FAIL (Not possible with Read-Only S3 file.)
 *
 * Programmer: Jacob Smith
 *             2017-10-23
 *
 *-------------------------------------------------------------------------
 */
static herr_t
H5FD_hdfs_write(H5FD_t H5_ATTR_UNUSED *_file, H5FD_mem_t H5_ATTR_UNUSED type, hid_t H5_ATTR_UNUSED dxpl_id,
                haddr_t H5_ATTR_UNUSED addr, size_t H5_ATTR_UNUSED size, const void H5_ATTR_UNUSED *buf)
{
    herr_t ret_value = FAIL;

    FUNC_ENTER_NOAPI_NOINIT

#if HDFS_DEBUG
    HDfprintf(stdout, "called %s.\n", FUNC);
#endif

    HGOTO_ERROR(H5E_VFL, H5E_UNSUPPORTED, FAIL, "cannot write to read-only file")

done:
    FUNC_LEAVE_NOAPI(ret_value)
} /* H5FD_hdfs_write() */

/*-------------------------------------------------------------------------
 *
 * Function: H5FD_hdfs_truncate
 *
 * Purpose:
 *
 *     Makes sure that the true file size is the same (or larger)
 *     than the end-of-address.
 *
 *     NOT POSSIBLE ON READ-ONLY S3 FILES.
 *
 * Return:
 *
 *     FAIL (Not possible on Read-Only S3 files.)
 *
 * Programmer: Jacob Smith
 *             2017-10-23
 *
 *-------------------------------------------------------------------------
 */
static herr_t
H5FD_hdfs_truncate(H5FD_t H5_ATTR_UNUSED *_file, hid_t H5_ATTR_UNUSED dxpl_id, hbool_t H5_ATTR_UNUSED closing)
{
    herr_t ret_value = SUCCEED;

    FUNC_ENTER_NOAPI_NOINIT

#if HDFS_DEBUG
    HDfprintf(stdout, "called %s.\n", FUNC);
#endif

    HGOTO_ERROR(H5E_VFL, H5E_UNSUPPORTED, FAIL, "cannot truncate read-only file")

done:
    FUNC_LEAVE_NOAPI(ret_value)
} /* end H5FD_hdfs_truncate() */

/*-------------------------------------------------------------------------
 *
 * Function: H5FD_hdfs_lock
 *
 * Purpose:
 *
 *     Place an advisory lock on a file.
 *     No effect on Read-Only S3 file.
 *
 *     Suggestion: remove lock/unlock from class
 *                 would result in error at H5FD_[un]lock() (H5FD.c)
 *
 * Return:
 *
 *     SUCCEED (No-op always succeeds)
 *
 * Programmer: Jacob Smith
 *             2017-11-03
 *
 *-------------------------------------------------------------------------
 */
static herr_t
H5FD_hdfs_lock(H5FD_t H5_ATTR_UNUSED *_file, hbool_t H5_ATTR_UNUSED rw)
{
    FUNC_ENTER_NOAPI_NOINIT_NOERR

    FUNC_LEAVE_NOAPI(SUCCEED)
} /* end H5FD_hdfs_lock() */

/*-------------------------------------------------------------------------
 *
 * Function: H5FD_hdfs_unlock
 *
 * Purpose:
 *
 *     Remove the existing lock on the file.
 *     No effect on Read-Only S3 file.
 *
 * Return:
 *
 *     SUCCEED (No-op always succeeds)
 *
 * Programmer: Jacob Smith
 *             2017-11-03
 *
 *-------------------------------------------------------------------------
 */
static herr_t
H5FD_hdfs_unlock(H5FD_t H5_ATTR_UNUSED *_file)
{
    FUNC_ENTER_NOAPI_NOINIT_NOERR

    FUNC_LEAVE_NOAPI(SUCCEED)
} /* end H5FD_hdfs_unlock() */

#else /* H5_HAVE_LIBHDFS */

/* No-op stubs to avoid binary compatibility problems with previous
 * HDF5 1.8 versions. Non-functional versions of these API calls were
 * erroneously included in the library even when the HDFS VFD was not
 * configured.
 */
hid_t
H5FD_hdfs_init(void)
{
    /* This should never be called since the header doesn't invoke it */
    FUNC_ENTER_NOAPI_NOINIT_NOERR
    FUNC_LEAVE_NOAPI(H5I_INVALID_HID)
}

void
H5FD_hdfs_term(void)
{
    FUNC_ENTER_NOAPI_NOINIT_NOERR
    FUNC_LEAVE_NOAPI_VOID
} /* end H5FD_hdfs_term() */

herr_t
H5Pget_fapl_hdfs(hid_t fapl_id, H5FD_hdfs_fapl_t *fa_out)
{
    herr_t ret_value = FAIL;

<<<<<<< HEAD
    FUNC_ENTER_NOAPI_NOINIT
=======
    FUNC_ENTER_API_NOINIT
>>>>>>> 487860ad
    H5TRACE2("e", "i*x", fapl_id, fa_out);

    HGOTO_ERROR(H5E_VFL, H5E_UNSUPPORTED, FAIL, "HDFS VFD not included in the HDF5 library")

done:
    FUNC_LEAVE_API(ret_value)
}

herr_t
H5Pset_fapl_hdfs(hid_t fapl_id, H5FD_hdfs_fapl_t *fa)
{
    herr_t ret_value = FAIL;

<<<<<<< HEAD
    FUNC_ENTER_NOAPI_NOINIT
=======
    FUNC_ENTER_API_NOINIT
>>>>>>> 487860ad
    H5TRACE2("e", "i*x", fapl_id, fa);

    HGOTO_ERROR(H5E_VFL, H5E_UNSUPPORTED, FAIL, "HDFS VFD not included in the HDF5 library")

done:
    FUNC_LEAVE_API(ret_value)
}

#endif /* H5_HAVE_LIBHDFS */<|MERGE_RESOLUTION|>--- conflicted
+++ resolved
@@ -1729,11 +1729,7 @@
 {
     herr_t ret_value = FAIL;
 
-<<<<<<< HEAD
-    FUNC_ENTER_NOAPI_NOINIT
-=======
     FUNC_ENTER_API_NOINIT
->>>>>>> 487860ad
     H5TRACE2("e", "i*x", fapl_id, fa_out);
 
     HGOTO_ERROR(H5E_VFL, H5E_UNSUPPORTED, FAIL, "HDFS VFD not included in the HDF5 library")
@@ -1747,11 +1743,7 @@
 {
     herr_t ret_value = FAIL;
 
-<<<<<<< HEAD
-    FUNC_ENTER_NOAPI_NOINIT
-=======
     FUNC_ENTER_API_NOINIT
->>>>>>> 487860ad
     H5TRACE2("e", "i*x", fapl_id, fa);
 
     HGOTO_ERROR(H5E_VFL, H5E_UNSUPPORTED, FAIL, "HDFS VFD not included in the HDF5 library")
