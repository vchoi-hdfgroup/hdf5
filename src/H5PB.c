/* * * * * * * * * * * * * * * * * * * * * * * * * * * * * * * * * * * * * * *
 * Copyright by The HDF Group.                                               *
 * Copyright by the Board of Trustees of the University of Illinois.         *
 * All rights reserved.                                                      *
 *                                                                           *
 * This file is part of HDF5.  The full HDF5 copyright notice, including     *
 * terms governing use, modification, and redistribution, is contained in    *
 * the COPYING file, which can be found at the root of the source code       *
 * distribution tree, or in https://www.hdfgroup.org/licenses.               *
 * If you do not have access to either file, you may request a copy from     *
 * help@hdfgroup.org.                                                        *
 * * * * * * * * * * * * * * * * * * * * * * * * * * * * * * * * * * * * * * */

/*-------------------------------------------------------------------------
 *
 * Created:             H5PB.c
 *
 * Purpose:             Page Buffer routines.
 *
 *-------------------------------------------------------------------------
 */

/****************/
/* Module Setup */
/****************/

<<<<<<< HEAD
#define H5F_FRIEND      /*suppress error about including H5Fpkg	  */
=======
#define H5F_FRIEND      /* Suppress error about including H5Fpkg            */
>>>>>>> 18bbd3f0
#include "H5PBmodule.h" /* This source code file is part of the H5PB module */

/***********/
/* Headers */
/***********/
<<<<<<< HEAD
#include "H5private.h"   /* Generic Functions			*/
#include "H5Eprivate.h"  /* Error handling		  	*/
#include "H5Fpkg.h"      /* Files				*/
#include "H5FDprivate.h" /* File drivers				*/
#include "H5Iprivate.h"  /* IDs			  		*/
#include "H5MMprivate.h" /* Memory management			*/
#include "H5PBpkg.h"     /* File access				*/
#include "H5SLprivate.h" /* Skip List				*/
=======
#include "H5private.h"   /* Generic Functions                */
#include "H5Eprivate.h"  /* Error handling                   */
#include "H5Fpkg.h"      /* Files                            */
#include "H5FDprivate.h" /* File drivers                     */
#include "H5Iprivate.h"  /* IDs                              */
#include "H5MMprivate.h" /* Memory management                */
#include "H5PBpkg.h"     /* File access                      */
#include "H5SLprivate.h" /* Skip List                        */
>>>>>>> 18bbd3f0

/****************/
/* Local Macros */
/****************/
#define H5PB__PREPEND(page_ptr, head_ptr, tail_ptr, len)                                                     \
    {                                                                                                        \
        if ((head_ptr) == NULL) {                                                                            \
            (head_ptr) = (page_ptr);                                                                         \
            (tail_ptr) = (page_ptr);                                                                         \
        } /* end if */                                                                                       \
        else {                                                                                               \
            (head_ptr)->prev = (page_ptr);                                                                   \
            (page_ptr)->next = (head_ptr);                                                                   \
            (head_ptr)       = (page_ptr);                                                                   \
        } /* end else */                                                                                     \
        (len)++;                                                                                             \
    } /* H5PB__PREPEND() */

#define H5PB__REMOVE(page_ptr, head_ptr, tail_ptr, len)                                                      \
    {                                                                                                        \
        if ((head_ptr) == (page_ptr)) {                                                                      \
            (head_ptr) = (page_ptr)->next;                                                                   \
            if ((head_ptr) != NULL)                                                                          \
                (head_ptr)->prev = NULL;                                                                     \
        } /* end if */                                                                                       \
        else                                                                                                 \
            (page_ptr)->prev->next = (page_ptr)->next;                                                       \
        if ((tail_ptr) == (page_ptr)) {                                                                      \
            (tail_ptr) = (page_ptr)->prev;                                                                   \
            if ((tail_ptr) != NULL)                                                                          \
                (tail_ptr)->next = NULL;                                                                     \
        } /* end if */                                                                                       \
        else                                                                                                 \
            (page_ptr)->next->prev = (page_ptr)->prev;                                                       \
        page_ptr->next = NULL;                                                                               \
        page_ptr->prev = NULL;                                                                               \
        (len)--;                                                                                             \
    }

#define H5PB__INSERT_LRU(page_buf, page_ptr)                                                                 \
    {                                                                                                        \
        HDassert(page_buf);                                                                                  \
        HDassert(page_ptr);                                                                                  \
        /* insert the entry at the head of the list. */                                                      \
        H5PB__PREPEND((page_ptr), (page_buf)->LRU_head_ptr, (page_buf)->LRU_tail_ptr,                        \
                      (page_buf)->LRU_list_len)                                                              \
    }

#define H5PB__REMOVE_LRU(page_buf, page_ptr)                                                                 \
    {                                                                                                        \
        HDassert(page_buf);                                                                                  \
        HDassert(page_ptr);                                                                                  \
        /* remove the entry from the list. */                                                                \
        H5PB__REMOVE((page_ptr), (page_buf)->LRU_head_ptr, (page_buf)->LRU_tail_ptr,                         \
                     (page_buf)->LRU_list_len)                                                               \
    }

#define H5PB__MOVE_TO_TOP_LRU(page_buf, page_ptr)                                                            \
    {                                                                                                        \
        HDassert(page_buf);                                                                                  \
        HDassert(page_ptr);                                                                                  \
        /* Remove entry and insert at the head of the list. */                                               \
        H5PB__REMOVE((page_ptr), (page_buf)->LRU_head_ptr, (page_buf)->LRU_tail_ptr,                         \
                     (page_buf)->LRU_list_len)                                                               \
        H5PB__PREPEND((page_ptr), (page_buf)->LRU_head_ptr, (page_buf)->LRU_tail_ptr,                        \
                      (page_buf)->LRU_list_len)                                                              \
    }

/******************/
/* Local Typedefs */
/******************/

/* Iteration context for destroying page buffer */
typedef struct {
    H5PB_t *page_buf;
    hbool_t actual_slist;
} H5PB_ud1_t;

/********************/
/* Package Typedefs */
/********************/

/********************/
/* Local Prototypes */
/********************/
static herr_t H5PB__insert_entry(H5PB_t *page_buf, H5PB_entry_t *page_entry);
static htri_t H5PB__make_space(H5F_shared_t *f_sh, H5PB_t *page_buf, H5FD_mem_t inserted_type);
static herr_t H5PB__write_entry(H5F_shared_t *f_sh, H5PB_entry_t *page_entry);

/*********************/
/* Package Variables */
/*********************/

/* Package initialization variable */
hbool_t H5_PKG_INIT_VAR = FALSE;

/*****************************/
/* Library Private Variables */
/*****************************/

/*******************/
/* Local Variables */
/*******************/
/* Declare a free list to manage the H5PB_t struct */
H5FL_DEFINE_STATIC(H5PB_t);

/* Declare a free list to manage the H5PB_entry_t struct */
H5FL_DEFINE_STATIC(H5PB_entry_t);

/*-------------------------------------------------------------------------
 * Function:    H5PB_reset_stats
 *
 * Purpose:     This function was created without documentation.
 *              What follows is my best understanding of Mohamad's intent.
 *
 *              Reset statistics collected for the page buffer layer.
 *
 * Return:      Non-negative on success/Negative on failure
 *
 * Programmer:  Mohamad Chaarawi
 *
 *-------------------------------------------------------------------------
 */
herr_t
H5PB_reset_stats(H5PB_t *page_buf)
{
    FUNC_ENTER_NOAPI_NOERR

    /* Sanity checks */
    HDassert(page_buf);

    page_buf->accesses[0]  = 0;
    page_buf->accesses[1]  = 0;
    page_buf->hits[0]      = 0;
    page_buf->hits[1]      = 0;
    page_buf->misses[0]    = 0;
    page_buf->misses[1]    = 0;
    page_buf->evictions[0] = 0;
    page_buf->evictions[1] = 0;
    page_buf->bypasses[0]  = 0;
    page_buf->bypasses[1]  = 0;

    FUNC_LEAVE_NOAPI(SUCCEED)
} /* H5PB_reset_stats() */

/*-------------------------------------------------------------------------
 * Function:    H5PB_get_stats
 *
 * Purpose:     This function was created without documentation.
 *              What follows is my best understanding of Mohamad's intent.
 *
 *              Retrieve statistics collected about page accesses for the page buffer layer.
 *              --accesses: the number of metadata and raw data accesses to the page buffer layer
 *              --hits: the number of metadata and raw data hits in the page buffer layer
 *              --misses: the number of metadata and raw data misses in the page buffer layer
 *              --evictions: the number of metadata and raw data evictions from the page buffer layer
 *              --bypasses: the number of metadata and raw data accesses that bypass the page buffer layer
 *
 * Return:      Non-negative on success/Negative on failure
 *
 * Programmer:  Mohamad Chaarawi
 *
 *-------------------------------------------------------------------------
 */
herr_t
H5PB_get_stats(const H5PB_t *page_buf, unsigned accesses[2], unsigned hits[2], unsigned misses[2],
               unsigned evictions[2], unsigned bypasses[2])
{
    FUNC_ENTER_NOAPI_NOERR

    /* Sanity checks */
    HDassert(page_buf);

    accesses[0]  = page_buf->accesses[0];
    accesses[1]  = page_buf->accesses[1];
    hits[0]      = page_buf->hits[0];
    hits[1]      = page_buf->hits[1];
    misses[0]    = page_buf->misses[0];
    misses[1]    = page_buf->misses[1];
    evictions[0] = page_buf->evictions[0];
    evictions[1] = page_buf->evictions[1];
    bypasses[0]  = page_buf->bypasses[0];
    bypasses[1]  = page_buf->bypasses[1];

    FUNC_LEAVE_NOAPI(SUCCEED)
} /* H5PB_get_stats */

/*-------------------------------------------------------------------------
 * Function:    H5PB_print_stats()
 *
 * Purpose:     This function was created without documentation.
 *              What follows is my best understanding of Mohamad's intent.
 *
 *              Print out statistics collected for the page buffer layer.
 *
 * Return:      Non-negative on success/Negative on failure
 *
 * Programmer:  Mohamad Chaarawi
 *
 *-------------------------------------------------------------------------
 */
herr_t
H5PB_print_stats(const H5PB_t *page_buf)
{
    FUNC_ENTER_NOAPI_NOINIT_NOERR

    HDassert(page_buf);

    HDprintf("PAGE BUFFER STATISTICS:\n");

    HDprintf("******* METADATA\n");
    HDprintf("\t Total Accesses: %u\n", page_buf->accesses[0]);
    HDprintf("\t Hits: %u\n", page_buf->hits[0]);
    HDprintf("\t Misses: %u\n", page_buf->misses[0]);
    HDprintf("\t Evictions: %u\n", page_buf->evictions[0]);
    HDprintf("\t Bypasses: %u\n", page_buf->bypasses[0]);
    HDprintf("\t Hit Rate = %f%%\n",
             ((double)page_buf->hits[0] / (page_buf->accesses[0] - page_buf->bypasses[0])) * 100);
    HDprintf("*****************\n\n");

    HDprintf("******* RAWDATA\n");
    HDprintf("\t Total Accesses: %u\n", page_buf->accesses[1]);
    HDprintf("\t Hits: %u\n", page_buf->hits[1]);
    HDprintf("\t Misses: %u\n", page_buf->misses[1]);
    HDprintf("\t Evictions: %u\n", page_buf->evictions[1]);
    HDprintf("\t Bypasses: %u\n", page_buf->bypasses[1]);
    HDprintf("\t Hit Rate = %f%%\n",
             ((double)page_buf->hits[1] / (page_buf->accesses[1] - page_buf->bypasses[0])) * 100);
    HDprintf("*****************\n\n");

    FUNC_LEAVE_NOAPI(SUCCEED)
} /* H5PB_print_stats */

/*-------------------------------------------------------------------------
 * Function:    H5PB_create
 *
 * Purpose:     Create and setup the PB on the file.
 *
 * Return:      Non-negative on success/Negative on failure
 *
 * Programmer:  Mohamad Chaarawi
 *
 *-------------------------------------------------------------------------
 */
herr_t
H5PB_create(H5F_shared_t *f_sh, size_t size, unsigned page_buf_min_meta_perc, unsigned page_buf_min_raw_perc)
{
    H5PB_t *page_buf  = NULL;
    herr_t  ret_value = SUCCEED; /* Return value */

    FUNC_ENTER_NOAPI(FAIL)

    /* Sanity checks */
    HDassert(f_sh);

    /* Check args */
    if (f_sh->fs_strategy != H5F_FSPACE_STRATEGY_PAGE)
        HGOTO_ERROR(H5E_FILE, H5E_CANTINIT, FAIL, "Enabling Page Buffering requires PAGE file space strategy")
    /* round down the size if it is larger than the page size */
    else if (size > f_sh->fs_page_size) {
        hsize_t temp_size;

        temp_size = (size / f_sh->fs_page_size) * f_sh->fs_page_size;
        H5_CHECKED_ASSIGN(size, size_t, temp_size, hsize_t);
    } /* end if */
    else if (0 != size % f_sh->fs_page_size)
        HGOTO_ERROR(H5E_PAGEBUF, H5E_CANTINIT, FAIL, "Page Buffer size must be >= to the page size")

    /* Allocate the new page buffering structure */
    if (NULL == (page_buf = H5FL_CALLOC(H5PB_t)))
        HGOTO_ERROR(H5E_PAGEBUF, H5E_NOSPACE, FAIL, "memory allocation failed")

    page_buf->max_size = size;
    H5_CHECKED_ASSIGN(page_buf->page_size, size_t, f_sh->fs_page_size, hsize_t);
    page_buf->min_meta_perc = page_buf_min_meta_perc;
    page_buf->min_raw_perc  = page_buf_min_raw_perc;

    /* Calculate the minimum page count for metadata and raw data
     * based on the fractions provided
     */
    page_buf->min_meta_count = (unsigned)((size * page_buf_min_meta_perc) / (f_sh->fs_page_size * 100));
    page_buf->min_raw_count  = (unsigned)((size * page_buf_min_raw_perc) / (f_sh->fs_page_size * 100));

    if (NULL == (page_buf->slist_ptr = H5SL_create(H5SL_TYPE_HADDR, NULL)))
        HGOTO_ERROR(H5E_PAGEBUF, H5E_CANTCREATE, FAIL, "can't create skip list")
    if (NULL == (page_buf->mf_slist_ptr = H5SL_create(H5SL_TYPE_HADDR, NULL)))
        HGOTO_ERROR(H5E_PAGEBUF, H5E_CANTCREATE, FAIL, "can't create skip list")

    if (NULL == (page_buf->page_fac = H5FL_fac_init(page_buf->page_size)))
        HGOTO_ERROR(H5E_PAGEBUF, H5E_CANTINIT, FAIL, "can't create page factory")

    f_sh->page_buf = page_buf;

done:
    if (ret_value < 0) {
        if (page_buf != NULL) {
            if (page_buf->slist_ptr != NULL)
                H5SL_close(page_buf->slist_ptr);
            if (page_buf->mf_slist_ptr != NULL)
                H5SL_close(page_buf->mf_slist_ptr);
            if (page_buf->page_fac != NULL)
                H5FL_fac_term(page_buf->page_fac);
            page_buf = H5FL_FREE(H5PB_t, page_buf);
        } /* end if */
    }     /* end if */

    FUNC_LEAVE_NOAPI(ret_value)
} /* H5PB_create */

/*-------------------------------------------------------------------------
 * Function:    H5PB__flush_cb
 *
 * Purpose:     Callback to flush PB skiplist entries.
 *
 * Return:      Non-negative on success/Negative on failure
 *
 * Programmer:  Mohamad Chaarawi
 *
 *-------------------------------------------------------------------------
 */
static herr_t
H5PB__flush_cb(void *item, void H5_ATTR_UNUSED *key, void *_op_data)
{
    H5PB_entry_t *page_entry = (H5PB_entry_t *)item; /* Pointer to page entry node */
    H5F_shared_t *f_sh       = (H5F_shared_t *)_op_data;
    herr_t        ret_value  = SUCCEED; /* Return value */

    FUNC_ENTER_STATIC

    /* Sanity checks */
    HDassert(page_entry);
    HDassert(f_sh);

    /* Flush the page if it's dirty */
    if (page_entry->is_dirty)
        if (H5PB__write_entry(f_sh, page_entry) < 0)
            HGOTO_ERROR(H5E_PAGEBUF, H5E_WRITEERROR, FAIL, "file write failed")

done:
    FUNC_LEAVE_NOAPI(ret_value)
} /* H5PB__flush_cb() */

/*-------------------------------------------------------------------------
 * Function:    H5PB_flush
 *
 * Purpose:     Flush/Free all the PB entries to the file.
 *
 * Return:      Non-negative on success/Negative on failure
 *
 * Programmer:  Mohamad Chaarawi
 *
 *-------------------------------------------------------------------------
 */
herr_t
H5PB_flush(H5F_shared_t *f_sh)
{
    herr_t ret_value = SUCCEED; /* Return value */

    FUNC_ENTER_NOAPI(FAIL)

    /* Sanity check */
    HDassert(f_sh);

    /* Flush all the entries in the PB skiplist, if we have write access on the file */
    if (f_sh->page_buf && (H5F_ACC_RDWR & H5F_SHARED_INTENT(f_sh))) {
        H5PB_t *page_buf = f_sh->page_buf;

        /* Iterate over all entries in page buffer skip list */
        if (H5SL_iterate(page_buf->slist_ptr, H5PB__flush_cb, f_sh))
            HGOTO_ERROR(H5E_PAGEBUF, H5E_BADITER, FAIL, "can't flush page buffer skip list")
    } /* end if */

done:
    FUNC_LEAVE_NOAPI(ret_value)
} /* H5PB_flush */

/*-------------------------------------------------------------------------
 * Function:    H5PB__dest_cb
 *
 * Purpose:     Callback to free PB skiplist entries.
 *
 * Return:      Non-negative on success/Negative on failure
 *
 * Programmer:  Mohamad Chaarawi
 *
 *-------------------------------------------------------------------------
 */
static herr_t
H5PB__dest_cb(void *item, void H5_ATTR_UNUSED *key, void *_op_data)
{
    H5PB_entry_t *page_entry = (H5PB_entry_t *)item; /* Pointer to page entry node */
    H5PB_ud1_t *  op_data    = (H5PB_ud1_t *)_op_data;

    FUNC_ENTER_STATIC_NOERR

    /* Sanity checking */
    HDassert(page_entry);
    HDassert(op_data);
    HDassert(op_data->page_buf);

    /* Remove entry from LRU list */
    if (op_data->actual_slist) {
        H5PB__REMOVE_LRU(op_data->page_buf, page_entry)
        page_entry->page_buf_ptr = H5FL_FAC_FREE(op_data->page_buf->page_fac, page_entry->page_buf_ptr);
    } /* end if */

    /* Free page entry */
    page_entry = H5FL_FREE(H5PB_entry_t, page_entry);

    FUNC_LEAVE_NOAPI(SUCCEED)
} /* H5PB__dest_cb() */

/*-------------------------------------------------------------------------
 * Function:    H5PB_dest
 *
 * Purpose:     Flush and destroy the PB on the file if it exists.
 *
 * Return:      Non-negative on success/Negative on failure
 *
 * Programmer:  Mohamad Chaarawi
 *
 *-------------------------------------------------------------------------
 */
herr_t
H5PB_dest(H5F_shared_t *f_sh)
{
    herr_t ret_value = SUCCEED; /* Return value */

    FUNC_ENTER_NOAPI(FAIL)

    /* Sanity checks */
    HDassert(f_sh);

    /* flush and destroy the page buffer, if it exists */
    if (f_sh->page_buf) {
        H5PB_t *   page_buf = f_sh->page_buf;
        H5PB_ud1_t op_data; /* Iteration context */

        if (H5PB_flush(f_sh) < 0)
            HGOTO_ERROR(H5E_PAGEBUF, H5E_CANTFLUSH, FAIL, "can't flush page buffer")

        /* Set up context info */
        op_data.page_buf = page_buf;

        /* Destroy the skip list containing all the entries in the PB */
        op_data.actual_slist = TRUE;
        if (H5SL_destroy(page_buf->slist_ptr, H5PB__dest_cb, &op_data))
            HGOTO_ERROR(H5E_PAGEBUF, H5E_CANTCLOSEOBJ, FAIL, "can't destroy page buffer skip list")

        /* Destroy the skip list containing the new entries */
        op_data.actual_slist = FALSE;
        if (H5SL_destroy(page_buf->mf_slist_ptr, H5PB__dest_cb, &op_data))
            HGOTO_ERROR(H5E_PAGEBUF, H5E_CANTCLOSEOBJ, FAIL, "can't destroy page buffer skip list")

        /* Destroy the page factory */
        if (H5FL_fac_term(page_buf->page_fac) < 0)
            HGOTO_ERROR(H5E_PAGEBUF, H5E_CANTRELEASE, FAIL, "can't destroy page buffer page factory")

        f_sh->page_buf = H5FL_FREE(H5PB_t, page_buf);
    } /* end if */

done:
    FUNC_LEAVE_NOAPI(ret_value)
} /* H5PB_dest */

/*-------------------------------------------------------------------------
 * Function:    H5PB_add_new_page
 *
<<<<<<< HEAD
 * Purpose:	Add a new page to the new page skip list. This is called
=======
 * Purpose:     Add a new page to the new page skip list. This is called
>>>>>>> 18bbd3f0
 *              from the MF layer when a new page is allocated to
 *              indicate to the page buffer layer that a read of the page
 *              from the file is not necessary since it's an empty page.
 *
 * Return:      Non-negative on success/Negative on failure
 *
 * Programmer:  Mohamad Chaarawi
 *
 *-------------------------------------------------------------------------
 */
herr_t
H5PB_add_new_page(H5F_shared_t *f_sh, H5FD_mem_t type, haddr_t page_addr)
{
    H5PB_t *      page_buf;             /* Page buffer to operate on */
    H5PB_entry_t *page_entry = NULL;    /* Pointer to the corresponding page entry */
    herr_t        ret_value  = SUCCEED; /* Return value */

    FUNC_ENTER_NOAPI(FAIL)

    /* Sanity checks */
    HDassert(f_sh);
    page_buf = f_sh->page_buf;
    HDassert(page_buf);

    /* If there is an existing page, this means that at some point the
     * file free space manager freed and re-allocated a page at the same
     * address.  No need to do anything here then...
     */
    /* MSC - to be safe, might want to dig in the MF layer and remove
     * the page when it is freed from this list if it still exists and
     * remove this check
     */
    if (NULL == H5SL_search(page_buf->mf_slist_ptr, &(page_addr))) {
        /* Create the new PB entry */
        if (NULL == (page_entry = H5FL_CALLOC(H5PB_entry_t)))
            HGOTO_ERROR(H5E_PAGEBUF, H5E_NOSPACE, FAIL, "memory allocation failed")

        /* Initialize page fields */
        page_entry->addr     = page_addr;
        page_entry->type     = (H5F_mem_page_t)type;
        page_entry->is_dirty = FALSE;

        /* Insert entry in skip list */
        if (H5SL_insert(page_buf->mf_slist_ptr, page_entry, &(page_entry->addr)) < 0)
            HGOTO_ERROR(H5E_PAGEBUF, H5E_BADVALUE, FAIL, "Can't insert entry in skip list")
    } /* end if */

done:
    if (ret_value < 0)
        if (page_entry)
            page_entry = H5FL_FREE(H5PB_entry_t, page_entry);

    FUNC_LEAVE_NOAPI(ret_value)
} /* H5PB_add_new_page */

/*-------------------------------------------------------------------------
 * Function:    H5PB_update_entry
 *
<<<<<<< HEAD
 * Purpose:	In PHDF5, entries that are written by other processes and just
=======
 * Purpose:     In PHDF5, entries that are written by other processes and just
>>>>>>> 18bbd3f0
 *              marked clean by this process have to have their corresponding
 *              pages updated if they exist in the page buffer.
 *              This routine checks and update the pages.
 *
 * Return:      Non-negative on success/Negative on failure
 *
 * Programmer:  Mohamad Chaarawi
 *
 *-------------------------------------------------------------------------
 */
herr_t
H5PB_update_entry(H5PB_t *page_buf, haddr_t addr, size_t size, const void *buf)
{
    H5PB_entry_t *page_entry; /* Pointer to the corresponding page entry */
    haddr_t       page_addr;

    FUNC_ENTER_NOAPI_NOERR

    /* Sanity checks */
    HDassert(page_buf);
    HDassert(size <= page_buf->page_size);
    HDassert(buf);

    /* calculate the aligned address of the first page */
    page_addr = (addr / page_buf->page_size) * page_buf->page_size;

    /* search for the page and update if found */
    page_entry = (H5PB_entry_t *)H5SL_search(page_buf->slist_ptr, (void *)(&page_addr));
    if (page_entry) {
        haddr_t offset;

        HDassert(addr + size <= page_addr + page_buf->page_size);
        offset = addr - page_addr;
        H5MM_memcpy((uint8_t *)page_entry->page_buf_ptr + offset, buf, size);

        /* move to top of LRU list */
        H5PB__MOVE_TO_TOP_LRU(page_buf, page_entry)
    } /* end if */

    FUNC_LEAVE_NOAPI(SUCCEED)
} /* H5PB_update_entry */

/*-------------------------------------------------------------------------
 * Function:    H5PB_remove_entry
 *
 * Purpose:     Remove possible metadata entry with ADDR from the PB cache.
 *              This is in response to the data corruption bug from fheap.c
 *              with page buffering + page strategy.
 *              Note: Large metadata page bypasses the PB cache.
 *              Note: Update of raw data page (large or small sized) is handled by the PB cache.
 *
 * Return:      Non-negative on success/Negative on failure
 *
 * Programmer:  Vailin Choi; Feb 2017
 *
 *-------------------------------------------------------------------------
 */
herr_t
H5PB_remove_entry(const H5F_shared_t *f_sh, haddr_t addr)
{
    H5PB_t *      page_buf;             /* Page buffer to operate on */
    H5PB_entry_t *page_entry = NULL;    /* Pointer to the page entry being searched */
    herr_t        ret_value  = SUCCEED; /* Return value */

    FUNC_ENTER_NOAPI(FAIL)

    /* Sanity checks */
    HDassert(f_sh);
    page_buf = f_sh->page_buf;
    HDassert(page_buf);

    /* Search for address in the skip list */
    page_entry = (H5PB_entry_t *)H5SL_search(page_buf->slist_ptr, (void *)(&addr));

    /* If found, remove the entry from the PB cache */
    if (page_entry) {
        HDassert(page_entry->type != H5F_MEM_PAGE_DRAW);
        if (NULL == H5SL_remove(page_buf->slist_ptr, &(page_entry->addr)))
            HGOTO_ERROR(H5E_CACHE, H5E_BADVALUE, FAIL, "Page Entry is not in skip list")

        /* Remove from LRU list */
        H5PB__REMOVE_LRU(page_buf, page_entry)
        HDassert(H5SL_count(page_buf->slist_ptr) == page_buf->LRU_list_len);

        page_buf->meta_count--;

        page_entry->page_buf_ptr = H5FL_FAC_FREE(page_buf->page_fac, page_entry->page_buf_ptr);
        page_entry               = H5FL_FREE(H5PB_entry_t, page_entry);
    } /* end if */

done:
    FUNC_LEAVE_NOAPI(ret_value)
} /* H5PB_remove_entry */

/*-------------------------------------------------------------------------
 * Function:    H5PB_read
 *
 * Purpose:     Reads in the data from the page containing it if it exists
 *              in the PB cache; otherwise reads in the page through the VFD.
 *
 * Return:      Non-negative on success/Negative on failure
 *
 * Programmer:  Mohamad Chaarawi
 *
 *-------------------------------------------------------------------------
 */
herr_t
H5PB_read(H5F_shared_t *f_sh, H5FD_mem_t type, haddr_t addr, size_t size, void *buf /*out*/)
{
    H5PB_t *      page_buf;                        /* Page buffering info for this file */
    H5PB_entry_t *page_entry;                      /* Pointer to the corresponding page entry */
    H5FD_t *      file;                            /* File driver pointer */
    haddr_t       first_page_addr, last_page_addr; /* Addresses of the first and last pages covered by I/O */
    haddr_t       offset;
    haddr_t       search_addr;       /* Address of current page */
    hsize_t       num_touched_pages; /* Number of pages accessed */
<<<<<<< HEAD
    size_t        access_size;
    hbool_t       bypass_pb = FALSE;   /* Whether to bypass page buffering */
=======
    size_t        access_size = 0;
    hbool_t       bypass_pb   = FALSE; /* Whether to bypass page buffering */
>>>>>>> 18bbd3f0
    hsize_t       i;                   /* Local index variable */
    herr_t        ret_value = SUCCEED; /* Return value */

    FUNC_ENTER_NOAPI(FAIL)

    /* Sanity checks */
    HDassert(f_sh);
    HDassert(type != H5FD_MEM_GHEAP);

    /* Get pointer to page buffer info for this file */
    page_buf = f_sh->page_buf;

#ifdef H5_HAVE_PARALLEL
    if (H5F_SHARED_HAS_FEATURE(f_sh, H5FD_FEAT_HAS_MPI)) {
#if 1
        bypass_pb = TRUE;
#else
        /* MSC - why this stopped working ? */
        int mpi_size;

        if ((mpi_size = H5F_shared_mpi_get_size(f_sh)) < 0)
            HGOTO_ERROR(H5E_PAGEBUF, H5E_CANTGET, FAIL, "can't retrieve MPI communicator size")
        if (1 != mpi_size)
            bypass_pb = TRUE;
#endif
    } /* end if */
#endif

    /* If page buffering is disabled, or the I/O size is larger than that of a
     * single page, or if this is a parallel raw data access, bypass page
     * buffering.
     */
    if (NULL == page_buf || size >= page_buf->page_size || (bypass_pb && H5FD_MEM_DRAW == type)) {
        if (H5F__accum_read(f_sh, type, addr, size, buf) < 0)
            HGOTO_ERROR(H5E_PAGEBUF, H5E_READERROR, FAIL, "read through metadata accumulator failed")

        /* Update statistics */
        if (page_buf) {
            if (type == H5FD_MEM_DRAW)
                page_buf->bypasses[1]++;
            else
                page_buf->bypasses[0]++;
        } /* end if */

        /* If page buffering is disabled, or if this is a large metadata access,
         * or if this is parallel raw data access, we are done here
         */
        if (NULL == page_buf || (size >= page_buf->page_size && H5FD_MEM_DRAW != type) ||
            (bypass_pb && H5FD_MEM_DRAW == type))
            HGOTO_DONE(SUCCEED)
    } /* end if */

    /* Update statistics */
    if (page_buf) {
        if (type == H5FD_MEM_DRAW)
            page_buf->accesses[1]++;
        else
            page_buf->accesses[0]++;
    } /* end if */

    /* Calculate the aligned address of the first page */
    first_page_addr = (addr / page_buf->page_size) * page_buf->page_size;

    /* For Raw data calculate the aligned address of the last page and
     * the number of pages accessed if more than 1 page is accessed
     */
    if (H5FD_MEM_DRAW == type) {
        last_page_addr = ((addr + size - 1) / page_buf->page_size) * page_buf->page_size;

        /* How many pages does this write span */
        num_touched_pages =
            (last_page_addr / page_buf->page_size + 1) - (first_page_addr / page_buf->page_size);
        if (first_page_addr == last_page_addr) {
            HDassert(1 == num_touched_pages);
            last_page_addr = HADDR_UNDEF;
        } /* end if */
    }     /* end if */
    /* Otherwise set last page addr to HADDR_UNDEF */
    else {
        num_touched_pages = 1;
        last_page_addr    = HADDR_UNDEF;
    } /* end else */

    /* Translate to file driver I/O info object */
    file = f_sh->lf;

    /* Copy raw data from dirty pages into the read buffer if the read
       request spans pages in the page buffer*/
    if (H5FD_MEM_DRAW == type && size >= page_buf->page_size) {
        H5SL_node_t *node;

        /* For each touched page in the page buffer, check if it
         * exists in the page Buffer and is dirty. If it does, we
         * update the buffer with what's in the page so we get the up
         * to date data into the buffer after the big read from the file.
         */
        node = H5SL_find(page_buf->slist_ptr, (void *)(&first_page_addr));
        for (i = 0; i < num_touched_pages; i++) {
            search_addr = i * page_buf->page_size + first_page_addr;

            /* if we still haven't located a starting page, search again */
            if (!node && i != 0)
                node = H5SL_find(page_buf->slist_ptr, (void *)(&search_addr));

            /* if the current page is in the Page Buffer, do the updates */
            if (node) {
                page_entry = (H5PB_entry_t *)H5SL_item(node);

                HDassert(page_entry);

                /* If the current page address falls out of the access
                   block, then there are no more pages to go over */
                if (page_entry->addr >= addr + size)
                    break;

                HDassert(page_entry->addr == search_addr);

                if (page_entry->is_dirty) {
                    /* special handling for the first page if it is not a full page access */
                    if (i == 0 && first_page_addr != addr) {
                        offset = addr - first_page_addr;
                        HDassert(page_buf->page_size > offset);

                        H5MM_memcpy(buf, (uint8_t *)page_entry->page_buf_ptr + offset,
                                    page_buf->page_size - (size_t)offset);

                        /* move to top of LRU list */
                        H5PB__MOVE_TO_TOP_LRU(page_buf, page_entry)
                    } /* end if */
                    /* special handling for the last page if it is not a full page access */
                    else if (num_touched_pages > 1 && i == num_touched_pages - 1 &&
                             search_addr < addr + size) {
                        offset = (num_touched_pages - 2) * page_buf->page_size +
                                 (page_buf->page_size - (addr - first_page_addr));

                        H5MM_memcpy((uint8_t *)buf + offset, page_entry->page_buf_ptr,
                                    (size_t)((addr + size) - last_page_addr));

                        /* move to top of LRU list */
                        H5PB__MOVE_TO_TOP_LRU(page_buf, page_entry)
                    } /* end else-if */
                    /* copy the entire fully accessed pages */
                    else {
                        offset = i * page_buf->page_size;

                        H5MM_memcpy((uint8_t *)buf + (i * page_buf->page_size), page_entry->page_buf_ptr,
                                    page_buf->page_size);
                    } /* end else */
                }     /* end if */
                node = H5SL_next(node);
            } /* end if */
        }     /* end for */
    }         /* end if */
    else {
        /* A raw data access could span 1 or 2 PB entries at this point so
           we need to handle that */
        HDassert(1 == num_touched_pages || 2 == num_touched_pages);
        for (i = 0; i < num_touched_pages; i++) {
            haddr_t buf_offset;

            /* Calculate the aligned address of the page to search for it in the skip list */
            search_addr = (0 == i ? first_page_addr : last_page_addr);

            /* Calculate the access size if the access spans more than 1 page */
            if (1 == num_touched_pages)
                access_size = size;
            else
                access_size = (0 == i ? (size_t)((first_page_addr + page_buf->page_size) - addr)
                                      : (size - access_size));

            /* Lookup the page in the skip list */
            page_entry = (H5PB_entry_t *)H5SL_search(page_buf->slist_ptr, (void *)(&search_addr));

            /* if found */
            if (page_entry) {
                offset     = (0 == i ? addr - page_entry->addr : 0);
                buf_offset = (0 == i ? 0 : size - access_size);

                /* copy the requested data from the page into the input buffer */
                H5MM_memcpy((uint8_t *)buf + buf_offset, (uint8_t *)page_entry->page_buf_ptr + offset,
                            access_size);

                /* Update LRU */
                H5PB__MOVE_TO_TOP_LRU(page_buf, page_entry)

                /* Update statistics */
                if (type == H5FD_MEM_DRAW)
                    page_buf->hits[1]++;
                else
                    page_buf->hits[0]++;
            } /* end if */
            /* if not found */
            else {
                void *  new_page_buf = NULL;
                size_t  page_size    = page_buf->page_size;
                haddr_t eoa;

                /* make space for new entry */
                if ((H5SL_count(page_buf->slist_ptr) * page_buf->page_size) >= page_buf->max_size) {
                    htri_t can_make_space;

                    /* check if we can make space in page buffer */
                    if ((can_make_space = H5PB__make_space(f_sh, page_buf, type)) < 0)
                        HGOTO_ERROR(H5E_PAGEBUF, H5E_NOSPACE, FAIL, "make space in Page buffer Failed")

                    /* if make_space returns 0, then we can't use the page
                       buffer for this I/O and we need to bypass */
                    if (0 == can_make_space) {
                        /* make space can't return FALSE on second touched page since the first is of the same
                         * type */
                        HDassert(0 == i);

                        /* read entire block from VFD and return */
                        if (H5FD_read(file, type, addr, size, buf) < 0)
                            HGOTO_ERROR(H5E_PAGEBUF, H5E_READERROR, FAIL, "driver read request failed")

                        /* Break out of loop */
                        break;
                    } /* end if */
                }     /* end if */

                /* Read page from VFD */
                if (NULL == (new_page_buf = H5FL_FAC_MALLOC(page_buf->page_fac)))
                    HGOTO_ERROR(H5E_PAGEBUF, H5E_CANTALLOC, FAIL,
                                "memory allocation failed for page buffer entry")

                /* Read page through the VFD layer, but make sure we don't read past the EOA. */

                /* Retrieve the 'eoa' for the file */
                if (HADDR_UNDEF == (eoa = H5F_shared_get_eoa(f_sh, type)))
                    HGOTO_ERROR(H5E_PAGEBUF, H5E_CANTGET, FAIL, "driver get_eoa request failed")

                /* If the entire page falls outside the EOA, then fail */
                if (search_addr > eoa)
                    HGOTO_ERROR(H5E_PAGEBUF, H5E_BADVALUE, FAIL,
                                "reading an entire page that is outside the file EOA")

                /* Adjust the read size to not go beyond the EOA */
                if (search_addr + page_size > eoa)
                    page_size = (size_t)(eoa - search_addr);

                /* Read page from VFD */
                if (H5FD_read(file, type, search_addr, page_size, new_page_buf) < 0)
                    HGOTO_ERROR(H5E_PAGEBUF, H5E_READERROR, FAIL, "driver read request failed")

                /* Copy the requested data from the page into the input buffer */
                offset     = (0 == i ? addr - search_addr : 0);
                buf_offset = (0 == i ? 0 : size - access_size);
                H5MM_memcpy((uint8_t *)buf + buf_offset, (uint8_t *)new_page_buf + offset, access_size);

                /* Create the new PB entry */
                if (NULL == (page_entry = H5FL_CALLOC(H5PB_entry_t)))
                    HGOTO_ERROR(H5E_PAGEBUF, H5E_NOSPACE, FAIL, "memory allocation failed")

                page_entry->page_buf_ptr = new_page_buf;
                page_entry->addr         = search_addr;
                page_entry->type         = (H5F_mem_page_t)type;
                page_entry->is_dirty     = FALSE;

                /* Insert page into PB */
                if (H5PB__insert_entry(page_buf, page_entry) < 0)
                    HGOTO_ERROR(H5E_PAGEBUF, H5E_CANTSET, FAIL, "error inserting new page in page buffer")

                /* Update statistics */
                if (type == H5FD_MEM_DRAW)
                    page_buf->misses[1]++;
                else
                    page_buf->misses[0]++;
            } /* end else */
        }     /* end for */
    }         /* end else */

done:
    FUNC_LEAVE_NOAPI(ret_value)
} /* end H5PB_read() */

/*-------------------------------------------------------------------------
 * Function:    H5PB_write
 *
 * Purpose:     Write data into the Page Buffer. If the page exists in the
 *              cache, update it; otherwise read it from disk, update it, and
 *              insert into cache.
 *
 * Return:      Non-negative on success/Negative on failure
 *
 * Programmer:  Mohamad Chaarawi
 *
 *-------------------------------------------------------------------------
 */
herr_t
H5PB_write(H5F_shared_t *f_sh, H5FD_mem_t type, haddr_t addr, size_t size, const void *buf)
{
    H5PB_t *      page_buf;                        /* Page buffering info for this file */
    H5PB_entry_t *page_entry;                      /* Pointer to the corresponding page entry */
    H5FD_t *      file;                            /* File driver pointer */
    haddr_t       first_page_addr, last_page_addr; /* Addresses of the first and last pages covered by I/O */
    haddr_t       offset;
    haddr_t       search_addr;       /* Address of current page */
    hsize_t       num_touched_pages; /* Number of pages accessed */
<<<<<<< HEAD
    size_t        access_size;
    hbool_t       bypass_pb = FALSE;   /* Whether to bypass page buffering */
=======
    size_t        access_size = 0;
    hbool_t       bypass_pb   = FALSE; /* Whether to bypass page buffering */
>>>>>>> 18bbd3f0
    hsize_t       i;                   /* Local index variable */
    herr_t        ret_value = SUCCEED; /* Return value */

    FUNC_ENTER_NOAPI(FAIL)

    /* Sanity checks */
    HDassert(f_sh);

    /* Get pointer to page buffer info for this file */
    page_buf = f_sh->page_buf;

#ifdef H5_HAVE_PARALLEL
    if (H5F_SHARED_HAS_FEATURE(f_sh, H5FD_FEAT_HAS_MPI)) {
#if 1
        bypass_pb = TRUE;
#else
        /* MSC - why this stopped working ? */
        int mpi_size;

        if ((mpi_size = H5F_shared_mpi_get_size(f_sh)) < 0)
            HGOTO_ERROR(H5E_PAGEBUF, H5E_CANTGET, FAIL, "can't retrieve MPI communicator size")
        if (1 != mpi_size)
            bypass_pb = TRUE;
#endif
    } /* end if */
#endif

    /* If page buffering is disabled, or the I/O size is larger than that of a
     * single page, or if this is a parallel raw data access, bypass page
     * buffering.
     */
    if (NULL == page_buf || size >= page_buf->page_size || bypass_pb) {
        if (H5F__accum_write(f_sh, type, addr, size, buf) < 0)
            HGOTO_ERROR(H5E_PAGEBUF, H5E_WRITEERROR, FAIL, "write through metadata accumulator failed")

        /* Update statistics */
        if (page_buf) {
            if (type == H5FD_MEM_DRAW || type == H5FD_MEM_GHEAP)
                page_buf->bypasses[1]++;
            else
                page_buf->bypasses[0]++;
        } /* end if */

        /* If page buffering is disabled, or if this is a large metadata access,
         * or if this is a parallel raw data access, we are done here
         */
        if (NULL == page_buf || (size >= page_buf->page_size && H5FD_MEM_DRAW != type) ||
            (bypass_pb && H5FD_MEM_DRAW == type))
            HGOTO_DONE(SUCCEED)

#ifdef H5_HAVE_PARALLEL
        if (bypass_pb) {
            if (H5PB_update_entry(page_buf, addr, size, buf) > 0)
                HGOTO_ERROR(H5E_PAGEBUF, H5E_CANTUPDATE, FAIL, "failed to update PB with metadata cache")
            HGOTO_DONE(SUCCEED)
        } /* end if */
#endif
    } /* end if */

    /* Update statistics */
    if (page_buf) {
        if (type == H5FD_MEM_DRAW || type == H5FD_MEM_GHEAP)
            page_buf->accesses[1]++;
        else
            page_buf->accesses[0]++;
    } /* end if */

    /* Calculate the aligned address of the first page */
    first_page_addr = (addr / page_buf->page_size) * page_buf->page_size;

    /* For raw data calculate the aligned address of the last page and
     * the number of pages accessed if more than 1 page is accessed
     */
    if (H5FD_MEM_DRAW == type) {
        last_page_addr = (addr + size - 1) / page_buf->page_size * page_buf->page_size;

        /* how many pages does this write span */
        num_touched_pages =
            (last_page_addr / page_buf->page_size + 1) - (first_page_addr / page_buf->page_size);
        if (first_page_addr == last_page_addr) {
            HDassert(1 == num_touched_pages);
            last_page_addr = HADDR_UNDEF;
        } /* end if */
    }     /* end if */
    /* Otherwise set last page addr to HADDR_UNDEF */
    else {
        num_touched_pages = 1;
        last_page_addr    = HADDR_UNDEF;
    } /* end else */

    /* Translate to file driver I/O info object */
    file = f_sh->lf;

    /* Check if existing pages for raw data need to be updated since raw data access is not atomic */
    if (H5FD_MEM_DRAW == type && size >= page_buf->page_size) {
        /* For each touched page, check if it exists in the page buffer, and
         * update it with the data in the buffer to keep it up to date
         */
        for (i = 0; i < num_touched_pages; i++) {
            search_addr = i * page_buf->page_size + first_page_addr;

            /* Special handling for the first page if it is not a full page update */
            if (i == 0 && first_page_addr != addr) {
                /* Lookup the page in the skip list */
                page_entry = (H5PB_entry_t *)H5SL_search(page_buf->slist_ptr, (void *)(&search_addr));
                if (page_entry) {
                    offset = addr - first_page_addr;
                    HDassert(page_buf->page_size > offset);

                    /* Update page's data */
                    H5MM_memcpy((uint8_t *)page_entry->page_buf_ptr + offset, buf,
                                page_buf->page_size - (size_t)offset);

                    /* Mark page dirty and push to top of LRU */
                    page_entry->is_dirty = TRUE;
                    H5PB__MOVE_TO_TOP_LRU(page_buf, page_entry)
                } /* end if */
            }     /* end if */
            /* Special handling for the last page if it is not a full page update */
            else if (num_touched_pages > 1 && i == (num_touched_pages - 1) &&
                     (search_addr + page_buf->page_size) != (addr + size)) {
                HDassert(search_addr + page_buf->page_size > addr + size);

                /* Lookup the page in the skip list */
                page_entry = (H5PB_entry_t *)H5SL_search(page_buf->slist_ptr, (void *)(&search_addr));
                if (page_entry) {
                    offset = (num_touched_pages - 2) * page_buf->page_size +
                             (page_buf->page_size - (addr - first_page_addr));

                    /* Update page's data */
                    H5MM_memcpy(page_entry->page_buf_ptr, (const uint8_t *)buf + offset,
                                (size_t)((addr + size) - last_page_addr));

                    /* Mark page dirty and push to top of LRU */
                    page_entry->is_dirty = TRUE;
                    H5PB__MOVE_TO_TOP_LRU(page_buf, page_entry)
                } /* end if */
            }     /* end else-if */
            /* Discard all fully written pages from the page buffer */
            else {
                page_entry = (H5PB_entry_t *)H5SL_remove(page_buf->slist_ptr, (void *)(&search_addr));
                if (page_entry) {
                    /* Remove from LRU list */
                    H5PB__REMOVE_LRU(page_buf, page_entry)

                    /* Decrement page count of appropriate type */
                    if (H5F_MEM_PAGE_DRAW == page_entry->type || H5F_MEM_PAGE_GHEAP == page_entry->type)
                        page_buf->raw_count--;
                    else
                        page_buf->meta_count--;

                    /* Free page info */
                    page_entry->page_buf_ptr = H5FL_FAC_FREE(page_buf->page_fac, page_entry->page_buf_ptr);
                    page_entry               = H5FL_FREE(H5PB_entry_t, page_entry);
                } /* end if */
            }     /* end else */
        }         /* end for */
    }             /* end if */
    else {
        /* An access could span 1 or 2 PBs at this point so we need to handle that */
        HDassert(1 == num_touched_pages || 2 == num_touched_pages);
        for (i = 0; i < num_touched_pages; i++) {
            haddr_t buf_offset;

            /* Calculate the aligned address of the page to search for it in the skip list */
            search_addr = (0 == i ? first_page_addr : last_page_addr);

            /* Calculate the access size if the access spans more than 1 page */
            if (1 == num_touched_pages)
                access_size = size;
            else
                access_size =
                    (0 == i ? (size_t)(first_page_addr + page_buf->page_size - addr) : (size - access_size));

            /* Lookup the page in the skip list */
            page_entry = (H5PB_entry_t *)H5SL_search(page_buf->slist_ptr, (void *)(&search_addr));

            /* If found */
            if (page_entry) {
                offset     = (0 == i ? addr - page_entry->addr : 0);
                buf_offset = (0 == i ? 0 : size - access_size);

                /* Copy the requested data from the input buffer into the page */
                H5MM_memcpy((uint8_t *)page_entry->page_buf_ptr + offset, (const uint8_t *)buf + buf_offset,
                            access_size);

                /* Mark page dirty and push to top of LRU */
                page_entry->is_dirty = TRUE;
                H5PB__MOVE_TO_TOP_LRU(page_buf, page_entry)

                /* Update statistics */
                if (type == H5FD_MEM_DRAW || type == H5FD_MEM_GHEAP)
                    page_buf->hits[1]++;
                else
                    page_buf->hits[0]++;
            } /* end if */
            /* If not found */
            else {
                void * new_page_buf;
                size_t page_size = page_buf->page_size;

                /* Make space for new entry */
                if ((H5SL_count(page_buf->slist_ptr) * page_buf->page_size) >= page_buf->max_size) {
                    htri_t can_make_space;

                    /* Check if we can make space in page buffer */
                    if ((can_make_space = H5PB__make_space(f_sh, page_buf, type)) < 0)
                        HGOTO_ERROR(H5E_PAGEBUF, H5E_NOSPACE, FAIL, "make space in Page buffer Failed")

                    /* If make_space returns 0, then we can't use the page
                     * buffer for this I/O and we need to bypass
                     */
                    if (0 == can_make_space) {
                        HDassert(0 == i);

                        /* Write to VFD and return */
                        if (H5FD_write(file, type, addr, size, buf) < 0)
                            HGOTO_ERROR(H5E_PAGEBUF, H5E_WRITEERROR, FAIL, "driver write request failed")

                        /* Break out of loop */
                        break;
                    } /* end if */
                }     /* end if */

                /* Don't bother searching if there is no write access */
                if (H5F_ACC_RDWR & H5F_SHARED_INTENT(f_sh))
                    /* Lookup & remove the page from the new skip list page if
                     * it exists to see if this is a new page from the MF layer
                     */
                    page_entry = (H5PB_entry_t *)H5SL_remove(page_buf->mf_slist_ptr, (void *)(&search_addr));

                /* Calculate offset into the buffer of the page and the user buffer */
                offset     = (0 == i ? addr - search_addr : 0);
                buf_offset = (0 == i ? 0 : size - access_size);

                /* If found, then just update the buffer pointer to the newly allocate buffer */
                if (page_entry) {
                    /* Allocate space for the page buffer */
                    if (NULL == (new_page_buf = H5FL_FAC_MALLOC(page_buf->page_fac)))
                        HGOTO_ERROR(H5E_PAGEBUF, H5E_CANTALLOC, FAIL,
                                    "memory allocation failed for page buffer entry")
                    HDmemset(new_page_buf, 0, (size_t)offset);
                    HDmemset((uint8_t *)new_page_buf + offset + access_size, 0,
                             page_size - ((size_t)offset + access_size));

                    page_entry->page_buf_ptr = new_page_buf;

                    /* Update statistics */
                    if (type == H5FD_MEM_DRAW || type == H5FD_MEM_GHEAP)
                        page_buf->hits[1]++;
                    else
                        page_buf->hits[0]++;
                } /* end if */
                /* Otherwise read page through the VFD layer, but make sure we don't read past the EOA. */
                else {
                    haddr_t eoa, eof = HADDR_UNDEF;

                    /* Allocate space for the page buffer */
                    if (NULL == (new_page_buf = H5FL_FAC_CALLOC(page_buf->page_fac)))
                        HGOTO_ERROR(H5E_PAGEBUF, H5E_CANTALLOC, FAIL,
                                    "memory allocation failed for page buffer entry")

                    /* Create the new loaded PB entry */
                    if (NULL == (page_entry = H5FL_CALLOC(H5PB_entry_t)))
                        HGOTO_ERROR(H5E_PAGEBUF, H5E_CANTALLOC, FAIL, "memory allocation failed")

                    page_entry->page_buf_ptr = new_page_buf;
                    page_entry->addr         = search_addr;
                    page_entry->type         = (H5F_mem_page_t)type;

                    /* Retrieve the 'eoa' for the file */
                    if (HADDR_UNDEF == (eoa = H5F_shared_get_eoa(f_sh, type)))
                        HGOTO_ERROR(H5E_PAGEBUF, H5E_CANTGET, FAIL, "driver get_eoa request failed")

                    /* If the entire page falls outside the EOA, then fail */
                    if (search_addr > eoa)
                        HGOTO_ERROR(H5E_PAGEBUF, H5E_BADVALUE, FAIL,
                                    "writing to a page that is outside the file EOA")

                    /* Retrieve the 'eof' for the file - The MPI-VFD EOF
                     * returned will most likely be HADDR_UNDEF, so skip
                     * that check.
                     */
                    if (!H5F_SHARED_HAS_FEATURE(f_sh, H5FD_FEAT_HAS_MPI))
                        if (HADDR_UNDEF == (eof = H5FD_get_eof(f_sh->lf, H5FD_MEM_DEFAULT)))
                            HGOTO_ERROR(H5E_PAGEBUF, H5E_CANTGET, FAIL, "driver get_eof request failed")

                    /* Adjust the read size to not go beyond the EOA */
                    if (search_addr + page_size > eoa)
                        page_size = (size_t)(eoa - search_addr);

                    if (search_addr < eof) {
                        if (H5FD_read(file, type, search_addr, page_size, new_page_buf) < 0)
                            HGOTO_ERROR(H5E_PAGEBUF, H5E_READERROR, FAIL, "driver read request failed")

                        /* Update statistics */
                        if (type == H5FD_MEM_DRAW || type == H5FD_MEM_GHEAP)
                            page_buf->misses[1]++;
                        else
                            page_buf->misses[0]++;
                    } /* end if */
                }     /* end else */

                /* Copy the requested data from the page into the input buffer */
                H5MM_memcpy((uint8_t *)new_page_buf + offset, (const uint8_t *)buf + buf_offset, access_size);

                /* Page is dirty now */
                page_entry->is_dirty = TRUE;

                /* Insert page into PB, evicting other pages as necessary */
                if (H5PB__insert_entry(page_buf, page_entry) < 0)
                    HGOTO_ERROR(H5E_PAGEBUF, H5E_CANTSET, FAIL, "error inserting new page in page buffer")
            } /* end else */
        }     /* end for */
    }         /* end else */

done:
    FUNC_LEAVE_NOAPI(ret_value)
} /* end H5PB_write() */

/*-------------------------------------------------------------------------
<<<<<<< HEAD
 * Function:	H5PB__insert_entry()
 *
 * Purpose: ???
=======
 * Function:    H5PB__insert_entry()
>>>>>>> 18bbd3f0
 *
 * Purpose:     This function was created without documentation.
 *              What follows is my best understanding of Mohamad's intent.
 *
 *              Insert the supplied page into the page buffer, both the
 *              skip list and the LRU.
 *
 *              As best I can tell, this function imposes no limit on the
 *              number of entries in the page buffer beyond an assertion
 *              failure it the page count exceeds the limit.
 *
 *                                               JRM -- 12/22/16
 *
 *
 * Return:      Non-negative on success/Negative on failure
 *
 * Programmer:  Mohamad Chaarawi
 *
 *-------------------------------------------------------------------------
 */
static herr_t
H5PB__insert_entry(H5PB_t *page_buf, H5PB_entry_t *page_entry)
{
    herr_t ret_value = SUCCEED; /* Return value */

    FUNC_ENTER_STATIC

    /* Insert entry in skip list */
    if (H5SL_insert(page_buf->slist_ptr, page_entry, &(page_entry->addr)) < 0)
        HGOTO_ERROR(H5E_PAGEBUF, H5E_CANTINSERT, FAIL, "can't insert entry in skip list")
    HDassert(H5SL_count(page_buf->slist_ptr) * page_buf->page_size <= page_buf->max_size);

    /* Increment appropriate page count */
    if (H5F_MEM_PAGE_DRAW == page_entry->type || H5F_MEM_PAGE_GHEAP == page_entry->type)
        page_buf->raw_count++;
    else
        page_buf->meta_count++;

    /* Insert entry in LRU */
    H5PB__INSERT_LRU(page_buf, page_entry)

done:
    FUNC_LEAVE_NOAPI(ret_value)
} /* end H5PB__insert_entry() */

/*-------------------------------------------------------------------------
 * Function:    H5PB__make_space()
 *
 * Purpose:     This function was created without documentation.
 *              What follows is my best understanding of Mohamad's intent.
 *
 *              If necessary and if possible, evict a page from the page
 *              buffer to make space for the supplied page.  Depending on
 *              the page buffer configuration and contents, and the page
 *              supplied this may or may not be possible.
 *
 *                                             JRM -- 12/22/16
 *
 * Return:      Non-negative on success/Negative on failure
 *
 * Programmer:  Mohamad Chaarawi
 *
 *-------------------------------------------------------------------------
 */
static htri_t
H5PB__make_space(H5F_shared_t *f_sh, H5PB_t *page_buf, H5FD_mem_t inserted_type)
{
    H5PB_entry_t *page_entry;       /* Pointer to page eviction candidate */
    htri_t        ret_value = TRUE; /* Return value */

    FUNC_ENTER_STATIC

    /* Sanity check */
    HDassert(f_sh);
    HDassert(page_buf);

    /* Get oldest entry */
    page_entry = page_buf->LRU_tail_ptr;

    if (H5FD_MEM_DRAW == inserted_type) {
        /* If threshould is 100% metadata and page buffer is full of
           metadata, then we can't make space for raw data */
        if (0 == page_buf->raw_count && page_buf->min_meta_count == page_buf->meta_count) {
            HDassert(page_buf->meta_count * page_buf->page_size == page_buf->max_size);
            HGOTO_DONE(FALSE)
        } /* end if */

        /* check the metadata threshold before evicting metadata items */
        while (1) {
            if (page_entry->prev && H5F_MEM_PAGE_META == page_entry->type &&
                page_buf->min_meta_count >= page_buf->meta_count)
                page_entry = page_entry->prev;
            else
                break;
        } /* end while */
    }     /* end if */
    else {
        /* If threshould is 100% raw data and page buffer is full of
           raw data, then we can't make space for meta data */
        if (0 == page_buf->meta_count && page_buf->min_raw_count == page_buf->raw_count) {
            HDassert(page_buf->raw_count * page_buf->page_size == page_buf->max_size);
            HGOTO_DONE(FALSE)
        } /* end if */

        /* check the raw data threshold before evicting raw data items */
        while (1) {
            if (page_entry->prev &&
                (H5F_MEM_PAGE_DRAW == page_entry->type || H5F_MEM_PAGE_GHEAP == page_entry->type) &&
                page_buf->min_raw_count >= page_buf->raw_count)
                page_entry = page_entry->prev;
            else
                break;
        } /* end while */
    }     /* end else */

    /* Remove from page index */
    if (NULL == H5SL_remove(page_buf->slist_ptr, &(page_entry->addr)))
        HGOTO_ERROR(H5E_PAGEBUF, H5E_BADVALUE, FAIL, "Tail Page Entry is not in skip list")

    /* Remove entry from LRU list */
    H5PB__REMOVE_LRU(page_buf, page_entry)
    HDassert(H5SL_count(page_buf->slist_ptr) == page_buf->LRU_list_len);

    /* Decrement appropriate page type counter */
    if (H5F_MEM_PAGE_DRAW == page_entry->type || H5F_MEM_PAGE_GHEAP == page_entry->type)
        page_buf->raw_count--;
    else
        page_buf->meta_count--;

    /* Flush page if dirty */
    if (page_entry->is_dirty)
        if (H5PB__write_entry(f_sh, page_entry) < 0)
            HGOTO_ERROR(H5E_PAGEBUF, H5E_WRITEERROR, FAIL, "file write failed")

    /* Update statistics */
    if (page_entry->type == H5F_MEM_PAGE_DRAW || H5F_MEM_PAGE_GHEAP == page_entry->type)
        page_buf->evictions[1]++;
    else
        page_buf->evictions[0]++;

    /* Release page */
    page_entry->page_buf_ptr = H5FL_FAC_FREE(page_buf->page_fac, page_entry->page_buf_ptr);
    page_entry               = H5FL_FREE(H5PB_entry_t, page_entry);

done:
    FUNC_LEAVE_NOAPI(ret_value)
} /* end H5PB__make_space() */

/*-------------------------------------------------------------------------
 * Function:    H5PB__write_entry()
 *
<<<<<<< HEAD
 * Purpose: ???
 *
 *          This function was created without documentation.
 *          What follows is my best understanding of Mohamad's intent.
=======
 * Purpose:     ???
>>>>>>> 18bbd3f0
 *
 *              This function was created without documentation.
 *              What follows is my best understanding of Mohamad's intent.
 *
 * Return:      Non-negative on success/Negative on failure
 *
 * Programmer:  Mohamad Chaarawi
 *
 *-------------------------------------------------------------------------
 */
static herr_t
H5PB__write_entry(H5F_shared_t *f_sh, H5PB_entry_t *page_entry)
{
    haddr_t eoa;                 /* Current EOA for the file */
    herr_t  ret_value = SUCCEED; /* Return value */

    FUNC_ENTER_STATIC

    /* Sanity check */
    HDassert(f_sh);
    HDassert(page_entry);

    /* Retrieve the 'eoa' for the file */
    if (HADDR_UNDEF == (eoa = H5F_shared_get_eoa(f_sh, (H5FD_mem_t)page_entry->type)))
        HGOTO_ERROR(H5E_PAGEBUF, H5E_CANTGET, FAIL, "driver get_eoa request failed")

    /* If the starting address of the page is larger than
     * the EOA, then the entire page is discarded without writing.
     */
    if (page_entry->addr <= eoa) {
        H5FD_t *file; /* File driver I/O info */
        size_t  page_size = f_sh->page_buf->page_size;

        /* Adjust the page length if it exceeds the EOA */
        if ((page_entry->addr + page_size) > eoa)
            page_size = (size_t)(eoa - page_entry->addr);

        /* Translate to file driver I/O info object */
        file = f_sh->lf;

        if (H5FD_write(file, (H5FD_mem_t)page_entry->type, page_entry->addr, page_size,
                       page_entry->page_buf_ptr) < 0)
            HGOTO_ERROR(H5E_PAGEBUF, H5E_WRITEERROR, FAIL, "file write failed")
    } /* end if */

    page_entry->is_dirty = FALSE;

done:
    FUNC_LEAVE_NOAPI(ret_value)
} /* end H5PB__write_entry() */<|MERGE_RESOLUTION|>--- conflicted
+++ resolved
@@ -24,26 +24,12 @@
 /* Module Setup */
 /****************/
 
-<<<<<<< HEAD
-#define H5F_FRIEND      /*suppress error about including H5Fpkg	  */
-=======
 #define H5F_FRIEND      /* Suppress error about including H5Fpkg            */
->>>>>>> 18bbd3f0
 #include "H5PBmodule.h" /* This source code file is part of the H5PB module */
 
 /***********/
 /* Headers */
 /***********/
-<<<<<<< HEAD
-#include "H5private.h"   /* Generic Functions			*/
-#include "H5Eprivate.h"  /* Error handling		  	*/
-#include "H5Fpkg.h"      /* Files				*/
-#include "H5FDprivate.h" /* File drivers				*/
-#include "H5Iprivate.h"  /* IDs			  		*/
-#include "H5MMprivate.h" /* Memory management			*/
-#include "H5PBpkg.h"     /* File access				*/
-#include "H5SLprivate.h" /* Skip List				*/
-=======
 #include "H5private.h"   /* Generic Functions                */
 #include "H5Eprivate.h"  /* Error handling                   */
 #include "H5Fpkg.h"      /* Files                            */
@@ -52,7 +38,6 @@
 #include "H5MMprivate.h" /* Memory management                */
 #include "H5PBpkg.h"     /* File access                      */
 #include "H5SLprivate.h" /* Skip List                        */
->>>>>>> 18bbd3f0
 
 /****************/
 /* Local Macros */
@@ -521,11 +506,7 @@
 /*-------------------------------------------------------------------------
  * Function:    H5PB_add_new_page
  *
-<<<<<<< HEAD
- * Purpose:	Add a new page to the new page skip list. This is called
-=======
  * Purpose:     Add a new page to the new page skip list. This is called
->>>>>>> 18bbd3f0
  *              from the MF layer when a new page is allocated to
  *              indicate to the page buffer layer that a read of the page
  *              from the file is not necessary since it's an empty page.
@@ -584,11 +565,7 @@
 /*-------------------------------------------------------------------------
  * Function:    H5PB_update_entry
  *
-<<<<<<< HEAD
- * Purpose:	In PHDF5, entries that are written by other processes and just
-=======
  * Purpose:     In PHDF5, entries that are written by other processes and just
->>>>>>> 18bbd3f0
  *              marked clean by this process have to have their corresponding
  *              pages updated if they exist in the page buffer.
  *              This routine checks and update the pages.
@@ -705,13 +682,8 @@
     haddr_t       offset;
     haddr_t       search_addr;       /* Address of current page */
     hsize_t       num_touched_pages; /* Number of pages accessed */
-<<<<<<< HEAD
-    size_t        access_size;
-    hbool_t       bypass_pb = FALSE;   /* Whether to bypass page buffering */
-=======
     size_t        access_size = 0;
     hbool_t       bypass_pb   = FALSE; /* Whether to bypass page buffering */
->>>>>>> 18bbd3f0
     hsize_t       i;                   /* Local index variable */
     herr_t        ret_value = SUCCEED; /* Return value */
 
@@ -1011,13 +983,8 @@
     haddr_t       offset;
     haddr_t       search_addr;       /* Address of current page */
     hsize_t       num_touched_pages; /* Number of pages accessed */
-<<<<<<< HEAD
-    size_t        access_size;
-    hbool_t       bypass_pb = FALSE;   /* Whether to bypass page buffering */
-=======
     size_t        access_size = 0;
     hbool_t       bypass_pb   = FALSE; /* Whether to bypass page buffering */
->>>>>>> 18bbd3f0
     hsize_t       i;                   /* Local index variable */
     herr_t        ret_value = SUCCEED; /* Return value */
 
@@ -1339,13 +1306,7 @@
 } /* end H5PB_write() */
 
 /*-------------------------------------------------------------------------
-<<<<<<< HEAD
- * Function:	H5PB__insert_entry()
- *
- * Purpose: ???
-=======
  * Function:    H5PB__insert_entry()
->>>>>>> 18bbd3f0
  *
  * Purpose:     This function was created without documentation.
  *              What follows is my best understanding of Mohamad's intent.
@@ -1497,14 +1458,7 @@
 /*-------------------------------------------------------------------------
  * Function:    H5PB__write_entry()
  *
-<<<<<<< HEAD
- * Purpose: ???
- *
- *          This function was created without documentation.
- *          What follows is my best understanding of Mohamad's intent.
-=======
  * Purpose:     ???
->>>>>>> 18bbd3f0
  *
  *              This function was created without documentation.
  *              What follows is my best understanding of Mohamad's intent.
