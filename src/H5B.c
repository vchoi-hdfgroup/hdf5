/* * * * * * * * * * * * * * * * * * * * * * * * * * * * * * * * * * * * * * *
 * Copyright by The HDF Group.                                               *
 * Copyright by the Board of Trustees of the University of Illinois.         *
 * All rights reserved.                                                      *
 *                                                                           *
 * This file is part of HDF5.  The full HDF5 copyright notice, including     *
 * terms governing use, modification, and redistribution, is contained in    *
 * the COPYING file, which can be found at the root of the source code       *
 * distribution tree, or in https://www.hdfgroup.org/licenses.               *
 * If you do not have access to either file, you may request a copy from     *
 * help@hdfgroup.org.                                                        *
 * * * * * * * * * * * * * * * * * * * * * * * * * * * * * * * * * * * * * * */

/*-------------------------------------------------------------------------
 *
 * Created:         H5B.c
 *                  Jul 10 1997
 *                  Robb Matzke
 *
 * Purpose:        Implements balanced, sibling-linked, N-ary trees
 *            capable of storing any type of data with unique key
 *            values.
 *
 *            A B-link-tree is a balanced tree where each node has
 *            a pointer to its left and right siblings.  A
 *            B-link-tree is a rooted tree having the following
 *            properties:
 *
 *            1. Every node, x, has the following fields:
 *
 *               a. level[x], the level in the tree at which node
 *                  x appears.  Leaf nodes are at level zero.
 *
 *               b. n[x], the number of children pointed to by the
 *                  node.  Internal nodes point to subtrees while
 *                  leaf nodes point to arbitrary data.
 *
 *               c. The child pointers themselves, child[x,i] such
 *                  that 0 <= i < n[x].
 *
 *               d. n[x]+1 key values stored in increasing
 *                  order:
 *
 *                key[x,0] < key[x,1] < ... < key[x,n[x]].
 *
 *               e. left[x] is a pointer to the node's left sibling
 *                  or the null pointer if this is the left-most
 *                  node at this level in the tree.
 *
 *               f. right[x] is a pointer to the node's right
 *                  sibling or the null pointer if this is the
 *                  right-most node at this level in the tree.
 *
 *            3. The keys key[x,i] partition the key spaces of the
 *               children of x:
 *
 *                  key[x,i] <= key[child[x,i],j] <= key[x,i+1]
 *
 *               for any valid combination of i and j.
 *
 *            4. There are lower and upper bounds on the number of
 *               child pointers a node can contain.  These bounds
 *               can be expressed in terms of a fixed integer k>=2
 *               called the `minimum degree' of the B-tree.
 *
 *               a. Every node other than the root must have at least
 *                  k child pointers and k+1 keys.  If the tree is
 *                  nonempty, the root must have at least one child
 *                  pointer and two keys.
 *
 *               b. Every node can contain at most 2k child pointers
 *                  and 2k+1 keys.  A node is `full' if it contains
 *                  exactly 2k child pointers and 2k+1 keys.
 *
 *            5. When searching for a particular value, V, and
 *               key[V] = key[x,i] for some node x and entry i,
 *               then:
 *
 *               a. If i=0 the child[0] is followed.
 *
 *               b. If i=n[x] the child[n[x]-1] is followed.
 *
 *               c. Otherwise, the child that is followed
 *                  (either child[x,i-1] or child[x,i]) is
 *                  determined by the type of object to which the
 *                  leaf nodes of the tree point and is controlled
 *                  by the key comparison function registered for
 *                  that type of B-tree.
 *
 *
 *-------------------------------------------------------------------------
 */

/****************/
/* Module Setup */
/****************/

#include "H5Bmodule.h" /* This source code file is part of the H5B module */

/***********/
/* Headers */
/***********/
<<<<<<< HEAD
#include "H5private.h"   /* Generic Functions			*/
#include "H5Bpkg.h"      /* B-link trees				*/
#include "H5CXprivate.h" /* API Contexts                         */
#include "H5Eprivate.h"  /* Error handling		  	*/
#include "H5Iprivate.h"  /* IDs			  		*/
#include "H5MFprivate.h" /* File memory management		*/
#include "H5MMprivate.h" /* Memory management			*/
=======
#include "H5private.h"   /* Generic Functions            */
#include "H5Bpkg.h"      /* B-link trees                */
#include "H5CXprivate.h" /* API Contexts                         */
#include "H5Eprivate.h"  /* Error handling              */
#include "H5Iprivate.h"  /* IDs                      */
#include "H5MFprivate.h" /* File memory management        */
#include "H5MMprivate.h" /* Memory management            */
>>>>>>> 18bbd3f0
#include "H5Pprivate.h"  /* Property lists                       */

/****************/
/* Local Macros */
/****************/
#define H5B_SIZEOF_HDR(F)                                                                                    \
<<<<<<< HEAD
    (H5_SIZEOF_MAGIC +       /*magic number				  */                                                          \
     4 +                     /*type, level, num entries		  */                                                \
     2 * H5F_SIZEOF_ADDR(F)) /*left and right sibling addresses	  */
=======
    (H5_SIZEOF_MAGIC +       /*magic number                  */                                              \
     4 +                     /*type, level, num entries          */                                          \
     2 * H5F_SIZEOF_ADDR(F)) /*left and right sibling addresses      */
>>>>>>> 18bbd3f0

/* Default initializer for H5B_ins_ud_t */
#define H5B_INS_UD_T_NULL                                                                                    \
    {                                                                                                        \
        NULL, HADDR_UNDEF, H5AC__NO_FLAGS_SET                                                                \
    }

/******************/
/* Local Typedefs */
/******************/

/* "user data" for iterating over B-tree (collects B-tree metadata size) */
typedef struct H5B_iter_ud_t {
    H5B_info_t *bt_info; /* Information about B-tree */
    void *      udata;   /* Node type's 'udata' for loading & iterator callback */
} H5B_info_ud_t;

/* Convenience struct for the arguments needed to unprotect a b-tree after a
 * call to H5B__iterate_helper() or H5B__split() */
typedef struct H5B_ins_ud_t {
    H5B_t *  bt;          /* B-tree */
    haddr_t  addr;        /* B-tree address */
    unsigned cache_flags; /* Cache flags for H5AC_unprotect() */
} H5B_ins_ud_t;

/********************/
/* Local Prototypes */
/********************/
static H5B_ins_t H5B__insert_helper(H5F_t *f, H5B_ins_ud_t *bt_ud, const H5B_class_t *type, uint8_t *lt_key,
                                    hbool_t *lt_key_changed, uint8_t *md_key, void *udata, uint8_t *rt_key,
                                    hbool_t *rt_key_changed, H5B_ins_ud_t *split_bt_ud /*out*/);
static herr_t H5B__insert_child(H5B_t *bt, unsigned *bt_flags, unsigned idx, haddr_t child, H5B_ins_t anchor,
                                const void *md_key);
static herr_t H5B__split(H5F_t *f, H5B_ins_ud_t *bt_ud, unsigned idx, void *udata,
                         H5B_ins_ud_t *split_bt_ud /*out*/);
static H5B_t *H5B__copy(const H5B_t *old_bt);

/*********************/
/* Package Variables */
/*********************/

/* Package initialization variable */
hbool_t H5_PKG_INIT_VAR = FALSE;

/* Declare a free list to manage the haddr_t sequence information */
H5FL_SEQ_DEFINE(haddr_t);

/* Declare a PQ free list to manage the native block information */
H5FL_BLK_DEFINE(native_block);

/* Declare a free list to manage the H5B_t struct */
H5FL_DEFINE(H5B_t);

/*****************************/
/* Library Private Variables */
/*****************************/

/*******************/
/* Local Variables */
/*******************/

/* Declare a free list to manage the H5B_shared_t struct */
H5FL_DEFINE_STATIC(H5B_shared_t);

/* Declare a free list to manage the raw page information */
H5FL_BLK_DEFINE_STATIC(page);

/* Declare a free list to manage the native key offset sequence information */
H5FL_SEQ_DEFINE_STATIC(size_t);

/*-------------------------------------------------------------------------
 * Function:    H5B_create
 *
 * Purpose:    Creates a new empty B-tree leaf node.  The UDATA pointer is
 *        passed as an argument to the sizeof_rkey() method for the
 *        B-tree.
 *
 * Return:    Success:    Non-negative, and the address of new node is
 *                returned through the ADDR_P argument.
 *
 *         Failure:    Negative
 *
 * Programmer:    Robb Matzke
 *        Jun 23 1997
 *
 *-------------------------------------------------------------------------
 */
herr_t
H5B_create(H5F_t *f, const H5B_class_t *type, void *udata, haddr_t *addr_p /*out*/)
{
    H5B_t *       bt        = NULL;
    H5B_shared_t *shared    = NULL; /* Pointer to shared B-tree info */
    herr_t        ret_value = SUCCEED;

    FUNC_ENTER_NOAPI(FAIL)

    /*
     * Check arguments.
     */
    HDassert(f);
    HDassert(type);
    HDassert(addr_p);

    /*
     * Allocate file and memory data structures.
     */
    if (NULL == (bt = H5FL_MALLOC(H5B_t)))
        HGOTO_ERROR(H5E_BTREE, H5E_CANTALLOC, FAIL, "memory allocation failed for B-tree root node")
    HDmemset(&bt->cache_info, 0, sizeof(H5AC_info_t));
    bt->level     = 0;
    bt->left      = HADDR_UNDEF;
    bt->right     = HADDR_UNDEF;
    bt->nchildren = 0;
    if (NULL == (bt->rc_shared = (type->get_shared)(f, udata)))
        HGOTO_ERROR(H5E_BTREE, H5E_CANTGET, FAIL, "can't retrieve B-tree node buffer")
    H5UC_INC(bt->rc_shared);
    shared = (H5B_shared_t *)H5UC_GET_OBJ(bt->rc_shared);
    HDassert(shared);
    if (NULL == (bt->native = H5FL_BLK_MALLOC(native_block, shared->sizeof_keys)) ||
        NULL == (bt->child = H5FL_SEQ_MALLOC(haddr_t, (size_t)shared->two_k)))
        HGOTO_ERROR(H5E_BTREE, H5E_CANTALLOC, FAIL, "memory allocation failed for B-tree root node")
    if (HADDR_UNDEF == (*addr_p = H5MF_alloc(f, H5FD_MEM_BTREE, (hsize_t)shared->sizeof_rnode)))
        HGOTO_ERROR(H5E_BTREE, H5E_CANTALLOC, FAIL, "file allocation failed for B-tree root node")

    /*
     * Cache the new B-tree node.
     */
    if (H5AC_insert_entry(f, H5AC_BT, *addr_p, bt, H5AC__NO_FLAGS_SET) < 0)
        HGOTO_ERROR(H5E_BTREE, H5E_CANTINIT, FAIL, "can't add B-tree root node to cache")
#ifdef H5B_DEBUG
    H5B__assert(f, *addr_p, shared->type, udata);
#endif

done:
    if (ret_value < 0) {
        if (shared && shared->sizeof_rnode > 0) {
            H5_CHECK_OVERFLOW(shared->sizeof_rnode, size_t, hsize_t);
            (void)H5MF_xfree(f, H5FD_MEM_BTREE, *addr_p, (hsize_t)shared->sizeof_rnode);
        } /* end if */
        if (bt)
            /* Destroy B-tree node */
            if (H5B__node_dest(bt) < 0)
                HDONE_ERROR(H5E_BTREE, H5E_CANTFREE, FAIL, "unable to destroy B-tree node")
    } /* end if */

    FUNC_LEAVE_NOAPI(ret_value)
} /* end H5B_create() */ /*lint !e818 Can't make udata a pointer to const */

/*-------------------------------------------------------------------------
 * Function:    H5B_find
 *
 * Purpose:    Locate the specified information in a B-tree and return
 *        that information by filling in fields of the caller-supplied
 *        UDATA pointer depending on the type of leaf node
 *        requested.  The UDATA can point to additional data passed
 *        to the key comparison function.
 *
 * Note:    This function does not follow the left/right sibling
 *        pointers since it assumes that all nodes can be reached
 *        from the parent node.
 *
 * Return:    Non-negative (TRUE/FALSE) on success (if found, values returned
 *              through the UDATA argument). Negative on failure (if not found,
 *              UDATA is undefined).
 *
 * Programmer:    Robb Matzke
 *        Jun 23 1997
 *
 *-------------------------------------------------------------------------
 */
htri_t
H5B_find(H5F_t *f, const H5B_class_t *type, haddr_t addr, void *udata)
{
    H5B_t *        bt = NULL;
    H5UC_t *       rc_shared;           /* Ref-counted shared info */
    H5B_shared_t * shared;              /* Pointer to shared B-tree info */
    H5B_cache_ud_t cache_udata;         /* User-data for metadata cache callback */
    unsigned       idx = 0, lt = 0, rt; /* Final, left & right key indices */
    int            cmp       = 1;       /* Key comparison value */
    htri_t         ret_value = FAIL;    /* Return value */

    FUNC_ENTER_NOAPI(FAIL)

    /*
     * Check arguments.
     */
    HDassert(f);
    HDassert(type);
    HDassert(type->decode);
    HDassert(type->cmp3);
    HDassert(type->found);
    HDassert(H5F_addr_defined(addr));

    /* Get shared info for B-tree */
    if (NULL == (rc_shared = (type->get_shared)(f, udata)))
        HGOTO_ERROR(H5E_BTREE, H5E_CANTGET, FAIL, "can't retrieve B-tree's shared ref. count object")
    shared = (H5B_shared_t *)H5UC_GET_OBJ(rc_shared);
    HDassert(shared);

    /*
     * Perform a binary search to locate the child which contains
     * the thing for which we're searching.
     */
    cache_udata.f         = f;
    cache_udata.type      = type;
    cache_udata.rc_shared = rc_shared;
    if (NULL == (bt = (H5B_t *)H5AC_protect(f, H5AC_BT, addr, &cache_udata, H5AC__READ_ONLY_FLAG)))
        HGOTO_ERROR(H5E_BTREE, H5E_CANTPROTECT, FAIL, "unable to load B-tree node")

    rt = bt->nchildren;
    while (lt < rt && cmp) {
        idx = (lt + rt) / 2;
        /* compare */
        if ((cmp = (type->cmp3)(H5B_NKEY(bt, shared, idx), udata, H5B_NKEY(bt, shared, (idx + 1)))) < 0)
            rt = idx;
        else
            lt = idx + 1;
    } /* end while */
    /* Check if not found */
    if (cmp)
        HGOTO_DONE(FALSE)

    /*
     * Follow the link to the subtree or to the data node.
     */
    HDassert(idx < bt->nchildren);

    if (bt->level > 0) {
        if ((ret_value = H5B_find(f, type, bt->child[idx], udata)) < 0)
            HGOTO_ERROR(H5E_BTREE, H5E_NOTFOUND, FAIL, "can't lookup key in subtree")
    } /* end if */
    else {
        if ((ret_value = (type->found)(f, bt->child[idx], H5B_NKEY(bt, shared, idx), udata)) < 0)
            HGOTO_ERROR(H5E_BTREE, H5E_NOTFOUND, FAIL, "can't lookup key in leaf node")
    } /* end else */

done:
    if (bt && H5AC_unprotect(f, H5AC_BT, addr, bt, H5AC__NO_FLAGS_SET) < 0)
        HDONE_ERROR(H5E_BTREE, H5E_CANTUNPROTECT, FAIL, "unable to release node")

    FUNC_LEAVE_NOAPI(ret_value)
} /* end H5B_find() */

/*-------------------------------------------------------------------------
 * Function:    H5B__split
 *
 * Purpose:    Split a single node into two nodes.  The old node will
 *        contain the left children and the new node will contain the
 *        right children.
 *
 *        The UDATA pointer is passed to the sizeof_rkey() method but is
 *        otherwise unused.
 *
 *        The BT_UD argument is a pointer to a protected B-tree
 *        node.
 *
 * Return:    Non-negative on success (The address of the new node is
 *              returned through the NEW_ADDR argument). Negative on failure.
 *
 * Programmer:    Robb Matzke
 *        Jul  3 1997
 *
 *-------------------------------------------------------------------------
 */
static herr_t
H5B__split(H5F_t *f, H5B_ins_ud_t *bt_ud, unsigned idx, void *udata, H5B_ins_ud_t *split_bt_ud /*out*/)
{
    H5B_shared_t * shared;              /* Pointer to shared B-tree info */
    H5B_cache_ud_t cache_udata;         /* User-data for metadata cache callback */
    unsigned       nleft, nright;       /* Number of keys in left & right halves */
    double         split_ratios[3];     /* B-tree split ratios */
    herr_t         ret_value = SUCCEED; /* Return value */

    FUNC_ENTER_STATIC

    /*
     * Check arguments.
     */
    HDassert(f);
    HDassert(bt_ud);
    HDassert(bt_ud->bt);
    HDassert(H5F_addr_defined(bt_ud->addr));
    HDassert(split_bt_ud);
    HDassert(!split_bt_ud->bt);

    /*
     * Initialize variables.
     */
    shared = (H5B_shared_t *)H5UC_GET_OBJ(bt_ud->bt->rc_shared);
    HDassert(shared);
    HDassert(bt_ud->bt->nchildren == shared->two_k);

    /* Get B-tree split ratios */
    if (H5CX_get_btree_split_ratios(split_ratios) < 0)
        HGOTO_ERROR(H5E_BTREE, H5E_CANTGET, FAIL, "can't retrieve B-tree split ratios")

#ifdef H5B_DEBUG
    if (H5DEBUG(B)) {
        const char *side;

        if (!H5F_addr_defined(bt_ud->bt->left) && !H5F_addr_defined(bt_ud->bt->right))
            side = "ONLY";
        else if (!H5F_addr_defined(bt_ud->bt->right))
            side = "RIGHT";
        else if (!H5F_addr_defined(bt_ud->bt->left))
            side = "LEFT";
        else
            side = "MIDDLE";
        HDfprintf(H5DEBUG(B), "H5B__split: %3u {%5.3f,%5.3f,%5.3f} %6s", shared->two_k, split_ratios[0],
                  split_ratios[1], split_ratios[2], side);
    }
#endif

    /*
     * Decide how to split the children of the old node among the old node
     * and the new node.
     */
    if (!H5F_addr_defined(bt_ud->bt->right))
        nleft = (unsigned)((double)shared->two_k * split_ratios[2]); /*right*/
    else if (!H5F_addr_defined(bt_ud->bt->left))
        nleft = (unsigned)((double)shared->two_k * split_ratios[0]); /*left*/
    else
        nleft = (unsigned)((double)shared->two_k * split_ratios[1]); /*middle*/

    /*
     * Keep the new child in the same node as the child that split.  This can
     * result in nodes that have an unused child when data is written
     * sequentially, but it simplifies stuff below.
     */
    if (idx < nleft && nleft == shared->two_k)
        --nleft;
    else if (idx >= nleft && 0 == nleft)
        nleft++;
    nright = shared->two_k - nleft;
#ifdef H5B_DEBUG
    if (H5DEBUG(B))
        HDfprintf(H5DEBUG(B), " split %3d/%-3d\n", nleft, nright);
#endif

    /*
     * Create the new B-tree node.
     */
    if (H5B_create(f, shared->type, udata, &split_bt_ud->addr /*out*/) < 0)
        HGOTO_ERROR(H5E_BTREE, H5E_CANTINIT, FAIL, "unable to create B-tree")
    cache_udata.f         = f;
    cache_udata.type      = shared->type;
    cache_udata.rc_shared = bt_ud->bt->rc_shared;
    if (NULL == (split_bt_ud->bt =
                     (H5B_t *)H5AC_protect(f, H5AC_BT, split_bt_ud->addr, &cache_udata, H5AC__NO_FLAGS_SET)))
        HGOTO_ERROR(H5E_BTREE, H5E_CANTPROTECT, FAIL, "unable to protect B-tree")
    split_bt_ud->bt->level = bt_ud->bt->level;

    /*
     * Copy data from the old node to the new node.
     */

    split_bt_ud->cache_flags = H5AC__DIRTIED_FLAG;
    H5MM_memcpy(split_bt_ud->bt->native, bt_ud->bt->native + nleft * shared->type->sizeof_nkey,
                (nright + 1) * shared->type->sizeof_nkey);
    H5MM_memcpy(split_bt_ud->bt->child, &bt_ud->bt->child[nleft], nright * sizeof(haddr_t));

    split_bt_ud->bt->nchildren = nright;

    /*
     * Truncate the old node.
     */
    bt_ud->cache_flags |= H5AC__DIRTIED_FLAG;
    bt_ud->bt->nchildren = nleft;

    /*
     * Update other sibling pointers.
     */
    split_bt_ud->bt->left  = bt_ud->addr;
    split_bt_ud->bt->right = bt_ud->bt->right;

    if (H5F_addr_defined(bt_ud->bt->right)) {
        H5B_t *tmp_bt;

        if (NULL ==
            (tmp_bt = (H5B_t *)H5AC_protect(f, H5AC_BT, bt_ud->bt->right, &cache_udata, H5AC__NO_FLAGS_SET)))
            HGOTO_ERROR(H5E_BTREE, H5E_CANTPROTECT, FAIL, "unable to load right sibling")

        tmp_bt->left = split_bt_ud->addr;

        if (H5AC_unprotect(f, H5AC_BT, bt_ud->bt->right, tmp_bt, H5AC__DIRTIED_FLAG) < 0)
            HGOTO_ERROR(H5E_BTREE, H5E_CANTUNPROTECT, FAIL, "unable to release B-tree node")
    } /* end if */

    bt_ud->bt->right = split_bt_ud->addr;
    HDassert(bt_ud->cache_flags & H5AC__DIRTIED_FLAG);

done:
    if (ret_value < 0) {
        if (split_bt_ud->bt &&
            H5AC_unprotect(f, H5AC_BT, split_bt_ud->addr, split_bt_ud->bt, split_bt_ud->cache_flags) < 0)
            HDONE_ERROR(H5E_BTREE, H5E_CANTUNPROTECT, FAIL, "unable to release B-tree node")
        split_bt_ud->bt          = NULL;
        split_bt_ud->addr        = HADDR_UNDEF;
        split_bt_ud->cache_flags = H5AC__NO_FLAGS_SET;
    } /* end if */

    FUNC_LEAVE_NOAPI(ret_value)
} /* end H5B__split() */

/*-------------------------------------------------------------------------
 * Function:    H5B_insert
 *
 * Purpose:    Adds a new item to the B-tree.
 *
 * Return:    Non-negative on success/Negative on failure
 *
 * Programmer:    Robb Matzke
 *        Jun 23 1997
 *
 *-------------------------------------------------------------------------
 */
herr_t
H5B_insert(H5F_t *f, const H5B_class_t *type, haddr_t addr, void *udata)
{
    /*
     * These are defined this way to satisfy alignment constraints.
     */
    uint64_t _lt_key[128], _md_key[128], _rt_key[128];
    uint8_t *lt_key = (uint8_t *)_lt_key;
    uint8_t *md_key = (uint8_t *)_md_key;
    uint8_t *rt_key = (uint8_t *)_rt_key;

    hbool_t        lt_key_changed = FALSE, rt_key_changed = FALSE;
    haddr_t        old_root_addr = HADDR_UNDEF;
    unsigned       level;
    H5B_ins_ud_t   bt_ud       = H5B_INS_UD_T_NULL; /* (Old) root node */
    H5B_ins_ud_t   split_bt_ud = H5B_INS_UD_T_NULL; /* Split B-tree node */
    H5B_t *        new_root_bt = NULL;              /* New root node */
    H5UC_t *       rc_shared;                       /* Ref-counted shared info */
    H5B_shared_t * shared;                          /* Pointer to shared B-tree info */
    H5B_cache_ud_t cache_udata;                     /* User-data for metadata cache callback */
    H5B_ins_t      my_ins    = H5B_INS_ERROR;
    herr_t         ret_value = SUCCEED;

    FUNC_ENTER_NOAPI(FAIL)

    /* Check arguments. */
    HDassert(f);
    HDassert(type);
    HDassert(type->sizeof_nkey <= sizeof _lt_key);
    HDassert(H5F_addr_defined(addr));

    /* Get shared info for B-tree */
    if (NULL == (rc_shared = (type->get_shared)(f, udata)))
        HGOTO_ERROR(H5E_BTREE, H5E_CANTGET, FAIL, "can't retrieve B-tree's shared ref. count object")
    shared = (H5B_shared_t *)H5UC_GET_OBJ(rc_shared);
    HDassert(shared);

    /* Protect the root node */
    cache_udata.f         = f;
    cache_udata.type      = type;
    cache_udata.rc_shared = rc_shared;
    bt_ud.addr            = addr;
    if (NULL == (bt_ud.bt = (H5B_t *)H5AC_protect(f, H5AC_BT, addr, &cache_udata, H5AC__NO_FLAGS_SET)))
        HGOTO_ERROR(H5E_BTREE, H5E_CANTPROTECT, FAIL, "unable to locate root of B-tree")

    /* Insert the object */
    if ((int)(my_ins = H5B__insert_helper(f, &bt_ud, type, lt_key, &lt_key_changed, md_key, udata, rt_key,
                                          &rt_key_changed, &split_bt_ud /*out*/)) < 0)
        HGOTO_ERROR(H5E_BTREE, H5E_CANTINIT, FAIL, "unable to insert key")

    /* Check if the root node split */
    if (H5B_INS_NOOP == my_ins) {
        /* The root node did not split - just return */
        HDassert(!split_bt_ud.bt);
        HGOTO_DONE(SUCCEED)
    } /* end if */
    HDassert(H5B_INS_RIGHT == my_ins);
    HDassert(split_bt_ud.bt);
    HDassert(H5F_addr_defined(split_bt_ud.addr));

    /* Get level of old root */
    level = bt_ud.bt->level;

    /* update left and right keys */
    if (!lt_key_changed)
        H5MM_memcpy(lt_key, H5B_NKEY(bt_ud.bt, shared, 0), type->sizeof_nkey);
    if (!rt_key_changed)
        H5MM_memcpy(rt_key, H5B_NKEY(split_bt_ud.bt, shared, split_bt_ud.bt->nchildren), type->sizeof_nkey);

    /*
     * Copy the old root node to some other file location and make the new root
     * at the old root's previous address.  This prevents the B-tree from
     * "moving".
     */
    H5_CHECK_OVERFLOW(shared->sizeof_rnode, size_t, hsize_t);
    if (HADDR_UNDEF == (old_root_addr = H5MF_alloc(f, H5FD_MEM_BTREE, (hsize_t)shared->sizeof_rnode)))
        HGOTO_ERROR(H5E_BTREE, H5E_CANTALLOC, FAIL, "unable to allocate file space to move root")

    /*
     * Move the node to the new location
     */

    /* Make a copy of the old root information */
    if (NULL == (new_root_bt = H5B__copy(bt_ud.bt)))
        HGOTO_ERROR(H5E_BTREE, H5E_CANTCOPY, FAIL, "unable to copy old root")

    /* Unprotect the old root so we can move it.  Also force it to be marked
     * dirty so it is written to the new location. */
    if (H5AC_unprotect(f, H5AC_BT, bt_ud.addr, bt_ud.bt, H5AC__DIRTIED_FLAG) < 0)
        HGOTO_ERROR(H5E_BTREE, H5E_CANTUNPROTECT, FAIL, "unable to release old root")
    bt_ud.bt = NULL; /* Make certain future references will be caught */

    /* Move the location of the old root on the disk */
    if (H5AC_move_entry(f, H5AC_BT, bt_ud.addr, old_root_addr) < 0)
        HGOTO_ERROR(H5E_BTREE, H5E_CANTSPLIT, FAIL, "unable to move B-tree root node")
    bt_ud.addr = old_root_addr;

    /* Update the split b-tree's left pointer to point to the new location */
    split_bt_ud.bt->left = bt_ud.addr;
    split_bt_ud.cache_flags |= H5AC__DIRTIED_FLAG;

    /* clear the old root info at the old address (we already copied it) */
    new_root_bt->left  = HADDR_UNDEF;
    new_root_bt->right = HADDR_UNDEF;

    /* Set the new information for the copy */
    new_root_bt->level     = level + 1;
    new_root_bt->nchildren = 2;

    new_root_bt->child[0] = bt_ud.addr;
    H5MM_memcpy(H5B_NKEY(new_root_bt, shared, 0), lt_key, shared->type->sizeof_nkey);

    new_root_bt->child[1] = split_bt_ud.addr;
    H5MM_memcpy(H5B_NKEY(new_root_bt, shared, 1), md_key, shared->type->sizeof_nkey);
    H5MM_memcpy(H5B_NKEY(new_root_bt, shared, 2), rt_key, shared->type->sizeof_nkey);

    /* Insert the modified copy of the old root into the file again */
    if (H5AC_insert_entry(f, H5AC_BT, addr, new_root_bt, H5AC__NO_FLAGS_SET) < 0)
        HGOTO_ERROR(H5E_BTREE, H5E_CANTFLUSH, FAIL, "unable to add old B-tree root node to cache")

done:
    if (ret_value < 0)
        if (new_root_bt && H5B__node_dest(new_root_bt) < 0)
            HDONE_ERROR(H5E_BTREE, H5E_CANTRELEASE, FAIL, "unable to free B-tree root node");

    if (bt_ud.bt)
        if (H5AC_unprotect(f, H5AC_BT, bt_ud.addr, bt_ud.bt, bt_ud.cache_flags) < 0)
            HDONE_ERROR(H5E_BTREE, H5E_CANTUNPROTECT, FAIL, "unable to unprotect old root")

    if (split_bt_ud.bt)
        if (H5AC_unprotect(f, H5AC_BT, split_bt_ud.addr, split_bt_ud.bt, split_bt_ud.cache_flags) < 0)
            HDONE_ERROR(H5E_BTREE, H5E_CANTUNPROTECT, FAIL, "unable to unprotect new child")

#ifdef H5B_DEBUG
    if (ret_value >= 0)
        H5B__assert(f, addr, type, udata);
#endif

    FUNC_LEAVE_NOAPI(ret_value)
} /* end H5B_insert() */

/*-------------------------------------------------------------------------
 * Function:    H5B__insert_child
 *
 * Purpose:    Insert a child to the left or right of child[IDX] depending
 *        on whether ANCHOR is H5B_INS_LEFT or H5B_INS_RIGHT. The BT
 *        argument is a pointer to a protected B-tree node.
 *
 * Return:    Non-negative on success/Negative on failure
 *
 * Programmer:    Robb Matzke
 *        Jul  8 1997
 *
 *-------------------------------------------------------------------------
 */
static herr_t
H5B__insert_child(H5B_t *bt, unsigned *bt_flags, unsigned idx, haddr_t child, H5B_ins_t anchor,
                  const void *md_key)
{
    H5B_shared_t *shared; /* Pointer to shared B-tree info */
    uint8_t *     base;   /* Base offset for move */

    FUNC_ENTER_STATIC_NOERR

    HDassert(bt);
    HDassert(bt_flags);
    HDassert(H5F_addr_defined(child));
    shared = (H5B_shared_t *)H5UC_GET_OBJ(bt->rc_shared);
    HDassert(shared);
    HDassert(bt->nchildren < shared->two_k);

    /* Check for inserting right-most key into node (common when just appending
     * records to an unlimited dimension chunked dataset)
     */
    base = H5B_NKEY(bt, shared, (idx + 1));
    if ((idx + 1) == bt->nchildren) {
        /* Make room for the new key */
        H5MM_memcpy(base + shared->type->sizeof_nkey, base,
                    shared->type->sizeof_nkey); /* No overlap possible - memcpy() OK */
        H5MM_memcpy(base, md_key, shared->type->sizeof_nkey);

        /* The MD_KEY is the left key of the new node */
        if (H5B_INS_RIGHT == anchor)
            idx++; /* Don't have to memmove() child addresses down, just add new child */
        else
            /* Make room for the new child address */
            bt->child[idx + 1] = bt->child[idx];
    } /* end if */
    else {
        /* Make room for the new key */
        HDmemmove(base + shared->type->sizeof_nkey, base, (bt->nchildren - idx) * shared->type->sizeof_nkey);
        H5MM_memcpy(base, md_key, shared->type->sizeof_nkey);

        /* The MD_KEY is the left key of the new node */
        if (H5B_INS_RIGHT == anchor)
            idx++;

        /* Make room for the new child address */
        HDmemmove(bt->child + idx + 1, bt->child + idx, (bt->nchildren - idx) * sizeof(haddr_t));
    } /* end if */

    bt->child[idx] = child;
    bt->nchildren += 1;

    /* Mark node as dirty */
    *bt_flags |= H5AC__DIRTIED_FLAG;

    FUNC_LEAVE_NOAPI(SUCCEED)
} /* end H5B_insert_child() */

/*-------------------------------------------------------------------------
 * Function:    H5B__insert_helper
 *
 * Purpose:    Inserts the item UDATA into the tree rooted at ADDR and having
 *        the specified type.
 *
 *        On return, if LT_KEY_CHANGED is non-zero, then LT_KEY is
 *        the new native left key.  Similarly for RT_KEY_CHANGED
 *        and RT_KEY.
 *
 *        If the node splits, then MD_KEY contains the key that
 *        was split between the two nodes (that is, the key that
 *        appears as the max key in the left node and the min key
 *        in the right node).
 *
 * Return:    Success:    A B-tree operation.  The address of the new
 *                node, if the node splits, is returned through
 *                the NEW_NODE_P argument. The new node is always
 *                to the right of the previous node.  This
 *                function is called recursively and the return
 *                value influences the behavior of the caller.
 *                See also, declaration of H5B_ins_t.
 *
 *        Failure:    H5B_INS_ERROR
 *
 * Programmer:    Robb Matzke
 *        Jul  9 1997
 *
 *-------------------------------------------------------------------------
 */
static H5B_ins_t
H5B__insert_helper(H5F_t *f, H5B_ins_ud_t *bt_ud, const H5B_class_t *type, uint8_t *lt_key,
                   hbool_t *lt_key_changed, uint8_t *md_key, void *udata, uint8_t *rt_key,
                   hbool_t *rt_key_changed, H5B_ins_ud_t *split_bt_ud /*out*/)
{
    H5B_t *        bt;                                  /* Convenience pointer to B-tree */
    H5UC_t *       rc_shared;                           /* Ref-counted shared info */
    H5B_shared_t * shared;                              /* Pointer to shared B-tree info */
    H5B_cache_ud_t cache_udata;                         /* User-data for metadata cache callback */
    unsigned       lt = 0, idx = 0, rt;                 /* Left, final & right index values */
    int            cmp             = -1;                /* Key comparison value */
    H5B_ins_ud_t   child_bt_ud     = H5B_INS_UD_T_NULL; /* Child B-tree */
    H5B_ins_ud_t   new_child_bt_ud = H5B_INS_UD_T_NULL; /* Newly split child B-tree */
    H5B_ins_t      my_ins          = H5B_INS_ERROR;
    H5B_ins_t      ret_value       = H5B_INS_ERROR; /* Return value */

    FUNC_ENTER_STATIC

    /*
     * Check arguments
     */
    HDassert(f);
    HDassert(bt_ud);
    HDassert(bt_ud->bt);
    HDassert(H5F_addr_defined(bt_ud->addr));
    HDassert(type);
    HDassert(type->decode);
    HDassert(type->cmp3);
    HDassert(type->new_node);
    HDassert(lt_key);
    HDassert(lt_key_changed);
    HDassert(rt_key);
    HDassert(rt_key_changed);
    HDassert(split_bt_ud);
    HDassert(!split_bt_ud->bt);
    HDassert(!H5F_addr_defined(split_bt_ud->addr));
    HDassert(split_bt_ud->cache_flags == H5AC__NO_FLAGS_SET);

    bt = bt_ud->bt;

    *lt_key_changed = FALSE;
    *rt_key_changed = FALSE;

    /* Get shared info for B-tree */
    if (NULL == (rc_shared = (type->get_shared)(f, udata)))
        HGOTO_ERROR(H5E_BTREE, H5E_CANTGET, H5B_INS_ERROR, "can't retrieve B-tree's shared ref. count object")
    shared = (H5B_shared_t *)H5UC_GET_OBJ(rc_shared);
    HDassert(shared);

    /*
     * Use a binary search to find the child that will receive the new
     * data.  When the search completes IDX points to the child that
     * should get the new data.
     */
    rt = bt->nchildren;

    while (lt < rt && cmp) {
        idx = (lt + rt) / 2;
        if ((cmp = (type->cmp3)(H5B_NKEY(bt, shared, idx), udata, H5B_NKEY(bt, shared, idx + 1))) < 0)
            rt = idx;
        else
            lt = idx + 1;
    } /* end while */

    /* Set up user data for cache callbacks */
    cache_udata.f         = f;
    cache_udata.type      = type;
    cache_udata.rc_shared = rc_shared;

    if (0 == bt->nchildren) {
        /*
         * The value being inserted will be the only value in this tree. We
         * must necessarily be at level zero.
         */
        HDassert(0 == bt->level);
        if ((type->new_node)(f, H5B_INS_FIRST, H5B_NKEY(bt, shared, 0), udata, H5B_NKEY(bt, shared, 1),
                             bt->child + 0 /*out*/) < 0)
            HGOTO_ERROR(H5E_BTREE, H5E_CANTINIT, H5B_INS_ERROR, "unable to create leaf node")
        bt->nchildren = 1;
        bt_ud->cache_flags |= H5AC__DIRTIED_FLAG;
        idx = 0;

        if (type->follow_min) {
            if ((int)(my_ins = (type->insert)(f, bt->child[idx], H5B_NKEY(bt, shared, idx), lt_key_changed,
                                              md_key, udata, H5B_NKEY(bt, shared, idx + 1), rt_key_changed,
                                              &new_child_bt_ud.addr /*out*/)) < 0)
                HGOTO_ERROR(H5E_BTREE, H5E_CANTINSERT, H5B_INS_ERROR, "unable to insert first leaf node")
        } /* end if */
        else
            my_ins = H5B_INS_NOOP;
    }
    else if (cmp < 0 && idx == 0) {
        if (bt->level > 0) {
            /*
             * The value being inserted is less than any value in this tree.
             * Follow the minimum branch out of this node to a subtree.
             */
            child_bt_ud.addr = bt->child[idx];
            if (NULL == (child_bt_ud.bt = (H5B_t *)H5AC_protect(f, H5AC_BT, child_bt_ud.addr, &cache_udata,
                                                                H5AC__NO_FLAGS_SET)))
                HGOTO_ERROR(H5E_BTREE, H5E_CANTPROTECT, H5B_INS_ERROR, "unable to load node")

            if ((int)(my_ins = H5B__insert_helper(
                          f, &child_bt_ud, type, H5B_NKEY(bt, shared, idx), lt_key_changed, md_key, udata,
                          H5B_NKEY(bt, shared, idx + 1), rt_key_changed, &new_child_bt_ud /*out*/)) < 0)
                HGOTO_ERROR(H5E_BTREE, H5E_CANTINSERT, H5B_INS_ERROR, "can't insert minimum subtree")
        }
        else if (type->follow_min) {
            /*
             * The value being inserted is less than any leaf node out of this
             * current node.  Follow the minimum branch to a leaf node and let
             * the subclass handle the problem.
             */
            if ((int)(my_ins = (type->insert)(f, bt->child[idx], H5B_NKEY(bt, shared, idx), lt_key_changed,
                                              md_key, udata, H5B_NKEY(bt, shared, idx + 1), rt_key_changed,
                                              &new_child_bt_ud.addr /*out*/)) < 0)
                HGOTO_ERROR(H5E_BTREE, H5E_CANTINSERT, H5B_INS_ERROR, "can't insert minimum leaf node")
        }
        else {
            /*
             * The value being inserted is less than any leaf node out of the
             * current node. Create a new minimum leaf node out of this B-tree
             * node. This node is not empty (handled above).
             */
            my_ins = H5B_INS_LEFT;
            H5MM_memcpy(md_key, H5B_NKEY(bt, shared, idx), type->sizeof_nkey);
            if ((type->new_node)(f, H5B_INS_LEFT, H5B_NKEY(bt, shared, idx), udata, md_key,
                                 &new_child_bt_ud.addr /*out*/) < 0)
                HGOTO_ERROR(H5E_BTREE, H5E_CANTINSERT, H5B_INS_ERROR, "can't insert minimum leaf node")
            *lt_key_changed = TRUE;
        } /* end else */

#ifdef H5_STRICT_FORMAT_CHECKS
        /* Since we are to the left of the leftmost key there must not be a left
         * sibling */
        if (H5F_addr_defined(bt->left))
            HGOTO_ERROR(H5E_BTREE, H5E_CANTINSERT, H5B_INS_ERROR, "internal error: likely corrupt key values")
#endif /* H5_STRICT_FORMAT_CHECKS */
    }
    else if (cmp > 0 && idx + 1 >= bt->nchildren) {
        if (bt->level > 0) {
            /*
             * The value being inserted is larger than any value in this tree.
             * Follow the maximum branch out of this node to a subtree.
             */
            idx              = bt->nchildren - 1;
            child_bt_ud.addr = bt->child[idx];
            if (NULL == (child_bt_ud.bt = (H5B_t *)H5AC_protect(f, H5AC_BT, child_bt_ud.addr, &cache_udata,
                                                                H5AC__NO_FLAGS_SET)))
                HGOTO_ERROR(H5E_BTREE, H5E_CANTPROTECT, H5B_INS_ERROR, "unable to load node")

            if ((int)(my_ins = H5B__insert_helper(
                          f, &child_bt_ud, type, H5B_NKEY(bt, shared, idx), lt_key_changed, md_key, udata,
                          H5B_NKEY(bt, shared, idx + 1), rt_key_changed, &new_child_bt_ud /*out*/)) < 0)
                HGOTO_ERROR(H5E_BTREE, H5E_CANTINSERT, H5B_INS_ERROR, "can't insert maximum subtree")
        }
        else if (type->follow_max) {
            /*
             * The value being inserted is larger than any leaf node out of the
             * current node.  Follow the maximum branch to a leaf node and let
             * the subclass handle the problem.
             */
            idx = bt->nchildren - 1;
            if ((int)(my_ins = (type->insert)(f, bt->child[idx], H5B_NKEY(bt, shared, idx), lt_key_changed,
                                              md_key, udata, H5B_NKEY(bt, shared, idx + 1), rt_key_changed,
                                              &new_child_bt_ud.addr /*out*/)) < 0)
                HGOTO_ERROR(H5E_BTREE, H5E_CANTINSERT, H5B_INS_ERROR, "can't insert maximum leaf node")
        }
        else {
            /*
             * The value being inserted is larger than any leaf node out of the
             * current node.  Create a new maximum leaf node out of this B-tree
             * node.
             */
            idx    = bt->nchildren - 1;
            my_ins = H5B_INS_RIGHT;
            H5MM_memcpy(md_key, H5B_NKEY(bt, shared, idx + 1), type->sizeof_nkey);
            if ((type->new_node)(f, H5B_INS_RIGHT, md_key, udata, H5B_NKEY(bt, shared, idx + 1),
                                 &new_child_bt_ud.addr /*out*/) < 0)
                HGOTO_ERROR(H5E_BTREE, H5E_CANTINSERT, H5B_INS_ERROR, "can't insert maximum leaf node")
            *rt_key_changed = TRUE;
        } /* end else */

#ifdef H5_STRICT_FORMAT_CHECKS
        /* Since we are to the right of the rightmost key there must not be a
         * right sibling */
        if (H5F_addr_defined(bt->right))
            HGOTO_ERROR(H5E_BTREE, H5E_CANTINSERT, H5B_INS_ERROR, "internal error: likely corrupt key values")
#endif /* H5_STRICT_FORMAT_CHECKS */
    }
    else if (cmp) {
        /*
         * We couldn't figure out which branch to follow out of this node. THIS
         * IS A MAJOR PROBLEM THAT NEEDS TO BE FIXED --rpm.
         */
        HDassert("INTERNAL HDF5 ERROR (contact rpm)" && 0);
#ifdef NDEBUG
        HDabort();
#endif /* NDEBUG */
    }
    else if (bt->level > 0) {
        /*
         * Follow a branch out of this node to another subtree.
         */
        HDassert(idx < bt->nchildren);
        child_bt_ud.addr = bt->child[idx];
        if (NULL == (child_bt_ud.bt = (H5B_t *)H5AC_protect(f, H5AC_BT, child_bt_ud.addr, &cache_udata,
                                                            H5AC__NO_FLAGS_SET)))
            HGOTO_ERROR(H5E_BTREE, H5E_CANTPROTECT, H5B_INS_ERROR, "unable to load node")

        if ((int)(my_ins = H5B__insert_helper(f, &child_bt_ud, type, H5B_NKEY(bt, shared, idx),
                                              lt_key_changed, md_key, udata, H5B_NKEY(bt, shared, idx + 1),
                                              rt_key_changed, &new_child_bt_ud /*out*/)) < 0)
            HGOTO_ERROR(H5E_BTREE, H5E_CANTINSERT, H5B_INS_ERROR, "can't insert subtree")
    }
    else {
        /*
         * Follow a branch out of this node to a leaf node of some other type.
         */
        HDassert(idx < bt->nchildren);
        if ((int)(my_ins = (type->insert)(f, bt->child[idx], H5B_NKEY(bt, shared, idx), lt_key_changed,
                                          md_key, udata, H5B_NKEY(bt, shared, idx + 1), rt_key_changed,
                                          &new_child_bt_ud.addr /*out*/)) < 0)
            HGOTO_ERROR(H5E_BTREE, H5E_CANTINSERT, H5B_INS_ERROR, "can't insert leaf node")
    }
    HDassert((int)my_ins >= 0);

    /*
     * Update the left and right keys of the current node.
     */
    if (*lt_key_changed) {
        bt_ud->cache_flags |= H5AC__DIRTIED_FLAG;
        if (idx > 0) {
            HDassert(type->critical_key == H5B_LEFT);
            HDassert(!(H5B_INS_LEFT == my_ins || H5B_INS_RIGHT == my_ins));
            *lt_key_changed = FALSE;
        } /* end if */
        else
            H5MM_memcpy(lt_key, H5B_NKEY(bt, shared, idx), type->sizeof_nkey);
    } /* end if */
    if (*rt_key_changed) {
        bt_ud->cache_flags |= H5AC__DIRTIED_FLAG;
        if (idx + 1 < bt->nchildren) {
            HDassert(type->critical_key == H5B_RIGHT);
            HDassert(!(H5B_INS_LEFT == my_ins || H5B_INS_RIGHT == my_ins));
            *rt_key_changed = FALSE;
        } /* end if */
        else
            H5MM_memcpy(rt_key, H5B_NKEY(bt, shared, idx + 1), type->sizeof_nkey);
    } /* end if */

    /*
     * Handle changes/additions to children
     */
    HDassert(!(bt->level == 0) != !(child_bt_ud.bt));
    if (H5B_INS_CHANGE == my_ins) {
        /*
         * The insertion simply changed the address for the child.
         */
        HDassert(!child_bt_ud.bt);
        HDassert(bt->level == 0);
        bt->child[idx] = new_child_bt_ud.addr;
        bt_ud->cache_flags |= H5AC__DIRTIED_FLAG;
    }
    else if (H5B_INS_LEFT == my_ins || H5B_INS_RIGHT == my_ins) {
        unsigned *tmp_bt_flags_ptr = NULL;
        H5B_t *   tmp_bt;

        /*
         * If this node is full then split it before inserting the new child.
         */
        if (bt->nchildren == shared->two_k) {
            if (H5B__split(f, bt_ud, idx, udata, split_bt_ud /*out*/) < 0)
                HGOTO_ERROR(H5E_BTREE, H5E_CANTSPLIT, H5B_INS_ERROR, "unable to split node")
            if (idx < bt->nchildren) {
                tmp_bt           = bt;
                tmp_bt_flags_ptr = &bt_ud->cache_flags;
            }
            else {
                idx -= bt->nchildren;
                tmp_bt           = split_bt_ud->bt;
                tmp_bt_flags_ptr = &split_bt_ud->cache_flags;
            }
        } /* end if */
        else {
            tmp_bt           = bt;
            tmp_bt_flags_ptr = &bt_ud->cache_flags;
        } /* end else */

        /* Insert the child */
        if (H5B__insert_child(tmp_bt, tmp_bt_flags_ptr, idx, new_child_bt_ud.addr, my_ins, md_key) < 0)
            HGOTO_ERROR(H5E_BTREE, H5E_CANTINSERT, H5B_INS_ERROR, "can't insert child")
    } /* end else-if */

    /*
     * If this node split, return the mid key (the one that is shared
     * by the left and right node).
     */
    if (split_bt_ud->bt) {
        H5MM_memcpy(md_key, H5B_NKEY(split_bt_ud->bt, shared, 0), type->sizeof_nkey);
        ret_value = H5B_INS_RIGHT;
#ifdef H5B_DEBUG
        /*
         * The max key in the original left node must be equal to the min key
         * in the new node.
         */
        cmp = (type->cmp2)(H5B_NKEY(bt, shared, bt->nchildren), udata, H5B_NKEY(split_bt_ud->bt, shared, 0));
        HDassert(0 == cmp);
#endif
    } /* end if */
    else
        ret_value = H5B_INS_NOOP;

done:
    if (child_bt_ud.bt)
        if (H5AC_unprotect(f, H5AC_BT, child_bt_ud.addr, child_bt_ud.bt, child_bt_ud.cache_flags) < 0)
            HDONE_ERROR(H5E_BTREE, H5E_CANTUNPROTECT, H5B_INS_ERROR, "unable to unprotect child")

    if (new_child_bt_ud.bt)
        if (H5AC_unprotect(f, H5AC_BT, new_child_bt_ud.addr, new_child_bt_ud.bt,
                           new_child_bt_ud.cache_flags) < 0)
            HDONE_ERROR(H5E_BTREE, H5E_CANTUNPROTECT, H5B_INS_ERROR, "unable to unprotect new child")

    FUNC_LEAVE_NOAPI(ret_value)
} /* end H5B_insert_helper() */

/*-------------------------------------------------------------------------
 * Function:    H5B__iterate_helper
 *
 * Purpose:    Calls the list callback for each leaf node of the
 *        B-tree, passing it the caller's UDATA structure.
 *
 * Return:    Non-negative on success/Negative on failure
 *
 * Programmer:    Robb Matzke
 *        Jun 23 1997
 *
 *-------------------------------------------------------------------------
 */
static herr_t
H5B__iterate_helper(H5F_t *f, const H5B_class_t *type, haddr_t addr, H5B_operator_t op, void *udata)
{
    H5B_t *        bt = NULL;                /* Pointer to current B-tree node */
    H5UC_t *       rc_shared;                /* Ref-counted shared info */
    H5B_shared_t * shared;                   /* Pointer to shared B-tree info */
    H5B_cache_ud_t cache_udata;              /* User-data for metadata cache callback */
    unsigned       u;                        /* Local index variable */
    herr_t         ret_value = H5_ITER_CONT; /* Return value */

    FUNC_ENTER_STATIC

    /*
     * Check arguments.
     */
    HDassert(f);
    HDassert(type);
    HDassert(H5F_addr_defined(addr));
    HDassert(op);
    HDassert(udata);

    /* Get shared info for B-tree */
    if (NULL == (rc_shared = (type->get_shared)(f, udata)))
        HGOTO_ERROR(H5E_BTREE, H5E_CANTGET, FAIL, "can't retrieve B-tree's shared ref. count object")
    shared = (H5B_shared_t *)H5UC_GET_OBJ(rc_shared);
    HDassert(shared);

    /* Protect the initial/current node */
    cache_udata.f         = f;
    cache_udata.type      = type;
    cache_udata.rc_shared = rc_shared;
    if (NULL == (bt = (H5B_t *)H5AC_protect(f, H5AC_BT, addr, &cache_udata, H5AC__READ_ONLY_FLAG)))
        HGOTO_ERROR(H5E_BTREE, H5E_CANTPROTECT, H5_ITER_ERROR, "unable to load B-tree node")

    /* Iterate over node's children */
    for (u = 0; u < bt->nchildren && ret_value == H5_ITER_CONT; u++) {
        if (bt->level > 0)
            ret_value = H5B__iterate_helper(f, type, bt->child[u], op, udata);
        else
            ret_value = (*op)(f, H5B_NKEY(bt, shared, u), bt->child[u], H5B_NKEY(bt, shared, u + 1), udata);
        if (ret_value < 0)
            HERROR(H5E_BTREE, H5E_BADITER, "B-tree iteration failed");
    } /* end for */

done:
    if (bt && H5AC_unprotect(f, H5AC_BT, addr, bt, H5AC__NO_FLAGS_SET) < 0)
        HDONE_ERROR(H5E_BTREE, H5E_CANTUNPROTECT, H5_ITER_ERROR, "unable to release B-tree node")

    FUNC_LEAVE_NOAPI(ret_value)
} /* end H5B__iterate_helper() */

/*-------------------------------------------------------------------------
 * Function:    H5B_iterate
 *
 * Purpose:    Calls the list callback for each leaf node of the
 *        B-tree, passing it the UDATA structure.
 *
 * Return:    Non-negative on success/Negative on failure
 *
 * Programmer:    Robb Matzke
 *        Jun 23 1997
 *
 *-------------------------------------------------------------------------
 */
herr_t
H5B_iterate(H5F_t *f, const H5B_class_t *type, haddr_t addr, H5B_operator_t op, void *udata)
{
    herr_t ret_value = FAIL; /* Return value */

    FUNC_ENTER_NOAPI_NOERR

    /*
     * Check arguments.
     */
    HDassert(f);
    HDassert(type);
    HDassert(H5F_addr_defined(addr));
    HDassert(op);
    HDassert(udata);

    /* Iterate over the B-tree records */
    if ((ret_value = H5B__iterate_helper(f, type, addr, op, udata)) < 0)
        HERROR(H5E_BTREE, H5E_BADITER, "B-tree iteration failed");

    FUNC_LEAVE_NOAPI(ret_value)
} /* end H5B_iterate() */

/*-------------------------------------------------------------------------
 * Function:    H5B__remove_helper
 *
 * Purpose:    The recursive part of removing an item from a B-tree.  The
 *        sub B-tree that is being considered is located at ADDR and
 *        the item to remove is described by UDATA.  If the removed
 *        item falls at the left or right end of the current level then
 *        it might be necessary to adjust the left and/or right keys
 *        (LT_KEY and/or RT_KEY) to to indicate that they changed by
 *         setting LT_KEY_CHANGED and/or RT_KEY_CHANGED.
 *
 * Return:    Success:    A B-tree operation, see comments for
 *                H5B_ins_t declaration.  This function is
 *                called recursively and the return value
 *                influences the actions of the caller. It is
 *                also called by H5B_remove().
 *
 *        Failure:    H5B_INS_ERROR, a negative value.
 *
 * Programmer:    Robb Matzke
 *              Wednesday, September 16, 1998
 *
 *-------------------------------------------------------------------------
 */
static H5B_ins_t
H5B__remove_helper(H5F_t *f, haddr_t addr, const H5B_class_t *type, int level, uint8_t *lt_key /*out*/,
                   hbool_t *lt_key_changed /*out*/, void *udata, uint8_t *rt_key /*out*/,
                   hbool_t *rt_key_changed /*out*/)
{
    H5B_t *        bt = NULL, *sibling = NULL;
    unsigned       bt_flags = H5AC__NO_FLAGS_SET;
    H5UC_t *       rc_shared;           /* Ref-counted shared info */
    H5B_shared_t * shared;              /* Pointer to shared B-tree info */
    H5B_cache_ud_t cache_udata;         /* User-data for metadata cache callback */
    unsigned       idx = 0, lt = 0, rt; /* Final, left & right indices */
    int            cmp       = 1;       /* Key comparison value */
    H5B_ins_t      ret_value = H5B_INS_ERROR;

    FUNC_ENTER_STATIC

    HDassert(f);
    HDassert(H5F_addr_defined(addr));
    HDassert(type);
    HDassert(type->decode);
    HDassert(type->cmp3);
    HDassert(lt_key && lt_key_changed);
    HDassert(udata);
    HDassert(rt_key && rt_key_changed);

    /* Get shared info for B-tree */
    if (NULL == (rc_shared = (type->get_shared)(f, udata)))
        HGOTO_ERROR(H5E_BTREE, H5E_CANTGET, H5B_INS_ERROR, "can't retrieve B-tree's shared ref. count object")
    shared = (H5B_shared_t *)H5UC_GET_OBJ(rc_shared);
    HDassert(shared);

    /*
     * Perform a binary search to locate the child which contains the thing
     * for which we're searching.
     */
    cache_udata.f         = f;
    cache_udata.type      = type;
    cache_udata.rc_shared = rc_shared;
    if (NULL == (bt = (H5B_t *)H5AC_protect(f, H5AC_BT, addr, &cache_udata, H5AC__NO_FLAGS_SET)))
        HGOTO_ERROR(H5E_BTREE, H5E_CANTPROTECT, H5B_INS_ERROR, "unable to load B-tree node")

    rt = bt->nchildren;
    while (lt < rt && cmp) {
        idx = (lt + rt) / 2;
        if ((cmp = (type->cmp3)(H5B_NKEY(bt, shared, idx), udata, H5B_NKEY(bt, shared, idx + 1))) < 0)
            rt = idx;
        else
            lt = idx + 1;
    } /* end while */
    if (cmp)
        HGOTO_ERROR(H5E_BTREE, H5E_NOTFOUND, H5B_INS_ERROR, "B-tree key not found")

    /*
     * Follow the link to the subtree or to the data node.  The return value
     * will be one of H5B_INS_ERROR, H5B_INS_NOOP, or H5B_INS_REMOVE.
     */
    HDassert(idx < bt->nchildren);
    if (bt->level > 0) {
        /* We're at an internal node -- call recursively */
        if ((int)(ret_value =
                      H5B__remove_helper(f, bt->child[idx], type, level + 1,
                                         H5B_NKEY(bt, shared, idx) /*out*/, lt_key_changed /*out*/, udata,
                                         H5B_NKEY(bt, shared, idx + 1) /*out*/, rt_key_changed /*out*/)) < 0)
            HGOTO_ERROR(H5E_BTREE, H5E_NOTFOUND, H5B_INS_ERROR, "key not found in subtree")
    }
    else if (type->remove) {
        /*
         * We're at a leaf node but the leaf node points to an object that
         * has a removal method.  Pass the removal request to the pointed-to
         * object and let it decide how to progress.
         */
        if ((int)(ret_value = (type->remove)(f, bt->child[idx], H5B_NKEY(bt, shared, idx), lt_key_changed,
                                             udata, H5B_NKEY(bt, shared, idx + 1), rt_key_changed)) < 0)
            HGOTO_ERROR(H5E_BTREE, H5E_NOTFOUND, H5B_INS_ERROR, "key not found in leaf node")
    }
    else {
        /*
         * We're at a leaf node which points to an object that has no removal
         * method.  The best we can do is to leave the object alone but
         * remove the B-tree reference to the object.
         */
        *lt_key_changed = FALSE;
        *rt_key_changed = FALSE;
        ret_value       = H5B_INS_REMOVE;
    }

    /*
     * Update left and right key dirty bits if the subtree indicates that they
     * have changed.  If the subtree's left key changed and the subtree is the
     * left-most child of the current node then we must update the key in our
     * parent and indicate that it changed.  Similarly, if the right subtree
     * key changed and it's the right most key of this node we must update
     * our right key and indicate that it changed.
     */
    if (*lt_key_changed) {
        HDassert(type->critical_key == H5B_LEFT);
        bt_flags |= H5AC__DIRTIED_FLAG;

        if (idx > 0)
            /* Don't propagate change out of this B-tree node */
            *lt_key_changed = FALSE;
        else
            H5MM_memcpy(lt_key, H5B_NKEY(bt, shared, idx), type->sizeof_nkey);
    } /* end if */
    if (*rt_key_changed) {
        HDassert(type->critical_key == H5B_RIGHT);
        bt_flags |= H5AC__DIRTIED_FLAG;
        if (idx + 1 < bt->nchildren)
            /* Don't propagate change out of this B-tree node */
            *rt_key_changed = FALSE;
        else
            H5MM_memcpy(rt_key, H5B_NKEY(bt, shared, idx + 1), type->sizeof_nkey);
    } /* end if */

    /*
     * If the subtree returned H5B_INS_REMOVE then we should remove the
     * subtree entry from the current node.  There are four cases:
     */
    if (H5B_INS_REMOVE == ret_value) {
        /* Clients should not change keys when a node is removed.  This function
         * will handle it as appropriate, based on the value of bt->critical_key
         */
        HDassert(!(*lt_key_changed));
        HDassert(!(*rt_key_changed));

        if (1 == bt->nchildren) {
            /*
             * The subtree is the only child of this node.  Discard both
             * keys and the subtree pointer. Free this node (unless it's the
             * root node) and return H5B_INS_REMOVE.
             */
            /* Only delete the node if it is not the root node.  Note that this
             * "level" is the opposite of bt->level */
            if (level > 0) {
                /* Fix siblings, making sure that the keys remain consistent
                 * between siblings.  Overwrite the key that that is not
                 * "critical" for any child in its node to maintain this
                 * consistency (and avoid breaking key/child consistency) */
                if (H5F_addr_defined(bt->left)) {
                    if (NULL == (sibling = (H5B_t *)H5AC_protect(f, H5AC_BT, bt->left, &cache_udata,
                                                                 H5AC__NO_FLAGS_SET)))
                        HGOTO_ERROR(H5E_BTREE, H5E_CANTPROTECT, H5B_INS_ERROR,
                                    "unable to load node from tree")

                    /* Copy right-most key from deleted node to right-most key
                     * in its left neighbor, but only if it is not the critical
                     * key for the right-most child of the left neighbor */
                    if (type->critical_key == H5B_LEFT)
                        H5MM_memcpy(H5B_NKEY(sibling, shared, sibling->nchildren), H5B_NKEY(bt, shared, 1),
                                    type->sizeof_nkey);

                    sibling->right = bt->right;

                    if (H5AC_unprotect(f, H5AC_BT, bt->left, sibling, H5AC__DIRTIED_FLAG) < 0)
                        HGOTO_ERROR(H5E_BTREE, H5E_CANTUNPROTECT, H5B_INS_ERROR,
                                    "unable to release node from tree")
                    sibling = NULL; /* Make certain future references will be caught */
                }                   /* end if */
                if (H5F_addr_defined(bt->right)) {
                    if (NULL == (sibling = (H5B_t *)H5AC_protect(f, H5AC_BT, bt->right, &cache_udata,
                                                                 H5AC__NO_FLAGS_SET)))
                        HGOTO_ERROR(H5E_BTREE, H5E_CANTPROTECT, H5B_INS_ERROR,
                                    "unable to unlink node from tree")

                    /* Copy left-most key from deleted node to left-most key in
                     * its right neighbor, but only if it is not the critical
                     * key for the left-most child of the right neighbor */
                    if (type->critical_key == H5B_RIGHT)
                        H5MM_memcpy(H5B_NKEY(sibling, shared, 0), H5B_NKEY(bt, shared, 0), type->sizeof_nkey);

                    sibling->left = bt->left;

                    if (H5AC_unprotect(f, H5AC_BT, bt->right, sibling, H5AC__DIRTIED_FLAG) < 0)
                        HGOTO_ERROR(H5E_BTREE, H5E_CANTUNPROTECT, H5B_INS_ERROR,
                                    "unable to release node from tree")
                    sibling = NULL; /* Make certain future references will be caught */
                }                   /* end if */

                /* Update bt struct */
                bt->left      = HADDR_UNDEF;
                bt->right     = HADDR_UNDEF;
                bt->nchildren = 0;

                /* Delete the node from disk (via the metadata cache) */
                bt_flags |= H5AC__DIRTIED_FLAG | H5AC__FREE_FILE_SPACE_FLAG;
                H5_CHECK_OVERFLOW(shared->sizeof_rnode, size_t, hsize_t);
                if (H5AC_unprotect(f, H5AC_BT, addr, bt, bt_flags | H5AC__DELETED_FLAG) < 0) {
                    bt       = NULL;
                    bt_flags = H5AC__NO_FLAGS_SET;
                    HGOTO_ERROR(H5E_BTREE, H5E_CANTUNPROTECT, H5B_INS_ERROR, "unable to free B-tree node")
                } /* end if */
                bt       = NULL;
                bt_flags = H5AC__NO_FLAGS_SET;
            }
            else {
                /* We removed the last child in the root node, set the level
                 * back to 0 (as well as nchildren) */
                bt->nchildren = 0;
                bt->level     = 0;
                bt_flags |= H5AC__DIRTIED_FLAG;
            } /* end else */
        }
        else if (0 == idx) {
            /*
             * The subtree is the left-most child of this node. We update the
             * key and child arrays and lt_key as appropriate, depending on the
             * status of bt->critical_key.  Return H5B_INS_NOOP.
             */
            if (type->critical_key == H5B_LEFT) {
                /* Slide all keys down 1, update lt_key */
                HDmemmove(H5B_NKEY(bt, shared, 0), H5B_NKEY(bt, shared, 1),
                          bt->nchildren * type->sizeof_nkey);
                H5MM_memcpy(lt_key, H5B_NKEY(bt, shared, 0), type->sizeof_nkey);
                *lt_key_changed = TRUE;
            }
            else
                /* Slide all but the leftmost 2 keys down, leaving the leftmost
                 * key intact (the right key of the leftmost child is
                 * overwritten) */
                HDmemmove(H5B_NKEY(bt, shared, 1), H5B_NKEY(bt, shared, 2),
                          (bt->nchildren - 1) * type->sizeof_nkey);

            HDmemmove(bt->child, bt->child + 1, (bt->nchildren - 1) * sizeof(haddr_t));

            bt->nchildren -= 1;
            bt_flags |= H5AC__DIRTIED_FLAG;
            ret_value = H5B_INS_NOOP;
        }
        else if (idx + 1 == bt->nchildren) {
            /*
             * The subtree is the right-most child of this node. We update the
             * key and child arrays and rt_key as appropriate, depending on the
             * status of bt->critical_key.  Return H5B_INS_NOOP.
             */
            if (type->critical_key == H5B_LEFT)
                /* Slide the rightmost key down one, overwriting the left key of
                 * the deleted (righmost) child */
                HDmemmove(H5B_NKEY(bt, shared, bt->nchildren - 1), H5B_NKEY(bt, shared, bt->nchildren),
                          type->sizeof_nkey);
            else {
                /* Just update rt_key */
                H5MM_memcpy(rt_key, H5B_NKEY(bt, shared, bt->nchildren - 1), type->sizeof_nkey);
                *rt_key_changed = TRUE;
            } /* end else */

            bt->nchildren -= 1;
            bt_flags |= H5AC__DIRTIED_FLAG;
            ret_value = H5B_INS_NOOP;
        }
        else {
            /*
             * There are subtrees out of this node to both the left and right of
             * the subtree being removed.  The subtree and its critical key are
             * removed from this node and all keys and nodes to the right are
             * shifted left by one place.  The subtree has already been freed.
             * Return H5B_INS_NOOP.
             */
            if (type->critical_key == H5B_LEFT)
                HDmemmove(H5B_NKEY(bt, shared, idx), H5B_NKEY(bt, shared, idx + 1),
                          (bt->nchildren - idx) * type->sizeof_nkey);
            else
                HDmemmove(H5B_NKEY(bt, shared, idx + 1), H5B_NKEY(bt, shared, idx + 2),
                          (bt->nchildren - 1 - idx) * type->sizeof_nkey);

            HDmemmove(bt->child + idx, bt->child + idx + 1, (bt->nchildren - 1 - idx) * sizeof(haddr_t));

            bt->nchildren -= 1;
            bt_flags |= H5AC__DIRTIED_FLAG;
            ret_value = H5B_INS_NOOP;
        } /* end else */
    }
    else /* H5B_INS_REMOVE != ret_value */
        ret_value = H5B_INS_NOOP;

    /* Patch keys in neighboring trees if necessary */
    if (*lt_key_changed && H5F_addr_defined(bt->left)) {
        HDassert(type->critical_key == H5B_LEFT);
        HDassert(level > 0);

        /* Update the rightmost key in the left sibling */
        if (NULL == (sibling = (H5B_t *)H5AC_protect(f, H5AC_BT, bt->left, &cache_udata, H5AC__NO_FLAGS_SET)))
            HGOTO_ERROR(H5E_BTREE, H5E_CANTPROTECT, H5B_INS_ERROR, "unable to protect node")

        H5MM_memcpy(H5B_NKEY(sibling, shared, sibling->nchildren), H5B_NKEY(bt, shared, 0),
                    type->sizeof_nkey);

        if (H5AC_unprotect(f, H5AC_BT, bt->left, sibling, H5AC__DIRTIED_FLAG) < 0)
            HGOTO_ERROR(H5E_BTREE, H5E_CANTUNPROTECT, H5B_INS_ERROR, "unable to release node from tree")
        sibling = NULL; /* Make certain future references will be caught */
    }                   /* end if */
    else if (*rt_key_changed && H5F_addr_defined(bt->right)) {
        HDassert(type->critical_key == H5B_RIGHT);
        HDassert(level > 0);

        /* Update the lefttmost key in the right sibling */
        if (NULL ==
            (sibling = (H5B_t *)H5AC_protect(f, H5AC_BT, bt->right, &cache_udata, H5AC__NO_FLAGS_SET)))
            HGOTO_ERROR(H5E_BTREE, H5E_CANTPROTECT, H5B_INS_ERROR, "unable to protect node")

        H5MM_memcpy(H5B_NKEY(sibling, shared, 0), H5B_NKEY(bt, shared, bt->nchildren), type->sizeof_nkey);

        if (H5AC_unprotect(f, H5AC_BT, bt->right, sibling, H5AC__DIRTIED_FLAG) < 0)
            HGOTO_ERROR(H5E_BTREE, H5E_CANTUNPROTECT, H5B_INS_ERROR, "unable to release node from tree")
        sibling = NULL; /* Make certain future references will be caught */
    }                   /* end else */

done:
    if (bt && H5AC_unprotect(f, H5AC_BT, addr, bt, bt_flags) < 0)
        HDONE_ERROR(H5E_BTREE, H5E_CANTUNPROTECT, H5B_INS_ERROR, "unable to release node")

    FUNC_LEAVE_NOAPI(ret_value)
} /* end H5B__remove_helper() */

/*-------------------------------------------------------------------------
 * Function:    H5B_remove
 *
 * Purpose:    Removes an item from a B-tree.
 *
 * Note:    The current version does not attempt to rebalance the tree.
 *              (Read the paper Yao & Lehman paper for details on why)
 *
 * Return:    Non-negative on success/Negative on failure (failure includes
 *        not being able to find the object which is to be removed).
 *
 * Programmer:    Robb Matzke
 *              Wednesday, September 16, 1998
 *
 *-------------------------------------------------------------------------
 */
herr_t
H5B_remove(H5F_t *f, const H5B_class_t *type, haddr_t addr, void *udata)
{
    /* These are defined this way to satisfy alignment constraints */
    uint64_t _lt_key[128], _rt_key[128];
    uint8_t *lt_key         = (uint8_t *)_lt_key; /*left key*/
    uint8_t *rt_key         = (uint8_t *)_rt_key; /*right key*/
    hbool_t  lt_key_changed = FALSE;              /*left key changed?*/
    hbool_t  rt_key_changed = FALSE;              /*right key changed?*/
    herr_t   ret_value      = SUCCEED;            /* Return value */

    FUNC_ENTER_NOAPI(FAIL)

    /* Check args */
    HDassert(f);
    HDassert(type);
    HDassert(type->sizeof_nkey <= sizeof _lt_key);
    HDassert(H5F_addr_defined(addr));

    /* The actual removal */
    if (H5B_INS_ERROR ==
        H5B__remove_helper(f, addr, type, 0, lt_key, &lt_key_changed, udata, rt_key, &rt_key_changed))
        HGOTO_ERROR(H5E_BTREE, H5E_CANTINIT, FAIL, "unable to remove entry from B-tree")

#ifdef H5B_DEBUG
    H5B__assert(f, addr, type, udata);
#endif
done:
    FUNC_LEAVE_NOAPI(ret_value)
} /* end H5B_remove() */

/*-------------------------------------------------------------------------
 * Function:    H5B_delete
 *
 * Purpose:    Deletes an entire B-tree from the file, calling the 'remove'
 *              callbacks for each node.
 *
 * Return:    Non-negative on success/Negative on failure
 *
 * Programmer:    Quincey Koziol
 *              Thursday, March 20, 2003
 *
 *-------------------------------------------------------------------------
 */
herr_t
H5B_delete(H5F_t *f, const H5B_class_t *type, haddr_t addr, void *udata)
{
    H5B_t *        bt = NULL;           /* B-tree node being operated on */
    H5UC_t *       rc_shared;           /* Ref-counted shared info */
    H5B_shared_t * shared;              /* Pointer to shared B-tree info */
    H5B_cache_ud_t cache_udata;         /* User-data for metadata cache callback */
    unsigned       u;                   /* Local index variable */
    herr_t         ret_value = SUCCEED; /* Return value */

    FUNC_ENTER_NOAPI(FAIL)

    /* Check args */
    HDassert(f);
    HDassert(type);
    HDassert(H5F_addr_defined(addr));

    /* Get shared info for B-tree */
    if (NULL == (rc_shared = (type->get_shared)(f, udata)))
        HGOTO_ERROR(H5E_BTREE, H5E_CANTGET, FAIL, "can't retrieve B-tree's shared ref. count object")
    shared = (H5B_shared_t *)H5UC_GET_OBJ(rc_shared);
    HDassert(shared);

    /* Lock this B-tree node into memory for now */
    cache_udata.f         = f;
    cache_udata.type      = type;
    cache_udata.rc_shared = rc_shared;
    if (NULL == (bt = (H5B_t *)H5AC_protect(f, H5AC_BT, addr, &cache_udata, H5AC__NO_FLAGS_SET)))
        HGOTO_ERROR(H5E_BTREE, H5E_CANTPROTECT, FAIL, "unable to load B-tree node")

    /* Iterate over all children in tree, deleting them */
    if (bt->level > 0) {
        /* Iterate over all children in node, deleting them */
        for (u = 0; u < bt->nchildren; u++)
            if (H5B_delete(f, type, bt->child[u], udata) < 0)
                HGOTO_ERROR(H5E_BTREE, H5E_CANTLIST, FAIL, "unable to delete B-tree node")

    } /* end if */
    else {
        hbool_t lt_key_changed, rt_key_changed; /* Whether key changed (unused here, just for callback) */

        /* Check for removal callback */
        if (type->remove) {
            /* Iterate over all entries in node, calling callback */
            for (u = 0; u < bt->nchildren; u++) {
                /* Call user's callback for each entry */
                if ((type->remove)(f, bt->child[u], H5B_NKEY(bt, shared, u), &lt_key_changed, udata,
                                   H5B_NKEY(bt, shared, u + 1), &rt_key_changed) < H5B_INS_NOOP)
                    HGOTO_ERROR(H5E_BTREE, H5E_NOTFOUND, FAIL, "can't remove B-tree node")
            } /* end for */
        }     /* end if */
    }         /* end else */

done:
    if (bt && H5AC_unprotect(f, H5AC_BT, addr, bt, H5AC__DELETED_FLAG | H5AC__FREE_FILE_SPACE_FLAG) < 0)
        HDONE_ERROR(H5E_BTREE, H5E_CANTUNPROTECT, FAIL, "unable to release B-tree node in cache")

    FUNC_LEAVE_NOAPI(ret_value)
} /* end H5B_delete() */

/*-------------------------------------------------------------------------
 * Function:    H5B_shared_new
 *
 * Purpose:    Allocates & constructs a shared v1 B-tree struct for client.
 *
 * Return:    Success:    non-NULL pointer to struct allocated
 *        Failure:    NULL
 *
 * Programmer:    Quincey Koziol
 *        May 27 2008
 *
 *-------------------------------------------------------------------------
 */
H5B_shared_t *
H5B_shared_new(const H5F_t *f, const H5B_class_t *type, size_t sizeof_rkey)
{
    H5B_shared_t *shared = NULL;    /* New shared B-tree struct */
    size_t        u;                /* Local index variable */
    H5B_shared_t *ret_value = NULL; /* Return value */

    FUNC_ENTER_NOAPI(NULL)

    /*
     * Check arguments.
     */
    HDassert(type);

    /* Allocate space for the shared structure */
    if (NULL == (shared = H5FL_CALLOC(H5B_shared_t)))
        HGOTO_ERROR(H5E_BTREE, H5E_CANTALLOC, NULL, "memory allocation failed for shared B-tree info")

    /* Set up the "global" information for this file's groups */
    shared->type        = type;
    shared->two_k       = 2 * H5F_KVALUE(f, type);
    shared->sizeof_addr = H5F_SIZEOF_ADDR(f);
    shared->sizeof_len  = H5F_SIZEOF_SIZE(f);
    shared->sizeof_rkey = sizeof_rkey;
    HDassert(shared->sizeof_rkey);
    shared->sizeof_keys  = (shared->two_k + 1) * type->sizeof_nkey;
<<<<<<< HEAD
    shared->sizeof_rnode = ((size_t)H5B_SIZEOF_HDR(f) +                 /*node header	*/
                            shared->two_k * H5F_SIZEOF_ADDR(f) +        /*child pointers */
                            (shared->two_k + 1) * shared->sizeof_rkey); /*keys		*/
=======
    shared->sizeof_rnode = ((size_t)H5B_SIZEOF_HDR(f) +                 /*node header    */
                            shared->two_k * H5F_SIZEOF_ADDR(f) +        /*child pointers */
                            (shared->two_k + 1) * shared->sizeof_rkey); /*keys        */
>>>>>>> 18bbd3f0
    HDassert(shared->sizeof_rnode);

    /* Allocate and clear shared buffers */
    if (NULL == (shared->page = H5FL_BLK_MALLOC(page, shared->sizeof_rnode)))
        HGOTO_ERROR(H5E_BTREE, H5E_CANTALLOC, NULL, "memory allocation failed for B-tree page")
    HDmemset(shared->page, 0, shared->sizeof_rnode);

    if (NULL == (shared->nkey = H5FL_SEQ_MALLOC(size_t, (size_t)(shared->two_k + 1))))
        HGOTO_ERROR(H5E_BTREE, H5E_CANTALLOC, NULL, "memory allocation failed for B-tree native keys")

    /* Initialize the offsets into the native key buffer */
    for (u = 0; u < (shared->two_k + 1); u++)
        shared->nkey[u] = u * type->sizeof_nkey;

    /* Set return value */
    ret_value = shared;

done:
    if (NULL == ret_value)
        if (shared) {
            if (shared->page)
                shared->page = H5FL_BLK_FREE(page, shared->page);
            if (shared->nkey)
                shared->nkey = H5FL_SEQ_FREE(size_t, shared->nkey);
            shared = H5FL_FREE(H5B_shared_t, shared);
        } /* end if */

    FUNC_LEAVE_NOAPI(ret_value)
} /* end H5B_shared_new() */

/*-------------------------------------------------------------------------
 * Function:    H5B_shared_free
 *
 * Purpose:    Free B-tree shared info
 *
 * Return:    Non-negative on success/Negative on failure
 *
 * Programmer:    Quincey Koziol
 *              Tuesday, May 27, 2008
 *
 *-------------------------------------------------------------------------
 */
herr_t
H5B_shared_free(void *_shared)
{
    H5B_shared_t *shared = (H5B_shared_t *)_shared;

    FUNC_ENTER_NOAPI_NOINIT_NOERR

    /* Free the raw B-tree node buffer */
    shared->page = H5FL_BLK_FREE(page, shared->page);

    /* Free the B-tree native key offsets buffer */
    shared->nkey = H5FL_SEQ_FREE(size_t, shared->nkey);

    /* Free the shared B-tree info */
    shared = H5FL_FREE(H5B_shared_t, shared);

    FUNC_LEAVE_NOAPI(SUCCEED)
} /* end H5B_shared_free() */

/*-------------------------------------------------------------------------
 * Function:    H5B__copy
 *
 * Purpose:    Deep copies an existing H5B_t node.
 *
 * Return:    Success:    Pointer to H5B_t object.
 *
 *         Failure:    NULL
 *
 * Programmer:    Quincey Koziol
 *        Apr 18 2000
 *
 *-------------------------------------------------------------------------
 */
static H5B_t *
H5B__copy(const H5B_t *old_bt)
{
    H5B_t *       new_node = NULL;
    H5B_shared_t *shared;           /* Pointer to shared B-tree info */
    H5B_t *       ret_value = NULL; /* Return value */

    FUNC_ENTER_STATIC

    /*
     * Check arguments.
     */
    HDassert(old_bt);
    shared = (H5B_shared_t *)H5UC_GET_OBJ(old_bt->rc_shared);
    HDassert(shared);

    /* Allocate memory for the new H5B_t object */
    if (NULL == (new_node = H5FL_MALLOC(H5B_t)))
        HGOTO_ERROR(H5E_BTREE, H5E_CANTALLOC, NULL, "memory allocation failed for B-tree root node")

    /* Copy the main structure */
    H5MM_memcpy(new_node, old_bt, sizeof(H5B_t));

    /* Reset cache info */
    HDmemset(&new_node->cache_info, 0, sizeof(H5AC_info_t));

    if (NULL == (new_node->native = H5FL_BLK_MALLOC(native_block, shared->sizeof_keys)) ||
        NULL == (new_node->child = H5FL_SEQ_MALLOC(haddr_t, (size_t)shared->two_k)))
        HGOTO_ERROR(H5E_BTREE, H5E_CANTALLOC, NULL, "memory allocation failed for B-tree root node")

    /* Copy the other structures */
    H5MM_memcpy(new_node->native, old_bt->native, shared->sizeof_keys);
    H5MM_memcpy(new_node->child, old_bt->child, (sizeof(haddr_t) * shared->two_k));

    /* Increment the ref-count on the raw page */
    H5UC_INC(new_node->rc_shared);

    /* Set return value */
    ret_value = new_node;

done:
    if (NULL == ret_value) {
        if (new_node) {
            new_node->native = H5FL_BLK_FREE(native_block, new_node->native);
            new_node->child  = H5FL_SEQ_FREE(haddr_t, new_node->child);
            new_node         = H5FL_FREE(H5B_t, new_node);
        } /* end if */
    }     /* end if */

    FUNC_LEAVE_NOAPI(ret_value)
} /* end H5B__copy() */

/*-------------------------------------------------------------------------
 * Function:    H5B__get_info_helper
 *
 * Purpose:    Walks the B-tree nodes, getting information for all of them.
 *
 * Return:    Non-negative on success/Negative on failure
 *
 * Programmer:    Quincey Koziol
 *        Jun  3 2008
 *
 *-------------------------------------------------------------------------
 */
static herr_t
H5B__get_info_helper(H5F_t *f, const H5B_class_t *type, haddr_t addr, const H5B_info_ud_t *info_udata)
{
    H5B_t *        bt = NULL;           /* Pointer to current B-tree node */
    H5UC_t *       rc_shared;           /* Ref-counted shared info */
    H5B_shared_t * shared;              /* Pointer to shared B-tree info */
    H5B_cache_ud_t cache_udata;         /* User-data for metadata cache callback */
<<<<<<< HEAD
    unsigned       level;               /* Node level			     */
    size_t         sizeof_rnode;        /* Size of raw (disk) node	     */
=======
    unsigned       level;               /* Node level                 */
    size_t         sizeof_rnode;        /* Size of raw (disk) node         */
>>>>>>> 18bbd3f0
    haddr_t        next_addr;           /* Address of next node to the right */
    haddr_t        left_child;          /* Address of left-most child in node */
    herr_t         ret_value = SUCCEED; /* Return value */

    FUNC_ENTER_STATIC

    /*
     * Check arguments.
     */
    HDassert(f);
    HDassert(type);
    HDassert(H5F_addr_defined(addr));
    HDassert(info_udata);
    HDassert(info_udata->bt_info);
    HDassert(info_udata->udata);

    /* Get shared info for B-tree */
    if (NULL == (rc_shared = (type->get_shared)(f, info_udata->udata)))
        HGOTO_ERROR(H5E_BTREE, H5E_CANTGET, FAIL, "can't retrieve B-tree's shared ref. count object")
    shared = (H5B_shared_t *)H5UC_GET_OBJ(rc_shared);
    HDassert(shared);

    /* Get the raw node size for iteration */
    sizeof_rnode = shared->sizeof_rnode;

    /* Protect the initial/current node */
    cache_udata.f         = f;
    cache_udata.type      = type;
    cache_udata.rc_shared = rc_shared;
    if (NULL == (bt = (H5B_t *)H5AC_protect(f, H5AC_BT, addr, &cache_udata, H5AC__READ_ONLY_FLAG)))
        HGOTO_ERROR(H5E_BTREE, H5E_CANTPROTECT, FAIL, "unable to load B-tree node")

    /* Cache information from this node */
    left_child = bt->child[0];
    next_addr  = bt->right;
    level      = bt->level;

    /* Update B-tree info */
    info_udata->bt_info->size += sizeof_rnode;
    info_udata->bt_info->num_nodes++;

    /* Release current node */
    if (H5AC_unprotect(f, H5AC_BT, addr, bt, H5AC__NO_FLAGS_SET) < 0)
        HGOTO_ERROR(H5E_BTREE, H5E_CANTUNPROTECT, FAIL, "unable to release B-tree node")
    bt = NULL;

    /*
     * Follow the right-sibling pointer from node to node until we've
     *      processed all nodes.
     */
    while (H5F_addr_defined(next_addr)) {
        /* Protect the next node to the right */
        addr = next_addr;
        if (NULL == (bt = (H5B_t *)H5AC_protect(f, H5AC_BT, addr, &cache_udata, H5AC__READ_ONLY_FLAG)))
            HGOTO_ERROR(H5E_BTREE, H5E_CANTPROTECT, FAIL, "B-tree node")

        /* Cache information from this node */
        next_addr = bt->right;

        /* Update B-tree info */
        info_udata->bt_info->size += sizeof_rnode;
        info_udata->bt_info->num_nodes++;

        /* Unprotect node */
        if (H5AC_unprotect(f, H5AC_BT, addr, bt, H5AC__NO_FLAGS_SET) < 0)
            HGOTO_ERROR(H5E_BTREE, H5E_CANTUNPROTECT, FAIL, "unable to release B-tree node")
        bt = NULL;
    } /* end while */

    /* Check for another "row" of B-tree nodes to iterate over */
    if (level > 0) {
        /* Keep following the left-most child until we reach a leaf node. */
        if (H5B__get_info_helper(f, type, left_child, info_udata) < 0)
            HGOTO_ERROR(H5E_BTREE, H5E_CANTLIST, FAIL, "unable to list B-tree node")
    } /* end if */

done:
    if (bt && H5AC_unprotect(f, H5AC_BT, addr, bt, H5AC__NO_FLAGS_SET) < 0)
        HDONE_ERROR(H5E_BTREE, H5E_CANTUNPROTECT, FAIL, "unable to release B-tree node")

    FUNC_LEAVE_NOAPI(ret_value)
} /* end H5B__get_info_helper() */

/*-------------------------------------------------------------------------
 * Function:    H5B_get_info
 *
 * Purpose:     Return the amount of storage used for the btree.
 *
 * Return:      Non-negative on success/Negative on failure
 *
 * Programmer:  Vailin Choi
 *              June 19, 2007
 *
 *-------------------------------------------------------------------------
 */
herr_t
H5B_get_info(H5F_t *f, const H5B_class_t *type, haddr_t addr, H5B_info_t *bt_info, H5B_operator_t op,
             void *udata)
{
    H5B_info_ud_t info_udata;          /* User-data for B-tree size iteration */
    herr_t        ret_value = SUCCEED; /* Return value */

    FUNC_ENTER_NOAPI(FAIL)

    /*
     * Check arguments.
     */
    HDassert(f);
    HDassert(type);
    HDassert(bt_info);
    HDassert(H5F_addr_defined(addr));
    HDassert(udata);

    /* Portably initialize B-tree info struct */
    HDmemset(bt_info, 0, sizeof(*bt_info));

    /* Set up internal user-data for the B-tree 'get info' helper routine */
    info_udata.bt_info = bt_info;
    info_udata.udata   = udata;

    /* Iterate over the B-tree nodes */
    if (H5B__get_info_helper(f, type, addr, &info_udata) < 0)
        HGOTO_ERROR(H5E_BTREE, H5E_BADITER, FAIL, "B-tree iteration failed")

    /* Iterate over the B-tree records, making any "leaf" callbacks */
    /* (Only if operator defined) */
    if (op)
        if ((ret_value = H5B__iterate_helper(f, type, addr, op, udata)) < 0)
            HERROR(H5E_BTREE, H5E_BADITER, "B-tree iteration failed");

done:
    FUNC_LEAVE_NOAPI(ret_value)
} /* end H5B_get_info() */

/*-------------------------------------------------------------------------
 * Function:    H5B_valid
 *
 * Purpose:     Attempt to load a B-tree node.
 *
 * Return:      Non-negative on success/Negative on failure
 *
 * Programmer:  Neil Fortner
 *              March 17, 2009
 *
 *-------------------------------------------------------------------------
 */
htri_t
H5B_valid(H5F_t *f, const H5B_class_t *type, haddr_t addr)
{
    H5B_t *        bt = NULL;           /* The B-tree */
    H5UC_t *       rc_shared;           /* Ref-counted shared info */
    H5B_cache_ud_t cache_udata;         /* User-data for metadata cache callback */
    htri_t         ret_value = SUCCEED; /* Return value */

    FUNC_ENTER_NOAPI(FAIL)

    /*
     * Check arguments.
     */
    HDassert(f);
    HDassert(type);

    if (!H5F_addr_defined(addr))
        HGOTO_ERROR(H5E_BTREE, H5E_BADVALUE, FAIL, "address is undefined")

    /* Get shared info for B-tree */
    if (NULL == (rc_shared = (type->get_shared)(f, NULL)))
        HGOTO_ERROR(H5E_BTREE, H5E_CANTGET, FAIL, "can't retrieve B-tree's shared ref. count object")
    HDassert(H5UC_GET_OBJ(rc_shared) != NULL);

    /*
     * Load the tree node.
     */
    cache_udata.f         = f;
    cache_udata.type      = type;
    cache_udata.rc_shared = rc_shared;
    if (NULL == (bt = (H5B_t *)H5AC_protect(f, H5AC_BT, addr, &cache_udata, H5AC__READ_ONLY_FLAG)))
        HGOTO_ERROR(H5E_BTREE, H5E_CANTPROTECT, FAIL, "unable to protect B-tree node")

done:
    /* Release the node */
    if (bt && H5AC_unprotect(f, H5AC_BT, addr, bt, H5AC__NO_FLAGS_SET) < 0)
        HDONE_ERROR(H5E_BTREE, H5E_CANTUNPROTECT, FAIL, "unable to release B-tree node")

    FUNC_LEAVE_NOAPI(ret_value)
} /* end H5B_valid() */

/*-------------------------------------------------------------------------
 * Function:    H5B__node_dest
 *
 * Purpose:     Destroy/release a B-tree node
 *
 * Return:      Success:        SUCCEED
 *              Failure:        FAIL
 *
 * Programmer:  Quincey Koziol
 *              Mar 26, 2008
 *
 *-------------------------------------------------------------------------
 */
herr_t
H5B__node_dest(H5B_t *bt)
{
    FUNC_ENTER_PACKAGE_NOERR

    /* check arguments */
    HDassert(bt);
    HDassert(bt->rc_shared);

    bt->child  = H5FL_SEQ_FREE(haddr_t, bt->child);
    bt->native = H5FL_BLK_FREE(native_block, bt->native);
    H5UC_DEC(bt->rc_shared);
    bt = H5FL_FREE(H5B_t, bt);

    FUNC_LEAVE_NOAPI(SUCCEED)
} /* end H5B__node_dest() */<|MERGE_RESOLUTION|>--- conflicted
+++ resolved
@@ -100,15 +100,6 @@
 /***********/
 /* Headers */
 /***********/
-<<<<<<< HEAD
-#include "H5private.h"   /* Generic Functions			*/
-#include "H5Bpkg.h"      /* B-link trees				*/
-#include "H5CXprivate.h" /* API Contexts                         */
-#include "H5Eprivate.h"  /* Error handling		  	*/
-#include "H5Iprivate.h"  /* IDs			  		*/
-#include "H5MFprivate.h" /* File memory management		*/
-#include "H5MMprivate.h" /* Memory management			*/
-=======
 #include "H5private.h"   /* Generic Functions            */
 #include "H5Bpkg.h"      /* B-link trees                */
 #include "H5CXprivate.h" /* API Contexts                         */
@@ -116,22 +107,15 @@
 #include "H5Iprivate.h"  /* IDs                      */
 #include "H5MFprivate.h" /* File memory management        */
 #include "H5MMprivate.h" /* Memory management            */
->>>>>>> 18bbd3f0
 #include "H5Pprivate.h"  /* Property lists                       */
 
 /****************/
 /* Local Macros */
 /****************/
 #define H5B_SIZEOF_HDR(F)                                                                                    \
-<<<<<<< HEAD
-    (H5_SIZEOF_MAGIC +       /*magic number				  */                                                          \
-     4 +                     /*type, level, num entries		  */                                                \
-     2 * H5F_SIZEOF_ADDR(F)) /*left and right sibling addresses	  */
-=======
     (H5_SIZEOF_MAGIC +       /*magic number                  */                                              \
      4 +                     /*type, level, num entries          */                                          \
      2 * H5F_SIZEOF_ADDR(F)) /*left and right sibling addresses      */
->>>>>>> 18bbd3f0
 
 /* Default initializer for H5B_ins_ud_t */
 #define H5B_INS_UD_T_NULL                                                                                    \
@@ -1710,15 +1694,9 @@
     shared->sizeof_rkey = sizeof_rkey;
     HDassert(shared->sizeof_rkey);
     shared->sizeof_keys  = (shared->two_k + 1) * type->sizeof_nkey;
-<<<<<<< HEAD
-    shared->sizeof_rnode = ((size_t)H5B_SIZEOF_HDR(f) +                 /*node header	*/
-                            shared->two_k * H5F_SIZEOF_ADDR(f) +        /*child pointers */
-                            (shared->two_k + 1) * shared->sizeof_rkey); /*keys		*/
-=======
     shared->sizeof_rnode = ((size_t)H5B_SIZEOF_HDR(f) +                 /*node header    */
                             shared->two_k * H5F_SIZEOF_ADDR(f) +        /*child pointers */
                             (shared->two_k + 1) * shared->sizeof_rkey); /*keys        */
->>>>>>> 18bbd3f0
     HDassert(shared->sizeof_rnode);
 
     /* Allocate and clear shared buffers */
@@ -1865,13 +1843,8 @@
     H5UC_t *       rc_shared;           /* Ref-counted shared info */
     H5B_shared_t * shared;              /* Pointer to shared B-tree info */
     H5B_cache_ud_t cache_udata;         /* User-data for metadata cache callback */
-<<<<<<< HEAD
-    unsigned       level;               /* Node level			     */
-    size_t         sizeof_rnode;        /* Size of raw (disk) node	     */
-=======
     unsigned       level;               /* Node level                 */
     size_t         sizeof_rnode;        /* Size of raw (disk) node         */
->>>>>>> 18bbd3f0
     haddr_t        next_addr;           /* Address of next node to the right */
     haddr_t        left_child;          /* Address of left-most child in node */
     herr_t         ret_value = SUCCEED; /* Return value */
