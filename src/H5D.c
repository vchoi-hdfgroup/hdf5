--- conflicted
+++ resolved
@@ -138,19 +138,11 @@
     /* Create the dataset */
     if (NULL == (dset = H5VL_dataset_create(vol_obj, &loc_params, name, lcpl_id, type_id, space_id, dcpl_id,
                                             dapl_id, H5P_DATASET_XFER_DEFAULT, H5_REQUEST_NULL)))
-<<<<<<< HEAD
-        HGOTO_ERROR(H5E_DATASET, H5E_CANTINIT, H5I_INVALID_HID, "unable to create dataset")
-
-    /* Get an atom for the dataset */
-    if ((ret_value = H5VL_register(H5I_DATASET, dset, vol_obj->connector, TRUE)) < 0)
-        HGOTO_ERROR(H5E_DATASET, H5E_CANTREGISTER, H5I_INVALID_HID, "unable to atomize dataset handle")
-=======
         HGOTO_ERROR(H5E_DATASET, H5E_CANTCREATE, H5I_INVALID_HID, "unable to create dataset")
 
     /* Get an ID for the dataset */
     if ((ret_value = H5VL_register(H5I_DATASET, dset, vol_obj->connector, TRUE)) < 0)
         HGOTO_ERROR(H5E_DATASET, H5E_CANTREGISTER, H5I_INVALID_HID, "unable to register dataset")
->>>>>>> 18bbd3f0
 
 done:
     if (H5I_INVALID_HID == ret_value)
@@ -195,15 +187,9 @@
 hid_t
 H5Dcreate_anon(hid_t loc_id, hid_t type_id, hid_t space_id, hid_t dcpl_id, hid_t dapl_id)
 {
-<<<<<<< HEAD
-    void *            dset    = NULL; /* dset object from VOL connector */
-    H5VL_object_t *   vol_obj = NULL; /* object of loc_id */
-    H5VL_loc_params_t loc_params;
-=======
     void *            dset    = NULL;              /* dset object from VOL connector */
     H5VL_object_t *   vol_obj = NULL;              /* Object for loc_id */
     H5VL_loc_params_t loc_params;                  /* Location parameters for object access */
->>>>>>> 18bbd3f0
     hid_t             ret_value = H5I_INVALID_HID; /* Return value */
 
     FUNC_ENTER_API(H5I_INVALID_HID)
