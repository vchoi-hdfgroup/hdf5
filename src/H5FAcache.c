--- conflicted
+++ resolved
@@ -252,11 +252,7 @@
     hdr->addr = udata->addr;
 
     /* Magic number */
-<<<<<<< HEAD
-    if (HDmemcmp(image, H5FA_HDR_MAGIC, (size_t)H5_SIZEOF_MAGIC))
-=======
     if (HDmemcmp(image, H5FA_HDR_MAGIC, (size_t)H5_SIZEOF_MAGIC) != 0)
->>>>>>> 18bbd3f0
         H5E_THROW(H5E_BADVALUE, "wrong fixed array header signature")
     image += H5_SIZEOF_MAGIC;
 
@@ -641,11 +637,7 @@
     dblock->addr = udata->dblk_addr;
 
     /* Magic number */
-<<<<<<< HEAD
-    if (HDmemcmp(image, H5FA_DBLOCK_MAGIC, (size_t)H5_SIZEOF_MAGIC))
-=======
     if (HDmemcmp(image, H5FA_DBLOCK_MAGIC, (size_t)H5_SIZEOF_MAGIC) != 0)
->>>>>>> 18bbd3f0
         H5E_THROW(H5E_BADVALUE, "wrong fixed array data block signature")
     image += H5_SIZEOF_MAGIC;
 
