--- conflicted
+++ resolved
@@ -362,13 +362,9 @@
         HGOTO_ERROR(H5E_ARGS, H5E_BADTYPE, FAIL, "not a link creation property list")
 
     /* Verify access property list and get correct dxpl */
-<<<<<<< HEAD
-    if(H5P_verify_apl_and_dxpl(&lapl_id, H5P_CLS_LACC, &dxpl_id) < 0)
-=======
     if(H5P_verify_apl_and_dxpl(&lapl_id, H5P_CLS_LACC, &dxpl_id,
                                ((src_loc_id != H5L_SAME_LOC) ? src_loc_id : dst_loc_id),
                                TRUE) < 0)
->>>>>>> 91aeb766
         HGOTO_ERROR(H5E_LINK, H5E_CANTSET, FAIL, "can't set access and transfer property lists")
 
     /* Set up src & dst location pointers */
@@ -432,13 +428,9 @@
         HGOTO_ERROR(H5E_ARGS, H5E_BADTYPE, FAIL, "not a link creation property list")
 
     /* Verify access property list and get correct dxpl */
-<<<<<<< HEAD
-    if(H5P_verify_apl_and_dxpl(&lapl_id, H5P_CLS_LACC, &dxpl_id) < 0)
-=======
     if(H5P_verify_apl_and_dxpl(&lapl_id, H5P_CLS_LACC, &dxpl_id,
                                ((src_loc_id != H5L_SAME_LOC) ? src_loc_id : dst_loc_id),
                                TRUE) < 0)
->>>>>>> 91aeb766
         HGOTO_ERROR(H5E_LINK, H5E_CANTSET, FAIL, "can't set access and transfer property lists")
 
     /* Set up src & dst location pointers */
@@ -500,11 +492,7 @@
         HGOTO_ERROR(H5E_ARGS, H5E_BADTYPE, FAIL, "not a link creation property list")
 
     /* Verify access property list and get correct dxpl */
-<<<<<<< HEAD
-    if(H5P_verify_apl_and_dxpl(&lapl_id, H5P_CLS_LACC, &dxpl_id) < 0)
-=======
     if(H5P_verify_apl_and_dxpl(&lapl_id, H5P_CLS_LACC, &dxpl_id, link_loc_id, TRUE) < 0)
->>>>>>> 91aeb766
         HGOTO_ERROR(H5E_LINK, H5E_CANTSET, FAIL, "can't set access and transfer property lists")
 
     /* Create the link */
@@ -561,11 +549,7 @@
         HGOTO_ERROR(H5E_ARGS, H5E_BADTYPE, FAIL, "not a link creation property list")
 
     /* Verify access property list and get correct dxpl */
-<<<<<<< HEAD
-    if(H5P_verify_apl_and_dxpl(&lapl_id, H5P_CLS_LACC, &dxpl_id) < 0)
-=======
     if(H5P_verify_apl_and_dxpl(&lapl_id, H5P_CLS_LACC, &dxpl_id, cur_loc_id, TRUE) < 0)
->>>>>>> 91aeb766
         HGOTO_ERROR(H5E_LINK, H5E_CANTSET, FAIL, "can't set access and transfer property lists")
 
     /* Set up current & new location pointers */
@@ -634,11 +618,7 @@
         HGOTO_ERROR(H5E_ARGS, H5E_BADVALUE, FAIL, "invalid link class")
 
     /* Verify access property list and get correct dxpl */
-<<<<<<< HEAD
-    if(H5P_verify_apl_and_dxpl(&lapl_id, H5P_CLS_LACC, &dxpl_id) < 0)
-=======
     if(H5P_verify_apl_and_dxpl(&lapl_id, H5P_CLS_LACC, &dxpl_id, link_loc_id, TRUE) < 0)
->>>>>>> 91aeb766
         HGOTO_ERROR(H5E_LINK, H5E_CANTSET, FAIL, "can't set access and transfer property lists")
 
     /* Create external link */
@@ -685,11 +665,7 @@
 	HGOTO_ERROR(H5E_ARGS, H5E_BADVALUE, FAIL, "no name")
 
     /* Verify access property list and get correct dxpl */
-<<<<<<< HEAD
-    if(H5P_verify_apl_and_dxpl(&lapl_id, H5P_CLS_LACC, &dxpl_id) < 0)
-=======
     if(H5P_verify_apl_and_dxpl(&lapl_id, H5P_CLS_LACC, &dxpl_id, loc_id, TRUE) < 0)
->>>>>>> 91aeb766
         HGOTO_ERROR(H5E_LINK, H5E_CANTSET, FAIL, "can't set access and transfer property lists")
 
     /* Unlink */
@@ -744,11 +720,7 @@
 	HGOTO_ERROR(H5E_ARGS, H5E_BADVALUE, FAIL, "invalid iteration order specified")
 
     /* Verify access property list and get correct dxpl */
-<<<<<<< HEAD
-    if(H5P_verify_apl_and_dxpl(&lapl_id, H5P_CLS_LACC, &dxpl_id) < 0)
-=======
     if(H5P_verify_apl_and_dxpl(&lapl_id, H5P_CLS_LACC, &dxpl_id, loc_id, TRUE) < 0)
->>>>>>> 91aeb766
         HGOTO_ERROR(H5E_LINK, H5E_CANTSET, FAIL, "can't set access and transfer property lists")
 
     /* Set up user data for unlink operation */
@@ -792,11 +764,7 @@
     hid_t lapl_id)
 {
     H5G_loc_t	loc;                    /* Group location for location to query */
-<<<<<<< HEAD
-    hid_t       dxpl_id = H5AC_ind_dxpl_id; /* dxpl used by library */
-=======
     hid_t       dxpl_id = H5AC_dxpl_id; /* dxpl used by library */
->>>>>>> 91aeb766
     herr_t      ret_value = SUCCEED;    /* Return value */
 
     FUNC_ENTER_API(FAIL)
@@ -809,11 +777,7 @@
 	HGOTO_ERROR(H5E_ARGS, H5E_BADVALUE, FAIL, "no name specified")
 
     /* Verify access property list and get correct dxpl */
-<<<<<<< HEAD
-    if(H5P_verify_apl_and_dxpl(&lapl_id, H5P_CLS_LACC, &dxpl_id) < 0)
-=======
     if(H5P_verify_apl_and_dxpl(&lapl_id, H5P_CLS_LACC, &dxpl_id, loc_id, FALSE) < 0)
->>>>>>> 91aeb766
         HGOTO_ERROR(H5E_LINK, H5E_CANTSET, FAIL, "can't set access and transfer property lists")
 
     /* Get the link value */
@@ -851,11 +815,7 @@
 {
     H5G_loc_t	loc;                    /* Group location for location to query */
     H5L_trav_gvbi_t udata;              /* User data for callback */
-<<<<<<< HEAD
-    hid_t       dxpl_id = H5AC_ind_dxpl_id; /* dxpl used by library */
-=======
     hid_t       dxpl_id = H5AC_dxpl_id; /* dxpl used by library */
->>>>>>> 91aeb766
     herr_t      ret_value = SUCCEED;    /* Return value */
 
     FUNC_ENTER_API(FAIL)
@@ -873,11 +833,7 @@
 	HGOTO_ERROR(H5E_ARGS, H5E_BADVALUE, FAIL, "invalid iteration order specified")
 
     /* Verify access property list and get correct dxpl */
-<<<<<<< HEAD
-    if(H5P_verify_apl_and_dxpl(&lapl_id, H5P_CLS_LACC, &dxpl_id) < 0)
-=======
     if(H5P_verify_apl_and_dxpl(&lapl_id, H5P_CLS_LACC, &dxpl_id, loc_id, FALSE) < 0)
->>>>>>> 91aeb766
         HGOTO_ERROR(H5E_LINK, H5E_CANTSET, FAIL, "can't set access and transfer property lists")
 
     /* Set up user data for retrieving information */
@@ -917,11 +873,7 @@
 H5Lexists(hid_t loc_id, const char *name, hid_t lapl_id)
 {
     H5G_loc_t	loc;
-<<<<<<< HEAD
-    hid_t       dxpl_id = H5AC_ind_dxpl_id;         /* dxpl used by library */
-=======
     hid_t       dxpl_id = H5AC_dxpl_id;         /* dxpl used by library */
->>>>>>> 91aeb766
     htri_t ret_value;
 
     FUNC_ENTER_API(FAIL)
@@ -934,11 +886,7 @@
 	HGOTO_ERROR(H5E_ARGS, H5E_BADVALUE, FAIL, "no name specified")
 
     /* Verify access property list and get correct dxpl */
-<<<<<<< HEAD
-    if(H5P_verify_apl_and_dxpl(&lapl_id, H5P_CLS_LACC, &dxpl_id) < 0)
-=======
     if(H5P_verify_apl_and_dxpl(&lapl_id, H5P_CLS_LACC, &dxpl_id, loc_id, FALSE) < 0)
->>>>>>> 91aeb766
         HGOTO_ERROR(H5E_LINK, H5E_CANTSET, FAIL, "can't set access and transfer property lists")
 
     /* Check for the existence of the link */
@@ -970,11 +918,7 @@
     hid_t lapl_id)
 {
     H5G_loc_t	loc;
-<<<<<<< HEAD
-    hid_t       dxpl_id = H5AC_ind_dxpl_id;         /* dxpl used by library */
-=======
     hid_t       dxpl_id = H5AC_dxpl_id;         /* dxpl used by library */
->>>>>>> 91aeb766
     herr_t ret_value = SUCCEED;
 
     FUNC_ENTER_API(FAIL)
@@ -987,11 +931,7 @@
 	HGOTO_ERROR(H5E_ARGS, H5E_BADVALUE, FAIL, "no name specified")
 
     /* Verify access property list and get correct dxpl */
-<<<<<<< HEAD
-    if(H5P_verify_apl_and_dxpl(&lapl_id, H5P_CLS_LACC, &dxpl_id) < 0)
-=======
     if(H5P_verify_apl_and_dxpl(&lapl_id, H5P_CLS_LACC, &dxpl_id, loc_id, FALSE) < 0)
->>>>>>> 91aeb766
         HGOTO_ERROR(H5E_LINK, H5E_CANTSET, FAIL, "can't set access and transfer property lists")
 
     /* Get the link information */
@@ -1025,11 +965,7 @@
 {
     H5G_loc_t	loc;                    /* Group location for group to query */
     H5L_trav_gibi_t udata;              /* User data for callback */
-<<<<<<< HEAD
-    hid_t  dxpl_id = H5AC_ind_dxpl_id;  /* dxpl used by library */
-=======
     hid_t  dxpl_id = H5AC_dxpl_id;  /* dxpl used by library */
->>>>>>> 91aeb766
     herr_t ret_value = SUCCEED;         /* Return value */
 
     FUNC_ENTER_API(FAIL)
@@ -1047,11 +983,7 @@
 	HGOTO_ERROR(H5E_ARGS, H5E_BADVALUE, FAIL, "invalid iteration order specified")
 
     /* Verify access property list and get correct dxpl */
-<<<<<<< HEAD
-    if(H5P_verify_apl_and_dxpl(&lapl_id, H5P_CLS_LACC, &dxpl_id) < 0)
-=======
     if(H5P_verify_apl_and_dxpl(&lapl_id, H5P_CLS_LACC, &dxpl_id, loc_id, FALSE) < 0)
->>>>>>> 91aeb766
         HGOTO_ERROR(H5E_LINK, H5E_CANTSET, FAIL, "can't set access and transfer property lists")
 
     /* Set up user data for callback */
@@ -1226,11 +1158,7 @@
 {
     H5G_loc_t	loc;            /* Location of group */
     H5L_trav_gnbi_t udata;      /* User data for callback */
-<<<<<<< HEAD
-    hid_t   dxpl_id = H5AC_ind_dxpl_id; /* dxpl used by library */
-=======
     hid_t   dxpl_id = H5AC_dxpl_id; /* dxpl used by library */
->>>>>>> 91aeb766
     ssize_t ret_value;          /* Return value */
 
     FUNC_ENTER_API(FAIL)
@@ -1248,11 +1176,7 @@
 	HGOTO_ERROR(H5E_ARGS, H5E_BADVALUE, FAIL, "invalid iteration order specified")
 
     /* Verify access property list and get correct dxpl */
-<<<<<<< HEAD
-    if(H5P_verify_apl_and_dxpl(&lapl_id, H5P_CLS_LACC, &dxpl_id) < 0)
-=======
     if(H5P_verify_apl_and_dxpl(&lapl_id, H5P_CLS_LACC, &dxpl_id, loc_id, FALSE) < 0)
->>>>>>> 91aeb766
         HGOTO_ERROR(H5E_LINK, H5E_CANTSET, FAIL, "can't set access and transfer property lists")
 
     /* Set up user data for callback */
@@ -1376,11 +1300,7 @@
     H5G_link_iterate_t lnk_op;  /* Link operator */
     hsize_t     last_lnk;       /* Index of last object looked at */
     hsize_t	idx;            /* Internal location to hold index */
-<<<<<<< HEAD
-    hid_t       dxpl_id = H5AC_ind_dxpl_id;         /* dxpl used by library */
-=======
     hid_t       dxpl_id = H5AC_dxpl_id;         /* dxpl used by library */
->>>>>>> 91aeb766
     herr_t ret_value;           /* Return value */
 
     FUNC_ENTER_API(FAIL)
@@ -1398,11 +1318,7 @@
 	HGOTO_ERROR(H5E_ARGS, H5E_BADVALUE, FAIL, "no operator specified")
 
     /* Verify access property list and get correct dxpl */
-<<<<<<< HEAD
-    if(H5P_verify_apl_and_dxpl(&lapl_id, H5P_CLS_LACC, &dxpl_id) < 0)
-=======
     if(H5P_verify_apl_and_dxpl(&lapl_id, H5P_CLS_LACC, &dxpl_id, loc_id, FALSE) < 0)
->>>>>>> 91aeb766
         HGOTO_ERROR(H5E_LINK, H5E_CANTSET, FAIL, "can't set access and transfer property lists")
 
     /* Set up iteration beginning/end info */
@@ -1537,11 +1453,7 @@
         HGOTO_ERROR(H5E_ARGS, H5E_BADVALUE, FAIL, "no callback operator specified")
 
     /* Verify access property list and get correct dxpl */
-<<<<<<< HEAD
-    if(H5P_verify_apl_and_dxpl(&lapl_id, H5P_CLS_LACC, &dxpl_id) < 0)
-=======
     if(H5P_verify_apl_and_dxpl(&lapl_id, H5P_CLS_LACC, &dxpl_id, loc_id, FALSE) < 0)
->>>>>>> 91aeb766
         HGOTO_ERROR(H5E_LINK, H5E_CANTSET, FAIL, "can't set access and transfer property lists")
 
     /* Call internal group visitation routine */
