/* * * * * * * * * * * * * * * * * * * * * * * * * * * * * * * * * * * * * * *
 * Copyright by The HDF Group.                                               *
 * Copyright by the Board of Trustees of the University of Illinois.         *
 * All rights reserved.                                                      *
 *                                                                           *
 * This file is part of HDF5.  The full HDF5 copyright notice, including     *
 * terms governing use, modification, and redistribution, is contained in    *
 * the COPYING file, which can be found at the root of the source code       *
 * distribution tree, or in https://www.hdfgroup.org/licenses.               *
 * If you do not have access to either file, you may request a copy from     *
 * help@hdfgroup.org.                                                        *
 * * * * * * * * * * * * * * * * * * * * * * * * * * * * * * * * * * * * * * */

/*
 * Programmer:    Robb Matzke
 *        Monday, November 10, 1997
 *
 * Purpose:    Implements a file driver which dispatches I/O requests to
 *        other file drivers depending on the purpose of the address
 *        region being accessed. For instance, all meta-data could be
 *        place in one file while all raw data goes to some other file.
 *        This also serves as an example of coding a complex file driver,
 *        therefore, it should not use any non-public definitions.
 */
#include <assert.h>
#include <stdlib.h>
#include <string.h>

#include "hdf5.h"

#ifndef FALSE
#define FALSE 0
#endif
#ifndef TRUE
#define TRUE 1
<<<<<<< HEAD
=======
#endif

/* Windows doesn't like some POSIX names and redefines them with an
 * underscore
 */
#ifdef _WIN32
#define my_strdup _strdup
#else
#define my_strdup strdup
>>>>>>> 18bbd3f0
#endif

/* Loop through all mapped files */
#define UNIQUE_MEMBERS_CORE(MAP, ITER, SEEN, LOOPVAR)                                                        \
    {                                                                                                        \
        H5FD_mem_t ITER, LOOPVAR;                                                                            \
        unsigned   SEEN[H5FD_MEM_NTYPES];                                                                    \
                                                                                                             \
        memset(SEEN, 0, sizeof SEEN);                                                                        \
        for (ITER = H5FD_MEM_SUPER; ITER < H5FD_MEM_NTYPES; ITER = (H5FD_mem_t)(ITER + 1)) {                 \
            LOOPVAR = MAP[ITER];                                                                             \
            if (H5FD_MEM_DEFAULT == LOOPVAR)                                                                 \
                LOOPVAR = ITER;                                                                              \
            assert(LOOPVAR > 0 && LOOPVAR < H5FD_MEM_NTYPES);                                                \
            if (SEEN[LOOPVAR]++)                                                                             \
                continue;

/* Need two front-ends, since they are nested sometimes */
#define UNIQUE_MEMBERS(MAP, LOOPVAR)  UNIQUE_MEMBERS_CORE(MAP, _unmapped, _seen, LOOPVAR)
#define UNIQUE_MEMBERS2(MAP, LOOPVAR) UNIQUE_MEMBERS_CORE(MAP, _unmapped2, _seen2, LOOPVAR)
<<<<<<< HEAD

#define ALL_MEMBERS(LOOPVAR)                                                                                 \
    {                                                                                                        \
        H5FD_mem_t LOOPVAR;                                                                                  \
        for (LOOPVAR = H5FD_MEM_DEFAULT; LOOPVAR < H5FD_MEM_NTYPES; LOOPVAR = (H5FD_mem_t)(LOOPVAR + 1)) {

#define END_MEMBERS                                                                                          \
    }                                                                                                        \
    }

=======

#define ALL_MEMBERS(LOOPVAR)                                                                                 \
    {                                                                                                        \
        H5FD_mem_t LOOPVAR;                                                                                  \
        for (LOOPVAR = H5FD_MEM_DEFAULT; LOOPVAR < H5FD_MEM_NTYPES; LOOPVAR = (H5FD_mem_t)(LOOPVAR + 1)) {

#define END_MEMBERS                                                                                          \
    }                                                                                                        \
    }

>>>>>>> 18bbd3f0
#define H5FD_MULT_MAX_FILE_NAME_LEN 1024

/* The driver identification number, initialized at runtime */
static hid_t H5FD_MULTI_g = 0;

/* Driver-specific file access properties */
typedef struct H5FD_multi_fapl_t {
    H5FD_mem_t memb_map[H5FD_MEM_NTYPES];  /*memory usage map              */
    hid_t      memb_fapl[H5FD_MEM_NTYPES]; /*member access properties      */
    char *     memb_name[H5FD_MEM_NTYPES]; /*name generators               */
    haddr_t    memb_addr[H5FD_MEM_NTYPES]; /*starting addr per member      */
<<<<<<< HEAD
    hbool_t    relax;                      /*less stringent error checking	*/
=======
    hbool_t    relax;                      /*less stringent error checking */
>>>>>>> 18bbd3f0
} H5FD_multi_fapl_t;

/*
 * The description of a file belonging to this driver. The file access
 * properties and member names do not have to be copied into this struct
 * since they will be held open by the file access property list which is
 * copied into the parent file struct in H5F_open().
 */
typedef struct H5FD_multi_t {
    H5FD_t            pub;                        /*public stuff, must be first               */
    H5FD_multi_fapl_t fa;                         /*driver-specific file access properties    */
    haddr_t           memb_next[H5FD_MEM_NTYPES]; /*addr of next member                       */
    H5FD_t *          memb[H5FD_MEM_NTYPES];      /*member pointers                           */
    haddr_t           memb_eoa[H5FD_MEM_NTYPES];  /*EOA for individual files,
                                                   *end of allocated addresses.  v1.6 library
                                                   *have the EOA for the entire file. But it's
                                                   *meaningless for MULTI file.  We replaced it
                                                   *with the EOAs for individual files        */
    unsigned flags;                               /*file open flags saved for debugging       */
    char *   name;                                /*name passed to H5Fopen or H5Fcreate       */
} H5FD_multi_t;

/* Driver specific data transfer properties */
typedef struct H5FD_multi_dxpl_t {
    hid_t memb_dxpl[H5FD_MEM_NTYPES]; /*member data xfer properties*/
} H5FD_multi_dxpl_t;

/* Private functions */
<<<<<<< HEAD
static char *my_strdup(const char *s);
static int   compute_next(H5FD_multi_t *file);
static int   open_members(H5FD_multi_t *file);
=======
static int compute_next(H5FD_multi_t *file);
static int open_members(H5FD_multi_t *file);
>>>>>>> 18bbd3f0

/* Callback prototypes */
static herr_t  H5FD_multi_term(void);
static hsize_t H5FD_multi_sb_size(H5FD_t *file);
static herr_t  H5FD_multi_sb_encode(H5FD_t *file, char *name /*out*/, unsigned char *buf /*out*/);
static herr_t  H5FD_multi_sb_decode(H5FD_t *file, const char *name, const unsigned char *buf);
static void *  H5FD_multi_fapl_get(H5FD_t *file);
static void *  H5FD_multi_fapl_copy(const void *_old_fa);
static herr_t  H5FD_multi_fapl_free(void *_fa);
static H5FD_t *H5FD_multi_open(const char *name, unsigned flags, hid_t fapl_id, haddr_t maxaddr);
static herr_t  H5FD_multi_close(H5FD_t *_file);
static int     H5FD_multi_cmp(const H5FD_t *_f1, const H5FD_t *_f2);
static herr_t  H5FD_multi_query(const H5FD_t *_f1, unsigned long *flags);
static herr_t  H5FD_multi_get_type_map(const H5FD_t *file, H5FD_mem_t *type_map);
static haddr_t H5FD_multi_get_eoa(const H5FD_t *_file, H5FD_mem_t type);
static herr_t  H5FD_multi_set_eoa(H5FD_t *_file, H5FD_mem_t type, haddr_t eoa);
static haddr_t H5FD_multi_get_eof(const H5FD_t *_file, H5FD_mem_t type);
static herr_t  H5FD_multi_get_handle(H5FD_t *_file, hid_t fapl, void **file_handle);
static haddr_t H5FD_multi_alloc(H5FD_t *_file, H5FD_mem_t type, hid_t dxpl_id, hsize_t size);
static herr_t  H5FD_multi_free(H5FD_t *_file, H5FD_mem_t type, hid_t dxpl_id, haddr_t addr, hsize_t size);
static herr_t  H5FD_multi_read(H5FD_t *_file, H5FD_mem_t type, hid_t dxpl_id, haddr_t addr, size_t size,
                               void *_buf /*out*/);
static herr_t  H5FD_multi_write(H5FD_t *_file, H5FD_mem_t type, hid_t dxpl_id, haddr_t addr, size_t size,
                                const void *_buf);
static herr_t  H5FD_multi_flush(H5FD_t *_file, hid_t dxpl_id, hbool_t closing);
static herr_t  H5FD_multi_truncate(H5FD_t *_file, hid_t dxpl_id, hbool_t closing);
static herr_t  H5FD_multi_lock(H5FD_t *_file, hbool_t rw);
static herr_t  H5FD_multi_unlock(H5FD_t *_file);

/* The class struct */
static const H5FD_class_t H5FD_multi_g = {
<<<<<<< HEAD
    "multi",                   /*name			*/
    HADDR_MAX,                 /*maxaddr		*/
    H5F_CLOSE_WEAK,            /* fc_degree		*/
    H5FD_multi_term,           /*terminate             */
    H5FD_multi_sb_size,        /*sb_size		*/
    H5FD_multi_sb_encode,      /*sb_encode		*/
    H5FD_multi_sb_decode,      /*sb_decode		*/
    sizeof(H5FD_multi_fapl_t), /*fapl_size		*/
    H5FD_multi_fapl_get,       /*fapl_get		*/
    H5FD_multi_fapl_copy,      /*fapl_copy		*/
    H5FD_multi_fapl_free,      /*fapl_free		*/
    0,                         /*dxpl_size		*/
    NULL,                      /*dxpl_copy		*/
    NULL,                      /*dxpl_free		*/
    H5FD_multi_open,           /*open			*/
    H5FD_multi_close,          /*close			*/
    H5FD_multi_cmp,            /*cmp			*/
    H5FD_multi_query,          /*query			*/
    H5FD_multi_get_type_map,   /*get_type_map		*/
    H5FD_multi_alloc,          /*alloc			*/
    H5FD_multi_free,           /*free			*/
    H5FD_multi_get_eoa,        /*get_eoa		*/
    H5FD_multi_set_eoa,        /*set_eoa		*/
    H5FD_multi_get_eof,        /*get_eof		*/
    H5FD_multi_get_handle,     /*get_handle            */
    H5FD_multi_read,           /*read			*/
    H5FD_multi_write,          /*write			*/
    H5FD_multi_flush,          /*flush			*/
    H5FD_multi_truncate,       /*truncate		*/
    H5FD_multi_lock,           /*lock                  */
    H5FD_multi_unlock,         /*unlock                */
    H5FD_FLMAP_DEFAULT         /*fl_map		*/
};

/*-------------------------------------------------------------------------
 * Function:	my_strdup
 *
 * Purpose:	Private version of strdup()
 *
 * Return:	Success:	Ptr to new copy of string
 *
 *		Failure:	NULL
 *
 * Programmer:	Robb Matzke
 *              Friday, August 13, 1999
 *
 *-------------------------------------------------------------------------
 */
static char *
my_strdup(const char *s)
{
    char * x;
    size_t str_len;

    if (!s)
        return NULL;
    str_len = strlen(s) + 1;
    if (NULL == (x = (char *)malloc(str_len)))
        return NULL;
    memcpy(x, s, str_len);

    return x;
}

=======
    "multi",                   /*name            */
    HADDR_MAX,                 /*maxaddr        */
    H5F_CLOSE_WEAK,            /* fc_degree        */
    H5FD_multi_term,           /*terminate             */
    H5FD_multi_sb_size,        /*sb_size        */
    H5FD_multi_sb_encode,      /*sb_encode        */
    H5FD_multi_sb_decode,      /*sb_decode        */
    sizeof(H5FD_multi_fapl_t), /*fapl_size        */
    H5FD_multi_fapl_get,       /*fapl_get        */
    H5FD_multi_fapl_copy,      /*fapl_copy        */
    H5FD_multi_fapl_free,      /*fapl_free        */
    0,                         /*dxpl_size        */
    NULL,                      /*dxpl_copy        */
    NULL,                      /*dxpl_free        */
    H5FD_multi_open,           /*open            */
    H5FD_multi_close,          /*close            */
    H5FD_multi_cmp,            /*cmp            */
    H5FD_multi_query,          /*query            */
    H5FD_multi_get_type_map,   /*get_type_map        */
    H5FD_multi_alloc,          /*alloc            */
    H5FD_multi_free,           /*free            */
    H5FD_multi_get_eoa,        /*get_eoa        */
    H5FD_multi_set_eoa,        /*set_eoa        */
    H5FD_multi_get_eof,        /*get_eof        */
    H5FD_multi_get_handle,     /*get_handle            */
    H5FD_multi_read,           /*read            */
    H5FD_multi_write,          /*write            */
    H5FD_multi_flush,          /*flush            */
    H5FD_multi_truncate,       /*truncate        */
    H5FD_multi_lock,           /*lock                  */
    H5FD_multi_unlock,         /*unlock                */
    H5FD_FLMAP_DEFAULT         /*fl_map        */
};

>>>>>>> 18bbd3f0
/*-------------------------------------------------------------------------
 * Function:    H5FD_multi_init
 *
 * Purpose:     Initialize this driver by registering the driver with the
 *              library.
 *
 * Return:      Success:    The driver ID for the multi driver
 *              Failure:    H5I_INVALID_HID
 *
 * Programmer:  Robb Matzke
 *              Wednesday, August  4, 1999
 *
 *-------------------------------------------------------------------------
 */
hid_t
H5FD_multi_init(void)
{
    /* Clear the error stack */
    H5Eclear2(H5E_DEFAULT);

    if (H5I_VFL != H5Iget_type(H5FD_MULTI_g))
        H5FD_MULTI_g = H5FDregister(&H5FD_multi_g);

    return H5FD_MULTI_g;
} /* end H5FD_multi_init() */

/*---------------------------------------------------------------------------
 * Function:    H5FD_multi_term
 *
 * Purpose:     Shut down the VFD
 *
 * Returns:     Non-negative on success or negative on failure
 *
 * Programmer:  Quincey Koziol
 *              Friday, Jan 30, 2004
 *
 *---------------------------------------------------------------------------
 */
static herr_t
H5FD_multi_term(void)
{
    /* Reset VFL ID */
    H5FD_MULTI_g = 0;

    return 0;
} /* end H5FD_multi_term() */

/*-------------------------------------------------------------------------
 * Function:    H5Pset_fapl_split
 *
 * Purpose:    Compatibility function. Makes the multi driver act like the
 *        old split driver which stored meta data in one file and raw
 *        data in another file.
 *
 * Return:    Success:    0
 *
 *            Failure:    -1
 *
 * Programmer:    Robb Matzke
 *              Wednesday, August 11, 1999
 *
 *-------------------------------------------------------------------------
 */
herr_t
H5Pset_fapl_split(hid_t fapl, const char *meta_ext, hid_t meta_plist_id, const char *raw_ext,
                  hid_t raw_plist_id)
{
    H5FD_mem_t  memb_map[H5FD_MEM_NTYPES];
    hid_t       memb_fapl[H5FD_MEM_NTYPES];
    const char *memb_name[H5FD_MEM_NTYPES];
    char        meta_name[H5FD_MULT_MAX_FILE_NAME_LEN];
    char        raw_name[H5FD_MULT_MAX_FILE_NAME_LEN];
    haddr_t     memb_addr[H5FD_MEM_NTYPES];

    /*NO TRACE*/

    /* Clear the error stack */
    H5Eclear2(H5E_DEFAULT);

    /* Initialize */
    ALL_MEMBERS (mt) {
        /* Treat global heap as raw data, not metadata */
        memb_map[mt]  = ((mt == H5FD_MEM_DRAW || mt == H5FD_MEM_GHEAP) ? H5FD_MEM_DRAW : H5FD_MEM_SUPER);
        memb_fapl[mt] = -1;
        memb_name[mt] = NULL;
        memb_addr[mt] = HADDR_UNDEF;
    }
    END_MEMBERS;

    /* The file access properties */
    memb_fapl[H5FD_MEM_SUPER] = meta_plist_id;
    memb_fapl[H5FD_MEM_DRAW]  = raw_plist_id;

    /* The names */
    /* process meta filename */
    if (meta_ext) {
        if (strstr(meta_ext, "%s")) {
            /* Note: this doesn't accommodate for when the '%s' in the user's
             *  string is at a position >sizeof(meta_name) - QK & JK - 2013/01/17
             */
            strncpy(meta_name, meta_ext, sizeof(meta_name));
            meta_name[sizeof(meta_name) - 1] = '\0';
        }
        else
            sprintf(meta_name, "%%s%s", meta_ext);
    }
    else {
        strncpy(meta_name, "%s.meta", sizeof(meta_name));
        meta_name[sizeof(meta_name) - 1] = '\0';
    }
    memb_name[H5FD_MEM_SUPER] = meta_name;

    /* process raw filename */
    if (raw_ext) {
        if (strstr(raw_ext, "%s")) {
            /* Note: this doesn't accommodate for when the '%s' in the user's
             *  string is at a position >sizeof(raw_name) - QK & JK - 2013/01/17
             */
            strncpy(raw_name, raw_ext, sizeof(raw_name));
            raw_name[sizeof(raw_name) - 1] = '\0';
        }
        else
            sprintf(raw_name, "%%s%s", raw_ext);
    }
    else {
        strncpy(raw_name, "%s.raw", sizeof(raw_name));
        raw_name[sizeof(raw_name) - 1] = '\0';
    }
    memb_name[H5FD_MEM_DRAW] = raw_name;

    /* The sizes */
    memb_addr[H5FD_MEM_SUPER] = 0;
    memb_addr[H5FD_MEM_DRAW]  = HADDR_MAX / 2;

    return H5Pset_fapl_multi(fapl, memb_map, memb_fapl, memb_name, memb_addr, TRUE);
}

/*-------------------------------------------------------------------------
 * Function:    H5Pset_fapl_multi
 *
 * Purpose:    Sets the file access property list FAPL_ID to use the multi
 *        driver. The MEMB_MAP array maps memory usage types to other
 *        memory usage types and is the mechanism which allows the
 *        caller to specify how many files are created. The array
 *        contains H5FD_MEM_NTYPES entries which are either the value
 *        H5FD_MEM_DEFAULT or a memory usage type and the number of
 *        unique values determines the number of files which are
 *        opened.  For each memory usage type which will be associated
 *        with a file the MEMB_FAPL array should have a property list
 *        and the MEMB_NAME array should be a name generator (a
 *        printf-style format with a %s which will be replaced with the
 *        name passed to H5FDopen(), usually from H5Fcreate() or
 *        H5Fopen()).
 *
 *        If RELAX is set then opening an existing file for read-only
 *        access will not fail if some file members are missing.  This
 *        allows a file to be accessed in a limited sense if just the
 *        meta data is available.
 *
 * Defaults:    Default values for each of the optional arguments are:
 *
 *        memb_map:    The default member map has the value
 *                H5FD_MEM_DEFAULT for each element.
 *
 *        memb_fapl:    The value H5P_DEFAULT for each element.
 *
 *        memb_name:    The string `%s-X.h5' where `X' is one of the
 *                letters `s' (H5FD_MEM_SUPER),
 *                `b' (H5FD_MEM_BTREE), `r' (H5FD_MEM_DRAW),
 *                 `g' (H5FD_MEM_GHEAP), 'l' (H5FD_MEM_LHEAP),
 *                 `o' (H5FD_MEM_OHDR).
 *
 *        memb_addr:    The value HADDR_UNDEF for each element.
 *
 *
 * Example:    To set up a multi file access property list which partitions
 *        data into meta and raw files each being 1/2 of the address
 *        space one would say:
 *
 *            H5FD_mem_t mt, memb_map[H5FD_MEM_NTYPES];
 *            hid_t memb_fapl[H5FD_MEM_NTYPES];
 *            const char *memb[H5FD_MEM_NTYPES];
 *            haddr_t memb_addr[H5FD_MEM_NTYPES];
 *
 *            // The mapping...
 *            for (mt=0; mt<H5FD_MEM_NTYPES; mt++) {
 *                memb_map[mt] = H5FD_MEM_SUPER;
 *            }
 *            memb_map[H5FD_MEM_DRAW] = H5FD_MEM_DRAW;
 *
 *            // Member information
 *            memb_fapl[H5FD_MEM_SUPER] = H5P_DEFAULT;
 *            memb_name[H5FD_MEM_SUPER] = "%s.meta";
 *            memb_addr[H5FD_MEM_SUPER] = 0;
 *
 *            memb_fapl[H5FD_MEM_DRAW] = H5P_DEFAULT;
 *            memb_name[H5FD_MEM_DRAW] = "%s.raw";
 *            memb_addr[H5FD_MEM_DRAW] = HADDR_MAX/2;
 *
 *            hid_t fapl = H5Pcreate(H5P_FILE_ACCESS);
 *            H5Pset_fapl_multi(fapl, memb_map, memb_fapl,
 *                              memb_name, memb_addr, TRUE);
 *
 *
 * Return:    Success:    Non-negative
 *
 *            Failure:    Negative
 *
 * Programmer:    Robb Matzke
 *              Wednesday, August  4, 1999
 *
 *-------------------------------------------------------------------------
 */
herr_t
H5Pset_fapl_multi(hid_t fapl_id, const H5FD_mem_t *memb_map, const hid_t *memb_fapl,
                  const char *const *memb_name, const haddr_t *memb_addr, hbool_t relax)
{
    H5FD_multi_fapl_t  fa;
    H5FD_mem_t         mt, mmt;
    H5FD_mem_t         _memb_map[H5FD_MEM_NTYPES];
    hid_t              _memb_fapl[H5FD_MEM_NTYPES];
    char               _memb_name[H5FD_MEM_NTYPES][16];
    const char *       _memb_name_ptrs[H5FD_MEM_NTYPES];
    haddr_t            _memb_addr[H5FD_MEM_NTYPES];
    static const char *letters = "Xsbrglo";
    static const char *func    = "H5FDset_fapl_multi"; /* Function Name for error reporting */

    /*NO TRACE*/

    /* Clear the error stack */
    H5Eclear2(H5E_DEFAULT);

    /* Check arguments and supply default values */
    if (H5I_GENPROP_LST != H5Iget_type(fapl_id) || TRUE != H5Pisa_class(fapl_id, H5P_FILE_ACCESS))
<<<<<<< HEAD
        H5Epush_ret(func, H5E_ERR_CLS, H5E_PLIST, H5E_BADVALUE, "not an access list", -1) if (!memb_map)
        {
            for (mt = H5FD_MEM_DEFAULT; mt < H5FD_MEM_NTYPES; mt = (H5FD_mem_t)(mt + 1))
                _memb_map[mt] = H5FD_MEM_DEFAULT;
            memb_map = _memb_map;
        }
=======
        H5Epush_ret(func, H5E_ERR_CLS, H5E_PLIST, H5E_BADVALUE, "not an access list", -1);
    if (!memb_map) {
        for (mt = H5FD_MEM_DEFAULT; mt < H5FD_MEM_NTYPES; mt = (H5FD_mem_t)(mt + 1))
            _memb_map[mt] = H5FD_MEM_DEFAULT;
        memb_map = _memb_map;
    }
>>>>>>> 18bbd3f0
    if (!memb_fapl) {
        for (mt = H5FD_MEM_DEFAULT; mt < H5FD_MEM_NTYPES; mt = (H5FD_mem_t)(mt + 1))
            _memb_fapl[mt] = H5Pcreate(H5P_FILE_ACCESS);
        memb_fapl = _memb_fapl;
    }
    if (!memb_name) {
        assert(strlen(letters) == H5FD_MEM_NTYPES);
        for (mt = H5FD_MEM_DEFAULT; mt < H5FD_MEM_NTYPES; mt = (H5FD_mem_t)(mt + 1)) {
            sprintf(_memb_name[mt], "%%s-%c.h5", letters[mt]);
            _memb_name_ptrs[mt] = _memb_name[mt];
        }
        memb_name = _memb_name_ptrs;
    }
    if (!memb_addr) {
        for (mt = H5FD_MEM_DEFAULT; mt < H5FD_MEM_NTYPES; mt = (H5FD_mem_t)(mt + 1))
            _memb_addr[mt] = (hsize_t)(mt ? (mt - 1) : 0) * (HADDR_MAX / (H5FD_MEM_NTYPES - 1));
        memb_addr = _memb_addr;
    }

    for (mt = H5FD_MEM_DEFAULT; mt < H5FD_MEM_NTYPES; mt = (H5FD_mem_t)(mt + 1)) {
        /* Map usage type */
        mmt = memb_map[mt];
        if (mmt < 0 || mmt >= H5FD_MEM_NTYPES)
<<<<<<< HEAD
            H5Epush_ret(func, H5E_ERR_CLS, H5E_INTERNAL, H5E_BADRANGE, "file resource type out of range",
                        -1) if (H5FD_MEM_DEFAULT == mmt) mmt = mt;
=======
            H5Epush_ret(func, H5E_ERR_CLS, H5E_INTERNAL, H5E_BADRANGE, "file resource type out of range", -1);
        if (H5FD_MEM_DEFAULT == mmt)
            mmt = mt;
>>>>>>> 18bbd3f0

        /*
         * All members of MEMB_FAPL must be either defaults or actual file
         * access property lists.
         */
        if (H5P_DEFAULT != memb_fapl[mmt] && TRUE != H5Pisa_class(memb_fapl[mmt], H5P_FILE_ACCESS))
<<<<<<< HEAD
            H5Epush_ret(func, H5E_ERR_CLS, H5E_INTERNAL, H5E_BADVALUE, "file resource type incorrect", -1)

                /* All names must be defined */
                if (!memb_name[mmt] || !memb_name[mmt][0]) H5Epush_ret(
                    func, H5E_ERR_CLS, H5E_INTERNAL, H5E_BADVALUE, "file resource type not set", -1)
=======
            H5Epush_ret(func, H5E_ERR_CLS, H5E_INTERNAL, H5E_BADVALUE, "file resource type incorrect", -1);

        /* All names must be defined */
        if (!memb_name[mmt] || !memb_name[mmt][0])
            H5Epush_ret(func, H5E_ERR_CLS, H5E_INTERNAL, H5E_BADVALUE, "file resource type not set", -1);
>>>>>>> 18bbd3f0
    }

    /*
     * Initialize driver specific information. No need to copy it into the FA
     * struct since all members will be copied by H5Pset_driver().
     */
    memset(&fa, 0, sizeof(H5FD_multi_fapl_t));
    memcpy(fa.memb_map, memb_map, H5FD_MEM_NTYPES * sizeof(H5FD_mem_t));
    memcpy(fa.memb_fapl, memb_fapl, H5FD_MEM_NTYPES * sizeof(hid_t));
    memcpy(fa.memb_name, memb_name, H5FD_MEM_NTYPES * sizeof(char *));
    memcpy(fa.memb_addr, memb_addr, H5FD_MEM_NTYPES * sizeof(haddr_t));
    fa.relax = relax;

    /* Patch up H5P_DEFAULT property lists for members */
    for (mt = H5FD_MEM_DEFAULT; mt < H5FD_MEM_NTYPES; mt = (H5FD_mem_t)(mt + 1)) {
        if (fa.memb_fapl[mt] == H5P_DEFAULT)
            fa.memb_fapl[mt] = H5Pcreate(H5P_FILE_ACCESS);
    }
    return H5Pset_driver(fapl_id, H5FD_MULTI, &fa);
}

/*-------------------------------------------------------------------------
 * Function:    H5Pget_fapl_multi
 *
 * Purpose:    Returns information about the multi file access property
 *        list though the function arguments which are the same as for
 *        H5Pset_fapl_multi() above.
 *
 * Return:    Success:    Non-negative
 *
 *            Failure:    Negative
 *
 * Programmer:    Robb Matzke
 *              Wednesday, August  4, 1999
 *
 *-------------------------------------------------------------------------
 */
herr_t
H5Pget_fapl_multi(hid_t fapl_id, H5FD_mem_t *memb_map /*out*/, hid_t *memb_fapl /*out*/,
                  char **memb_name /*out*/, haddr_t *memb_addr /*out*/, hbool_t *relax)
{
    const H5FD_multi_fapl_t *fa;
    H5FD_mem_t               mt;
    static const char *      func = "H5FDget_fapl_multi"; /* Function Name for error reporting */

    /*NO TRACE*/

    /* Clear the error stack */
    H5Eclear2(H5E_DEFAULT);

    if (H5I_GENPROP_LST != H5Iget_type(fapl_id) || TRUE != H5Pisa_class(fapl_id, H5P_FILE_ACCESS))
<<<<<<< HEAD
        H5Epush_ret(func, H5E_ERR_CLS, H5E_PLIST, H5E_BADTYPE, "not an access list",
                    -1) if (H5FD_MULTI != H5Pget_driver(fapl_id))
            H5Epush_ret(func, H5E_ERR_CLS, H5E_PLIST, H5E_BADVALUE, "incorrect VFL driver",
                        -1) if (NULL == (fa = (const H5FD_multi_fapl_t *)H5Pget_driver_info(fapl_id)))
                H5Epush_ret(func, H5E_ERR_CLS, H5E_PLIST, H5E_BADVALUE, "bad VFL driver info", -1)

                    if (memb_map) memcpy(memb_map, fa->memb_map, H5FD_MEM_NTYPES * sizeof(H5FD_mem_t));
=======
        H5Epush_ret(func, H5E_ERR_CLS, H5E_PLIST, H5E_BADTYPE, "not an access list", -1);
    if (H5FD_MULTI != H5Pget_driver(fapl_id))
        H5Epush_ret(func, H5E_ERR_CLS, H5E_PLIST, H5E_BADVALUE, "incorrect VFL driver", -1);
    if (NULL == (fa = (const H5FD_multi_fapl_t *)H5Pget_driver_info(fapl_id)))
        H5Epush_ret(func, H5E_ERR_CLS, H5E_PLIST, H5E_BADVALUE, "bad VFL driver info", -1);

    if (memb_map)
        memcpy(memb_map, fa->memb_map, H5FD_MEM_NTYPES * sizeof(H5FD_mem_t));
>>>>>>> 18bbd3f0
    if (memb_fapl) {
        for (mt = H5FD_MEM_DEFAULT; mt < H5FD_MEM_NTYPES; mt = (H5FD_mem_t)(mt + 1)) {
            if (fa->memb_fapl[mt] >= 0)
                memb_fapl[mt] = H5Pcopy(fa->memb_fapl[mt]);
            else
                memb_fapl[mt] = fa->memb_fapl[mt]; /*default or bad ID*/
        }
    }
    if (memb_name) {
        for (mt = H5FD_MEM_DEFAULT; mt < H5FD_MEM_NTYPES; mt = (H5FD_mem_t)(mt + 1)) {
            if (fa->memb_name[mt])
                memb_name[mt] = my_strdup(fa->memb_name[mt]);
            else
                memb_name[mt] = NULL;
        }
    }
    if (memb_addr)
        memcpy(memb_addr, fa->memb_addr, H5FD_MEM_NTYPES * sizeof(haddr_t));
    if (relax)
        *relax = fa->relax;

    return 0;
}

/*-------------------------------------------------------------------------
 * Function:    H5FD_multi_sb_size
 *
 * Purpose:    Returns the size of the private information to be stored in
 *             the superblock.
 *
 * Return:    Success:    The super block driver data size.
 *
 *            Failure:    never fails
 *
 * Programmer:    Robb Matzke
 *              Monday, August 16, 1999
 *
 *-------------------------------------------------------------------------
 */
static hsize_t
H5FD_multi_sb_size(H5FD_t *_file)
{
    H5FD_multi_t *file   = (H5FD_multi_t *)_file;
    unsigned      nseen  = 0;
    hsize_t       nbytes = 8; /*size of header*/

    /* Clear the error stack */
    H5Eclear2(H5E_DEFAULT);

    /* How many unique files? */
    UNIQUE_MEMBERS (file->fa.memb_map, mt) {
        nseen++;
    }
    END_MEMBERS;

    /* Addresses and EOA markers */
    nbytes += nseen * 2 * 8;

    /* Name templates */
    UNIQUE_MEMBERS (file->fa.memb_map, mt) {
        size_t n = strlen(file->fa.memb_name[mt]) + 1;
        nbytes += (n + 7) & ~((size_t)0x0007);
    }
    END_MEMBERS;

    return nbytes;
}

/*-------------------------------------------------------------------------
 * Function:    H5FD_multi_sb_encode
 *
 * Purpose:    Encode driver information for the superblock. The NAME
 *        argument is a nine-byte buffer which will be initialized with
 *        an eight-character name/version number and null termination.
 *
 *        The encoding is a six-byte member mapping followed two bytes
 *        which are unused. For each unique file in usage-type order
 *        encode all the starting addresses as unsigned 64-bit integers,
 *        then all the EOA values as unsigned 64-bit integers, then all
 *        the template names as null terminated strings which are
 *        multiples of 8 characters.
 *
 * Return:    Success:    0
 *
 *            Failure:    -1
 *
 * Programmer:    Robb Matzke
 *              Monday, August 16, 1999
 *
 *-------------------------------------------------------------------------
 */
static herr_t
H5FD_multi_sb_encode(H5FD_t *_file, char *name /*out*/, unsigned char *buf /*out*/)
{
    H5FD_multi_t *     file = (H5FD_multi_t *)_file;
    haddr_t            memb_eoa;
    unsigned char *    p;
    size_t             nseen;
    size_t             i;
    H5FD_mem_t         m;
    static const char *func = "H5FD_multi_sb_encode"; /* Function Name for error reporting */

    /* Clear the error stack */
    H5Eclear2(H5E_DEFAULT);

    /* Name and version number */
    strncpy(name, "NCSAmulti", (size_t)8);
    name[8] = '\0';

    assert(7 == H5FD_MEM_NTYPES);

    for (m = H5FD_MEM_SUPER; m < H5FD_MEM_NTYPES; m = (H5FD_mem_t)(m + 1)) {
        buf[m - 1] = (unsigned char)file->fa.memb_map[m];
    }
    buf[6] = 0;
    buf[7] = 0;

    /*
     * Copy the starting addresses and EOA values into the buffer in order of
     * usage type but only for types which map to something unique.
     */

    /* Encode all starting addresses and EOA values */
    nseen = 0;
    p     = buf + 8;
    assert(sizeof(haddr_t) <= 8);
    UNIQUE_MEMBERS (file->fa.memb_map, mt) {
        memcpy(p, &(file->fa.memb_addr[mt]), sizeof(haddr_t));
        p += sizeof(haddr_t);
        memb_eoa = H5FDget_eoa(file->memb[mt], mt);
        memcpy(p, &memb_eoa, sizeof(haddr_t));
        p += sizeof(haddr_t);
        nseen++;
    }
    END_MEMBERS;
    if (H5Tconvert(H5T_NATIVE_HADDR, H5T_STD_U64LE, nseen * 2, buf + 8, NULL, H5P_DEFAULT) < 0)
<<<<<<< HEAD
        H5Epush_ret(func, H5E_ERR_CLS, H5E_DATATYPE, H5E_CANTCONVERT, "can't convert superblock info", -1)

            /* Encode all name templates */
            p = buf + 8 + nseen * 2 * 8;
=======
        H5Epush_ret(func, H5E_ERR_CLS, H5E_DATATYPE, H5E_CANTCONVERT, "can't convert superblock info", -1);

    /* Encode all name templates */
    p = buf + 8 + nseen * 2 * 8;
>>>>>>> 18bbd3f0
    UNIQUE_MEMBERS (file->fa.memb_map, mt) {
        size_t n = strlen(file->fa.memb_name[mt]) + 1;
        strncpy((char *)p, file->fa.memb_name[mt], n);
        p += n;
        for (i = n; i % 8; i++)
            *p++ = '\0';
    }
    END_MEMBERS;

    return 0;
} /* end H5FD_multi_sb_encode() */

/*-------------------------------------------------------------------------
 * Function:    H5FD_multi_sb_decode
 *
 * Purpose:    Decodes the superblock information for this driver. The NAME
 *        argument is the eight-character (plus null termination) name
 *        stored in the file.
 *
 *        The FILE argument is updated according to the information in
 *        the superblock. This may mean that some member files are
 *        closed and others are opened.
 *
 * Return:    Success:    0
 *
 *            Failure:    -1
 *
 * Programmer:    Robb Matzke
 *              Monday, August 16, 1999
 *
 *-------------------------------------------------------------------------
 */
static herr_t
H5FD_multi_sb_decode(H5FD_t *_file, const char *name, const unsigned char *buf)
{
    H5FD_multi_t *     file = (H5FD_multi_t *)_file;
    char               x[2 * H5FD_MEM_NTYPES * 8];
    H5FD_mem_t         map[H5FD_MEM_NTYPES];
    int                i;
    size_t             nseen       = 0;
    hbool_t            map_changed = FALSE;
    hbool_t            in_use[H5FD_MEM_NTYPES];
    const char *       memb_name[H5FD_MEM_NTYPES];
    haddr_t            memb_addr[H5FD_MEM_NTYPES];
    haddr_t            memb_eoa[H5FD_MEM_NTYPES];
    haddr_t *          ap;
    static const char *func = "H5FD_multi_sb_decode"; /* Function Name for error reporting */

    /* Clear the error stack */
    H5Eclear2(H5E_DEFAULT);

    /* Make sure the name/version number is correct */
    if (strcmp(name, "NCSAmult") != 0)
        H5Epush_ret(func, H5E_ERR_CLS, H5E_FILE, H5E_BADVALUE, "invalid multi superblock", -1);

<<<<<<< HEAD
            /* Set default values */
            ALL_MEMBERS (mt)
        {
            memb_addr[mt] = HADDR_UNDEF;
            memb_eoa[mt]  = HADDR_UNDEF;
            memb_name[mt] = NULL;
        }
=======
    /* Set default values */
    ALL_MEMBERS (mt) {
        memb_addr[mt] = HADDR_UNDEF;
        memb_eoa[mt]  = HADDR_UNDEF;
        memb_name[mt] = NULL;
    }
>>>>>>> 18bbd3f0
    END_MEMBERS;

    /*
     * Read the map and count the unique members.
     */
    memset(map, 0, sizeof map);

    for (i = 0; i < 6; i++) {
        map[i + 1] = (H5FD_mem_t)buf[i];
        if (file->fa.memb_map[i + 1] != map[i + 1])
            map_changed = TRUE;
    }

    UNIQUE_MEMBERS (map, mt) {
        nseen++;
    }
    END_MEMBERS;
    buf += 8;

    /* Decode Address and EOA values */
    assert(sizeof(haddr_t) <= 8);
    memcpy(x, buf, (nseen * 2 * 8));
    buf += nseen * 2 * 8;
    if (H5Tconvert(H5T_STD_U64LE, H5T_NATIVE_HADDR, nseen * 2, x, NULL, H5P_DEFAULT) < 0)
<<<<<<< HEAD
        H5Epush_ret(func, H5E_ERR_CLS, H5E_DATATYPE, H5E_CANTCONVERT, "can't convert superblock info", -1)
            ap = (haddr_t *)((void *)x); /* Extra (void *) cast to quiet "cast to create alignment" warning -
                                            2019/07/05, QAK */
=======
        H5Epush_ret(func, H5E_ERR_CLS, H5E_DATATYPE, H5E_CANTCONVERT, "can't convert superblock info", -1);
    ap = (haddr_t *)((void *)x); /* Extra (void *) cast to quiet "cast to create alignment" warning -
                                    2019/07/05, QAK */
>>>>>>> 18bbd3f0
    UNIQUE_MEMBERS (map, mt) {
        memb_addr[_unmapped] = *ap++;
        memb_eoa[_unmapped]  = *ap++;
    }
    END_MEMBERS;

    /* Decode name templates */
    UNIQUE_MEMBERS (map, mt) {
        size_t n             = strlen((const char *)buf) + 1;
        memb_name[_unmapped] = (const char *)buf;
        buf += (n + 7) & ~((unsigned)0x0007);
    }
    END_MEMBERS;

    /*
     * Use the mapping saved in the superblock in preference to the one
     * already set for the file. Since we may have opened files which are no
     * longer needed we should close all those files. We'll open the new
     * files at the end.
     */
    if (map_changed) {
        /* Commit map */
        ALL_MEMBERS (mt) {
            file->fa.memb_map[mt] = map[mt];
        }
        END_MEMBERS;

        /* Close files which are unused now */
        memset(in_use, 0, sizeof in_use);
        UNIQUE_MEMBERS (map, mt) {
            in_use[mt] = TRUE;
        }
        END_MEMBERS;
        ALL_MEMBERS (mt) {
            if (!in_use[mt] && file->memb[mt]) {
                (void)H5FDclose(file->memb[mt]);
                file->memb[mt] = NULL;
            }
            file->fa.memb_map[mt] = map[mt];
        }
        END_MEMBERS;
    }

    /* Commit member starting addresses and name templates */
    ALL_MEMBERS (mt) {
        file->fa.memb_addr[mt] = memb_addr[mt];
        if (memb_name[mt]) {
            if (file->fa.memb_name[mt])
                free(file->fa.memb_name[mt]);
            file->fa.memb_name[mt] = my_strdup(memb_name[mt]);
        }
    }
    END_MEMBERS;
    if (compute_next(file) < 0)
<<<<<<< HEAD
        H5Epush_ret(func, H5E_ERR_CLS, H5E_INTERNAL, H5E_BADVALUE, "compute_next() failed", -1)

            /* Open all necessary files */
            if (open_members(file) < 0)
                H5Epush_ret(func, H5E_ERR_CLS, H5E_INTERNAL, H5E_BADVALUE, "open_members() failed", -1)

            /* Set the EOA marker for all open files */
            UNIQUE_MEMBERS (file->fa.memb_map, mt)
        {
            if (file->memb[mt])
                if (H5FDset_eoa(file->memb[mt], mt, memb_eoa[mt]) < 0)
                    H5Epush_ret(func, H5E_ERR_CLS, H5E_INTERNAL, H5E_CANTSET, "set_eoa() failed", -1)

                        /* Save the individual EOAs in one place for later comparison (in H5FD_multi_set_eoa)
                         */
                        file->memb_eoa[mt] = memb_eoa[mt];
        }
=======
        H5Epush_ret(func, H5E_ERR_CLS, H5E_INTERNAL, H5E_BADVALUE, "compute_next() failed", -1);

    /* Open all necessary files */
    if (open_members(file) < 0)
        H5Epush_ret(func, H5E_ERR_CLS, H5E_INTERNAL, H5E_BADVALUE, "open_members() failed", -1);

    /* Set the EOA marker for all open files */
    UNIQUE_MEMBERS (file->fa.memb_map, mt) {
        if (file->memb[mt])
            if (H5FDset_eoa(file->memb[mt], mt, memb_eoa[mt]) < 0)
                H5Epush_ret(func, H5E_ERR_CLS, H5E_INTERNAL, H5E_CANTSET, "set_eoa() failed", -1);

        /* Save the individual EOAs in one place for later comparison (in H5FD_multi_set_eoa)
         */
        file->memb_eoa[mt] = memb_eoa[mt];
    }
>>>>>>> 18bbd3f0
    END_MEMBERS;

    return 0;
} /* end H5FD_multi_sb_decode() */

/*-------------------------------------------------------------------------
 * Function:    H5FD_multi_fapl_get
 *
 * Purpose:    Returns a file access property list which indicates how the
 *        specified file is being accessed. The return list could be
 *        used to access another file the same way.
 *
 * Return:    Success:    Ptr to new file access property list with all
 *                members copied from the file struct.
 *
 *            Failure:    NULL
 *
 * Programmer:    Robb Matzke
 *              Friday, August 13, 1999
 *
 *-------------------------------------------------------------------------
 */
static void *
H5FD_multi_fapl_get(H5FD_t *_file)
{
    H5FD_multi_t *file = (H5FD_multi_t *)_file;

    /* Clear the error stack */
    H5Eclear2(H5E_DEFAULT);

    return H5FD_multi_fapl_copy(&(file->fa));
}

/*-------------------------------------------------------------------------
 * Function:    H5FD_multi_fapl_copy
 *
 * Purpose:    Copies the multi-specific file access properties.
 *
 * Return:    Success:    Ptr to a new property list
 *
 *            Failure:    NULL
 *
 * Programmer:    Robb Matzke
 *              Wednesday, August  4, 1999
 *
 *-------------------------------------------------------------------------
 */
static void *
H5FD_multi_fapl_copy(const void *_old_fa)
{
    const H5FD_multi_fapl_t *old_fa  = (const H5FD_multi_fapl_t *)_old_fa;
    H5FD_multi_fapl_t *      new_fa  = (H5FD_multi_fapl_t *)calloc(1, sizeof(H5FD_multi_fapl_t));
    int                      nerrors = 0;
    static const char *      func    = "H5FD_multi_fapl_copy"; /* Function Name for error reporting */

    assert(new_fa);

    /* Clear the error stack */
    H5Eclear2(H5E_DEFAULT);

    memcpy(new_fa, old_fa, sizeof(H5FD_multi_fapl_t));
    ALL_MEMBERS (mt) {
        if (old_fa->memb_fapl[mt] >= 0) {
            if (H5Iinc_ref(old_fa->memb_fapl[mt]) < 0) {
                nerrors++;
                break;
            }
            new_fa->memb_fapl[mt] = old_fa->memb_fapl[mt];
        }
        if (old_fa->memb_name[mt]) {
            new_fa->memb_name[mt] = my_strdup(old_fa->memb_name[mt]);
            if (NULL == new_fa->memb_name[mt]) {
                nerrors++;
                break;
            }
        }
    }
    END_MEMBERS;

    if (nerrors) {
        ALL_MEMBERS (mt) {
            if (new_fa->memb_fapl[mt] >= 0)
                (void)H5Idec_ref(new_fa->memb_fapl[mt]);
            if (new_fa->memb_name[mt])
                free(new_fa->memb_name[mt]);
        }
        END_MEMBERS;
        free(new_fa);
        H5Epush_ret(func, H5E_ERR_CLS, H5E_INTERNAL, H5E_BADVALUE, "can't release object on error", NULL);
    }
    return new_fa;
}

/*-------------------------------------------------------------------------
 * Function:    H5FD_multi_fapl_free
 *
 * Purpose:    Frees the multi-specific file access properties.
 *
 * Return:    Success:    0
 *
 *            Failure:    -1
 *
 * Programmer:    Robb Matzke
 *              Wednesday, August  4, 1999
 *
 *-------------------------------------------------------------------------
 */
static herr_t
H5FD_multi_fapl_free(void *_fa)
{
    H5FD_multi_fapl_t *fa   = (H5FD_multi_fapl_t *)_fa;
    static const char *func = "H5FD_multi_fapl_free"; /* Function Name for error reporting */

    /* Clear the error stack */
    H5Eclear2(H5E_DEFAULT);

    ALL_MEMBERS (mt) {
        if (fa->memb_fapl[mt] >= 0)
            if (H5Idec_ref(fa->memb_fapl[mt]) < 0)
<<<<<<< HEAD
                H5Epush_ret(func, H5E_ERR_CLS, H5E_FILE, H5E_CANTCLOSEOBJ, "can't close property list",
                            -1) if (fa->memb_name[mt]) free(fa->memb_name[mt]);
=======
                H5Epush_ret(func, H5E_ERR_CLS, H5E_FILE, H5E_CANTCLOSEOBJ, "can't close property list", -1);
        if (fa->memb_name[mt])
            free(fa->memb_name[mt]);
>>>>>>> 18bbd3f0
    }
    END_MEMBERS;
    free(fa);

    return 0;
}

/*-------------------------------------------------------------------------
 * Function:    H5FD_multi_open
 *
 * Purpose:    Creates and/or opens a multi HDF5 file.
 *
 * Return:    Success:    A pointer to a new file data structure. The
 *                public fields will be initialized by the
 *                caller, which is always H5FD_open().
 *
 *            Failure:    NULL
 *
 * Programmer:    Robb Matzke
 *              Wednesday, August  4, 1999
 *
 *-------------------------------------------------------------------------
 */
static H5FD_t *
H5FD_multi_open(const char *name, unsigned flags, hid_t fapl_id, haddr_t maxaddr)
{
    H5FD_multi_t *           file       = NULL;
    hid_t                    close_fapl = -1;
    const H5FD_multi_fapl_t *fa;
    H5FD_mem_t               m;
    static const char *      func = "H5FD_multi_open"; /* Function Name for error reporting */

    /* Clear the error stack */
    H5Eclear2(H5E_DEFAULT);

    /* Check arguments */
    if (!name || !*name)
<<<<<<< HEAD
        H5Epush_ret(func, H5E_ERR_CLS, H5E_ARGS, H5E_BADVALUE, "invalid file name",
                    NULL) if (0 == maxaddr || HADDR_UNDEF == maxaddr)
            H5Epush_ret(func, H5E_ERR_CLS, H5E_ARGS, H5E_BADRANGE, "bogus maxaddr", NULL)

            /*
             * Initialize the file from the file access properties, using default
             * values if necessary.  Make sure to use CALLOC here because the code
             * in H5FD_multi_set_eoa depends on the proper initialization of memb_eoa
             * in H5FD_multi_t.
             */
            if (NULL == (file = (H5FD_multi_t *)calloc((size_t)1, sizeof(H5FD_multi_t)))) H5Epush_ret(
                func, H5E_ERR_CLS, H5E_RESOURCE, H5E_NOSPACE, "memory allocation failed",
                NULL) if (H5P_FILE_ACCESS_DEFAULT == fapl_id || H5FD_MULTI != H5Pget_driver(fapl_id))
        {
            close_fapl = fapl_id = H5Pcreate(H5P_FILE_ACCESS);
            if (H5Pset_fapl_multi(fapl_id, NULL, NULL, NULL, NULL, TRUE) < 0)
                H5Epush_goto(func, H5E_ERR_CLS, H5E_FILE, H5E_CANTSET, "can't set property value", error)
        }
=======
        H5Epush_ret(func, H5E_ERR_CLS, H5E_ARGS, H5E_BADVALUE, "invalid file name", NULL);
    if (0 == maxaddr || HADDR_UNDEF == maxaddr)
        H5Epush_ret(func, H5E_ERR_CLS, H5E_ARGS, H5E_BADRANGE, "bogus maxaddr", NULL);

    /*
     * Initialize the file from the file access properties, using default
     * values if necessary.  Make sure to use CALLOC here because the code
     * in H5FD_multi_set_eoa depends on the proper initialization of memb_eoa
     * in H5FD_multi_t.
     */
    if (NULL == (file = (H5FD_multi_t *)calloc((size_t)1, sizeof(H5FD_multi_t))))
        H5Epush_ret(func, H5E_ERR_CLS, H5E_RESOURCE, H5E_NOSPACE, "memory allocation failed", NULL);
    if (H5P_FILE_ACCESS_DEFAULT == fapl_id || H5FD_MULTI != H5Pget_driver(fapl_id)) {
        close_fapl = fapl_id = H5Pcreate(H5P_FILE_ACCESS);
        if (H5Pset_fapl_multi(fapl_id, NULL, NULL, NULL, NULL, TRUE) < 0)
            H5Epush_goto(func, H5E_ERR_CLS, H5E_FILE, H5E_CANTSET, "can't set property value", error)
    }
>>>>>>> 18bbd3f0
    fa = (const H5FD_multi_fapl_t *)H5Pget_driver_info(fapl_id);
    assert(fa);
    ALL_MEMBERS (mt) {
        file->fa.memb_map[mt]  = fa->memb_map[mt];
        file->fa.memb_addr[mt] = fa->memb_addr[mt];
        if (fa->memb_fapl[mt] >= 0)
            H5Iinc_ref(fa->memb_fapl[mt]);
        file->fa.memb_fapl[mt] = fa->memb_fapl[mt];
        if (fa->memb_name[mt])
            file->fa.memb_name[mt] = my_strdup(fa->memb_name[mt]);
        else
            file->fa.memb_name[mt] = NULL;
    }
    END_MEMBERS;
    file->fa.relax = fa->relax;
    file->flags    = flags;
    file->name     = my_strdup(name);
    if (close_fapl >= 0)
        if (H5Pclose(close_fapl) < 0)
            H5Epush_goto(func, H5E_ERR_CLS, H5E_FILE, H5E_CANTCLOSEOBJ, "can't close property list", error)

                /* Compute derived properties and open member files */
                if (compute_next(file) < 0) H5Epush_goto(func, H5E_ERR_CLS, H5E_INTERNAL, H5E_BADVALUE,
                                                         "compute_next() failed", error);
    if (open_members(file) < 0)
        H5Epush_goto(func, H5E_ERR_CLS, H5E_INTERNAL, H5E_BADVALUE, "open_members() failed", error);

    /* We must have opened at least the superblock file */
    if (H5FD_MEM_DEFAULT == (m = file->fa.memb_map[H5FD_MEM_SUPER]))
        m = H5FD_MEM_SUPER;
    if (NULL == file->memb[m])
        goto error;

    return (H5FD_t *)file;

error:
    /* Cleanup and fail */
    if (file) {
        ALL_MEMBERS (mt) {
            if (file->memb[mt])
                (void)H5FDclose(file->memb[mt]);
            if (file->fa.memb_fapl[mt] >= 0)
                (void)H5Idec_ref(file->fa.memb_fapl[mt]);
            if (file->fa.memb_name[mt])
                free(file->fa.memb_name[mt]);
        }
        END_MEMBERS;
        if (file->name)
            free(file->name);
        free(file);
    }
    return NULL;
}

/*-------------------------------------------------------------------------
 * Function:    H5FD_multi_close
 *
 * Purpose:    Closes a multi file.
 *
 * Return:    Success:    Non-negative
 *
 *            Failure:    Negative with as many members closed as
 *                possible. The only subsequent operation
 *                permitted on the file is a close operation.
 *
 * Programmer:    Robb Matzke
 *              Wednesday, August  4, 1999
 *
 *-------------------------------------------------------------------------
 */
static herr_t
H5FD_multi_close(H5FD_t *_file)
{
    H5FD_multi_t *     file    = (H5FD_multi_t *)_file;
    int                nerrors = 0;
    static const char *func    = "H5FD_multi_close"; /* Function Name for error reporting */

    /* Clear the error stack */
    H5Eclear2(H5E_DEFAULT);

    /* Close as many members as possible */
    ALL_MEMBERS (mt) {
        if (file->memb[mt]) {
            if (H5FDclose(file->memb[mt]) < 0) {
                nerrors++;
            }
            else {
                file->memb[mt] = NULL;
            }
        }
    }
    END_MEMBERS;
    if (nerrors)
        H5Epush_ret(func, H5E_ERR_CLS, H5E_INTERNAL, H5E_BADVALUE, "error closing member files", -1);

<<<<<<< HEAD
            /* Clean up other stuff */
            ALL_MEMBERS (mt)
        {
            if (file->fa.memb_fapl[mt] >= 0)
                (void)H5Idec_ref(file->fa.memb_fapl[mt]);
            if (file->fa.memb_name[mt])
                free(file->fa.memb_name[mt]);
        }
=======
    /* Clean up other stuff */
    ALL_MEMBERS (mt) {
        if (file->fa.memb_fapl[mt] >= 0)
            (void)H5Idec_ref(file->fa.memb_fapl[mt]);
        if (file->fa.memb_name[mt])
            free(file->fa.memb_name[mt]);
    }
>>>>>>> 18bbd3f0
    END_MEMBERS;

    free(file->name);
    free(file);
    return 0;
}

/*-------------------------------------------------------------------------
 * Function:    H5FD_multi_cmp
 *
 * Purpose:    Compares two file families to see if they are the same. It
 *        does this by comparing the first common member of the two
 *        families.  If the families have no members in common then the
 *        file with the earliest member is smaller than the other file.
 *        We abort if neither file has any members.
 *
 * Return:    Success:    like strcmp()
 *
 *            Failure:    never fails (arguments were checked by th caller).
 *
 * Programmer:    Robb Matzke
 *              Wednesday, August  4, 1999
 *
 *-------------------------------------------------------------------------
 */
static int
H5FD_multi_cmp(const H5FD_t *_f1, const H5FD_t *_f2)
{
    const H5FD_multi_t *f1     = (const H5FD_multi_t *)_f1;
    const H5FD_multi_t *f2     = (const H5FD_multi_t *)_f2;
    H5FD_mem_t          out_mt = H5FD_MEM_DEFAULT;
    int                 cmp    = 0;

    /* Clear the error stack */
    H5Eclear2(H5E_DEFAULT);

    ALL_MEMBERS (mt) {
        out_mt = mt;
        if (f1->memb[mt] && f2->memb[mt])
            break;
        if (!cmp) {
            if (f1->memb[mt])
                cmp = -1;
            else if (f2->memb[mt])
                cmp = 1;
        }
    }
    END_MEMBERS;
    assert(cmp || out_mt < H5FD_MEM_NTYPES);
    if (out_mt >= H5FD_MEM_NTYPES)
        return cmp;

    return H5FDcmp(f1->memb[out_mt], f2->memb[out_mt]);
}

/*-------------------------------------------------------------------------
 * Function:    H5FD_multi_query
 *
 * Purpose:    Set the flags that this VFL driver is capable of supporting.
 *              (listed in H5FDpublic.h)
 *
 * Return:    Success:    non-negative
 *
 *            Failure:    negative
 *
 * Programmer:    Quincey Koziol
 *              Tuesday, September 26, 2000
 *
 *-------------------------------------------------------------------------
 */
static herr_t
H5FD_multi_query(const H5FD_t *_f, unsigned long *flags /* out */)
{
    /* Shut compiler up */
<<<<<<< HEAD
    _f = _f;
=======
    (void)_f;
>>>>>>> 18bbd3f0

    /* Set the VFL feature flags that this driver supports */
    if (flags) {
        *flags = 0;
        *flags |= H5FD_FEAT_DATA_SIEVE; /* OK to perform data sieving for faster raw data reads & writes */
        *flags |= H5FD_FEAT_AGGREGATE_SMALLDATA; /* OK to aggregate "small" raw data allocations */
        *flags |= H5FD_FEAT_USE_ALLOC_SIZE;      /* OK just pass the allocation size to the alloc callback */
        *flags |= H5FD_FEAT_PAGED_AGGR;          /* OK special file space mapping for paged aggregation */
    }                                            /* end if */

    return (0);
} /* end H5FD_multi_query() */

/*-------------------------------------------------------------------------
 * Function:    H5FD_multi_get_type_map
 *
 * Purpose:    Retrieve the memory type mapping for this file
 *
 * Return:    Success:    non-negative
 *            Failure:    negative
 *
 * Programmer:    Quincey Koziol
 *              Tuesday, October  9, 2008
 *
 *-------------------------------------------------------------------------
 */
static herr_t
H5FD_multi_get_type_map(const H5FD_t *_file, H5FD_mem_t *type_map)
{
    const H5FD_multi_t *file = (const H5FD_multi_t *)_file;

    /* Copy file's free space type mapping */
    memcpy(type_map, file->fa.memb_map, sizeof(file->fa.memb_map));

    return (0);
} /* end H5FD_multi_get_type_map() */

/*-------------------------------------------------------------------------
 * Function:    H5FD_multi_get_eoa
 *
 * Purpose:    Returns the end-of-address marker for the file. The EOA
 *        marker is the first address past the last byte allocated in
 *        the format address space.
 *
 * Return:    Success:    The end-of-address-marker
 *
 *            Failure:    HADDR_UNDEF
 *
 * Programmer:    Robb Matzke
 *              Wednesday, August  4, 1999
 *
 *-------------------------------------------------------------------------
 */
static haddr_t
H5FD_multi_get_eoa(const H5FD_t *_file, H5FD_mem_t type)
{
    const H5FD_multi_t *file = (const H5FD_multi_t *)_file;
    haddr_t             eoa  = 0;
    static const char * func = "H5FD_multi_get_eoa"; /* Function Name for error reporting */

    /* Clear the error stack */
    H5Eclear2(H5E_DEFAULT);

    /* The library used to have EOA for the whole file.  But it's
     * taken out because it makes little sense for MULTI files.
     * However, the library sometimes queries it through H5F_get_eoa.
     * Here the code finds the biggest EOA for individual file if
     * the query is for TYPE == H5FD_MEM_DEFAULT.
     */
    if (H5FD_MEM_DEFAULT == type) {
        UNIQUE_MEMBERS (file->fa.memb_map, mt) {
            haddr_t memb_eoa;

            if (file->memb[mt]) {
                /* Retrieve EOA */
                H5E_BEGIN_TRY
                {
                    memb_eoa = H5FDget_eoa(file->memb[mt], mt);
                }
                H5E_END_TRY;

                if (HADDR_UNDEF == memb_eoa)
                    H5Epush_ret(func, H5E_ERR_CLS, H5E_INTERNAL, H5E_BADVALUE, "member file has unknown eoa",
<<<<<<< HEAD
                                HADDR_UNDEF) if (memb_eoa > 0) memb_eoa += file->fa.memb_addr[mt];
=======
                                HADDR_UNDEF);
                if (memb_eoa > 0)
                    memb_eoa += file->fa.memb_addr[mt];
>>>>>>> 18bbd3f0
            }
            else if (file->fa.relax) {
                /*
                 * The member is not open yet (maybe it doesn't exist). Make the
                 * best guess about the end-of-file.
                 */
                memb_eoa = file->memb_next[mt];
                assert(HADDR_UNDEF != memb_eoa);
            }
            else {
<<<<<<< HEAD
                H5Epush_ret(func, H5E_ERR_CLS, H5E_INTERNAL, H5E_BADVALUE, "bad eoa", HADDR_UNDEF)
=======
                H5Epush_ret(func, H5E_ERR_CLS, H5E_INTERNAL, H5E_BADVALUE, "bad eoa", HADDR_UNDEF);
>>>>>>> 18bbd3f0
            }

            if (memb_eoa > eoa)
                eoa = memb_eoa;
        }
        END_MEMBERS;
    }
    else {
        H5FD_mem_t mmt = file->fa.memb_map[type];

        if (H5FD_MEM_DEFAULT == mmt)
            mmt = type;

        if (file->memb[mmt]) {
            H5E_BEGIN_TRY
            {
                eoa = H5FDget_eoa(file->memb[mmt], mmt);
            }
            H5E_END_TRY;

            if (HADDR_UNDEF == eoa)
                H5Epush_ret(func, H5E_ERR_CLS, H5E_INTERNAL, H5E_BADVALUE, "member file has unknown eoa",
<<<<<<< HEAD
                            HADDR_UNDEF) if (eoa > 0) eoa += file->fa.memb_addr[mmt];
=======
                            HADDR_UNDEF);
            if (eoa > 0)
                eoa += file->fa.memb_addr[mmt];
>>>>>>> 18bbd3f0
        }
        else if (file->fa.relax) {
            /*
             * The member is not open yet (maybe it doesn't exist). Make the
             * best guess about the end-of-file.
             */
            eoa = file->memb_next[mmt];
            assert(HADDR_UNDEF != eoa);
        }
        else {
<<<<<<< HEAD
            H5Epush_ret(func, H5E_ERR_CLS, H5E_INTERNAL, H5E_BADVALUE, "bad eoa", HADDR_UNDEF)
=======
            H5Epush_ret(func, H5E_ERR_CLS, H5E_INTERNAL, H5E_BADVALUE, "bad eoa", HADDR_UNDEF);
>>>>>>> 18bbd3f0
        }
    }

    return eoa;
} /* end H5FD_multi_get_eoa() */

/*-------------------------------------------------------------------------
 * Function:    H5FD_multi_set_eoa
 *
 * Purpose:    Set the end-of-address marker for the file by savig the new
 *        EOA value in the file struct. Also set the EOA marker for the
 *        subfile in which the new EOA value falls. We don't set the
 *        EOA values of any other subfiles.
 *
 * Return:    Success:    0
 *
 *            Failure:    -1
 *
 * Programmer:    Robb Matzke
 *              Wednesday, August  4, 1999
 *
 *-------------------------------------------------------------------------
 */
static herr_t
H5FD_multi_set_eoa(H5FD_t *_file, H5FD_mem_t type, haddr_t eoa)
{
    H5FD_multi_t *     file = (H5FD_multi_t *)_file;
    H5FD_mem_t         mmt;
    herr_t             status;
    static const char *func = "H5FD_multi_set_eoa"; /* Function Name for error reporting */

    /* Clear the error stack */
    H5Eclear2(H5E_DEFAULT);

    mmt = file->fa.memb_map[type];
    if (H5FD_MEM_DEFAULT == mmt) {
        if (H5FD_MEM_DEFAULT == type)
            mmt = H5FD_MEM_SUPER;
        else
            mmt = type;
    } /* end if */

    /* Handle backward compatibility in a quick and simple way.  v1.6 library
     * had EOA for the entire virtual file.  But it wasn't meaningful.  So v1.8
     * library doesn't have it anymore.  It saves the EOA for the metadata file,
     * instead.  Here we try to figure out whether the EOA is from a v1.6 file
     * by comparing its value.  If it is a big value, we assume it's from v1.6
     * and simply discard it. This is the normal case when the metadata file
     * has the smallest starting address.  If the metadata file has the biggest
     * address, the EOAs of v1.6 and v1.8 files are the same.  It won't cause
     * any trouble.  (Please see Issue 2598 in Jira) SLU - 2011/6/21
     */
    if (H5FD_MEM_SUPER == mmt && file->memb_eoa[H5FD_MEM_SUPER] > 0 &&
        eoa > (file->memb_next[H5FD_MEM_SUPER] / 2))
        return 0;

    assert(eoa >= file->fa.memb_addr[mmt]);
    assert(eoa < file->memb_next[mmt]);

    H5E_BEGIN_TRY
    {
        status = H5FDset_eoa(file->memb[mmt], mmt, (eoa - file->fa.memb_addr[mmt]));
    }
    H5E_END_TRY;
    if (status < 0)
<<<<<<< HEAD
        H5Epush_ret(func, H5E_ERR_CLS, H5E_FILE, H5E_BADVALUE, "member H5FDset_eoa failed", -1)
=======
        H5Epush_ret(func, H5E_ERR_CLS, H5E_FILE, H5E_BADVALUE, "member H5FDset_eoa failed", -1);
>>>>>>> 18bbd3f0

            return 0;
} /* end H5FD_multi_set_eoa() */

/*-------------------------------------------------------------------------
 * Function:    H5FD_multi_get_eof
 *
 * Purpose:    Returns the end-of-file marker, which is the greater of
 *        either the total multi size or the current EOA marker.
 *
 * Return:    Success:    End of file address, the first address past
 *                the end of the multi of files or the current
 *                EOA, whichever is larger.
 *
 *            Failure:          HADDR_UNDEF
 *
 * Programmer:    Robb Matzke
 *              Wednesday, August  4, 1999
 *
 *-------------------------------------------------------------------------
 */
static haddr_t
H5FD_multi_get_eof(const H5FD_t *_file, H5FD_mem_t type)
{
    const H5FD_multi_t *file = (const H5FD_multi_t *)_file;
    haddr_t             eof  = 0;
    static const char * func = "H5FD_multi_get_eof"; /* Function Name for error reporting */

    /* Clear the error stack */
    H5Eclear2(H5E_DEFAULT);

    if (H5FD_MEM_DEFAULT == type) {
        UNIQUE_MEMBERS (file->fa.memb_map, mt) {
            haddr_t tmp_eof;

            if (file->memb[mt]) {
                /* Retrieve EOF */
                H5E_BEGIN_TRY
                {
                    tmp_eof = H5FDget_eof(file->memb[mt], type);
                }
                H5E_END_TRY;

                if (HADDR_UNDEF == tmp_eof)
                    H5Epush_ret(func, H5E_ERR_CLS, H5E_INTERNAL, H5E_BADVALUE, "member file has unknown eof",
<<<<<<< HEAD
                                HADDR_UNDEF) if (tmp_eof > 0) tmp_eof += file->fa.memb_addr[mt];
=======
                                HADDR_UNDEF);
                if (tmp_eof > 0)
                    tmp_eof += file->fa.memb_addr[mt];
>>>>>>> 18bbd3f0
            }
            else if (file->fa.relax) {
                /*
                 * The member is not open yet (maybe it doesn't exist). Make the
                 * best guess about the end-of-file.
                 */
                tmp_eof = file->memb_next[mt];
                assert(HADDR_UNDEF != tmp_eof);
<<<<<<< HEAD
            }
            else {
                H5Epush_ret(func, H5E_ERR_CLS, H5E_INTERNAL, H5E_BADVALUE, "bad eof", HADDR_UNDEF)
            }
=======
            }
            else {
                H5Epush_ret(func, H5E_ERR_CLS, H5E_INTERNAL, H5E_BADVALUE, "bad eof", HADDR_UNDEF);
            }
>>>>>>> 18bbd3f0
            if (tmp_eof > eof)
                eof = tmp_eof;
        }
        END_MEMBERS;
    }
    else {
        H5FD_mem_t mmt = file->fa.memb_map[type];

        if (H5FD_MEM_DEFAULT == mmt)
            mmt = type;

        if (file->memb[mmt]) {
            /* Retrieve EOF */
            H5E_BEGIN_TRY
            {
                eof = H5FDget_eof(file->memb[mmt], mmt);
            }
            H5E_END_TRY;

            if (HADDR_UNDEF == eof)
                H5Epush_ret(func, H5E_ERR_CLS, H5E_INTERNAL, H5E_BADVALUE, "member file has unknown eof",
<<<<<<< HEAD
                            HADDR_UNDEF) if (eof > 0) eof += file->fa.memb_addr[mmt];
=======
                            HADDR_UNDEF);
            if (eof > 0)
                eof += file->fa.memb_addr[mmt];
>>>>>>> 18bbd3f0
        }
        else if (file->fa.relax) {
            /*
             * The member is not open yet (maybe it doesn't exist). Make the
             * best guess about the end-of-file.
             */
            eof = file->memb_next[mmt];
            assert(HADDR_UNDEF != eof);
        }
        else {
<<<<<<< HEAD
            H5Epush_ret(func, H5E_ERR_CLS, H5E_INTERNAL, H5E_BADVALUE, "bad eof", HADDR_UNDEF)
=======
            H5Epush_ret(func, H5E_ERR_CLS, H5E_INTERNAL, H5E_BADVALUE, "bad eof", HADDR_UNDEF);
>>>>>>> 18bbd3f0
        }
    }
    return eof;
}

/*-------------------------------------------------------------------------
 * Function:       H5FD_multi_get_handle
 *
 * Purpose:        Returns the file handle of MULTI file driver.
 *
 * Returns:        Non-negative if succeed or negative if fails.
 *
 * Programmer:     Raymond Lu
 *                 Sept. 16, 2002
 *
 *-------------------------------------------------------------------------
 */
static herr_t
H5FD_multi_get_handle(H5FD_t *_file, hid_t fapl, void **file_handle)
{
    H5FD_multi_t *     file = (H5FD_multi_t *)_file;
    H5FD_mem_t         type, mmt;
    static const char *func = "H5FD_multi_get_handle"; /* Function Name for error reporting */

    /* Get data type for multi driver */
    if (H5Pget_multi_type(fapl, &type) < 0)
        H5Epush_ret(func, H5E_ERR_CLS, H5E_INTERNAL, H5E_BADVALUE, "can't get data type for multi driver",
<<<<<<< HEAD
                    -1) if (type < H5FD_MEM_DEFAULT || type >= H5FD_MEM_NTYPES)
            H5Epush_ret(func, H5E_ERR_CLS, H5E_INTERNAL, H5E_BADVALUE, "data type is out of range", -1) mmt =
                file->fa.memb_map[type];
=======
                    -1);
    if (type < H5FD_MEM_DEFAULT || type >= H5FD_MEM_NTYPES)
        H5Epush_ret(func, H5E_ERR_CLS, H5E_INTERNAL, H5E_BADVALUE, "data type is out of range", -1);
    mmt = file->fa.memb_map[type];
>>>>>>> 18bbd3f0
    if (H5FD_MEM_DEFAULT == mmt)
        mmt = type;

    return (H5FDget_vfd_handle(file->memb[mmt], fapl, file_handle));
}

/*-------------------------------------------------------------------------
 * Function:    H5FD_multi_alloc
 *
 * Purpose:    Allocate file memory.
 *
 * Return:    Success:    Address of new memory
 *
 *            Failure:    HADDR_UNDEF
 *
 * Programmer:    Robb Matzke
 *              Thursday, August 12, 1999
 *
 *-------------------------------------------------------------------------
 */
static haddr_t
H5FD_multi_alloc(H5FD_t *_file, H5FD_mem_t type, hid_t dxpl_id, hsize_t size)
{
    H5FD_multi_t *     file = (H5FD_multi_t *)_file;
    H5FD_mem_t         mmt;
    haddr_t            addr;
    static const char *func = "H5FD_multi_alloc"; /* Function Name for error reporting */

    mmt = file->fa.memb_map[type];
    if (H5FD_MEM_DEFAULT == mmt)
        mmt = type;

    /* XXX: NEED to work on this again */
    if (file->pub.paged_aggr) {
        ALL_MEMBERS (mt) {
            if (file->memb[mt])
                file->memb[mt]->paged_aggr = file->pub.paged_aggr;
        }
        END_MEMBERS;
    }

    if (HADDR_UNDEF == (addr = H5FDalloc(file->memb[mmt], mmt, dxpl_id, size)))
<<<<<<< HEAD
        H5Epush_ret(func, H5E_ERR_CLS, H5E_INTERNAL, H5E_BADVALUE, "member file can't alloc", HADDR_UNDEF)
            addr += file->fa.memb_addr[mmt];
=======
        H5Epush_ret(func, H5E_ERR_CLS, H5E_INTERNAL, H5E_BADVALUE, "member file can't alloc", HADDR_UNDEF);
    addr += file->fa.memb_addr[mmt];
>>>>>>> 18bbd3f0

    /*#ifdef TMP
        if ( addr + size > file->eoa ) {

<<<<<<< HEAD
            if ( H5FD_multi_set_eoa(_file, addr + size) < 0 ) {

                H5Epush_ret(func, H5E_ERR_CLS, H5E_INTERNAL, H5E_BADVALUE, \
                            "can't set eoa", HADDR_UNDEF)
            }
        }
    #else
        if ( addr + size > file->eoa )
            file->eoa = addr + size;
=======
        if ( H5FD_multi_set_eoa(_file, addr + size) < 0 ) {

                H5Epush_ret(func, H5E_ERR_CLS, H5E_INTERNAL, H5E_BADVALUE, \
                "can't set eoa", HADDR_UNDEF);
        }
        }
    #else
        if ( addr + size > file->eoa )
        file->eoa = addr + size;
>>>>>>> 18bbd3f0
    #endif */

    return addr;
}

/*-------------------------------------------------------------------------
 * Function:    H5FD_multi_free
 *
 * Purpose:    Frees memory
 *
 * Return:    Success:    0
 *
 *            Failure:    -1
 *
 * Programmer:    Robb Matzke
 *              Thursday, August 12, 1999
 *
 *-------------------------------------------------------------------------
 */
static herr_t
H5FD_multi_free(H5FD_t *_file, H5FD_mem_t type, hid_t dxpl_id, haddr_t addr, hsize_t size)
{
    H5FD_multi_t *file = (H5FD_multi_t *)_file;
    H5FD_mem_t    mmt;

    /* Clear the error stack */
    H5Eclear2(H5E_DEFAULT);

    mmt = file->fa.memb_map[type];
    if (H5FD_MEM_DEFAULT == mmt)
        mmt = type;

    assert(addr >= file->fa.memb_addr[mmt]);
    assert(addr + size <= file->memb_next[mmt]);
    return H5FDfree(file->memb[mmt], mmt, dxpl_id, addr - file->fa.memb_addr[mmt], size);
}

/*-------------------------------------------------------------------------
 * Function:    H5FD_multi_read
 *
 * Purpose:    Reads SIZE bytes of data from FILE beginning at address ADDR
 *        into buffer BUF according to data transfer properties in
 *        DXPL_ID.
 *
 * Return:    Success:    Zero. Result is stored in caller-supplied
 *                buffer BUF.
 *
 *            Failure:    -1, contents of buffer BUF are undefined.
 *
 * Programmer:    Robb Matzke
 *              Wednesday, August  4, 1999
 *
 *-------------------------------------------------------------------------
 */
static herr_t
H5FD_multi_read(H5FD_t *_file, H5FD_mem_t type, hid_t dxpl_id, haddr_t addr, size_t size, void *_buf /*out*/)
{
    H5FD_multi_t *file = (H5FD_multi_t *)_file;
    H5FD_mem_t    mt, mmt, hi = H5FD_MEM_DEFAULT;
    haddr_t       start_addr = 0;

    /* Clear the error stack */
    H5Eclear2(H5E_DEFAULT);

    /* Find the file to which this address belongs */
    for (mt = H5FD_MEM_SUPER; mt < H5FD_MEM_NTYPES; mt = (H5FD_mem_t)(mt + 1)) {
        mmt = file->fa.memb_map[mt];
        if (H5FD_MEM_DEFAULT == mmt)
            mmt = mt;
        assert(mmt > 0 && mmt < H5FD_MEM_NTYPES);

        if (file->fa.memb_addr[mmt] > addr)
            continue;
        if (file->fa.memb_addr[mmt] >= start_addr) {
            start_addr = file->fa.memb_addr[mmt];
            hi         = mmt;
        } /* end if */
    }     /* end for */
    assert(hi > 0);

    /* Read from that member */
    return H5FDread(file->memb[hi], type, dxpl_id, addr - start_addr, size, _buf);
} /* end H5FD_multi_read() */

/*-------------------------------------------------------------------------
 * Function:    H5FD_multi_write
 *
 * Purpose:    Writes SIZE bytes of data to FILE beginning at address ADDR
 *        from buffer BUF according to data transfer properties in
 *        DXPL_ID.
 *
 * Return:    Success:    Zero
 *
 *            Failure:    -1
 *
 * Programmer:    Robb Matzke
 *              Wednesday, August  4, 1999
 *
 *-------------------------------------------------------------------------
 */
static herr_t
H5FD_multi_write(H5FD_t *_file, H5FD_mem_t type, hid_t dxpl_id, haddr_t addr, size_t size, const void *_buf)
{
    H5FD_multi_t *file = (H5FD_multi_t *)_file;
    H5FD_mem_t    mt, mmt, hi = H5FD_MEM_DEFAULT;
    haddr_t       start_addr = 0;

    /* Clear the error stack */
    H5Eclear2(H5E_DEFAULT);

    /* Find the file to which this address belongs */
    for (mt = H5FD_MEM_SUPER; mt < H5FD_MEM_NTYPES; mt = (H5FD_mem_t)(mt + 1)) {
        mmt = file->fa.memb_map[mt];
        if (H5FD_MEM_DEFAULT == mmt)
            mmt = mt;
        assert(mmt > 0 && mmt < H5FD_MEM_NTYPES);

        if (file->fa.memb_addr[mmt] > addr)
            continue;
        if (file->fa.memb_addr[mmt] >= start_addr) {
            start_addr = file->fa.memb_addr[mmt];
            hi         = mmt;
        } /* end if */
    }     /* end for */
    assert(hi > 0);

    /* Write to that member */
    return H5FDwrite(file->memb[hi], type, dxpl_id, addr - start_addr, size, _buf);
} /* end H5FD_multi_write() */

/*-------------------------------------------------------------------------
 * Function:    H5FD_multi_flush
 *
 * Purpose:    Flushes all multi members.
 *
 * Return:    Success:    0
 *
 *            Failure:    -1, as many files flushed as possible.
 *
 * Programmer:    Robb Matzke
 *              Wednesday, August  4, 1999
 *
 *-------------------------------------------------------------------------
 */
static herr_t
H5FD_multi_flush(H5FD_t *_file, hid_t dxpl_id, hbool_t closing)
{
    H5FD_multi_t *     file = (H5FD_multi_t *)_file;
    H5FD_mem_t         mt;
    int                nerrors = 0;
    static const char *func    = "H5FD_multi_flush"; /* Function Name for error reporting */

#if 0
    H5FD_mem_t        mmt;

    /* Debugging stuff... */
    fprintf(stderr, "multifile access information:\n");

    /* print the map */
    fprintf(stderr, "    map=");
    for (mt=1; mt<H5FD_MEM_NTYPES; mt++) {
    mmt = file->memb_map[mt];
    if (H5FD_MEM_DEFAULT==mmt) mmt = mt;
    fprintf(stderr, "%s%d", 1==mt?"":",", (int)mmt);
    }
    fprintf(stderr, "\n");

    /* print info about each file */
    fprintf(stderr, "      File             Starting            Allocated                 Next Member\n");
    fprintf(stderr, "    Number              Address                 Size              Address Name\n");
    fprintf(stderr, "    ------ -------------------- -------------------- -------------------- ------------------------------\n");

    for (mt=1; mt<H5FD_MEM_NTYPES; mt++) {
    if (HADDR_UNDEF!=file->memb_addr[mt]) {
        haddr_t eoa = H5FDget_eoa(file->memb[mt], mt);
        fprintf(stderr, "    %6d %20llu %20llu %20llu %s\n",
            (int)mt, (unsigned long long)(file->memb_addr[mt]),
            (unsigned long long)eoa,
            (unsigned long long)(file->memb_next[mt]),
            file->memb_name[mt]);
    }
    }
#endif

    /* Clear the error stack */
    H5Eclear2(H5E_DEFAULT);

    /* Flush each file */
    for (mt = H5FD_MEM_SUPER; mt < H5FD_MEM_NTYPES; mt = (H5FD_mem_t)(mt + 1)) {
        if (file->memb[mt]) {
            H5E_BEGIN_TRY
            {
                if (H5FDflush(file->memb[mt], dxpl_id, closing) < 0)
                    nerrors++;
            }
            H5E_END_TRY;
        }
    }
    if (nerrors)
        H5Epush_ret(func, H5E_ERR_CLS, H5E_INTERNAL, H5E_BADVALUE, "error flushing member files", -1);

            return 0;
}

/*-------------------------------------------------------------------------
 * Function:    H5FD_multi_truncate
 *
 * Purpose:    Truncates all multi members.
 *
 * Return:    Success:    0
 *            Failure:    -1, as many files truncated as possible.
 *
 * Programmer:    Quincey Koziol
 *              Thursday, January 31, 2008
 *
 *-------------------------------------------------------------------------
 */
static herr_t
H5FD_multi_truncate(H5FD_t *_file, hid_t dxpl_id, hbool_t closing)
{
    H5FD_multi_t *     file = (H5FD_multi_t *)_file;
    H5FD_mem_t         mt;
    int                nerrors = 0;
    static const char *func    = "H5FD_multi_truncate"; /* Function Name for error reporting */

    /* Clear the error stack */
    H5Eclear2(H5E_DEFAULT);

    /* Truncate each file */
    for (mt = H5FD_MEM_SUPER; mt < H5FD_MEM_NTYPES; mt = (H5FD_mem_t)(mt + 1)) {
        if (file->memb[mt]) {
            H5E_BEGIN_TRY
            {
                if (H5FDtruncate(file->memb[mt], dxpl_id, closing) < 0)
                    nerrors++;
            }
            H5E_END_TRY;
        }
    }
    if (nerrors)
<<<<<<< HEAD
        H5Epush_ret(func, H5E_ERR_CLS, H5E_INTERNAL, H5E_BADVALUE, "error truncating member files", -1)
=======
        H5Epush_ret(func, H5E_ERR_CLS, H5E_INTERNAL, H5E_BADVALUE, "error truncating member files", -1);
>>>>>>> 18bbd3f0

            return 0;
} /* end H5FD_multi_truncate() */

/*-------------------------------------------------------------------------
 * Function:    H5FD_multi_lock
 *
 * Purpose:    Place a lock on all multi members.
 *        When there is error in locking a member file, it will not
 *        proceed further and will try to remove the locks  of those
 *        member files that are locked before error is encountered.
 *
 * Return:    Success:    0
 *            Failure:    -1
 *
 * Programmer:    Vailin Choi; March 2015
 *
 *-------------------------------------------------------------------------
 */
static herr_t
H5FD_multi_lock(H5FD_t *_file, hbool_t rw)
{
    H5FD_multi_t *     file    = (H5FD_multi_t *)_file;
    int                nerrors = 0;
<<<<<<< HEAD
    H5FD_mem_t         out_mt;
    static const char *func = "H5FD_multi_unlock"; /* Function Name for error reporting */
=======
    H5FD_mem_t         out_mt  = H5FD_MEM_DEFAULT;
    static const char *func    = "H5FD_multi_unlock"; /* Function Name for error reporting */
>>>>>>> 18bbd3f0

    /* Clear the error stack */
    H5Eclear2(H5E_DEFAULT);

    /* Lock all member files */
    ALL_MEMBERS (mt) {
        out_mt = mt;
        if (file->memb[mt]) {
            H5E_BEGIN_TRY
            {
                if (H5FDlock(file->memb[mt], rw) < 0) {
                    nerrors++;
                    break;
                } /* end if */
            }
            H5E_END_TRY;
        } /* end if */
    }
    END_MEMBERS;

    /* Try to unlock the member files that are locked before error is encountered */
    if (nerrors) {
        H5FD_mem_t k;

        for (k = H5FD_MEM_DEFAULT; k < out_mt; k = (H5FD_mem_t)(k + 1)) {
            H5E_BEGIN_TRY
            {
                if (H5FDunlock(file->memb[k]) < 0)
                    nerrors++;
            }
            H5E_END_TRY;
        } /* end for */
    }     /* end if */

    if (nerrors)
<<<<<<< HEAD
        H5Epush_ret(func, H5E_ERR_CLS, H5E_INTERNAL, H5E_BADVALUE, "error locking member files", -1) return 0;
=======
        H5Epush_ret(func, H5E_ERR_CLS, H5E_VFL, H5E_CANTLOCKFILE, "error locking member files", -1);
    return 0;
>>>>>>> 18bbd3f0

} /* H5FD_multi_lock() */

/*-------------------------------------------------------------------------
 * Function:    H5FD_multi_unlock
 *
 * Purpose:    Remove the lock on all multi members.
 *        It will try to unlock all member files but will record error
 *        encountered.
 *
 * Return:    Success:    0
 *            Failure:    -1
 *
 * Programmer:    Vailin Choi; March 2015
 *
 *-------------------------------------------------------------------------
 */
static herr_t
H5FD_multi_unlock(H5FD_t *_file)
{
    H5FD_multi_t *     file    = (H5FD_multi_t *)_file;
    int                nerrors = 0;
    static const char *func    = "H5FD_multi_unlock"; /* Function Name for error reporting */

    /* Clear the error stack */
    H5Eclear2(H5E_DEFAULT);

    ALL_MEMBERS (mt) {
        if (file->memb[mt])
            if (H5FDunlock(file->memb[mt]) < 0)
                nerrors++;
    }
    END_MEMBERS;

    if (nerrors)
<<<<<<< HEAD
        H5Epush_ret(func, H5E_ERR_CLS, H5E_INTERNAL, H5E_BADVALUE, "error unlocking member files", -1)
=======
        H5Epush_ret(func, H5E_ERR_CLS, H5E_VFL, H5E_CANTUNLOCKFILE, "error unlocking member files", -1);
>>>>>>> 18bbd3f0

            return 0;
} /* H5FD_multi_unlock() */

/*-------------------------------------------------------------------------
 * Function:    compute_next
 *
 * Purpose:    Compute the memb_next[] values of the file based on the
 *        file's member map and the member starting addresses.
 *
 * Return:    Success:    0
 *
 *            Failure:    -1
 *
 * Programmer:    Robb Matzke
 *              Monday, August 23, 1999
 *
 *-------------------------------------------------------------------------
 */
static int
compute_next(H5FD_multi_t *file)
{
    /* Clear the error stack */
    H5Eclear2(H5E_DEFAULT);

    ALL_MEMBERS (mt) {
        file->memb_next[mt] = HADDR_UNDEF;
    }
    END_MEMBERS;

    UNIQUE_MEMBERS (file->fa.memb_map, mt1) {
        UNIQUE_MEMBERS2(file->fa.memb_map, mt2)
        {
            if (file->fa.memb_addr[mt1] < file->fa.memb_addr[mt2] &&
                (HADDR_UNDEF == file->memb_next[mt1] || file->memb_next[mt1] > file->fa.memb_addr[mt2])) {
                file->memb_next[mt1] = file->fa.memb_addr[mt2];
            }
        }
        END_MEMBERS;
        if (HADDR_UNDEF == file->memb_next[mt1]) {
            file->memb_next[mt1] = HADDR_MAX; /*last member*/
        }
    }
    END_MEMBERS;

    return 0;
}

/*-------------------------------------------------------------------------
 * Function:    open_members
 *
 * Purpose:    Opens all members which are not opened yet.
 *
 * Return:    Success:    0
 *
 *            Failure:    -1
 *
 * Programmer:    Robb Matzke
 *              Monday, August 23, 1999
 *
 *-------------------------------------------------------------------------
 */
/* Disable warning for "format not a string literal" here -QAK */
/*
 *      This pragma only needs to surround the snprintf() call with
 *      tmp in the code below, but early (4.4.7, at least) gcc only
 *      allows diagnostic pragmas to be toggled outside of functions.
 */
<<<<<<< HEAD
H5_GCC_DIAG_OFF(format - nonliteral)
=======
H5_GCC_DIAG_OFF("format-nonliteral")
>>>>>>> 18bbd3f0
static int
open_members(H5FD_multi_t *file)
{
    char               tmp[H5FD_MULT_MAX_FILE_NAME_LEN];
    int                nerrors = 0;
    static const char *func    = "(H5FD_multi)open_members"; /* Function Name for error reporting */

    /* Clear the error stack */
    H5Eclear2(H5E_DEFAULT);

    UNIQUE_MEMBERS (file->fa.memb_map, mt) {
        if (file->memb[mt])
            continue; /*already open*/
        assert(file->fa.memb_name[mt]);
        /* Note: This truncates the user's filename down to only sizeof(tmp)
         *      characters. -QK & JK, 2013/01/17
         */
        sprintf(tmp, file->fa.memb_name[mt], file->name);
        tmp[sizeof(tmp) - 1] = '\0';

        H5E_BEGIN_TRY
        {
            file->memb[mt] = H5FDopen(tmp, file->flags, file->fa.memb_fapl[mt], HADDR_UNDEF);
        }
        H5E_END_TRY;
        if (!file->memb[mt]) {
            if (!file->fa.relax || (file->flags & H5F_ACC_RDWR))
                nerrors++;
        }
    }
    END_MEMBERS;
    if (nerrors)
        H5Epush_ret(func, H5E_ERR_CLS, H5E_INTERNAL, H5E_BADVALUE, "error opening member files", -1);

            return 0;
}
<<<<<<< HEAD
H5_GCC_DIAG_ON(format - nonliteral)

#ifdef _H5private_H
=======
H5_GCC_DIAG_ON("format-nonliteral")

#ifdef H5private_H
>>>>>>> 18bbd3f0
/*
 * This is not related to the functionality of the driver code.
 * It is added here to trigger warning if HDF5 private definitions are included
 * by mistake.  The code should use only HDF5 public API and definitions.
 */
#error "Do not use HDF5 private definitions"
#endif<|MERGE_RESOLUTION|>--- conflicted
+++ resolved
@@ -33,8 +33,6 @@
 #endif
 #ifndef TRUE
 #define TRUE 1
-<<<<<<< HEAD
-=======
 #endif
 
 /* Windows doesn't like some POSIX names and redefines them with an
@@ -44,7 +42,6 @@
 #define my_strdup _strdup
 #else
 #define my_strdup strdup
->>>>>>> 18bbd3f0
 #endif
 
 /* Loop through all mapped files */
@@ -65,7 +62,6 @@
 /* Need two front-ends, since they are nested sometimes */
 #define UNIQUE_MEMBERS(MAP, LOOPVAR)  UNIQUE_MEMBERS_CORE(MAP, _unmapped, _seen, LOOPVAR)
 #define UNIQUE_MEMBERS2(MAP, LOOPVAR) UNIQUE_MEMBERS_CORE(MAP, _unmapped2, _seen2, LOOPVAR)
-<<<<<<< HEAD
 
 #define ALL_MEMBERS(LOOPVAR)                                                                                 \
     {                                                                                                        \
@@ -76,18 +72,6 @@
     }                                                                                                        \
     }
 
-=======
-
-#define ALL_MEMBERS(LOOPVAR)                                                                                 \
-    {                                                                                                        \
-        H5FD_mem_t LOOPVAR;                                                                                  \
-        for (LOOPVAR = H5FD_MEM_DEFAULT; LOOPVAR < H5FD_MEM_NTYPES; LOOPVAR = (H5FD_mem_t)(LOOPVAR + 1)) {
-
-#define END_MEMBERS                                                                                          \
-    }                                                                                                        \
-    }
-
->>>>>>> 18bbd3f0
 #define H5FD_MULT_MAX_FILE_NAME_LEN 1024
 
 /* The driver identification number, initialized at runtime */
@@ -99,11 +83,7 @@
     hid_t      memb_fapl[H5FD_MEM_NTYPES]; /*member access properties      */
     char *     memb_name[H5FD_MEM_NTYPES]; /*name generators               */
     haddr_t    memb_addr[H5FD_MEM_NTYPES]; /*starting addr per member      */
-<<<<<<< HEAD
-    hbool_t    relax;                      /*less stringent error checking	*/
-=======
     hbool_t    relax;                      /*less stringent error checking */
->>>>>>> 18bbd3f0
 } H5FD_multi_fapl_t;
 
 /*
@@ -132,14 +112,8 @@
 } H5FD_multi_dxpl_t;
 
 /* Private functions */
-<<<<<<< HEAD
-static char *my_strdup(const char *s);
-static int   compute_next(H5FD_multi_t *file);
-static int   open_members(H5FD_multi_t *file);
-=======
 static int compute_next(H5FD_multi_t *file);
 static int open_members(H5FD_multi_t *file);
->>>>>>> 18bbd3f0
 
 /* Callback prototypes */
 static herr_t  H5FD_multi_term(void);
@@ -171,72 +145,6 @@
 
 /* The class struct */
 static const H5FD_class_t H5FD_multi_g = {
-<<<<<<< HEAD
-    "multi",                   /*name			*/
-    HADDR_MAX,                 /*maxaddr		*/
-    H5F_CLOSE_WEAK,            /* fc_degree		*/
-    H5FD_multi_term,           /*terminate             */
-    H5FD_multi_sb_size,        /*sb_size		*/
-    H5FD_multi_sb_encode,      /*sb_encode		*/
-    H5FD_multi_sb_decode,      /*sb_decode		*/
-    sizeof(H5FD_multi_fapl_t), /*fapl_size		*/
-    H5FD_multi_fapl_get,       /*fapl_get		*/
-    H5FD_multi_fapl_copy,      /*fapl_copy		*/
-    H5FD_multi_fapl_free,      /*fapl_free		*/
-    0,                         /*dxpl_size		*/
-    NULL,                      /*dxpl_copy		*/
-    NULL,                      /*dxpl_free		*/
-    H5FD_multi_open,           /*open			*/
-    H5FD_multi_close,          /*close			*/
-    H5FD_multi_cmp,            /*cmp			*/
-    H5FD_multi_query,          /*query			*/
-    H5FD_multi_get_type_map,   /*get_type_map		*/
-    H5FD_multi_alloc,          /*alloc			*/
-    H5FD_multi_free,           /*free			*/
-    H5FD_multi_get_eoa,        /*get_eoa		*/
-    H5FD_multi_set_eoa,        /*set_eoa		*/
-    H5FD_multi_get_eof,        /*get_eof		*/
-    H5FD_multi_get_handle,     /*get_handle            */
-    H5FD_multi_read,           /*read			*/
-    H5FD_multi_write,          /*write			*/
-    H5FD_multi_flush,          /*flush			*/
-    H5FD_multi_truncate,       /*truncate		*/
-    H5FD_multi_lock,           /*lock                  */
-    H5FD_multi_unlock,         /*unlock                */
-    H5FD_FLMAP_DEFAULT         /*fl_map		*/
-};
-
-/*-------------------------------------------------------------------------
- * Function:	my_strdup
- *
- * Purpose:	Private version of strdup()
- *
- * Return:	Success:	Ptr to new copy of string
- *
- *		Failure:	NULL
- *
- * Programmer:	Robb Matzke
- *              Friday, August 13, 1999
- *
- *-------------------------------------------------------------------------
- */
-static char *
-my_strdup(const char *s)
-{
-    char * x;
-    size_t str_len;
-
-    if (!s)
-        return NULL;
-    str_len = strlen(s) + 1;
-    if (NULL == (x = (char *)malloc(str_len)))
-        return NULL;
-    memcpy(x, s, str_len);
-
-    return x;
-}
-
-=======
     "multi",                   /*name            */
     HADDR_MAX,                 /*maxaddr        */
     H5F_CLOSE_WEAK,            /* fc_degree        */
@@ -271,7 +179,6 @@
     H5FD_FLMAP_DEFAULT         /*fl_map        */
 };
 
->>>>>>> 18bbd3f0
 /*-------------------------------------------------------------------------
  * Function:    H5FD_multi_init
  *
@@ -506,21 +413,12 @@
 
     /* Check arguments and supply default values */
     if (H5I_GENPROP_LST != H5Iget_type(fapl_id) || TRUE != H5Pisa_class(fapl_id, H5P_FILE_ACCESS))
-<<<<<<< HEAD
-        H5Epush_ret(func, H5E_ERR_CLS, H5E_PLIST, H5E_BADVALUE, "not an access list", -1) if (!memb_map)
-        {
-            for (mt = H5FD_MEM_DEFAULT; mt < H5FD_MEM_NTYPES; mt = (H5FD_mem_t)(mt + 1))
-                _memb_map[mt] = H5FD_MEM_DEFAULT;
-            memb_map = _memb_map;
-        }
-=======
         H5Epush_ret(func, H5E_ERR_CLS, H5E_PLIST, H5E_BADVALUE, "not an access list", -1);
     if (!memb_map) {
         for (mt = H5FD_MEM_DEFAULT; mt < H5FD_MEM_NTYPES; mt = (H5FD_mem_t)(mt + 1))
             _memb_map[mt] = H5FD_MEM_DEFAULT;
         memb_map = _memb_map;
     }
->>>>>>> 18bbd3f0
     if (!memb_fapl) {
         for (mt = H5FD_MEM_DEFAULT; mt < H5FD_MEM_NTYPES; mt = (H5FD_mem_t)(mt + 1))
             _memb_fapl[mt] = H5Pcreate(H5P_FILE_ACCESS);
@@ -544,33 +442,20 @@
         /* Map usage type */
         mmt = memb_map[mt];
         if (mmt < 0 || mmt >= H5FD_MEM_NTYPES)
-<<<<<<< HEAD
-            H5Epush_ret(func, H5E_ERR_CLS, H5E_INTERNAL, H5E_BADRANGE, "file resource type out of range",
-                        -1) if (H5FD_MEM_DEFAULT == mmt) mmt = mt;
-=======
             H5Epush_ret(func, H5E_ERR_CLS, H5E_INTERNAL, H5E_BADRANGE, "file resource type out of range", -1);
         if (H5FD_MEM_DEFAULT == mmt)
             mmt = mt;
->>>>>>> 18bbd3f0
 
         /*
          * All members of MEMB_FAPL must be either defaults or actual file
          * access property lists.
          */
         if (H5P_DEFAULT != memb_fapl[mmt] && TRUE != H5Pisa_class(memb_fapl[mmt], H5P_FILE_ACCESS))
-<<<<<<< HEAD
-            H5Epush_ret(func, H5E_ERR_CLS, H5E_INTERNAL, H5E_BADVALUE, "file resource type incorrect", -1)
-
-                /* All names must be defined */
-                if (!memb_name[mmt] || !memb_name[mmt][0]) H5Epush_ret(
-                    func, H5E_ERR_CLS, H5E_INTERNAL, H5E_BADVALUE, "file resource type not set", -1)
-=======
             H5Epush_ret(func, H5E_ERR_CLS, H5E_INTERNAL, H5E_BADVALUE, "file resource type incorrect", -1);
 
         /* All names must be defined */
         if (!memb_name[mmt] || !memb_name[mmt][0])
             H5Epush_ret(func, H5E_ERR_CLS, H5E_INTERNAL, H5E_BADVALUE, "file resource type not set", -1);
->>>>>>> 18bbd3f0
     }
 
     /*
@@ -622,15 +507,6 @@
     H5Eclear2(H5E_DEFAULT);
 
     if (H5I_GENPROP_LST != H5Iget_type(fapl_id) || TRUE != H5Pisa_class(fapl_id, H5P_FILE_ACCESS))
-<<<<<<< HEAD
-        H5Epush_ret(func, H5E_ERR_CLS, H5E_PLIST, H5E_BADTYPE, "not an access list",
-                    -1) if (H5FD_MULTI != H5Pget_driver(fapl_id))
-            H5Epush_ret(func, H5E_ERR_CLS, H5E_PLIST, H5E_BADVALUE, "incorrect VFL driver",
-                        -1) if (NULL == (fa = (const H5FD_multi_fapl_t *)H5Pget_driver_info(fapl_id)))
-                H5Epush_ret(func, H5E_ERR_CLS, H5E_PLIST, H5E_BADVALUE, "bad VFL driver info", -1)
-
-                    if (memb_map) memcpy(memb_map, fa->memb_map, H5FD_MEM_NTYPES * sizeof(H5FD_mem_t));
-=======
         H5Epush_ret(func, H5E_ERR_CLS, H5E_PLIST, H5E_BADTYPE, "not an access list", -1);
     if (H5FD_MULTI != H5Pget_driver(fapl_id))
         H5Epush_ret(func, H5E_ERR_CLS, H5E_PLIST, H5E_BADVALUE, "incorrect VFL driver", -1);
@@ -639,7 +515,6 @@
 
     if (memb_map)
         memcpy(memb_map, fa->memb_map, H5FD_MEM_NTYPES * sizeof(H5FD_mem_t));
->>>>>>> 18bbd3f0
     if (memb_fapl) {
         for (mt = H5FD_MEM_DEFAULT; mt < H5FD_MEM_NTYPES; mt = (H5FD_mem_t)(mt + 1)) {
             if (fa->memb_fapl[mt] >= 0)
@@ -776,17 +651,10 @@
     }
     END_MEMBERS;
     if (H5Tconvert(H5T_NATIVE_HADDR, H5T_STD_U64LE, nseen * 2, buf + 8, NULL, H5P_DEFAULT) < 0)
-<<<<<<< HEAD
-        H5Epush_ret(func, H5E_ERR_CLS, H5E_DATATYPE, H5E_CANTCONVERT, "can't convert superblock info", -1)
-
-            /* Encode all name templates */
-            p = buf + 8 + nseen * 2 * 8;
-=======
         H5Epush_ret(func, H5E_ERR_CLS, H5E_DATATYPE, H5E_CANTCONVERT, "can't convert superblock info", -1);
 
     /* Encode all name templates */
     p = buf + 8 + nseen * 2 * 8;
->>>>>>> 18bbd3f0
     UNIQUE_MEMBERS (file->fa.memb_map, mt) {
         size_t n = strlen(file->fa.memb_name[mt]) + 1;
         strncpy((char *)p, file->fa.memb_name[mt], n);
@@ -842,22 +710,12 @@
     if (strcmp(name, "NCSAmult") != 0)
         H5Epush_ret(func, H5E_ERR_CLS, H5E_FILE, H5E_BADVALUE, "invalid multi superblock", -1);
 
-<<<<<<< HEAD
-            /* Set default values */
-            ALL_MEMBERS (mt)
-        {
-            memb_addr[mt] = HADDR_UNDEF;
-            memb_eoa[mt]  = HADDR_UNDEF;
-            memb_name[mt] = NULL;
-        }
-=======
     /* Set default values */
     ALL_MEMBERS (mt) {
         memb_addr[mt] = HADDR_UNDEF;
         memb_eoa[mt]  = HADDR_UNDEF;
         memb_name[mt] = NULL;
     }
->>>>>>> 18bbd3f0
     END_MEMBERS;
 
     /*
@@ -882,15 +740,9 @@
     memcpy(x, buf, (nseen * 2 * 8));
     buf += nseen * 2 * 8;
     if (H5Tconvert(H5T_STD_U64LE, H5T_NATIVE_HADDR, nseen * 2, x, NULL, H5P_DEFAULT) < 0)
-<<<<<<< HEAD
-        H5Epush_ret(func, H5E_ERR_CLS, H5E_DATATYPE, H5E_CANTCONVERT, "can't convert superblock info", -1)
-            ap = (haddr_t *)((void *)x); /* Extra (void *) cast to quiet "cast to create alignment" warning -
-                                            2019/07/05, QAK */
-=======
         H5Epush_ret(func, H5E_ERR_CLS, H5E_DATATYPE, H5E_CANTCONVERT, "can't convert superblock info", -1);
     ap = (haddr_t *)((void *)x); /* Extra (void *) cast to quiet "cast to create alignment" warning -
                                     2019/07/05, QAK */
->>>>>>> 18bbd3f0
     UNIQUE_MEMBERS (map, mt) {
         memb_addr[_unmapped] = *ap++;
         memb_eoa[_unmapped]  = *ap++;
@@ -945,25 +797,6 @@
     }
     END_MEMBERS;
     if (compute_next(file) < 0)
-<<<<<<< HEAD
-        H5Epush_ret(func, H5E_ERR_CLS, H5E_INTERNAL, H5E_BADVALUE, "compute_next() failed", -1)
-
-            /* Open all necessary files */
-            if (open_members(file) < 0)
-                H5Epush_ret(func, H5E_ERR_CLS, H5E_INTERNAL, H5E_BADVALUE, "open_members() failed", -1)
-
-            /* Set the EOA marker for all open files */
-            UNIQUE_MEMBERS (file->fa.memb_map, mt)
-        {
-            if (file->memb[mt])
-                if (H5FDset_eoa(file->memb[mt], mt, memb_eoa[mt]) < 0)
-                    H5Epush_ret(func, H5E_ERR_CLS, H5E_INTERNAL, H5E_CANTSET, "set_eoa() failed", -1)
-
-                        /* Save the individual EOAs in one place for later comparison (in H5FD_multi_set_eoa)
-                         */
-                        file->memb_eoa[mt] = memb_eoa[mt];
-        }
-=======
         H5Epush_ret(func, H5E_ERR_CLS, H5E_INTERNAL, H5E_BADVALUE, "compute_next() failed", -1);
 
     /* Open all necessary files */
@@ -980,7 +813,6 @@
          */
         file->memb_eoa[mt] = memb_eoa[mt];
     }
->>>>>>> 18bbd3f0
     END_MEMBERS;
 
     return 0;
@@ -1100,14 +932,9 @@
     ALL_MEMBERS (mt) {
         if (fa->memb_fapl[mt] >= 0)
             if (H5Idec_ref(fa->memb_fapl[mt]) < 0)
-<<<<<<< HEAD
-                H5Epush_ret(func, H5E_ERR_CLS, H5E_FILE, H5E_CANTCLOSEOBJ, "can't close property list",
-                            -1) if (fa->memb_name[mt]) free(fa->memb_name[mt]);
-=======
                 H5Epush_ret(func, H5E_ERR_CLS, H5E_FILE, H5E_CANTCLOSEOBJ, "can't close property list", -1);
         if (fa->memb_name[mt])
             free(fa->memb_name[mt]);
->>>>>>> 18bbd3f0
     }
     END_MEMBERS;
     free(fa);
@@ -1145,26 +972,6 @@
 
     /* Check arguments */
     if (!name || !*name)
-<<<<<<< HEAD
-        H5Epush_ret(func, H5E_ERR_CLS, H5E_ARGS, H5E_BADVALUE, "invalid file name",
-                    NULL) if (0 == maxaddr || HADDR_UNDEF == maxaddr)
-            H5Epush_ret(func, H5E_ERR_CLS, H5E_ARGS, H5E_BADRANGE, "bogus maxaddr", NULL)
-
-            /*
-             * Initialize the file from the file access properties, using default
-             * values if necessary.  Make sure to use CALLOC here because the code
-             * in H5FD_multi_set_eoa depends on the proper initialization of memb_eoa
-             * in H5FD_multi_t.
-             */
-            if (NULL == (file = (H5FD_multi_t *)calloc((size_t)1, sizeof(H5FD_multi_t)))) H5Epush_ret(
-                func, H5E_ERR_CLS, H5E_RESOURCE, H5E_NOSPACE, "memory allocation failed",
-                NULL) if (H5P_FILE_ACCESS_DEFAULT == fapl_id || H5FD_MULTI != H5Pget_driver(fapl_id))
-        {
-            close_fapl = fapl_id = H5Pcreate(H5P_FILE_ACCESS);
-            if (H5Pset_fapl_multi(fapl_id, NULL, NULL, NULL, NULL, TRUE) < 0)
-                H5Epush_goto(func, H5E_ERR_CLS, H5E_FILE, H5E_CANTSET, "can't set property value", error)
-        }
-=======
         H5Epush_ret(func, H5E_ERR_CLS, H5E_ARGS, H5E_BADVALUE, "invalid file name", NULL);
     if (0 == maxaddr || HADDR_UNDEF == maxaddr)
         H5Epush_ret(func, H5E_ERR_CLS, H5E_ARGS, H5E_BADRANGE, "bogus maxaddr", NULL);
@@ -1182,7 +989,6 @@
         if (H5Pset_fapl_multi(fapl_id, NULL, NULL, NULL, NULL, TRUE) < 0)
             H5Epush_goto(func, H5E_ERR_CLS, H5E_FILE, H5E_CANTSET, "can't set property value", error)
     }
->>>>>>> 18bbd3f0
     fa = (const H5FD_multi_fapl_t *)H5Pget_driver_info(fapl_id);
     assert(fa);
     ALL_MEMBERS (mt) {
@@ -1278,16 +1084,6 @@
     if (nerrors)
         H5Epush_ret(func, H5E_ERR_CLS, H5E_INTERNAL, H5E_BADVALUE, "error closing member files", -1);
 
-<<<<<<< HEAD
-            /* Clean up other stuff */
-            ALL_MEMBERS (mt)
-        {
-            if (file->fa.memb_fapl[mt] >= 0)
-                (void)H5Idec_ref(file->fa.memb_fapl[mt]);
-            if (file->fa.memb_name[mt])
-                free(file->fa.memb_name[mt]);
-        }
-=======
     /* Clean up other stuff */
     ALL_MEMBERS (mt) {
         if (file->fa.memb_fapl[mt] >= 0)
@@ -1295,7 +1091,6 @@
         if (file->fa.memb_name[mt])
             free(file->fa.memb_name[mt]);
     }
->>>>>>> 18bbd3f0
     END_MEMBERS;
 
     free(file->name);
@@ -1370,11 +1165,7 @@
 H5FD_multi_query(const H5FD_t *_f, unsigned long *flags /* out */)
 {
     /* Shut compiler up */
-<<<<<<< HEAD
-    _f = _f;
-=======
     (void)_f;
->>>>>>> 18bbd3f0
 
     /* Set the VFL feature flags that this driver supports */
     if (flags) {
@@ -1458,13 +1249,9 @@
 
                 if (HADDR_UNDEF == memb_eoa)
                     H5Epush_ret(func, H5E_ERR_CLS, H5E_INTERNAL, H5E_BADVALUE, "member file has unknown eoa",
-<<<<<<< HEAD
-                                HADDR_UNDEF) if (memb_eoa > 0) memb_eoa += file->fa.memb_addr[mt];
-=======
                                 HADDR_UNDEF);
                 if (memb_eoa > 0)
                     memb_eoa += file->fa.memb_addr[mt];
->>>>>>> 18bbd3f0
             }
             else if (file->fa.relax) {
                 /*
@@ -1475,11 +1262,7 @@
                 assert(HADDR_UNDEF != memb_eoa);
             }
             else {
-<<<<<<< HEAD
-                H5Epush_ret(func, H5E_ERR_CLS, H5E_INTERNAL, H5E_BADVALUE, "bad eoa", HADDR_UNDEF)
-=======
                 H5Epush_ret(func, H5E_ERR_CLS, H5E_INTERNAL, H5E_BADVALUE, "bad eoa", HADDR_UNDEF);
->>>>>>> 18bbd3f0
             }
 
             if (memb_eoa > eoa)
@@ -1502,13 +1285,9 @@
 
             if (HADDR_UNDEF == eoa)
                 H5Epush_ret(func, H5E_ERR_CLS, H5E_INTERNAL, H5E_BADVALUE, "member file has unknown eoa",
-<<<<<<< HEAD
-                            HADDR_UNDEF) if (eoa > 0) eoa += file->fa.memb_addr[mmt];
-=======
                             HADDR_UNDEF);
             if (eoa > 0)
                 eoa += file->fa.memb_addr[mmt];
->>>>>>> 18bbd3f0
         }
         else if (file->fa.relax) {
             /*
@@ -1519,11 +1298,7 @@
             assert(HADDR_UNDEF != eoa);
         }
         else {
-<<<<<<< HEAD
-            H5Epush_ret(func, H5E_ERR_CLS, H5E_INTERNAL, H5E_BADVALUE, "bad eoa", HADDR_UNDEF)
-=======
             H5Epush_ret(func, H5E_ERR_CLS, H5E_INTERNAL, H5E_BADVALUE, "bad eoa", HADDR_UNDEF);
->>>>>>> 18bbd3f0
         }
     }
 
@@ -1589,13 +1364,9 @@
     }
     H5E_END_TRY;
     if (status < 0)
-<<<<<<< HEAD
-        H5Epush_ret(func, H5E_ERR_CLS, H5E_FILE, H5E_BADVALUE, "member H5FDset_eoa failed", -1)
-=======
         H5Epush_ret(func, H5E_ERR_CLS, H5E_FILE, H5E_BADVALUE, "member H5FDset_eoa failed", -1);
->>>>>>> 18bbd3f0
-
-            return 0;
+
+    return 0;
 } /* end H5FD_multi_set_eoa() */
 
 /*-------------------------------------------------------------------------
@@ -1639,13 +1410,9 @@
 
                 if (HADDR_UNDEF == tmp_eof)
                     H5Epush_ret(func, H5E_ERR_CLS, H5E_INTERNAL, H5E_BADVALUE, "member file has unknown eof",
-<<<<<<< HEAD
-                                HADDR_UNDEF) if (tmp_eof > 0) tmp_eof += file->fa.memb_addr[mt];
-=======
                                 HADDR_UNDEF);
                 if (tmp_eof > 0)
                     tmp_eof += file->fa.memb_addr[mt];
->>>>>>> 18bbd3f0
             }
             else if (file->fa.relax) {
                 /*
@@ -1654,17 +1421,10 @@
                  */
                 tmp_eof = file->memb_next[mt];
                 assert(HADDR_UNDEF != tmp_eof);
-<<<<<<< HEAD
-            }
-            else {
-                H5Epush_ret(func, H5E_ERR_CLS, H5E_INTERNAL, H5E_BADVALUE, "bad eof", HADDR_UNDEF)
-            }
-=======
             }
             else {
                 H5Epush_ret(func, H5E_ERR_CLS, H5E_INTERNAL, H5E_BADVALUE, "bad eof", HADDR_UNDEF);
             }
->>>>>>> 18bbd3f0
             if (tmp_eof > eof)
                 eof = tmp_eof;
         }
@@ -1686,13 +1446,9 @@
 
             if (HADDR_UNDEF == eof)
                 H5Epush_ret(func, H5E_ERR_CLS, H5E_INTERNAL, H5E_BADVALUE, "member file has unknown eof",
-<<<<<<< HEAD
-                            HADDR_UNDEF) if (eof > 0) eof += file->fa.memb_addr[mmt];
-=======
                             HADDR_UNDEF);
             if (eof > 0)
                 eof += file->fa.memb_addr[mmt];
->>>>>>> 18bbd3f0
         }
         else if (file->fa.relax) {
             /*
@@ -1703,11 +1459,7 @@
             assert(HADDR_UNDEF != eof);
         }
         else {
-<<<<<<< HEAD
-            H5Epush_ret(func, H5E_ERR_CLS, H5E_INTERNAL, H5E_BADVALUE, "bad eof", HADDR_UNDEF)
-=======
             H5Epush_ret(func, H5E_ERR_CLS, H5E_INTERNAL, H5E_BADVALUE, "bad eof", HADDR_UNDEF);
->>>>>>> 18bbd3f0
         }
     }
     return eof;
@@ -1735,16 +1487,10 @@
     /* Get data type for multi driver */
     if (H5Pget_multi_type(fapl, &type) < 0)
         H5Epush_ret(func, H5E_ERR_CLS, H5E_INTERNAL, H5E_BADVALUE, "can't get data type for multi driver",
-<<<<<<< HEAD
-                    -1) if (type < H5FD_MEM_DEFAULT || type >= H5FD_MEM_NTYPES)
-            H5Epush_ret(func, H5E_ERR_CLS, H5E_INTERNAL, H5E_BADVALUE, "data type is out of range", -1) mmt =
-                file->fa.memb_map[type];
-=======
                     -1);
     if (type < H5FD_MEM_DEFAULT || type >= H5FD_MEM_NTYPES)
         H5Epush_ret(func, H5E_ERR_CLS, H5E_INTERNAL, H5E_BADVALUE, "data type is out of range", -1);
     mmt = file->fa.memb_map[type];
->>>>>>> 18bbd3f0
     if (H5FD_MEM_DEFAULT == mmt)
         mmt = type;
 
@@ -1787,28 +1533,12 @@
     }
 
     if (HADDR_UNDEF == (addr = H5FDalloc(file->memb[mmt], mmt, dxpl_id, size)))
-<<<<<<< HEAD
-        H5Epush_ret(func, H5E_ERR_CLS, H5E_INTERNAL, H5E_BADVALUE, "member file can't alloc", HADDR_UNDEF)
-            addr += file->fa.memb_addr[mmt];
-=======
         H5Epush_ret(func, H5E_ERR_CLS, H5E_INTERNAL, H5E_BADVALUE, "member file can't alloc", HADDR_UNDEF);
     addr += file->fa.memb_addr[mmt];
->>>>>>> 18bbd3f0
 
     /*#ifdef TMP
         if ( addr + size > file->eoa ) {
 
-<<<<<<< HEAD
-            if ( H5FD_multi_set_eoa(_file, addr + size) < 0 ) {
-
-                H5Epush_ret(func, H5E_ERR_CLS, H5E_INTERNAL, H5E_BADVALUE, \
-                            "can't set eoa", HADDR_UNDEF)
-            }
-        }
-    #else
-        if ( addr + size > file->eoa )
-            file->eoa = addr + size;
-=======
         if ( H5FD_multi_set_eoa(_file, addr + size) < 0 ) {
 
                 H5Epush_ret(func, H5E_ERR_CLS, H5E_INTERNAL, H5E_BADVALUE, \
@@ -1818,7 +1548,6 @@
     #else
         if ( addr + size > file->eoa )
         file->eoa = addr + size;
->>>>>>> 18bbd3f0
     #endif */
 
     return addr;
@@ -2020,7 +1749,7 @@
     if (nerrors)
         H5Epush_ret(func, H5E_ERR_CLS, H5E_INTERNAL, H5E_BADVALUE, "error flushing member files", -1);
 
-            return 0;
+    return 0;
 }
 
 /*-------------------------------------------------------------------------
@@ -2059,13 +1788,9 @@
         }
     }
     if (nerrors)
-<<<<<<< HEAD
-        H5Epush_ret(func, H5E_ERR_CLS, H5E_INTERNAL, H5E_BADVALUE, "error truncating member files", -1)
-=======
         H5Epush_ret(func, H5E_ERR_CLS, H5E_INTERNAL, H5E_BADVALUE, "error truncating member files", -1);
->>>>>>> 18bbd3f0
-
-            return 0;
+
+    return 0;
 } /* end H5FD_multi_truncate() */
 
 /*-------------------------------------------------------------------------
@@ -2088,13 +1813,8 @@
 {
     H5FD_multi_t *     file    = (H5FD_multi_t *)_file;
     int                nerrors = 0;
-<<<<<<< HEAD
-    H5FD_mem_t         out_mt;
-    static const char *func = "H5FD_multi_unlock"; /* Function Name for error reporting */
-=======
     H5FD_mem_t         out_mt  = H5FD_MEM_DEFAULT;
     static const char *func    = "H5FD_multi_unlock"; /* Function Name for error reporting */
->>>>>>> 18bbd3f0
 
     /* Clear the error stack */
     H5Eclear2(H5E_DEFAULT);
@@ -2130,12 +1850,8 @@
     }     /* end if */
 
     if (nerrors)
-<<<<<<< HEAD
-        H5Epush_ret(func, H5E_ERR_CLS, H5E_INTERNAL, H5E_BADVALUE, "error locking member files", -1) return 0;
-=======
         H5Epush_ret(func, H5E_ERR_CLS, H5E_VFL, H5E_CANTLOCKFILE, "error locking member files", -1);
     return 0;
->>>>>>> 18bbd3f0
 
 } /* H5FD_multi_lock() */
 
@@ -2171,13 +1887,9 @@
     END_MEMBERS;
 
     if (nerrors)
-<<<<<<< HEAD
-        H5Epush_ret(func, H5E_ERR_CLS, H5E_INTERNAL, H5E_BADVALUE, "error unlocking member files", -1)
-=======
         H5Epush_ret(func, H5E_ERR_CLS, H5E_VFL, H5E_CANTUNLOCKFILE, "error unlocking member files", -1);
->>>>>>> 18bbd3f0
-
-            return 0;
+
+    return 0;
 } /* H5FD_multi_unlock() */
 
 /*-------------------------------------------------------------------------
@@ -2244,11 +1956,7 @@
  *      tmp in the code below, but early (4.4.7, at least) gcc only
  *      allows diagnostic pragmas to be toggled outside of functions.
  */
-<<<<<<< HEAD
-H5_GCC_DIAG_OFF(format - nonliteral)
-=======
 H5_GCC_DIAG_OFF("format-nonliteral")
->>>>>>> 18bbd3f0
 static int
 open_members(H5FD_multi_t *file)
 {
@@ -2283,17 +1991,11 @@
     if (nerrors)
         H5Epush_ret(func, H5E_ERR_CLS, H5E_INTERNAL, H5E_BADVALUE, "error opening member files", -1);
 
-            return 0;
+    return 0;
 }
-<<<<<<< HEAD
-H5_GCC_DIAG_ON(format - nonliteral)
-
-#ifdef _H5private_H
-=======
 H5_GCC_DIAG_ON("format-nonliteral")
 
 #ifdef H5private_H
->>>>>>> 18bbd3f0
 /*
  * This is not related to the functionality of the driver code.
  * It is added here to trigger warning if HDF5 private definitions are included
