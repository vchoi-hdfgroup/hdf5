--- conflicted
+++ resolved
@@ -18,10 +18,7 @@
 #define H5D_FRIEND /* Suppress error about including H5Dpkg    */
 
 #include "H5private.h"   /* Generic Functions                        */
-<<<<<<< HEAD
-=======
 #include "H5CXprivate.h" /* API Contexts                             */
->>>>>>> 18bbd3f0
 #include "H5Dpkg.h"      /* Datasets                                 */
 #include "H5Eprivate.h"  /* Error handling                           */
 #include "H5Fprivate.h"  /* Files                                    */
@@ -142,11 +139,7 @@
  */
 herr_t
 H5VL__native_dataset_read(void *obj, hid_t mem_type_id, hid_t mem_space_id, hid_t file_space_id,
-<<<<<<< HEAD
-                          hid_t H5_ATTR_UNUSED dxpl_id, void *buf, void H5_ATTR_UNUSED **req)
-=======
                           hid_t dxpl_id, void *buf, void H5_ATTR_UNUSED **req)
->>>>>>> 18bbd3f0
 {
     H5D_t *      dset       = (H5D_t *)obj;
     const H5S_t *mem_space  = NULL;
@@ -187,11 +180,7 @@
  */
 herr_t
 H5VL__native_dataset_write(void *obj, hid_t mem_type_id, hid_t mem_space_id, hid_t file_space_id,
-<<<<<<< HEAD
-                           hid_t H5_ATTR_UNUSED dxpl_id, const void *buf, void H5_ATTR_UNUSED **req)
-=======
                            hid_t dxpl_id, const void *buf, void H5_ATTR_UNUSED **req)
->>>>>>> 18bbd3f0
 {
     H5D_t *      dset       = (H5D_t *)obj;
     const H5S_t *mem_space  = NULL;
@@ -375,11 +364,7 @@
  *-------------------------------------------------------------------------
  */
 herr_t
-<<<<<<< HEAD
-H5VL__native_dataset_optional(void *obj, H5VL_dataset_optional_t optional_type, hid_t H5_ATTR_UNUSED dxpl_id,
-=======
 H5VL__native_dataset_optional(void *obj, H5VL_dataset_optional_t optional_type, hid_t dxpl_id,
->>>>>>> 18bbd3f0
                               void H5_ATTR_UNUSED **req, va_list arguments)
 {
     H5D_t *dset      = (H5D_t *)obj; /* Dataset */
@@ -390,12 +375,9 @@
     /* Sanity checks */
     HDassert(dset);
 
-<<<<<<< HEAD
-=======
     /* Set DXPL for operation */
     H5CX_set_dxpl(dxpl_id);
 
->>>>>>> 18bbd3f0
     switch (optional_type) {
         case H5VL_NATIVE_DATASET_FORMAT_CONVERT: { /* H5Dformat_convert */
             switch (dset->shared->layout.type) {
