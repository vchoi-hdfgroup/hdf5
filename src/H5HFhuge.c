/* * * * * * * * * * * * * * * * * * * * * * * * * * * * * * * * * * * * * * *
 * Copyright by The HDF Group.                                               *
 * Copyright by the Board of Trustees of the University of Illinois.         *
 * All rights reserved.                                                      *
 *                                                                           *
 * This file is part of HDF5.  The full HDF5 copyright notice, including     *
 * terms governing use, modification, and redistribution, is contained in    *
 * the COPYING file, which can be found at the root of the source code       *
 * distribution tree, or in https://www.hdfgroup.org/licenses.               *
 * If you do not have access to either file, you may request a copy from     *
 * help@hdfgroup.org.                                                        *
 * * * * * * * * * * * * * * * * * * * * * * * * * * * * * * * * * * * * * * */

/*-------------------------------------------------------------------------
 *
 * Created:		H5HFhuge.c
 *			Aug  7 2006
 *			Quincey Koziol
 *
 * Purpose:		Routines for "huge" objects in fractal heap
 *
 *-------------------------------------------------------------------------
 */

/****************/
/* Module Setup */
/****************/

#include "H5HFmodule.h" /* This source code file is part of the H5HF module */

/***********/
/* Headers */
/***********/
#include "H5private.h"   /* Generic Functions			*/
#include "H5Eprivate.h"  /* Error handling		  	*/
#include "H5HFpkg.h"     /* Fractal heaps			*/
#include "H5MFprivate.h" /* File memory management		*/
#include "H5MMprivate.h" /* Memory management			*/

/****************/
/* Local Macros */
/****************/

/* v2 B-tree creation macros */
#define H5HF_HUGE_BT2_NODE_SIZE  512
#define H5HF_HUGE_BT2_SPLIT_PERC 100
#define H5HF_HUGE_BT2_MERGE_PERC 40

/******************/
/* Local Typedefs */
/******************/

/********************/
/* Package Typedefs */
/********************/

/********************/
/* Local Prototypes */
/********************/

/* Local v2 B-tree operations */
static herr_t H5HF__huge_bt2_create(H5HF_hdr_t *hdr);

/* Local 'huge' object support routines */
<<<<<<< HEAD
static hsize_t H5HF_huge_new_id(H5HF_hdr_t *hdr);
=======
static hsize_t H5HF__huge_new_id(H5HF_hdr_t *hdr);
>>>>>>> 18bbd3f0
static herr_t  H5HF__huge_op_real(H5HF_hdr_t *hdr, const uint8_t *id, hbool_t is_read, H5HF_operator_t op,
                                  void *op_data);

/*********************/
/* Package Variables */
/*********************/

/*****************************/
/* Library Private Variables */
/*****************************/

/*******************/
/* Local Variables */
/*******************/

/*-------------------------------------------------------------------------
 * Function:	H5HF__huge_bt2_create
 *
 * Purpose:	Create the v2 B-tree for tracking the huge objects in the heap
 *
 * Return:	SUCCEED/FAIL
 *
 * Programmer:	Quincey Koziol
 *		Aug  7 2006
 *
 *-------------------------------------------------------------------------
 */
static herr_t
H5HF__huge_bt2_create(H5HF_hdr_t *hdr)
{
    H5B2_create_t bt2_cparam;          /* v2 B-tree creation parameters */
    herr_t        ret_value = SUCCEED; /* Return value */

    FUNC_ENTER_STATIC

    /*
     * Check arguments.
     */
    HDassert(hdr);

    /* Compute the size of 'raw' records on disk */
    /* (Note: the size for huge IDs could be set to 'huge_id_size', instead
     *  of 'sizeof_size', but that would make the v2 B-tree callback routines
     *  depend on the heap header, which makes the v2 B-tree flush routines
     *  difficult to write.  "Waste" an extra byte or for small heaps (where
     *  the 'huge_id_size' is < 'sizeof_size' in order to make this easier -QAK)
     */
    if (hdr->huge_ids_direct) {
        if (hdr->filter_len > 0) {
            bt2_cparam.rrec_size =
<<<<<<< HEAD
                (size_t)((unsigned)hdr->sizeof_addr     /* Address of object */
                         + (unsigned)hdr->sizeof_size   /* Length of object */
                         + (unsigned)4                  /* Filter mask for filtered object */
                         + (unsigned)hdr->sizeof_size); /* Size of de-filtered object in memory */
            bt2_cparam.cls = H5HF_HUGE_BT2_FILT_DIR;
        } /* end if */
        else {
            bt2_cparam.rrec_size = (size_t)((unsigned)hdr->sizeof_addr     /* Address of object */
                                            + (unsigned)hdr->sizeof_size); /* Length of object */
=======
                (uint32_t)((unsigned)hdr->sizeof_addr     /* Address of object */
                           + (unsigned)hdr->sizeof_size   /* Length of object */
                           + (unsigned)4                  /* Filter mask for filtered object */
                           + (unsigned)hdr->sizeof_size); /* Size of de-filtered object in memory */
            bt2_cparam.cls = H5HF_HUGE_BT2_FILT_DIR;
        } /* end if */
        else {
            bt2_cparam.rrec_size = (uint32_t)((unsigned)hdr->sizeof_addr     /* Address of object */
                                              + (unsigned)hdr->sizeof_size); /* Length of object */
>>>>>>> 18bbd3f0
            bt2_cparam.cls       = H5HF_HUGE_BT2_DIR;
        } /* end else */
    }     /* end if */
    else {
        if (hdr->filter_len > 0) {
            bt2_cparam.rrec_size =
<<<<<<< HEAD
                (size_t)((unsigned)hdr->sizeof_addr     /* Address of filtered object */
                         + (unsigned)hdr->sizeof_size   /* Length of filtered object */
                         + (unsigned)4                  /* Filter mask for filtered object */
                         + (unsigned)hdr->sizeof_size   /* Size of de-filtered object in memory */
                         + (unsigned)hdr->sizeof_size); /* Unique ID for object */
            bt2_cparam.cls = H5HF_HUGE_BT2_FILT_INDIR;
        } /* end if */
        else {
            bt2_cparam.rrec_size = (size_t)((unsigned)hdr->sizeof_addr     /* Address of object */
                                            + (unsigned)hdr->sizeof_size   /* Length of object */
                                            + (unsigned)hdr->sizeof_size); /* Unique ID for object */
=======
                (uint32_t)((unsigned)hdr->sizeof_addr     /* Address of filtered object */
                           + (unsigned)hdr->sizeof_size   /* Length of filtered object */
                           + (unsigned)4                  /* Filter mask for filtered object */
                           + (unsigned)hdr->sizeof_size   /* Size of de-filtered object in memory */
                           + (unsigned)hdr->sizeof_size); /* Unique ID for object */
            bt2_cparam.cls = H5HF_HUGE_BT2_FILT_INDIR;
        } /* end if */
        else {
            bt2_cparam.rrec_size = (uint32_t)((unsigned)hdr->sizeof_addr     /* Address of object */
                                              + (unsigned)hdr->sizeof_size   /* Length of object */
                                              + (unsigned)hdr->sizeof_size); /* Unique ID for object */
>>>>>>> 18bbd3f0
            bt2_cparam.cls       = H5HF_HUGE_BT2_INDIR;
        } /* end else */
    }     /* end else */
    bt2_cparam.node_size     = (size_t)H5HF_HUGE_BT2_NODE_SIZE;
    bt2_cparam.split_percent = H5HF_HUGE_BT2_SPLIT_PERC;
    bt2_cparam.merge_percent = H5HF_HUGE_BT2_MERGE_PERC;

    /* Create v2 B-tree for tracking 'huge' objects */
    if (NULL == (hdr->huge_bt2 = H5B2_create(hdr->f, &bt2_cparam, hdr->f)))
        HGOTO_ERROR(H5E_HEAP, H5E_CANTCREATE, FAIL, "can't create v2 B-tree for tracking 'huge' heap objects")

    /* Retrieve the v2 B-tree's address in the file */
    if (H5B2_get_addr(hdr->huge_bt2, &hdr->huge_bt2_addr) < 0)
        HGOTO_ERROR(H5E_HEAP, H5E_CANTGET, FAIL,
                    "can't get v2 B-tree address for tracking 'huge' heap objects")

done:
    FUNC_LEAVE_NOAPI(ret_value)
} /* end H5HF__huge_bt2_create() */

/*-------------------------------------------------------------------------
 * Function:	H5HF__huge_init
 *
 * Purpose:	Initialize information for tracking 'huge' objects
 *
 * Return:	SUCCEED/FAIL
 *
 * Programmer:	Quincey Koziol
 *		Aug  7 2006
 *
 *-------------------------------------------------------------------------
 */
herr_t
H5HF__huge_init(H5HF_hdr_t *hdr)
{
    FUNC_ENTER_PACKAGE_NOERR

    /*
     * Check arguments.
     */
    HDassert(hdr);

    /* Compute information about 'huge' objects for the heap */

    /* Check if we can completely hold the 'huge' object's offset & length in
     *  the file in the heap ID (which will speed up accessing it) and we don't
     *  have any I/O pipeline filters.
     */
<<<<<<< HEAD
#ifdef QAK
    HDfprintf(stderr, "%s: hdr->id_len = %u\n", "H5HF_huge_init", (unsigned)hdr->id_len);
    HDfprintf(stderr, "%s: hdr->filter_len = %u\n", "H5HF_huge_init", (unsigned)hdr->filter_len);
#endif /* QAK */
=======
>>>>>>> 18bbd3f0
    if (hdr->filter_len > 0) {
        if ((hdr->id_len - 1) >= (unsigned)(hdr->sizeof_addr + hdr->sizeof_size + 4 + hdr->sizeof_size)) {
            /* Indicate that v2 B-tree doesn't have to be used to locate object */
            hdr->huge_ids_direct = TRUE;

            /* Set the size of 'huge' object IDs */
            hdr->huge_id_size = (uint8_t)(hdr->sizeof_addr + hdr->sizeof_size + hdr->sizeof_size);
        } /* end if */
        else
            /* Indicate that v2 B-tree must be used to access object */
            hdr->huge_ids_direct = FALSE;
    } /* end if */
    else {
        if ((hdr->sizeof_addr + hdr->sizeof_size) <= (hdr->id_len - 1)) {
            /* Indicate that v2 B-tree doesn't have to be used to locate object */
            hdr->huge_ids_direct = TRUE;

            /* Set the size of 'huge' object IDs */
            hdr->huge_id_size = (uint8_t)(hdr->sizeof_addr + hdr->sizeof_size);
        } /* end if */
        else
            /* Indicate that v2 B-tree must be used to locate object */
            hdr->huge_ids_direct = FALSE;
    } /* end else */
    if (!hdr->huge_ids_direct) {
        /* Set the size and maximum value of 'huge' object ID */
        if ((hdr->id_len - 1) < sizeof(hsize_t)) {
            hdr->huge_id_size = (uint8_t)(hdr->id_len - 1);
            hdr->huge_max_id  = ((hsize_t)1 << (hdr->huge_id_size * 8)) - 1;
        } /*end if */
        else {
            hdr->huge_id_size = sizeof(hsize_t);
            hdr->huge_max_id  = HSIZET_MAX;
        } /* end else */
    }     /* end if */
    hdr->huge_bt2 = NULL;

    FUNC_LEAVE_NOAPI(SUCCEED)
} /* end H5HF__huge_init() */

/*-------------------------------------------------------------------------
 * Function:	H5HF__huge_new_id
 *
 * Purpose:	Determine a new ID for an indirectly accessed 'huge' object
 *              (either filtered or not)
 *
 * Return:	SUCCEED/FAIL
 *
 * Programmer:	Quincey Koziol
 *		Aug 15 2006
 *
 *-------------------------------------------------------------------------
 */
static hsize_t
H5HF__huge_new_id(H5HF_hdr_t *hdr)
{
    hsize_t new_id;        /* New object's ID */
    hsize_t ret_value = 0; /* Return value */

    FUNC_ENTER_STATIC

    /*
     * Check arguments.
     */
    HDassert(hdr);

    /* Check for wrapping around 'huge' object ID space */
    if (hdr->huge_ids_wrapped)
        /* Fail for now - eventually should iterate through v2 B-tree, looking for available ID */
        HGOTO_ERROR(H5E_HEAP, H5E_UNSUPPORTED, 0, "wrapping 'huge' object IDs not supported yet")
    else {
        /* Get new 'huge' object ID to use for object */
        /* (avoids using ID 0) */
        new_id = ++hdr->huge_next_id;

        /* Check for wrapping 'huge' object IDs around */
        if (hdr->huge_next_id == hdr->huge_max_id)
            hdr->huge_ids_wrapped = TRUE;
    } /* end else */

    /* Set return value */
    ret_value = new_id;

done:
    FUNC_LEAVE_NOAPI(ret_value)
} /* end H5HF__huge_new_id() */

/*-------------------------------------------------------------------------
 * Function:	H5HF__huge_insert
 *
 * Purpose:	Insert a 'huge' object into the file and track it
 *
 * Return:	SUCCEED/FAIL
 *
 * Programmer:	Quincey Koziol
 *		Aug  7 2006
 *
 *-------------------------------------------------------------------------
 */
herr_t
H5HF__huge_insert(H5HF_hdr_t *hdr, size_t obj_size, void *obj, void *_id)
{
    uint8_t *id = (uint8_t *)_id;   /* Pointer to ID buffer */
    haddr_t  obj_addr;              /* Address of object in the file */
    void *   write_buf;             /* Pointer to buffer to write */
    size_t   write_size;            /* Size of [possibly filtered] object written to file */
    unsigned filter_mask = 0;       /* Filter mask for object (only used for filtered objects) */
    herr_t   ret_value   = SUCCEED; /* Return value */

    FUNC_ENTER_PACKAGE
<<<<<<< HEAD
#ifdef QAK
    HDfprintf(stderr, "%s: obj_size = %Zu\n", FUNC, obj_size);
#endif /* QAK */
=======
>>>>>>> 18bbd3f0

    /*
     * Check arguments.
     */
    HDassert(hdr);
    HDassert(obj_size > hdr->max_man_size);
    HDassert(obj);
    HDassert(id);

    /* Check if the v2 B-tree for tracking 'huge' heap objects has been created yet */
    if (!H5F_addr_defined(hdr->huge_bt2_addr)) {
        /* Go create (& open) v2 B-tree */
        if (H5HF__huge_bt2_create(hdr) < 0)
            HGOTO_ERROR(H5E_HEAP, H5E_CANTCREATE, FAIL,
                        "can't create v2 B-tree for tracking 'huge' heap objects")
    } /* end if */
    else {
        /* Check if v2 B-tree is open yet */
        if (NULL == hdr->huge_bt2) {
            /* Open existing v2 B-tree */
            if (NULL == (hdr->huge_bt2 = H5B2_open(hdr->f, hdr->huge_bt2_addr, hdr->f)))
                HGOTO_ERROR(H5E_HEAP, H5E_CANTOPENOBJ, FAIL,
                            "unable to open v2 B-tree for tracking 'huge' heap objects")
        } /* end if */
    }     /* end else */
    HDassert(hdr->huge_bt2);

    /* Check for I/O pipeline filter on heap */
    if (hdr->filter_len > 0) {
        H5Z_cb_t filter_cb; /* Filter callback structure */
        size_t   nbytes;    /* Number of bytes used */

        /* Initialize the filter callback struct */
        filter_cb.op_data = NULL;
        filter_cb.func    = NULL; /* no callback function when failed */

        /* Allocate buffer to perform I/O filtering on */
        write_size = obj_size;
        if (NULL == (write_buf = H5MM_malloc(write_size)))
            HGOTO_ERROR(H5E_HEAP, H5E_NOSPACE, FAIL, "memory allocation failed for pipeline buffer")
        H5MM_memcpy(write_buf, obj, write_size);

        /* Push direct block data through I/O filter pipeline */
        nbytes = write_size;
        if (H5Z_pipeline(&(hdr->pline), 0, &filter_mask, H5Z_NO_EDC, filter_cb, &nbytes, &write_size,
                         &write_buf) < 0)
            HGOTO_ERROR(H5E_HEAP, H5E_CANTFILTER, FAIL, "output pipeline failed")
<<<<<<< HEAD
#ifdef QAK
        HDfprintf(stderr, "%s: nbytes = %Zu, write_size = %Zu, write_buf = %p\n", FUNC, nbytes, write_size,
                  write_buf);
        HDfprintf(stderr, "%s: obj_size = %Zu, obj = %p\n", FUNC, obj_size, obj);
#endif /* QAK */
=======
>>>>>>> 18bbd3f0

        /* Update size of object on disk */
        write_size = nbytes;
    } /* end if */
    else {
        write_buf  = obj;
        write_size = obj_size;
    } /* end else */

    /* Allocate space in the file for storing the 'huge' object */
    if (HADDR_UNDEF == (obj_addr = H5MF_alloc(hdr->f, H5FD_MEM_FHEAP_HUGE_OBJ, (hsize_t)write_size)))
        HGOTO_ERROR(H5E_HEAP, H5E_NOSPACE, FAIL, "file allocation failed for fractal heap huge object")

    /* Write the object's data to disk */
    if (H5F_block_write(hdr->f, H5FD_MEM_FHEAP_HUGE_OBJ, obj_addr, write_size, write_buf) < 0)
        HGOTO_ERROR(H5E_HEAP, H5E_WRITEERROR, FAIL, "writing 'huge' object to file failed")

    /* Release buffer for writing, if we had one */
    if (write_buf != obj) {
        HDassert(hdr->filter_len > 0);
        H5MM_xfree(write_buf);
    } /* end if */

    /* Perform different actions for directly & indirectly accessed 'huge' objects */
    if (hdr->huge_ids_direct) {
        if (hdr->filter_len > 0) {
            H5HF_huge_bt2_filt_dir_rec_t obj_rec; /* Record for tracking object */

            /* Initialize record for tracking object in v2 B-tree */
            obj_rec.addr        = obj_addr;
            obj_rec.len         = write_size;
            obj_rec.filter_mask = filter_mask;
            obj_rec.obj_size    = obj_size;
<<<<<<< HEAD
#ifdef QAK
            HDfprintf(stderr, "%s: obj_rec = {%a, %Hu, %x, %Hu}\n", FUNC, obj_rec.addr, obj_rec.len,
                      obj_rec.filter_mask, obj_rec.obj_size);
#endif /* QAK */
=======
>>>>>>> 18bbd3f0

            /* Insert record for object in v2 B-tree */
            if (H5B2_insert(hdr->huge_bt2, &obj_rec) < 0)
                HGOTO_ERROR(H5E_HEAP, H5E_CANTINSERT, FAIL,
                            "couldn't insert object tracking record in v2 B-tree")

            /* Encode ID for user */
            *id++ = H5HF_ID_VERS_CURR | H5HF_ID_TYPE_HUGE;
            H5F_addr_encode(hdr->f, &id, obj_addr);
            H5F_ENCODE_LENGTH(hdr->f, id, (hsize_t)write_size);
            UINT32ENCODE(id, filter_mask);
            H5F_ENCODE_LENGTH(hdr->f, id, (hsize_t)obj_size);
        } /* end if */
        else {
            H5HF_huge_bt2_dir_rec_t obj_rec; /* Record for tracking object */

            /* Initialize record for tracking object in v2 B-tree */
            obj_rec.addr = obj_addr;
            obj_rec.len  = write_size;
<<<<<<< HEAD
#ifdef QAK
            HDfprintf(stderr, "%s: obj_rec = {%a, %Hu}\n", FUNC, obj_rec.addr, obj_rec.len);
#endif /* QAK */
=======
>>>>>>> 18bbd3f0

            /* Insert record for object in v2 B-tree */
            if (H5B2_insert(hdr->huge_bt2, &obj_rec) < 0)
                HGOTO_ERROR(H5E_HEAP, H5E_CANTINSERT, FAIL,
                            "couldn't insert object tracking record in v2 B-tree")

            /* Encode ID for user */
            *id++ = H5HF_ID_VERS_CURR | H5HF_ID_TYPE_HUGE;
            H5F_addr_encode(hdr->f, &id, obj_addr);
            H5F_ENCODE_LENGTH(hdr->f, id, (hsize_t)write_size);
        } /* end if */
    }     /* end if */
    else {
        H5HF_huge_bt2_filt_indir_rec_t filt_indir_rec; /* Record for tracking filtered object */
        H5HF_huge_bt2_indir_rec_t      indir_rec;      /* Record for tracking non-filtered object */
        void *                         ins_rec;        /* Pointer to record to insert */
        hsize_t                        new_id;         /* New ID for object */

        /* Get new ID for object */
<<<<<<< HEAD
        if (0 == (new_id = H5HF_huge_new_id(hdr)))
=======
        if (0 == (new_id = H5HF__huge_new_id(hdr)))
>>>>>>> 18bbd3f0
            HGOTO_ERROR(H5E_HEAP, H5E_CANTINIT, FAIL, "can't generate new ID for object")

        if (hdr->filter_len > 0) {
            /* Initialize record for object in v2 B-tree */
            filt_indir_rec.addr        = obj_addr;
            filt_indir_rec.len         = write_size;
            filt_indir_rec.filter_mask = filter_mask;
            filt_indir_rec.obj_size    = obj_size;
            filt_indir_rec.id          = new_id;
<<<<<<< HEAD
#ifdef QAK
            HDfprintf(stderr, "%s: filt_indir_rec = {%a, %Hu, %x, %Hu, %Hu}\n", FUNC, filt_indir_rec.addr,
                      filt_indir_rec.len, filt_indir_rec.filter_mask, filt_indir_rec.obj_size,
                      filt_indir_rec.id);
#endif /* QAK */
=======
>>>>>>> 18bbd3f0

            /* Set pointer to record to insert */
            ins_rec = &filt_indir_rec;
        } /* end if */
        else {
            /* Initialize record for object in v2 B-tree */
            indir_rec.addr = obj_addr;
            indir_rec.len  = write_size;
            indir_rec.id   = new_id;
<<<<<<< HEAD
#ifdef QAK
            HDfprintf(stderr, "%s: indir_rec = {%a, %Hu, %Hu}\n", FUNC, indir_rec.addr, indir_rec.len,
                      indir_rec.id);
#endif /* QAK */
=======
>>>>>>> 18bbd3f0

            /* Set pointer to record to insert */
            ins_rec = &indir_rec;
        } /* end else */

        /* Insert record for tracking object in v2 B-tree */
        if (H5B2_insert(hdr->huge_bt2, ins_rec) < 0)
            HGOTO_ERROR(H5E_HEAP, H5E_CANTINSERT, FAIL, "couldn't insert object tracking record in v2 B-tree")

        /* Encode ID for user */
        *id++ = H5HF_ID_VERS_CURR | H5HF_ID_TYPE_HUGE;
        UINT64ENCODE_VAR(id, new_id, hdr->huge_id_size)
    } /* end else */

    /* Update statistics about heap */
    hdr->huge_size += obj_size;
    hdr->huge_nobjs++;

    /* Mark heap header as modified */
<<<<<<< HEAD
    if (H5HF_hdr_dirty(hdr) < 0)
=======
    if (H5HF__hdr_dirty(hdr) < 0)
>>>>>>> 18bbd3f0
        HGOTO_ERROR(H5E_HEAP, H5E_CANTDIRTY, FAIL, "can't mark heap header as dirty")

done:
    FUNC_LEAVE_NOAPI(ret_value)
} /* end H5HF__huge_insert() */

/*-------------------------------------------------------------------------
 * Function:	H5HF__huge_get_obj_len
 *
 * Purpose:	Get the size of a 'huge' object in a fractal heap
 *
 * Return:	SUCCEED/FAIL
 *
 * Programmer:	Quincey Koziol
 *		Aug  8 2006
 *
 *-------------------------------------------------------------------------
 */
herr_t
H5HF__huge_get_obj_len(H5HF_hdr_t *hdr, const uint8_t *id, size_t *obj_len_p)
{
    herr_t ret_value = SUCCEED; /* Return value */

    FUNC_ENTER_PACKAGE

    /*
     * Check arguments.
     */
    HDassert(hdr);
    HDassert(H5F_addr_defined(hdr->huge_bt2_addr));
    HDassert(id);
    HDassert(obj_len_p);

    /* Skip over the flag byte */
    id++;

    /* Check if 'huge' object ID encodes address & length directly */
    if (hdr->huge_ids_direct) {
        if (hdr->filter_len > 0) {
            /* Skip over filtered object info */
            id += hdr->sizeof_addr + hdr->sizeof_size + 4;

            /* Retrieve the object's length */
            H5F_DECODE_LENGTH(hdr->f, id, *obj_len_p);
        } /* end if */
        else {
            /* Skip over object offset in file */
            id += hdr->sizeof_addr;

            /* Retrieve the object's length */
            H5F_DECODE_LENGTH(hdr->f, id, *obj_len_p);
        } /* end else */
    }     /* end if */
    else {
        /* Check if v2 B-tree is open yet */
        if (NULL == hdr->huge_bt2) {
            /* Open existing v2 B-tree */
            if (NULL == (hdr->huge_bt2 = H5B2_open(hdr->f, hdr->huge_bt2_addr, hdr->f)))
                HGOTO_ERROR(H5E_HEAP, H5E_CANTOPENOBJ, FAIL,
                            "unable to open v2 B-tree for tracking 'huge' heap objects")
        } /* end if */

        if (hdr->filter_len > 0) {
            H5HF_huge_bt2_filt_indir_rec_t found_rec;  /* Record found from tracking object */
            H5HF_huge_bt2_filt_indir_rec_t search_rec; /* Record for searching for object */

            /* Get ID for looking up 'huge' object in v2 B-tree */
            UINT64DECODE_VAR(id, search_rec.id, hdr->huge_id_size)

            /* Look up object in v2 B-tree */
            if (H5B2_find(hdr->huge_bt2, &search_rec, H5HF__huge_bt2_filt_indir_found, &found_rec) != TRUE)
                HGOTO_ERROR(H5E_HEAP, H5E_NOTFOUND, FAIL, "can't find object in B-tree")

            /* Retrieve the object's length */
            *obj_len_p = (size_t)found_rec.obj_size;
        } /* end if */
        else {
            H5HF_huge_bt2_indir_rec_t found_rec;  /* Record found from tracking object */
            H5HF_huge_bt2_indir_rec_t search_rec; /* Record for searching for object */

            /* Get ID for looking up 'huge' object in v2 B-tree */
            UINT64DECODE_VAR(id, search_rec.id, hdr->huge_id_size)

            /* Look up object in v2 B-tree */
            if (H5B2_find(hdr->huge_bt2, &search_rec, H5HF__huge_bt2_indir_found, &found_rec) != TRUE)
                HGOTO_ERROR(H5E_HEAP, H5E_NOTFOUND, FAIL, "can't find object in B-tree")

            /* Retrieve the object's length */
            *obj_len_p = (size_t)found_rec.len;
        } /* end else */
    }     /* end else */

done:
    FUNC_LEAVE_NOAPI(ret_value)
} /* end H5HF__huge_get_obj_len() */

/*-------------------------------------------------------------------------
 * Function:	H5HF__huge_get_obj_off
 *
 * Purpose:	Get the offset of a 'huge' object in a fractal heap
 *
 * Return:	SUCCEED/FAIL
 *
 * Programmer:	Quincey Koziol
 *		Aug  8 2006
 *
 *-------------------------------------------------------------------------
 */
herr_t
H5HF__huge_get_obj_off(H5HF_hdr_t *hdr, const uint8_t *id, hsize_t *obj_off_p)
{
    haddr_t obj_addr;            /* Object's address in the file */
    herr_t  ret_value = SUCCEED; /* Return value */

    FUNC_ENTER_PACKAGE

    /*
     * Check arguments.
     */
    HDassert(hdr);
    HDassert(H5F_addr_defined(hdr->huge_bt2_addr));
    HDassert(id);
    HDassert(obj_off_p);

    /* Skip over the flag byte */
    id++;

    /* Check if 'huge' object ID encodes address & length directly */
    if (hdr->huge_ids_direct) {
        /* Retrieve the object's address (common) */
        H5F_addr_decode(hdr->f, &id, &obj_addr);
    } /* end if */
    else {
        /* Sanity check */
        HDassert(H5F_addr_defined(hdr->huge_bt2_addr));

        /* Check if v2 B-tree is open yet */
        if (NULL == hdr->huge_bt2) {
            /* Open existing v2 B-tree */
            if (NULL == (hdr->huge_bt2 = H5B2_open(hdr->f, hdr->huge_bt2_addr, hdr->f)))
                HGOTO_ERROR(H5E_HEAP, H5E_CANTOPENOBJ, FAIL,
                            "unable to open v2 B-tree for tracking 'huge' heap objects")
        } /* end if */

        if (hdr->filter_len > 0) {
            H5HF_huge_bt2_filt_indir_rec_t found_rec;  /* Record found from tracking object */
            H5HF_huge_bt2_filt_indir_rec_t search_rec; /* Record for searching for object */

            /* Get ID for looking up 'huge' object in v2 B-tree */
            UINT64DECODE_VAR(id, search_rec.id, hdr->huge_id_size)

            /* Look up object in v2 B-tree */
            if (H5B2_find(hdr->huge_bt2, &search_rec, H5HF__huge_bt2_filt_indir_found, &found_rec) != TRUE)
                HGOTO_ERROR(H5E_HEAP, H5E_NOTFOUND, FAIL, "can't find object in B-tree")

            /* Retrieve the object's address & length */
            obj_addr = found_rec.addr;
        } /* end if */
        else {
            H5HF_huge_bt2_indir_rec_t found_rec;  /* Record found from tracking object */
            H5HF_huge_bt2_indir_rec_t search_rec; /* Record for searching for object */

            /* Get ID for looking up 'huge' object in v2 B-tree */
            UINT64DECODE_VAR(id, search_rec.id, hdr->huge_id_size)

            /* Look up object in v2 B-tree */
            if (H5B2_find(hdr->huge_bt2, &search_rec, H5HF__huge_bt2_indir_found, &found_rec) != TRUE)
                HGOTO_ERROR(H5E_HEAP, H5E_NOTFOUND, FAIL, "can't find object in B-tree")

            /* Retrieve the object's address & length */
            obj_addr = found_rec.addr;
        } /* end else */
    }     /* end else */

    /* Set the value to return */
    *obj_off_p = (hsize_t)obj_addr;

done:
    FUNC_LEAVE_NOAPI(ret_value)
} /* end H5HF__huge_get_obj_off() */

/*-------------------------------------------------------------------------
 * Function:	H5HF__huge_op_real
 *
 * Purpose:	Internal routine to perform an operation on a 'huge' object
 *
 * Return:	SUCCEED/FAIL
 *
 * Programmer:	Quincey Koziol
 *		Aug  8 2006
 *
 *-------------------------------------------------------------------------
 */
static herr_t
H5HF__huge_op_real(H5HF_hdr_t *hdr, const uint8_t *id, hbool_t is_read, H5HF_operator_t op, void *op_data)
{
    void *   read_buf = NULL;       /* Pointer to buffer for reading */
    haddr_t  obj_addr;              /* Object's address in the file */
    size_t   obj_size    = 0;       /* Object's size in the file */
    unsigned filter_mask = 0;       /* Filter mask for object (only used for filtered objects) */
    herr_t   ret_value   = SUCCEED; /* Return value */

    FUNC_ENTER_STATIC

    /*
     * Check arguments.
     */
    HDassert(hdr);
    HDassert(id);
    HDassert(is_read || op);

    /* Skip over the flag byte */
    id++;

    /* Check for 'huge' object ID that encodes address & length directly */
    if (hdr->huge_ids_direct) {
        /* Retrieve the object's address and length (common) */
        H5F_addr_decode(hdr->f, &id, &obj_addr);
        H5F_DECODE_LENGTH(hdr->f, id, obj_size);

        /* Retrieve extra information needed for filtered objects */
        if (hdr->filter_len > 0)
            UINT32DECODE(id, filter_mask);
    } /* end if */
    else {
        /* Sanity check */
        HDassert(H5F_addr_defined(hdr->huge_bt2_addr));

        /* Check if v2 B-tree is open yet */
        if (NULL == hdr->huge_bt2) {
            /* Open existing v2 B-tree */
            if (NULL == (hdr->huge_bt2 = H5B2_open(hdr->f, hdr->huge_bt2_addr, hdr->f)))
                HGOTO_ERROR(H5E_HEAP, H5E_CANTOPENOBJ, FAIL,
                            "unable to open v2 B-tree for tracking 'huge' heap objects")
        } /* end if */

        if (hdr->filter_len > 0) {
            H5HF_huge_bt2_filt_indir_rec_t found_rec;  /* Record found from tracking object */
            H5HF_huge_bt2_filt_indir_rec_t search_rec; /* Record for searching for object */

            /* Get ID for looking up 'huge' object in v2 B-tree */
            UINT64DECODE_VAR(id, search_rec.id, hdr->huge_id_size)

            /* Look up object in v2 B-tree */
            if (H5B2_find(hdr->huge_bt2, &search_rec, H5HF__huge_bt2_filt_indir_found, &found_rec) != TRUE)
                HGOTO_ERROR(H5E_HEAP, H5E_NOTFOUND, FAIL, "can't find object in B-tree")

            /* Retrieve the object's address & length */
            obj_addr = found_rec.addr;
            H5_CHECKED_ASSIGN(obj_size, size_t, found_rec.len, hsize_t);
            filter_mask = found_rec.filter_mask;
        } /* end if */
        else {
            H5HF_huge_bt2_indir_rec_t found_rec;  /* Record found from tracking object */
            H5HF_huge_bt2_indir_rec_t search_rec; /* Record for searching for object */

            /* Get ID for looking up 'huge' object in v2 B-tree */
            UINT64DECODE_VAR(id, search_rec.id, hdr->huge_id_size)

            /* Look up object in v2 B-tree */
            if (H5B2_find(hdr->huge_bt2, &search_rec, H5HF__huge_bt2_indir_found, &found_rec) != TRUE)
                HGOTO_ERROR(H5E_HEAP, H5E_NOTFOUND, FAIL, "can't find object in B-tree")

            /* Retrieve the object's address & length */
            obj_addr = found_rec.addr;
            H5_CHECKED_ASSIGN(obj_size, size_t, found_rec.len, hsize_t);
        } /* end else */
    }     /* end else */

    /* Set up buffer for reading */
    if (hdr->filter_len > 0 || !is_read) {
        if (NULL == (read_buf = H5MM_malloc((size_t)obj_size)))
            HGOTO_ERROR(H5E_HEAP, H5E_NOSPACE, FAIL, "memory allocation failed for pipeline buffer")
    } /* end if */
    else
        read_buf = op_data;

    /* Read the object's (possibly filtered) data from the file */
    /* (reads directly into application's buffer if no filters are present) */
    if (H5F_block_read(hdr->f, H5FD_MEM_FHEAP_HUGE_OBJ, obj_addr, (size_t)obj_size, read_buf) < 0)
        HGOTO_ERROR(H5E_HEAP, H5E_READERROR, FAIL, "can't read 'huge' object's data from the file")

    /* Check for I/O pipeline filter on heap */
    if (hdr->filter_len > 0) {
        H5Z_cb_t filter_cb; /* Filter callback structure */
        size_t   read_size; /* Object's size in the file */
        size_t   nbytes;    /* Number of bytes used */

        /* Initialize the filter callback struct */
        filter_cb.op_data = NULL;
        filter_cb.func    = NULL; /* no callback function when failed */

        /* De-filter the object */
        read_size = nbytes = obj_size;
        if (H5Z_pipeline(&(hdr->pline), H5Z_FLAG_REVERSE, &filter_mask, H5Z_NO_EDC, filter_cb, &nbytes,
                         &read_size, &read_buf) < 0)
            HGOTO_ERROR(H5E_HEAP, H5E_CANTFILTER, FAIL, "input filter failed")
        obj_size = nbytes;
    } /* end if */

    /* Perform correct operation on buffer read in */
    if (is_read) {
        /* Copy object to user's buffer if there's filters on heap data */
        /* (if there's no filters, the object was read directly into the user's buffer) */
        if (hdr->filter_len > 0)
            H5MM_memcpy(op_data, read_buf, (size_t)obj_size);
    } /* end if */
    else {
        /* Call the user's 'op' callback */
        if (op(read_buf, (size_t)obj_size, op_data) < 0) {
            /* Release buffer */
            read_buf = H5MM_xfree(read_buf);

            /* Indicate error */
            HGOTO_ERROR(H5E_HEAP, H5E_CANTOPERATE, FAIL, "application's callback failed")
        } /* end if */
    }     /* end if */

done:
    /* Release the buffer for reading */
    if (read_buf && read_buf != op_data)
        read_buf = H5MM_xfree(read_buf);

    FUNC_LEAVE_NOAPI(ret_value)
} /* end H5HF__huge_op_real() */

/*-------------------------------------------------------------------------
 * Function:	H5HF__huge_write
 *
 * Purpose:	Write a 'huge' object to the heap
 *
 * Note:	This implementation somewhat limited: it doesn't handle
 *		heaps with filters, which would require re-compressing the
 *		huge object and probably changing the address of the object
 *		on disk (and possibly the heap ID for "direct" huge IDs).
 *
 * Return:	SUCCEED/FAIL
 *
 * Programmer:	Quincey Koziol
 *		Feb 21 2007
 *
 *-------------------------------------------------------------------------
 */
herr_t
H5HF__huge_write(H5HF_hdr_t *hdr, const uint8_t *id, const void *obj)
{
    haddr_t obj_addr;            /* Object's address in the file */
    size_t  obj_size;            /* Object's size in the file */
    herr_t  ret_value = SUCCEED; /* Return value */

    FUNC_ENTER_PACKAGE

    /*
     * Check arguments.
     */
    HDassert(hdr);
    HDassert(id);
    HDassert(obj);

    /* Check for filters on the heap */
    if (hdr->filter_len > 0)
        HGOTO_ERROR(H5E_HEAP, H5E_UNSUPPORTED, FAIL, "modifying 'huge' object with filters not supported yet")

    /* Skip over the flag byte */
    id++;

    /* Check for 'huge' object ID that encodes address & length directly */
    if (hdr->huge_ids_direct) {
        /* Retrieve the object's address and length (common) */
        H5F_addr_decode(hdr->f, &id, &obj_addr);
        H5F_DECODE_LENGTH(hdr->f, id, obj_size);
    } /* end if */
    else {
        H5HF_huge_bt2_indir_rec_t found_rec;  /* Record found from tracking object */
        H5HF_huge_bt2_indir_rec_t search_rec; /* Record for searching for object */

        /* Sanity check */
        HDassert(H5F_addr_defined(hdr->huge_bt2_addr));

        /* Check if v2 B-tree is open yet */
        if (NULL == hdr->huge_bt2) {
            /* Open existing v2 B-tree */
            if (NULL == (hdr->huge_bt2 = H5B2_open(hdr->f, hdr->huge_bt2_addr, hdr->f)))
                HGOTO_ERROR(H5E_HEAP, H5E_CANTOPENOBJ, FAIL,
                            "unable to open v2 B-tree for tracking 'huge' heap objects")
        } /* end if */

        /* Get ID for looking up 'huge' object in v2 B-tree */
        UINT64DECODE_VAR(id, search_rec.id, hdr->huge_id_size)

        /* Look up object in v2 B-tree */
        if (H5B2_find(hdr->huge_bt2, &search_rec, H5HF__huge_bt2_indir_found, &found_rec) != TRUE)
            HGOTO_ERROR(H5E_HEAP, H5E_NOTFOUND, FAIL, "can't find object in B-tree")

        /* Retrieve the object's address & length */
        obj_addr = found_rec.addr;
        H5_CHECKED_ASSIGN(obj_size, size_t, found_rec.len, hsize_t);
    } /* end else */

    /* Write the object's data to the file */
    /* (writes directly from application's buffer) */
    if (H5F_block_write(hdr->f, H5FD_MEM_FHEAP_HUGE_OBJ, obj_addr, obj_size, obj) < 0)
        HGOTO_ERROR(H5E_HEAP, H5E_WRITEERROR, FAIL, "writing 'huge' object to file failed")

done:
    FUNC_LEAVE_NOAPI(ret_value)
} /* end H5HF__huge_write() */

/*-------------------------------------------------------------------------
 * Function:	H5HF__huge_read
 *
 * Purpose:	Read a 'huge' object from the heap
 *
 * Return:	SUCCEED/FAIL
 *
 * Programmer:	Quincey Koziol
 *		Sept 11 2006
 *
 *-------------------------------------------------------------------------
 */
herr_t
H5HF__huge_read(H5HF_hdr_t *hdr, const uint8_t *id, void *obj)
{
    herr_t ret_value = SUCCEED; /* Return value */

    FUNC_ENTER_PACKAGE

    /*
     * Check arguments.
     */
    HDassert(hdr);
    HDassert(id);
    HDassert(obj);

    /* Call the internal 'op' routine */
    if (H5HF__huge_op_real(hdr, id, TRUE, NULL, obj) < 0)
        HGOTO_ERROR(H5E_HEAP, H5E_CANTOPERATE, FAIL, "unable to operate on heap object")

done:
    FUNC_LEAVE_NOAPI(ret_value)
} /* end H5HF__huge_read() */

/*-------------------------------------------------------------------------
 * Function:	H5HF__huge_op
 *
 * Purpose:	Operate directly on a 'huge' object
 *
 * Return:	SUCCEED/FAIL
 *
 * Programmer:	Quincey Koziol
 *		Sept 11 2006
 *
 *-------------------------------------------------------------------------
 */
herr_t
H5HF__huge_op(H5HF_hdr_t *hdr, const uint8_t *id, H5HF_operator_t op, void *op_data)
{
    herr_t ret_value = SUCCEED; /* Return value */

    FUNC_ENTER_PACKAGE

    /*
     * Check arguments.
     */
    HDassert(hdr);
    HDassert(id);
    HDassert(op);

    /* Call the internal 'op' routine routine */
    if (H5HF__huge_op_real(hdr, id, FALSE, op, op_data) < 0)
        HGOTO_ERROR(H5E_HEAP, H5E_CANTOPERATE, FAIL, "unable to operate on heap object")

done:
    FUNC_LEAVE_NOAPI(ret_value)
} /* end H5HF__huge_op() */

/*-------------------------------------------------------------------------
 * Function:	H5HF__huge_remove
 *
 * Purpose:	Remove a 'huge' object from the file and the v2 B-tree tracker
 *
 * Return:	SUCCEED/FAIL
 *
 * Programmer:	Quincey Koziol
 *		Aug  8 2006
 *
 *-------------------------------------------------------------------------
 */
herr_t
H5HF__huge_remove(H5HF_hdr_t *hdr, const uint8_t *id)
{
    H5HF_huge_remove_ud_t udata;               /* User callback data for v2 B-tree remove call */
    herr_t                ret_value = SUCCEED; /* Return value */

    FUNC_ENTER_PACKAGE

    /*
     * Check arguments.
     */
    HDassert(hdr);
    HDassert(H5F_addr_defined(hdr->huge_bt2_addr));
    HDassert(id);

    /* Check if v2 B-tree is open yet */
    if (NULL == hdr->huge_bt2) {
        /* Open existing v2 B-tree */
        if (NULL == (hdr->huge_bt2 = H5B2_open(hdr->f, hdr->huge_bt2_addr, hdr->f)))
            HGOTO_ERROR(H5E_HEAP, H5E_CANTOPENOBJ, FAIL,
                        "unable to open v2 B-tree for tracking 'huge' heap objects")
    } /* end if */

    /* Skip over the flag byte */
    id++;

    /* Set up the common callback info */
    udata.hdr = hdr;

    /* Check for 'huge' object ID that encodes address & length directly */
    if (hdr->huge_ids_direct) {
        if (hdr->filter_len > 0) {
            H5HF_huge_bt2_filt_dir_rec_t search_rec; /* Record for searching for object */

            /* Retrieve the object's address and length */
            /* (used as key in v2 B-tree record) */
            H5F_addr_decode(hdr->f, &id, &search_rec.addr);
            H5F_DECODE_LENGTH(hdr->f, id, search_rec.len);

            /* Remove the record for tracking the 'huge' object from the v2 B-tree */
            /* (space in the file for the object is freed in the 'remove' callback) */
            if (H5B2_remove(hdr->huge_bt2, &search_rec, H5HF__huge_bt2_filt_dir_remove, &udata) < 0)
                HGOTO_ERROR(H5E_HEAP, H5E_CANTREMOVE, FAIL, "can't remove object from B-tree")
        } /* end if */
        else {
            H5HF_huge_bt2_dir_rec_t search_rec; /* Record for searching for object */

            /* Retrieve the object's address and length */
            /* (used as key in v2 B-tree record) */
            H5F_addr_decode(hdr->f, &id, &search_rec.addr);
            H5F_DECODE_LENGTH(hdr->f, id, search_rec.len);

            /* Remove the record for tracking the 'huge' object from the v2 B-tree */
            /* (space in the file for the object is freed in the 'remove' callback) */
            if (H5B2_remove(hdr->huge_bt2, &search_rec, H5HF__huge_bt2_dir_remove, &udata) < 0)
                HGOTO_ERROR(H5E_HEAP, H5E_CANTREMOVE, FAIL, "can't remove object from B-tree")
        } /* end else */
    }     /* end if */
    else {
        if (hdr->filter_len > 0) {
            H5HF_huge_bt2_filt_indir_rec_t search_rec; /* Record for searching for object */

            /* Get ID for looking up 'huge' object in v2 B-tree */
            UINT64DECODE_VAR(id, search_rec.id, hdr->huge_id_size)

            /* Remove the record for tracking the 'huge' object from the v2 B-tree */
            /* (space in the file for the object is freed in the 'remove' callback) */
            if (H5B2_remove(hdr->huge_bt2, &search_rec, H5HF__huge_bt2_filt_indir_remove, &udata) < 0)
                HGOTO_ERROR(H5E_HEAP, H5E_CANTREMOVE, FAIL, "can't remove object from B-tree")
        } /* end if */
        else {
            H5HF_huge_bt2_indir_rec_t search_rec; /* Record for searching for object */

            /* Get ID for looking up 'huge' object in v2 B-tree */
            UINT64DECODE_VAR(id, search_rec.id, hdr->huge_id_size)

            /* Remove the record for tracking the 'huge' object from the v2 B-tree */
            /* (space in the file for the object is freed in the 'remove' callback) */
            if (H5B2_remove(hdr->huge_bt2, &search_rec, H5HF__huge_bt2_indir_remove, &udata) < 0)
                HGOTO_ERROR(H5E_HEAP, H5E_CANTREMOVE, FAIL, "can't remove object from B-tree")
        } /* end else */
    }     /* end else */

    /* Update statistics about heap */
    hdr->huge_size -= udata.obj_len;
    hdr->huge_nobjs--;

    /* Mark heap header as modified */
<<<<<<< HEAD
    if (H5HF_hdr_dirty(hdr) < 0)
=======
    if (H5HF__hdr_dirty(hdr) < 0)
>>>>>>> 18bbd3f0
        HGOTO_ERROR(H5E_HEAP, H5E_CANTDIRTY, FAIL, "can't mark heap header as dirty")

done:
    FUNC_LEAVE_NOAPI(ret_value)
} /* end H5HF__huge_remove() */

/*-------------------------------------------------------------------------
 * Function:	H5HF__huge_term
 *
 * Purpose:	Shut down the information for tracking 'huge' objects
 *
 * Return:	SUCCEED/FAIL
 *
 * Programmer:	Quincey Koziol
 *		Aug  8 2006
 *
 *-------------------------------------------------------------------------
 */
herr_t
H5HF__huge_term(H5HF_hdr_t *hdr)
{
    herr_t ret_value = SUCCEED; /* Return value */

    FUNC_ENTER_PACKAGE

    /*
     * Check arguments.
     */
    HDassert(hdr);

    /* Check if v2 B-tree index is open */
    if (hdr->huge_bt2) {
        /* Sanity check */
        HDassert(H5F_addr_defined(hdr->huge_bt2_addr));

        /* Close v2 B-tree index */
        if (H5B2_close(hdr->huge_bt2) < 0)
            HGOTO_ERROR(H5E_HEAP, H5E_CANTCLOSEOBJ, FAIL, "can't close v2 B-tree")
        hdr->huge_bt2 = NULL;
    } /* end if */

    /* Check if there are no more 'huge' objects in the heap and delete the
     *  v2 B-tree that tracks them, if so
     */
    if (H5F_addr_defined(hdr->huge_bt2_addr) && hdr->huge_nobjs == 0) {
        /* Sanity check */
        HDassert(hdr->huge_size == 0);

        /* Delete the v2 B-tree */
        /* (any v2 B-tree class will work here) */
        if (H5B2_delete(hdr->f, hdr->huge_bt2_addr, hdr->f, NULL, NULL) < 0)
            HGOTO_ERROR(H5E_HEAP, H5E_CANTDELETE, FAIL, "can't delete v2 B-tree")

        /* Reset the information about 'huge' objects in the file */
        hdr->huge_bt2_addr    = HADDR_UNDEF;
        hdr->huge_next_id     = 0;
        hdr->huge_ids_wrapped = FALSE;

        /* Mark heap header as modified */
<<<<<<< HEAD
        if (H5HF_hdr_dirty(hdr) < 0)
=======
        if (H5HF__hdr_dirty(hdr) < 0)
>>>>>>> 18bbd3f0
            HGOTO_ERROR(H5E_HEAP, H5E_CANTDIRTY, FAIL, "can't mark heap header as dirty")
    } /* end if */

done:
    FUNC_LEAVE_NOAPI(ret_value)
} /* end H5HF__huge_term() */

/*-------------------------------------------------------------------------
 * Function:	H5HF__huge_delete
 *
 * Purpose:	Delete all the 'huge' objects in the heap, and the v2 B-tree
 *              tracker for them
 *
 * Return:	SUCCEED/FAIL
 *
 * Programmer:	Quincey Koziol
 *		Aug  8 2006
 *
 *-------------------------------------------------------------------------
 */
herr_t
H5HF__huge_delete(H5HF_hdr_t *hdr)
{
    H5HF_huge_remove_ud_t udata;               /* User callback data for v2 B-tree remove call */
    H5B2_remove_t         op;                  /* Callback for v2 B-tree removal */
    herr_t                ret_value = SUCCEED; /* Return value */

    FUNC_ENTER_PACKAGE

    /*
     * Check arguments.
     */
    HDassert(hdr);
    HDassert(H5F_addr_defined(hdr->huge_bt2_addr));
    HDassert(hdr->huge_nobjs);
    HDassert(hdr->huge_size);

    /* Set up the callback info */
    udata.hdr = hdr;

    /* Set the v2 B-tree callback operator */
    if (hdr->huge_ids_direct) {
        if (hdr->filter_len > 0)
            op = H5HF__huge_bt2_filt_dir_remove;
        else
            op = H5HF__huge_bt2_dir_remove;
    } /* end if */
    else {
        if (hdr->filter_len > 0)
            op = H5HF__huge_bt2_filt_indir_remove;
        else
            op = H5HF__huge_bt2_indir_remove;
    } /* end else */

    /* Delete the v2 B-tree */
    if (H5B2_delete(hdr->f, hdr->huge_bt2_addr, hdr->f, op, &udata) < 0)
        HGOTO_ERROR(H5E_HEAP, H5E_CANTDELETE, FAIL, "can't delete v2 B-tree")

done:
    FUNC_LEAVE_NOAPI(ret_value)
} /* end H5HF__huge_delete() */<|MERGE_RESOLUTION|>--- conflicted
+++ resolved
@@ -62,11 +62,7 @@
 static herr_t H5HF__huge_bt2_create(H5HF_hdr_t *hdr);
 
 /* Local 'huge' object support routines */
-<<<<<<< HEAD
-static hsize_t H5HF_huge_new_id(H5HF_hdr_t *hdr);
-=======
 static hsize_t H5HF__huge_new_id(H5HF_hdr_t *hdr);
->>>>>>> 18bbd3f0
 static herr_t  H5HF__huge_op_real(H5HF_hdr_t *hdr, const uint8_t *id, hbool_t is_read, H5HF_operator_t op,
                                   void *op_data);
 
@@ -117,17 +113,6 @@
     if (hdr->huge_ids_direct) {
         if (hdr->filter_len > 0) {
             bt2_cparam.rrec_size =
-<<<<<<< HEAD
-                (size_t)((unsigned)hdr->sizeof_addr     /* Address of object */
-                         + (unsigned)hdr->sizeof_size   /* Length of object */
-                         + (unsigned)4                  /* Filter mask for filtered object */
-                         + (unsigned)hdr->sizeof_size); /* Size of de-filtered object in memory */
-            bt2_cparam.cls = H5HF_HUGE_BT2_FILT_DIR;
-        } /* end if */
-        else {
-            bt2_cparam.rrec_size = (size_t)((unsigned)hdr->sizeof_addr     /* Address of object */
-                                            + (unsigned)hdr->sizeof_size); /* Length of object */
-=======
                 (uint32_t)((unsigned)hdr->sizeof_addr     /* Address of object */
                            + (unsigned)hdr->sizeof_size   /* Length of object */
                            + (unsigned)4                  /* Filter mask for filtered object */
@@ -137,26 +122,12 @@
         else {
             bt2_cparam.rrec_size = (uint32_t)((unsigned)hdr->sizeof_addr     /* Address of object */
                                               + (unsigned)hdr->sizeof_size); /* Length of object */
->>>>>>> 18bbd3f0
             bt2_cparam.cls       = H5HF_HUGE_BT2_DIR;
         } /* end else */
     }     /* end if */
     else {
         if (hdr->filter_len > 0) {
             bt2_cparam.rrec_size =
-<<<<<<< HEAD
-                (size_t)((unsigned)hdr->sizeof_addr     /* Address of filtered object */
-                         + (unsigned)hdr->sizeof_size   /* Length of filtered object */
-                         + (unsigned)4                  /* Filter mask for filtered object */
-                         + (unsigned)hdr->sizeof_size   /* Size of de-filtered object in memory */
-                         + (unsigned)hdr->sizeof_size); /* Unique ID for object */
-            bt2_cparam.cls = H5HF_HUGE_BT2_FILT_INDIR;
-        } /* end if */
-        else {
-            bt2_cparam.rrec_size = (size_t)((unsigned)hdr->sizeof_addr     /* Address of object */
-                                            + (unsigned)hdr->sizeof_size   /* Length of object */
-                                            + (unsigned)hdr->sizeof_size); /* Unique ID for object */
-=======
                 (uint32_t)((unsigned)hdr->sizeof_addr     /* Address of filtered object */
                            + (unsigned)hdr->sizeof_size   /* Length of filtered object */
                            + (unsigned)4                  /* Filter mask for filtered object */
@@ -168,7 +139,6 @@
             bt2_cparam.rrec_size = (uint32_t)((unsigned)hdr->sizeof_addr     /* Address of object */
                                               + (unsigned)hdr->sizeof_size   /* Length of object */
                                               + (unsigned)hdr->sizeof_size); /* Unique ID for object */
->>>>>>> 18bbd3f0
             bt2_cparam.cls       = H5HF_HUGE_BT2_INDIR;
         } /* end else */
     }     /* end else */
@@ -217,13 +187,6 @@
      *  the file in the heap ID (which will speed up accessing it) and we don't
      *  have any I/O pipeline filters.
      */
-<<<<<<< HEAD
-#ifdef QAK
-    HDfprintf(stderr, "%s: hdr->id_len = %u\n", "H5HF_huge_init", (unsigned)hdr->id_len);
-    HDfprintf(stderr, "%s: hdr->filter_len = %u\n", "H5HF_huge_init", (unsigned)hdr->filter_len);
-#endif /* QAK */
-=======
->>>>>>> 18bbd3f0
     if (hdr->filter_len > 0) {
         if ((hdr->id_len - 1) >= (unsigned)(hdr->sizeof_addr + hdr->sizeof_size + 4 + hdr->sizeof_size)) {
             /* Indicate that v2 B-tree doesn't have to be used to locate object */
@@ -334,12 +297,6 @@
     herr_t   ret_value   = SUCCEED; /* Return value */
 
     FUNC_ENTER_PACKAGE
-<<<<<<< HEAD
-#ifdef QAK
-    HDfprintf(stderr, "%s: obj_size = %Zu\n", FUNC, obj_size);
-#endif /* QAK */
-=======
->>>>>>> 18bbd3f0
 
     /*
      * Check arguments.
@@ -387,14 +344,6 @@
         if (H5Z_pipeline(&(hdr->pline), 0, &filter_mask, H5Z_NO_EDC, filter_cb, &nbytes, &write_size,
                          &write_buf) < 0)
             HGOTO_ERROR(H5E_HEAP, H5E_CANTFILTER, FAIL, "output pipeline failed")
-<<<<<<< HEAD
-#ifdef QAK
-        HDfprintf(stderr, "%s: nbytes = %Zu, write_size = %Zu, write_buf = %p\n", FUNC, nbytes, write_size,
-                  write_buf);
-        HDfprintf(stderr, "%s: obj_size = %Zu, obj = %p\n", FUNC, obj_size, obj);
-#endif /* QAK */
-=======
->>>>>>> 18bbd3f0
 
         /* Update size of object on disk */
         write_size = nbytes;
@@ -428,13 +377,6 @@
             obj_rec.len         = write_size;
             obj_rec.filter_mask = filter_mask;
             obj_rec.obj_size    = obj_size;
-<<<<<<< HEAD
-#ifdef QAK
-            HDfprintf(stderr, "%s: obj_rec = {%a, %Hu, %x, %Hu}\n", FUNC, obj_rec.addr, obj_rec.len,
-                      obj_rec.filter_mask, obj_rec.obj_size);
-#endif /* QAK */
-=======
->>>>>>> 18bbd3f0
 
             /* Insert record for object in v2 B-tree */
             if (H5B2_insert(hdr->huge_bt2, &obj_rec) < 0)
@@ -454,12 +396,6 @@
             /* Initialize record for tracking object in v2 B-tree */
             obj_rec.addr = obj_addr;
             obj_rec.len  = write_size;
-<<<<<<< HEAD
-#ifdef QAK
-            HDfprintf(stderr, "%s: obj_rec = {%a, %Hu}\n", FUNC, obj_rec.addr, obj_rec.len);
-#endif /* QAK */
-=======
->>>>>>> 18bbd3f0
 
             /* Insert record for object in v2 B-tree */
             if (H5B2_insert(hdr->huge_bt2, &obj_rec) < 0)
@@ -479,11 +415,7 @@
         hsize_t                        new_id;         /* New ID for object */
 
         /* Get new ID for object */
-<<<<<<< HEAD
-        if (0 == (new_id = H5HF_huge_new_id(hdr)))
-=======
         if (0 == (new_id = H5HF__huge_new_id(hdr)))
->>>>>>> 18bbd3f0
             HGOTO_ERROR(H5E_HEAP, H5E_CANTINIT, FAIL, "can't generate new ID for object")
 
         if (hdr->filter_len > 0) {
@@ -493,14 +425,6 @@
             filt_indir_rec.filter_mask = filter_mask;
             filt_indir_rec.obj_size    = obj_size;
             filt_indir_rec.id          = new_id;
-<<<<<<< HEAD
-#ifdef QAK
-            HDfprintf(stderr, "%s: filt_indir_rec = {%a, %Hu, %x, %Hu, %Hu}\n", FUNC, filt_indir_rec.addr,
-                      filt_indir_rec.len, filt_indir_rec.filter_mask, filt_indir_rec.obj_size,
-                      filt_indir_rec.id);
-#endif /* QAK */
-=======
->>>>>>> 18bbd3f0
 
             /* Set pointer to record to insert */
             ins_rec = &filt_indir_rec;
@@ -510,13 +434,6 @@
             indir_rec.addr = obj_addr;
             indir_rec.len  = write_size;
             indir_rec.id   = new_id;
-<<<<<<< HEAD
-#ifdef QAK
-            HDfprintf(stderr, "%s: indir_rec = {%a, %Hu, %Hu}\n", FUNC, indir_rec.addr, indir_rec.len,
-                      indir_rec.id);
-#endif /* QAK */
-=======
->>>>>>> 18bbd3f0
 
             /* Set pointer to record to insert */
             ins_rec = &indir_rec;
@@ -536,11 +453,7 @@
     hdr->huge_nobjs++;
 
     /* Mark heap header as modified */
-<<<<<<< HEAD
-    if (H5HF_hdr_dirty(hdr) < 0)
-=======
     if (H5HF__hdr_dirty(hdr) < 0)
->>>>>>> 18bbd3f0
         HGOTO_ERROR(H5E_HEAP, H5E_CANTDIRTY, FAIL, "can't mark heap header as dirty")
 
 done:
@@ -1117,11 +1030,7 @@
     hdr->huge_nobjs--;
 
     /* Mark heap header as modified */
-<<<<<<< HEAD
-    if (H5HF_hdr_dirty(hdr) < 0)
-=======
     if (H5HF__hdr_dirty(hdr) < 0)
->>>>>>> 18bbd3f0
         HGOTO_ERROR(H5E_HEAP, H5E_CANTDIRTY, FAIL, "can't mark heap header as dirty")
 
 done:
@@ -1181,11 +1090,7 @@
         hdr->huge_ids_wrapped = FALSE;
 
         /* Mark heap header as modified */
-<<<<<<< HEAD
-        if (H5HF_hdr_dirty(hdr) < 0)
-=======
         if (H5HF__hdr_dirty(hdr) < 0)
->>>>>>> 18bbd3f0
             HGOTO_ERROR(H5E_HEAP, H5E_CANTDIRTY, FAIL, "can't mark heap header as dirty")
     } /* end if */
 
