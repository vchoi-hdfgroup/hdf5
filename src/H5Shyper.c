/* * * * * * * * * * * * * * * * * * * * * * * * * * * * * * * * * * * * * * *
 * Copyright by The HDF Group.                                               *
 * Copyright by the Board of Trustees of the University of Illinois.         *
 * All rights reserved.                                                      *
 *                                                                           *
 * This file is part of HDF5.  The full HDF5 copyright notice, including     *
 * terms governing use, modification, and redistribution, is contained in    *
 * the COPYING file, which can be found at the root of the source code       *
 * distribution tree, or in https://support.hdfgroup.org/ftp/HDF5/releases.  *
 * If you do not have access to either file, you may request a copy from     *
 * help@hdfgroup.org.                                                        *
 * * * * * * * * * * * * * * * * * * * * * * * * * * * * * * * * * * * * * * */

/*
 * Programmer:  Quincey Koziol <koziol@ncsa.uiuc.edu>
 *              Thursday, June 18, 1998
 *
 * Purpose:	Hyperslab selection dataspace I/O functions.
 */

#include "H5Smodule.h"          /* This source code file is part of the H5S module */


#include "H5private.h"		/* Generic Functions			*/
#include "H5Eprivate.h"		/* Error handling			*/
#include "H5FLprivate.h"	/* Free Lists				*/
#include "H5Iprivate.h"		/* ID Functions				*/
#include "H5Spkg.h"		/* Dataspace functions			*/
#include "H5VMprivate.h"         /* Vector functions			*/

/* Local Macros */

/* Local datatypes */

/* Static function prototypes */
static H5S_hyper_span_t *H5S__hyper_new_span(hsize_t low, hsize_t high,
    H5S_hyper_span_info_t *down, H5S_hyper_span_t *next);
static herr_t H5S__hyper_span_precompute(H5S_hyper_span_info_t *spans, size_t elmt_size);
static void H5S__hyper_span_scratch(H5S_hyper_span_info_t *spans);
static H5S_hyper_span_info_t *H5S__hyper_copy_span(H5S_hyper_span_info_t *spans);
static hbool_t H5S__hyper_cmp_spans(const H5S_hyper_span_info_t *span_info1,
    const H5S_hyper_span_info_t *span_info2);
static herr_t H5S__hyper_free_span_info(H5S_hyper_span_info_t *span_info);
static herr_t H5S__hyper_free_span(H5S_hyper_span_t *span);
static hbool_t H5S__hyper_is_valid_helper(const H5S_hyper_span_info_t *spans,
    const hssize_t *offset, const hsize_t *size);
static herr_t H5S__hyper_recover_span(hbool_t *recover,
    H5S_hyper_span_t **curr_span, H5S_hyper_span_t *next_span);
static H5S_hyper_span_t *H5S__hyper_coord_to_span(unsigned rank,
    const hsize_t *coords);
static herr_t H5S__hyper_append_span(H5S_hyper_span_t **prev_span,
    H5S_hyper_span_info_t **span_tree, hsize_t low, hsize_t high,
    H5S_hyper_span_info_t *down, H5S_hyper_span_t *next);
static herr_t H5S__hyper_clip_spans(H5S_hyper_span_info_t *a_spans,
    H5S_hyper_span_info_t *b_spans, H5S_hyper_span_info_t **a_not_b,
    H5S_hyper_span_info_t **a_and_b, H5S_hyper_span_info_t **b_not_a);
static herr_t H5S__hyper_merge_spans(H5S_t *space,
    H5S_hyper_span_info_t *new_spans, hbool_t can_own);
static hsize_t H5S__hyper_spans_nelem(const H5S_hyper_span_info_t *spans);
static H5S_hyper_span_info_t *H5S__hyper_make_spans(unsigned rank,
    const hsize_t *start, const hsize_t *stride, const hsize_t *count,
    const hsize_t *block);
static herr_t H5S__hyper_generate_spans(H5S_t *space);
static herr_t H5S__generate_hyperslab(H5S_t *space, H5S_seloper_t op,
    const hsize_t start[], const hsize_t stride[], const hsize_t count[],
    const hsize_t block[]);
/* Needed for use in hyperslab code (H5Shyper.c) */
#ifdef NEW_HYPERSLAB_API
static herr_t H5S_select_select (H5S_t *space1, H5S_seloper_t op, H5S_t *space2);
#endif /*NEW_HYPERSLAB_API*/
static void H5S__hyper_get_clip_diminfo(hsize_t start, hsize_t stride,
    hsize_t *count, hsize_t *block, hsize_t clip_size);
static hsize_t H5S__hyper_get_clip_extent_real(const H5S_t *clip_space,
    hsize_t num_slices, hbool_t incl_trail);

/* Selection callbacks */
static herr_t H5S__hyper_copy(H5S_t *dst, const H5S_t *src, hbool_t share_selection);
static herr_t H5S__hyper_get_seq_list(const H5S_t *space, unsigned flags,
    H5S_sel_iter_t *iter, size_t maxseq, size_t maxbytes,
    size_t *nseq, size_t *nbytes, hsize_t *off, size_t *len);
static herr_t H5S__hyper_release(H5S_t *space);
static htri_t H5S__hyper_is_valid(const H5S_t *space);
static hssize_t H5S__hyper_serial_size(const H5S_t *space);
static herr_t H5S__hyper_serialize(const H5S_t *space, uint8_t **p);
static herr_t H5S__hyper_deserialize(H5S_t *space, uint32_t version, uint8_t flags,
    const uint8_t **p);
static herr_t H5S__hyper_bounds(const H5S_t *space, hsize_t *start, hsize_t *end);
static herr_t H5S__hyper_offset(const H5S_t *space, hsize_t *offset);
static int H5S__hyper_unlim_dim(const H5S_t *space);
static herr_t H5S__hyper_num_elem_non_unlim(const H5S_t *space,
    hsize_t *num_elem_non_unlim);
static htri_t H5S__hyper_is_contiguous(const H5S_t *space);
static htri_t H5S__hyper_is_single(const H5S_t *space);
static htri_t H5S__hyper_is_regular(const H5S_t *space);
static void H5S__hyper_adjust_u(H5S_t *space, const hsize_t *offset);
static herr_t H5S__hyper_project_scalar(const H5S_t *space, hsize_t *offset);
static herr_t H5S__hyper_project_simple(const H5S_t *space, H5S_t *new_space, hsize_t *offset);
static herr_t H5S__hyper_iter_init(H5S_sel_iter_t *iter, const H5S_t *space);

/* Selection iteration callbacks */
static herr_t H5S__hyper_iter_coords(const H5S_sel_iter_t *iter, hsize_t *coords);
static herr_t H5S__hyper_iter_block(const H5S_sel_iter_t *iter, hsize_t *start, hsize_t *end);
static hsize_t H5S__hyper_iter_nelmts(const H5S_sel_iter_t *iter);
static htri_t H5S__hyper_iter_has_next_block(const H5S_sel_iter_t *sel_iter);
static herr_t H5S__hyper_iter_next(H5S_sel_iter_t *sel_iter, size_t nelem);
static herr_t H5S__hyper_iter_next_block(H5S_sel_iter_t *sel_iter);
static herr_t H5S__hyper_iter_release(H5S_sel_iter_t *sel_iter);

/* Static function for optimizing hyperslab */
static hbool_t H5S__hyper_rebuild_helper(const H5S_hyper_span_t *span,
    H5S_hyper_dim_t span_slab_info[], unsigned rank);
static hbool_t H5S__hyper_rebuild(H5S_t *space);

/* Selection properties for hyperslab selections */
const H5S_select_class_t H5S_sel_hyper[1] = {{
    H5S_SEL_HYPERSLABS,

    /* Methods on selection */
    H5S__hyper_copy,
    H5S__hyper_get_seq_list,
    H5S__hyper_release,
    H5S__hyper_is_valid,
    H5S__hyper_serial_size,
    H5S__hyper_serialize,
    H5S__hyper_deserialize,
    H5S__hyper_bounds,
    H5S__hyper_offset,
    H5S__hyper_unlim_dim,
    H5S__hyper_num_elem_non_unlim,
    H5S__hyper_is_contiguous,
    H5S__hyper_is_single,
    H5S__hyper_is_regular,
    H5S__hyper_adjust_u,
    H5S__hyper_project_scalar,
    H5S__hyper_project_simple,
    H5S__hyper_iter_init,
}};

/* Iteration properties for hyperslab selections */
static const H5S_sel_iter_class_t H5S_sel_iter_hyper[1] = {{
    H5S_SEL_HYPERSLABS,

    /* Methods on selection iterator */
    H5S__hyper_iter_coords,
    H5S__hyper_iter_block,
    H5S__hyper_iter_nelmts,
    H5S__hyper_iter_has_next_block,
    H5S__hyper_iter_next,
    H5S__hyper_iter_next_block,
    H5S__hyper_iter_release,
}};

/* Static variables */

/* Arrays for default stride, block, etc. */
static const hsize_t H5S_hyper_zeros_g[H5O_LAYOUT_NDIMS] = {
    0,0,0,0, 0,0,0,0,
    0,0,0,0, 0,0,0,0,
    0,0,0,0, 0,0,0,0,
    0,0,0,0, 0,0,0,0,0};
static const hsize_t H5S_hyper_ones_g[H5O_LAYOUT_NDIMS] = {
    1,1,1,1, 1,1,1,1,
    1,1,1,1, 1,1,1,1,
    1,1,1,1, 1,1,1,1,
    1,1,1,1, 1,1,1,1,1};

/* Declare a free list to manage the H5S_hyper_sel_t struct */
H5FL_DEFINE_STATIC(H5S_hyper_sel_t);

/* Declare a free list to manage the H5S_hyper_span_t struct */
H5FL_DEFINE_STATIC(H5S_hyper_span_t);

/* Declare a free list to manage the H5S_hyper_span_info_t struct */
H5FL_DEFINE_STATIC(H5S_hyper_span_info_t);

/* Declare extern free list to manage the H5S_sel_iter_t struct */
H5FL_EXTERN(H5S_sel_iter_t);

/* #define H5S_HYPER_DEBUG */
#ifdef H5S_HYPER_DEBUG
static herr_t
H5S__hyper_print_spans_helper(FILE *f, const H5S_hyper_span_t *span, unsigned depth)
{
    FUNC_ENTER_STATIC_NOERR

    while(span) {
        HDfprintf(f,"%s: depth=%u, span=%p, (%Hu, %Hu), nelem=%Hu, pstride=%Hu\n", FUNC, depth, span, span->low, span->high, span->nelem, span->pstride);
        if(span->down && span->down->head) {
            HDfprintf(f,"%s: spans=%p, count=%u, scratch=%p, head=%p\n", FUNC, span->down, span->down->count, span->down->scratch, span->down->head);
            H5S__hyper_print_spans_helper(f, span->down->head, depth + 1);
        } /* end if */
        span = span->next;
    } /* end while */

    FUNC_LEAVE_NOAPI(SUCCEED)
}

static herr_t
H5S__hyper_print_spans(FILE *f, const H5S_hyper_span_info_t *span_lst)
{
    FUNC_ENTER_STATIC_NOERR

    if(span_lst != NULL) {
        HDfprintf(f, "%s: spans=%p, count=%u, scratch=%p, head=%p\n", FUNC, span_lst, span_lst->count, span_lst->scratch, span_lst->head);
        H5S__hyper_print_spans_helper(f, span_lst->head, 0);
    } /* end if */

    FUNC_LEAVE_NOAPI(SUCCEED)
}

static herr_t
H5S__space_print_spans(FILE *f, const H5S_t *space)
{
    FUNC_ENTER_STATIC_NOERR

    H5S__hyper_print_spans(f, space->select.sel_info.hslab->span_lst);

    FUNC_LEAVE_NOAPI(SUCCEED)
}

static herr_t
H5S__hyper_print_diminfo_helper(FILE *f, const char *field, unsigned ndims, const H5S_hyper_dim_t *dinfo)
{
    unsigned u;                 /* Local index variable */

    FUNC_ENTER_STATIC_NOERR

    if(dinfo != NULL) {
        HDfprintf(f, "%s: %s: start=[", FUNC, field);
        for(u = 0; u < ndims; u++)
            HDfprintf(f, "%Hd%s", dinfo[u].start, (u < (ndims - 1) ? ", " : "]\n"));
        HDfprintf(f, "%s: %s: stride=[", FUNC, field);
        for(u = 0; u < ndims; u++)
            HDfprintf(f, "%Hu%s", dinfo[u].stride, (u < (ndims - 1) ? ", " : "]\n"));
        HDfprintf(f, "%s: %s: count=[", FUNC, field);
        for(u = 0; u < ndims; u++)
            HDfprintf(f, "%Hu%s", dinfo[u].count, (u < (ndims - 1) ? ", " : "]\n"));
        HDfprintf(f, "%s: %s: block=[", FUNC, field);
        for(u = 0; u < ndims; u++)
            HDfprintf(f, "%Hu%s", dinfo[u].block, (u < (ndims - 1) ? ", " : "]\n"));
    } /* end if */
    else
        HDfprintf(f, "%s: %s==NULL\n", FUNC, field);

    FUNC_LEAVE_NOAPI(SUCCEED)
}

static herr_t
H5S__hyper_print_diminfo(FILE *f, const H5S_t *space)
{
    FUNC_ENTER_STATIC_NOERR

    H5S__hyper_print_diminfo_helper(f, "opt_diminfo", space->extent.rank, space->select.sel_info.hslab->opt_diminfo);
    H5S__hyper_print_diminfo_helper(f, "app_diminfo", space->extent.rank, space->select.sel_info.hslab->app_diminfo);

    FUNC_LEAVE_NOAPI(SUCCEED)
}
#endif /* H5S_HYPER_DEBUG */


/*-------------------------------------------------------------------------
 * Function:	H5S__hyper_iter_init
 *
 * Purpose:	Initializes iteration information for hyperslab span tree selection.
 *
 * Return:	non-negative on success, negative on failure.
 *
 * Programmer:	Quincey Koziol
 *              Saturday, February 24, 2001
 *
 * Notes:       If the 'elmt_size' parameter is set to zero, the regular
 *              hyperslab selection iterator will not be 'flattened'.  This
 *              is used by the H5S_select_shape_same() code to avoid changing
 *              the rank and appearance of the selection.
 *
 *-------------------------------------------------------------------------
 */
static herr_t
H5S__hyper_iter_init(H5S_sel_iter_t *iter, const H5S_t *space)
{
    const H5S_hyper_dim_t *tdiminfo;    /* Temporary pointer to diminfo information */
    H5S_hyper_span_info_t *spans;   /* Pointer to hyperslab span info node */
    unsigned rank;                  /* Dataspace's dimension rank */
    unsigned u;                     /* Index variable */
    int i;                          /* Index variable */

    FUNC_ENTER_STATIC_NOERR

    /* Check args */
    HDassert(space && H5S_SEL_HYPERSLABS == H5S_GET_SELECT_TYPE(space));
    HDassert(iter);
    HDassert(space->select.sel_info.hslab->unlim_dim < 0);

    /* Initialize the number of points to iterate over */
    iter->elmt_left = space->select.num_elem;
    iter->u.hyp.iter_rank = 0;

    /* Get the rank of the dataspace */
    rank = space->extent.rank;

    /* Set the temporary pointer to the dimension information */
    tdiminfo = space->select.sel_info.hslab->opt_diminfo;

    /* Check for the special case of just one H5Sselect_hyperslab call made */
    if(space->select.sel_info.hslab->diminfo_valid) {
/* Initialize the information needed for regular hyperslab I/O */
        const hsize_t *mem_size;    /* Temporary pointer to dataspace extent's dimension sizes */
        hsize_t acc;                /* Accumulator for "flattened" dimension's sizes */
        unsigned cont_dim = 0;      /* # of contiguous dimensions */

        /* Set the temporary pointer to the dataspace extent's dimension sizes */
        mem_size = space->extent.size;

        /*
         * For a regular hyperslab to be contiguous up to some dimension, it
         * must have only one block (i.e. count==1 in all dimensions up to that
         * dimension) and the block size must be the same as the dataspace's
         * extent in that dimension and all dimensions up to that dimension.
         */

        /* Don't flatten adjacent elements into contiguous block if the
         * element size is 0.  This is for the H5S_select_shape_same() code.
         */
        if(iter->elmt_size > 0) {
            /* Check for any "contiguous" blocks that can be flattened */
            for(u = (rank - 1); u > 0; u--) {
                if(tdiminfo[u].count == 1 && tdiminfo[u].block == mem_size[u]) {
                    cont_dim++;
                    iter->u.hyp.flattened[u] = TRUE;
                } /* end if */
                else
                    iter->u.hyp.flattened[u] = FALSE;
            } /* end for */
            iter->u.hyp.flattened[0] = FALSE;
        } /* end if */

        /* Check if the regular selection can be "flattened" */
        if(cont_dim > 0) {
            unsigned last_dim_flattened = 1;    /* Flag to indicate that the last dimension was flattened */
            unsigned flat_rank = rank-cont_dim; /* Number of dimensions after flattening */
            unsigned curr_dim;                  /* Current dimension */

            /* Set the iterator's rank to the contiguous dimensions */
            iter->u.hyp.iter_rank = flat_rank;

            /* "Flatten" dataspace extent and selection information */
            curr_dim = flat_rank - 1;
            for(i = (int)rank - 1, acc = 1; i >= 0; i--) {
                if(tdiminfo[i].block == mem_size[i] && i > 0) {
                    /* "Flatten" this dimension */
                    HDassert(tdiminfo[i].start == 0);
                    acc *= mem_size[i];

                    /* Indicate that the dimension was flattened */
                    last_dim_flattened = 1;
                } /* end if */
                else {
                    if(last_dim_flattened) {
                        /* First dimension after flattened dimensions */
                        iter->u.hyp.diminfo[curr_dim].start = tdiminfo[i].start * acc;

                        /* Special case for single block regular selections */
                        if(tdiminfo[i].count == 1)
                            iter->u.hyp.diminfo[curr_dim].stride = 1;
                        else
                            iter->u.hyp.diminfo[curr_dim].stride = tdiminfo[i].stride * acc;
                        iter->u.hyp.diminfo[curr_dim].count = tdiminfo[i].count;
                        iter->u.hyp.diminfo[curr_dim].block = tdiminfo[i].block * acc;
                        iter->u.hyp.size[curr_dim] = mem_size[i] * acc;
                        iter->u.hyp.sel_off[curr_dim] = space->select.offset[i] * (hssize_t)acc;

                        /* Reset the "last dim flattened" flag to avoid flattened any further dimensions */
                        last_dim_flattened = 0;

                        /* Reset the "accumulator" for possible further dimension flattening */
                        acc = 1;
                    } /* end if */
                    else {
                        /* All other dimensions */
                        iter->u.hyp.diminfo[curr_dim].start = tdiminfo[i].start;
                        iter->u.hyp.diminfo[curr_dim].stride = tdiminfo[i].stride;
                        iter->u.hyp.diminfo[curr_dim].count = tdiminfo[i].count;
                        iter->u.hyp.diminfo[curr_dim].block = tdiminfo[i].block;
                        iter->u.hyp.size[curr_dim] = mem_size[i];
                        iter->u.hyp.sel_off[curr_dim] = space->select.offset[i];
                    } /* end else */

                    /* Decrement "current" flattened dimension */
                    curr_dim--;
                } /* end if */
            } /* end for */

            /* Initialize "flattened" iterator offset to initial location and dataspace extent and selection information to correct values */
            for(u = 0; u < flat_rank; u++)
                iter->u.hyp.off[u] = iter->u.hyp.diminfo[u].start;
        } /* end if */
        else {
            /* Initialize position to initial location */
            /* Also make local copy of the regular selection information */
            for(u = 0; u < rank; u++) {
                /* Regular selection information */
                iter->u.hyp.diminfo[u].start = tdiminfo[u].start;
                iter->u.hyp.diminfo[u].stride = tdiminfo[u].stride;
                iter->u.hyp.diminfo[u].count = tdiminfo[u].count;
                iter->u.hyp.diminfo[u].block = tdiminfo[u].block;

                /* Position information */
                iter->u.hyp.off[u] = tdiminfo[u].start;
            } /* end if */
        } /* end else */

        /* Flag the diminfo information as valid in the iterator */
        iter->u.hyp.diminfo_valid = TRUE;

        /* Initialize irregular region information also (for release) */
        iter->u.hyp.spans = NULL;
    } /* end if */
    else {
/* Initialize the information needed for non-regular hyperslab I/O */
        HDassert(space->select.sel_info.hslab->span_lst);
        /* Make a copy of the span tree to iterate over */
        iter->u.hyp.spans = H5S__hyper_copy_span(space->select.sel_info.hslab->span_lst);

        /* Set the nelem & pstride values according to the element size */
        H5S__hyper_span_precompute(iter->u.hyp.spans, iter->elmt_size);

        /* Initialize the starting span_info's and spans */
        spans = iter->u.hyp.spans;
        for(u = 0; u < rank; u++) {
            /* Set the pointers to the initial span in each dimension */
            HDassert(spans);
            HDassert(spans->head);

            /* Set the pointer to the first span in the list for this node */
            iter->u.hyp.span[u] = spans->head;

            /* Set the initial offset to low bound of span */
            iter->u.hyp.off[u] = iter->u.hyp.span[u]->low;

            /* Get the pointer to the next level down */
            spans = spans->head->down;
        } /* end for */

        /* Flag the diminfo information as not valid in the iterator */
        iter->u.hyp.diminfo_valid = FALSE;
    } /* end else */

    /* Initialize type of selection iterator */
    iter->type = H5S_sel_iter_hyper;

    FUNC_LEAVE_NOAPI(SUCCEED)
} /* end H5S__hyper_iter_init() */


/*-------------------------------------------------------------------------
 * Function:	H5S__hyper_iter_coords
 *
 * Purpose:	Retrieve the current coordinates of iterator for current
 *              selection
 *
 * Return:	non-negative on success, negative on failure
 *
 * Programmer:	Quincey Koziol
 *              Tuesday, April 22, 2003
 *
 *-------------------------------------------------------------------------
 */
static herr_t
H5S__hyper_iter_coords(const H5S_sel_iter_t *iter, hsize_t *coords)
{
    FUNC_ENTER_STATIC_NOERR

    /* Check args */
    HDassert(iter);
    HDassert(coords);

    /* Copy the offset of the current point */

    /* Check for a single "regular" hyperslab */
    if(iter->u.hyp.diminfo_valid) {
        /* Check if this is a "flattened" regular hyperslab selection */
        if(iter->u.hyp.iter_rank != 0 && iter->u.hyp.iter_rank < iter->rank) {
            int u, v;           /* Dimension indices */

            /* Set the starting rank of both the "natural" & "flattened" dimensions */
            u = (int)iter->rank - 1;
            v = (int)iter->u.hyp.iter_rank - 1;

            /* Construct the "natural" dimensions from a set of flattened coordinates */
            while(u >= 0) {
                if(iter->u.hyp.flattened[u]) {
                    int begin = u;      /* The rank of the first flattened dimension */

                    /* Walk up through as many flattened dimensions as possible */
                    do {
                        u--;
                    } while(u >= 0 && iter->u.hyp.flattened[u]);

                    /* Compensate for possibly overshooting dim 0 */
                    if(u < 0)
                        u = 0;

                    /* Sanity check */
                    HDassert(v >= 0);

                    /* Compute the coords for the flattened dimensions */
                    H5VM_array_calc(iter->u.hyp.off[v], (unsigned)((begin - u) + 1), &(iter->dims[u]), &(coords[u]));

                    /* Continue to faster dimension in both indices */
                    u--;
                    v--;
                } /* end if */
                else {
                    /* Walk up through as many non-flattened dimensions as possible */
                    while(u >= 0 && !iter->u.hyp.flattened[u]) {
                        /* Sanity check */
                        HDassert(v >= 0);

                        /* Copy the coordinate */
                        coords[u] = iter->u.hyp.off[v];

                        /* Continue to faster dimension in both indices */
                        u--;
                        v--;
                    } /* end while */
                } /* end else */
            } /* end while */
            HDassert(v < 0);
        } /* end if */
        else
            HDmemcpy(coords, iter->u.hyp.off, sizeof(hsize_t) * iter->rank);
    } /* end if */
    else
        HDmemcpy(coords, iter->u.hyp.off, sizeof(hsize_t) * iter->rank);

    FUNC_LEAVE_NOAPI(SUCCEED)
} /* end H5S__hyper_iter_coords() */


/*-------------------------------------------------------------------------
 * Function:	H5S__hyper_iter_block
 *
 * Purpose:	Retrieve the current block of iterator for current
 *              selection
 *
 * Return:	non-negative on success, negative on failure
 *
 * Programmer:	Quincey Koziol
 *              Monday, June 2, 2003
 *
 * Notes:       This routine assumes that the iterator is always located at
 *              the beginning of a block.
 *
 *-------------------------------------------------------------------------
 */
static herr_t
H5S__hyper_iter_block(const H5S_sel_iter_t *iter, hsize_t *start, hsize_t *end)
{
    unsigned u;                 /* Local index variable */

    FUNC_ENTER_STATIC_NOERR

    /* Check args */
    HDassert(iter);
    HDassert(start);
    HDassert(end);

    /* Copy the offset of the current point */

    /* Check for a single "regular" hyperslab */
    if(iter->u.hyp.diminfo_valid) {
        /* Compute the end of the block */
        for(u = 0; u < iter->rank; u++) {
            start[u] = iter->u.hyp.off[u];
            end[u] = (start[u] + iter->u.hyp.diminfo[u].block) - 1;
        } /* end for */
    } /* end if */
    else {
        /* Copy the start of the block */
        for(u = 0; u < iter->rank; u++)
            start[u] = iter->u.hyp.span[u]->low;

        /* Copy the end of the block */
        for(u = 0; u < iter->rank; u++)
            end[u] = iter->u.hyp.span[u]->high;
    } /* end else */

    FUNC_LEAVE_NOAPI(SUCCEED)
} /* end H5S__hyper_iter_block() */


/*-------------------------------------------------------------------------
 * Function:	H5S__hyper_iter_nelmts
 *
 * Purpose:	Return number of elements left to process in iterator
 *
 * Return:	non-negative number of elements on success, zero on failure
 *
 * Programmer:	Quincey Koziol
 *              Tuesday, June 16, 1998
 *
 *-------------------------------------------------------------------------
 */
static hsize_t
H5S__hyper_iter_nelmts(const H5S_sel_iter_t *iter)
{
    FUNC_ENTER_STATIC_NOERR

    /* Check args */
    HDassert(iter);

    FUNC_LEAVE_NOAPI(iter->elmt_left)
} /* end H5S__hyper_iter_nelmts() */


/*--------------------------------------------------------------------------
 NAME
    H5S__hyper_iter_has_next_block
 PURPOSE
    Check if there is another block left in the current iterator
 USAGE
    htri_t H5S__hyper_iter_has_next_block(iter)
        const H5S_sel_iter_t *iter;       IN: Pointer to selection iterator
 RETURNS
    Non-negative (TRUE/FALSE) on success/Negative on failure
 DESCRIPTION
    Check if there is another block available in the selection iterator.
 GLOBAL VARIABLES
 COMMENTS, BUGS, ASSUMPTIONS
 EXAMPLES
 REVISION LOG
--------------------------------------------------------------------------*/
static htri_t
H5S__hyper_iter_has_next_block(const H5S_sel_iter_t *iter)
{
    unsigned u;                 /* Local index variable */
    htri_t ret_value = FALSE;   /* Return value */

    FUNC_ENTER_STATIC_NOERR

    /* Check args */
    HDassert(iter);

    /* Check for a single "regular" hyperslab */
    if(iter->u.hyp.diminfo_valid) {
        const H5S_hyper_dim_t *tdiminfo;    /* Temporary pointer to diminfo information */
        const hsize_t *toff;               /* Temporary offset in selection */

        /* Check if the offset of the iterator is at the last location in all dimensions */
        tdiminfo = iter->u.hyp.diminfo;
        toff = iter->u.hyp.off;
        for(u = 0; u < iter->rank; u++) {
            /* If there is only one block, continue */
            if(tdiminfo[u].count == 1)
                continue;
            if(toff[u] != (tdiminfo[u].start + ((tdiminfo[u].count - 1) * tdiminfo[u].stride)))
                HGOTO_DONE(TRUE);
        } /* end for */
    } /* end if */
    else {
        /* Check for any levels of the tree with more sequences in them */
        for(u = 0; u < iter->rank; u++)
            if(iter->u.hyp.span[u]->next != NULL)
                HGOTO_DONE(TRUE);
    } /* end else */

done:
    FUNC_LEAVE_NOAPI(ret_value)
} /* end H5S__hyper_iter_has_next_block() */


/*-------------------------------------------------------------------------
 * Function:	H5S__hyper_iter_next
 *
 * Purpose:	Moves a hyperslab iterator to the beginning of the next sequence
 *      of elements to read.  Handles walking off the end in all dimensions.
 *
 * Return:	Success:	non-negative
 *		Failure:	negative
 *
 * Programmer:	Quincey Koziol
 *              Friday, September 8, 2000
 *
 *-------------------------------------------------------------------------
 */
static herr_t
H5S__hyper_iter_next(H5S_sel_iter_t *iter, size_t nelem)
{
    unsigned ndims;     /* Number of dimensions of dataset */
    int fast_dim;       /* Rank of the fastest changing dimension for the dataspace */
    unsigned i;         /* Counters */

    FUNC_ENTER_STATIC_NOERR

    /* Check for the special case of just one H5Sselect_hyperslab call made */
    /* (i.e. a regular hyperslab selection */
    if(iter->u.hyp.diminfo_valid) {
        const H5S_hyper_dim_t *tdiminfo;    /* Temporary pointer to diminfo information */
        hsize_t iter_offset[H5O_LAYOUT_NDIMS];
        hsize_t iter_count[H5O_LAYOUT_NDIMS];
        int temp_dim;  /* Temporary rank holder */

        /* Check if this is a "flattened" regular hyperslab selection */
        if(iter->u.hyp.iter_rank != 0 && iter->u.hyp.iter_rank < iter->rank) {
            /* Set the aliases for the dimension rank */
            ndims = iter->u.hyp.iter_rank;
        } /* end if */
        else {
            /* Set the aliases for the dimension rank */
            ndims = iter->rank;
        } /* end else */

        /* Set the fastest dimension rank */
        fast_dim = (int)ndims - 1;

        /* Set the local copy of the diminfo pointer */
        tdiminfo = iter->u.hyp.diminfo;

        /* Calculate the offset and block count for each dimension */
        for(i = 0; i < ndims; i++) {
            if(tdiminfo[i].count == 1) {
                iter_offset[i] = iter->u.hyp.off[i] - tdiminfo[i].start;
                iter_count[i] = 0;
            } /* end if */
            else {
                iter_offset[i] = (iter->u.hyp.off[i] - tdiminfo[i].start) % tdiminfo[i].stride;
                iter_count[i] = (iter->u.hyp.off[i] - tdiminfo[i].start) / tdiminfo[i].stride;
            } /* end else */
        } /* end for */

        /* Loop through, advancing the offset & counts, until all the nelements are accounted for */
        while(nelem > 0) {
            /* Start with the fastest changing dimension */
            temp_dim = fast_dim;
            while(temp_dim >= 0) {
                if(temp_dim == fast_dim) {
                    size_t actual_elem;     /* Actual # of elements advanced on each iteration through loop */
                    hsize_t block_elem;     /* Number of elements left in a block */

                    /* Compute the number of elements left in block */
                    block_elem = tdiminfo[temp_dim].block - iter_offset[temp_dim];

                    /* Compute the number of actual elements to advance */
                    actual_elem = (size_t)MIN(nelem, block_elem);

                    /* Move the iterator over as many elements as possible */
                    iter_offset[temp_dim] += actual_elem;

                    /* Decrement the number of elements advanced */
                    nelem -= actual_elem;
                } /* end if */
                else {
                    /* Move to the next row in the current dimension */
                    iter_offset[temp_dim]++;
                } /* end else */

                /* If this block is still in the range of blocks to output for the dimension, break out of loop */
                if(iter_offset[temp_dim] < tdiminfo[temp_dim].block)
                    break;
                else {
                    /* Move to the next block in the current dimension */
                    iter_offset[temp_dim] = 0;
                    iter_count[temp_dim]++;

                    /* If this block is still in the range of blocks to output for the dimension, break out of loop */
                    if(iter_count[temp_dim] < tdiminfo[temp_dim].count)
                        break;
                    else
                        iter_count[temp_dim] = 0; /* reset back to the beginning of the line */
                } /* end else */

                /* Decrement dimension count */
                temp_dim--;
            } /* end while */
        } /* end while */

        /* Translate current iter_offset and iter_count into iterator position */
        for(i = 0; i < ndims; i++)
            iter->u.hyp.off[i] = tdiminfo[i].start + (tdiminfo[i].stride * iter_count[i]) + iter_offset[i];
    } /* end if */
    /* Must be an irregular hyperslab selection */
    else {
        H5S_hyper_span_t *curr_span;    /* Current hyperslab span node */
        H5S_hyper_span_t **ispan;       /* Iterator's hyperslab span nodes */
        hsize_t *abs_arr;              /* Absolute hyperslab span position */
        int curr_dim;                   /* Temporary rank holder */

        /* Set the rank of the fastest changing dimension */
        ndims = iter->rank;
        fast_dim = (int)ndims - 1;

        /* Get the pointers to the current span info and span nodes */
        abs_arr = iter->u.hyp.off;
        ispan = iter->u.hyp.span;

        /* Loop through, advancing the span information, until all the nelements are accounted for */
        while(nelem > 0) {
            /* Start at the fastest dim */
            curr_dim = fast_dim;

            /* Work back up through the dimensions */
            while(curr_dim >= 0) {
                /* Reset the current span */
                curr_span = ispan[curr_dim];

                /* Increment absolute position */
                if(curr_dim == fast_dim) {
                    size_t actual_elem;     /* Actual # of elements advanced on each iteration through loop */
                    hsize_t span_elem;      /* Number of elements left in a span */

                    /* Compute the number of elements left in block */
                    span_elem = (curr_span->high - abs_arr[curr_dim]) + 1;

                    /* Compute the number of actual elements to advance */
                    actual_elem = (size_t)MIN(nelem, span_elem);

                    /* Move the iterator over as many elements as possible */
                    abs_arr[curr_dim] += actual_elem;

                    /* Decrement the number of elements advanced */
                    nelem -= actual_elem;
                } /* end if */
                else {
                    /* Move to the next row in the current dimension */
                    abs_arr[curr_dim]++;
                } /* end else */

                /* Check if we are still within the span */
                if(abs_arr[curr_dim] <= curr_span->high) {
                    break;
                } /* end if */
                /* If we walked off that span, advance to the next span */
                else {
                    /* Advance span in this dimension */
                    curr_span = curr_span->next;

                    /* Check if we have a valid span in this dimension still */
                    if(curr_span != NULL) {
                        /* Reset the span in the current dimension */
                        ispan[curr_dim] = curr_span;

                        /* Reset absolute position */
                        abs_arr[curr_dim] = curr_span->low;

                        break;
                    } /* end if */
                    else {
                        /* If we finished the span list in this dimension, decrement the dimension worked on and loop again */
                        curr_dim--;
                    } /* end else */
                } /* end else */
            } /* end while */

            /* Check if we are finished with the spans in the tree */
            if(curr_dim >= 0) {
                /* Walk back down the iterator positions, reseting them */
                while(curr_dim < fast_dim) {
                    HDassert(curr_span);
                    HDassert(curr_span->down);
                    HDassert(curr_span->down->head);

                    /* Increment current dimension */
                    curr_dim++;

                    /* Set the new span_info & span for this dimension */
                    ispan[curr_dim] = curr_span->down->head;

                    /* Advance span down the tree */
                    curr_span = curr_span->down->head;

                    /* Reset the absolute offset for the dim */
                    abs_arr[curr_dim] = curr_span->low;
                } /* end while */

                /* Verify that the curr_span points to the fastest dim */
                HDassert(curr_span == ispan[fast_dim]);
            } /* end if */
        } /* end while */
    } /* end else */

    FUNC_LEAVE_NOAPI(SUCCEED)
} /* end H5S__hyper_iter_next() */


/*-------------------------------------------------------------------------
 * Function:	H5S__hyper_iter_next_block
 *
 * Purpose:	Moves a hyperslab iterator to the beginning of the next sequence
 *      of elements to read.  Handles walking off the end in all dimensions.
 *
 * Return:	Success:	non-negative
 *		Failure:	negative
 *
 * Programmer:	Quincey Koziol
 *              Tuesday, June 3, 2003
 *
 *-------------------------------------------------------------------------
 */
static herr_t
H5S__hyper_iter_next_block(H5S_sel_iter_t *iter)
{
    unsigned ndims;     /* Number of dimensions of dataset */
    int fast_dim;       /* Rank of the fastest changing dimension for the dataspace */
    unsigned u;         /* Counters */

    FUNC_ENTER_STATIC_NOERR

    /* Check for the special case of just one H5Sselect_hyperslab call made */
    /* (i.e. a regular hyperslab selection */
    if(iter->u.hyp.diminfo_valid) {
        const H5S_hyper_dim_t *tdiminfo;    /* Temporary pointer to diminfo information */
        hsize_t iter_offset[H5O_LAYOUT_NDIMS];
        hsize_t iter_count[H5O_LAYOUT_NDIMS];
        int temp_dim;  /* Temporary rank holder */

        /* Check if this is a "flattened" regular hyperslab selection */
        if(iter->u.hyp.iter_rank != 0 && iter->u.hyp.iter_rank < iter->rank) {
            /* Set the aliases for the dimension rank */
            ndims = iter->u.hyp.iter_rank;
        } /* end if */
        else {
            /* Set the aliases for the dimension rank */
            ndims = iter->rank;
        } /* end else */

        /* Set the fastest dimension rank */
        fast_dim = (int)ndims - 1;

        /* Set the local copy of the diminfo pointer */
        tdiminfo = iter->u.hyp.diminfo;

        /* Calculate the offset and block count for each dimension */
        for(u = 0; u < ndims; u++) {
            if(tdiminfo[u].count == 1) {
                iter_offset[u] = iter->u.hyp.off[u] - tdiminfo[u].start;
                iter_count[u] = 0;
            } /* end if */
            else {
                iter_offset[u] = (iter->u.hyp.off[u] - tdiminfo[u].start) % tdiminfo[u].stride;
                iter_count[u] = (iter->u.hyp.off[u] - tdiminfo[u].start) / tdiminfo[u].stride;
            } /* end else */
        } /* end for */

        /* Advance one block */
        temp_dim = fast_dim; /* Start with the fastest changing dimension */
        while(temp_dim >= 0) {
            if(temp_dim == fast_dim) {
                /* Move iterator over current block */
                iter_offset[temp_dim] += tdiminfo[temp_dim].block;
            } /* end if */
            else {
                /* Move to the next row in the current dimension */
                iter_offset[temp_dim]++;
            } /* end else */

            /* If this block is still in the range of blocks to output for the dimension, break out of loop */
            if(iter_offset[temp_dim] < tdiminfo[temp_dim].block)
                break;
            else {
                /* Move to the next block in the current dimension */
                iter_offset[temp_dim] = 0;
                iter_count[temp_dim]++;

                /* If this block is still in the range of blocks to output for the dimension, break out of loop */
                if(iter_count[temp_dim] < tdiminfo[temp_dim].count)
                    break;
                else
                    iter_count[temp_dim] = 0; /* reset back to the beginning of the line */
            } /* end else */

            /* Decrement dimension count */
            temp_dim--;
        } /* end while */

        /* Translate current iter_offset and iter_count into iterator position */
        for(u = 0; u < ndims; u++)
            iter->u.hyp.off[u] = tdiminfo[u].start + (tdiminfo[u].stride * iter_count[u]) + iter_offset[u];
    } /* end if */
    /* Must be an irregular hyperslab selection */
    else {
        H5S_hyper_span_t *curr_span;    /* Current hyperslab span node */
        H5S_hyper_span_t **ispan;       /* Iterator's hyperslab span nodes */
        hsize_t *abs_arr;              /* Absolute hyperslab span position */
        int curr_dim;                   /* Temporary rank holder */

        /* Set the rank of the fastest changing dimension */
        ndims = iter->rank;
        fast_dim = (int)ndims - 1;

        /* Get the pointers to the current span info and span nodes */
        abs_arr = iter->u.hyp.off;
        ispan = iter->u.hyp.span;

        /* Loop through, advancing the span information, until all the nelements are accounted for */
        curr_dim = fast_dim; /* Start at the fastest dim */

        /* Work back up through the dimensions */
        while(curr_dim >= 0) {
            /* Reset the current span */
            curr_span = ispan[curr_dim];

            /* Increment absolute position */
            if(curr_dim == fast_dim) {
                /* Move the iterator over rest of element in span */
                abs_arr[curr_dim] = curr_span->high + 1;
            } /* end if */
            else {
                /* Move to the next row in the current dimension */
                abs_arr[curr_dim]++;
            } /* end else */

            /* Check if we are still within the span */
            if(abs_arr[curr_dim] <= curr_span->high) {
                break;
            } /* end if */
            /* If we walked off that span, advance to the next span */
            else {
                /* Advance span in this dimension */
                curr_span = curr_span->next;

                /* Check if we have a valid span in this dimension still */
                if(curr_span != NULL) {
                    /* Reset the span in the current dimension */
                    ispan[curr_dim] = curr_span;

                    /* Reset absolute position */
                    abs_arr[curr_dim] = curr_span->low;

                    break;
                } /* end if */
                else {
                    /* If we finished the span list in this dimension, decrement the dimension worked on and loop again */
                    curr_dim--;
                } /* end else */
            } /* end else */
        } /* end while */

        /* Check if we are finished with the spans in the tree */
        if(curr_dim >= 0) {
            /* Walk back down the iterator positions, reseting them */
            while(curr_dim < fast_dim) {
                HDassert(curr_span);
                HDassert(curr_span->down);
                HDassert(curr_span->down->head);

                /* Increment current dimension */
                curr_dim++;

                /* Set the new span_info & span for this dimension */
                ispan[curr_dim] = curr_span->down->head;

                /* Advance span down the tree */
                curr_span = curr_span->down->head;

                /* Reset the absolute offset for the dim */
                abs_arr[curr_dim] = curr_span->low;
            } /* end while */

            /* Verify that the curr_span points to the fastest dim */
            HDassert(curr_span == ispan[fast_dim]);
        } /* end if */
    } /* end else */

    FUNC_LEAVE_NOAPI(SUCCEED)
} /* end H5S__hyper_iter_next() */


/*--------------------------------------------------------------------------
 NAME
    H5S__hyper_iter_release
 PURPOSE
    Release hyperslab selection iterator information for a dataspace
 USAGE
    herr_t H5S__hyper_iter_release(iter)
        H5S_sel_iter_t *iter;       IN: Pointer to selection iterator
 RETURNS
    Non-negative on success/Negative on failure
 DESCRIPTION
    Releases all information for a dataspace hyperslab selection iterator
 GLOBAL VARIABLES
 COMMENTS, BUGS, ASSUMPTIONS
 EXAMPLES
 REVISION LOG
--------------------------------------------------------------------------*/
static herr_t
H5S__hyper_iter_release(H5S_sel_iter_t *iter)
{
    FUNC_ENTER_STATIC_NOERR

    /* Check args */
    HDassert(iter);

/* Release the information needed for non-regular hyperslab I/O */
    /* Free the copy of the selections span tree */
    if(iter->u.hyp.spans != NULL)
        H5S__hyper_free_span_info(iter->u.hyp.spans);

    FUNC_LEAVE_NOAPI(SUCCEED)
} /* end H5S__hyper_iter_release() */


/*--------------------------------------------------------------------------
 NAME
    H5S__hyper_new_span
 PURPOSE
    Make a new hyperslab span node
 USAGE
    H5S_hyper_span_t *H5S__hyper_new_span(low, high, down, next)
        hsize_t low, high;         IN: Low and high bounds for new span node
        H5S_hyper_span_info_t *down;     IN: Down span tree for new node
        H5S_hyper_span_t *next;     IN: Next span for new node
 RETURNS
    Pointer to next span node on success, NULL on failure
 DESCRIPTION
    Allocate and initialize a new hyperslab span node, filling in the low &
    high bounds, the down span and next span pointers also.  Increment the
    reference count of the 'down span' if applicable.
 GLOBAL VARIABLES
 COMMENTS, BUGS, ASSUMPTIONS
 EXAMPLES
 REVISION LOG
--------------------------------------------------------------------------*/
static H5S_hyper_span_t *
H5S__hyper_new_span(hsize_t low, hsize_t high, H5S_hyper_span_info_t *down, H5S_hyper_span_t *next)
{
    H5S_hyper_span_t *ret_value = NULL;         /* Return value */

    FUNC_ENTER_STATIC

    /* Allocate a new span node */
    if(NULL == (ret_value = H5FL_MALLOC(H5S_hyper_span_t)))
        HGOTO_ERROR(H5E_DATASPACE, H5E_CANTALLOC, NULL, "can't allocate hyperslab span")

    /* Copy the span's basic information */
    ret_value->low = low;
    ret_value->high = high;
    ret_value->nelem = (high - low) + 1;
    ret_value->pstride = 0;
    ret_value->down = down;
    ret_value->next = next;

    /* Increment the reference count of the 'down span' if there is one */
    if(ret_value->down)
        ret_value->down->count++;

done:
    FUNC_LEAVE_NOAPI(ret_value)
} /* end H5S__hyper_new_span() */


/*--------------------------------------------------------------------------
 NAME
    H5S__hyper_span_precompute_helper
 PURPOSE
    Helper routine to precompute the nelem and pstrides in bytes.
 USAGE
    void H5S__hyper_span_precompute_helper(span_info, elmt_size)
        H5S_hyper_span_info_t *span_info;      IN/OUT: Span tree to work on
        size_t elmt_size;                      IN: element size to work with
 RETURNS
    None
 DESCRIPTION
    Change the nelem and pstride values in the span tree from elements to
    bytes using the elmt_size parameter.
 GLOBAL VARIABLES
 COMMENTS, BUGS, ASSUMPTIONS
 EXAMPLES
 REVISION LOG
--------------------------------------------------------------------------*/
static void
H5S__hyper_span_precompute_helper(H5S_hyper_span_info_t *spans, size_t elmt_size)
{
    FUNC_ENTER_STATIC_NOERR

    /* Sanity checks */
    HDassert(spans);
    HDassert(spans->scratch == (H5S_hyper_span_info_t *)~((size_t)NULL) ||
        spans->scratch == NULL);

    /* Check if we've already set this down span tree */
    if(spans->scratch != (H5S_hyper_span_info_t *)~((size_t)NULL)) {
        H5S_hyper_span_t *span;             /* Hyperslab span */

        /* Set the tree's scratch pointer */
        spans->scratch = (H5S_hyper_span_info_t *)~((size_t)NULL);

        /* Set the scratch pointers in all the nodes */
        span = spans->head;

        /* Loop over all the spans for this down span tree */
        while(span != NULL) {
            /* If there are down spans, precompute their values also */
            if(span->down != NULL)
                H5S__hyper_span_precompute_helper(span->down, elmt_size);

            /* Change the nelem & pstride values into bytes */
            span->nelem *= elmt_size;
            span->pstride *= elmt_size;

            /* Advance to next span */
            span = span->next;
        } /* end while */
    } /* end if */

    FUNC_LEAVE_NOAPI_VOID
} /* end H5S__hyper_span_precompute_helper() */


/*--------------------------------------------------------------------------
 NAME
    H5S__hyper_span_precompute
 PURPOSE
    Precompute the nelem and pstrides in bytes.
 USAGE
    herr_t H5S__hyper_span_precompute(span_info, elmt_size)
        H5S_hyper_span_info_t *span_info;      IN/OUT: Span tree to work on
        size_t elmt_size;                      IN: element size to work with
 RETURNS
    Non-negative on success, negative on failure
 DESCRIPTION
    Change the nelem and pstride values in the span tree from elements to
    bytes using the elmt_size parameter.
 GLOBAL VARIABLES
 COMMENTS, BUGS, ASSUMPTIONS
 EXAMPLES
 REVISION LOG
--------------------------------------------------------------------------*/
static herr_t
H5S__hyper_span_precompute(H5S_hyper_span_info_t *spans, size_t elmt_size)
{
    FUNC_ENTER_STATIC_NOERR

    HDassert(spans);

    /* Call the helper routine to actually do the work */
    H5S__hyper_span_precompute_helper(spans, elmt_size);

    /* Reset the scratch pointers for the next routine which needs them */
    H5S__hyper_span_scratch(spans);

    FUNC_LEAVE_NOAPI(SUCCEED)
} /* end H5S__hyper_span_precompute() */


/*--------------------------------------------------------------------------
 NAME
    H5S__hyper_span_scratch
 PURPOSE
    Reset the scratch pointers on hyperslab span trees
 USAGE
    void H5S__hyper_span_scratch(span_info)
        H5S_hyper_span_info_t *span_info;      IN: Span tree to reset
 RETURNS
    <none>
 DESCRIPTION
    Reset the scratch pointers on a hyperslab span tree to NULL.
 GLOBAL VARIABLES
 COMMENTS, BUGS, ASSUMPTIONS
 EXAMPLES
 REVISION LOG
--------------------------------------------------------------------------*/
static void
H5S__hyper_span_scratch(H5S_hyper_span_info_t *spans)
{
    FUNC_ENTER_STATIC_NOERR

    HDassert(spans);

    /* Check if we've already set this down span tree */
    if(spans->scratch != NULL) {
        H5S_hyper_span_t *span;             /* Hyperslab span */

        /* Reset the tree's scratch pointer */
        spans->scratch = NULL;

        /* Set the scratch pointers in all the nodes */
        span = spans->head;
        while(span != NULL) {
            /* If there are down spans, set their scratch value also */
            if(span->down != NULL)
                H5S__hyper_span_scratch(span->down);

            /* Advance to next span */
            span = span->next;
        } /* end while */
    } /* end if */

    FUNC_LEAVE_NOAPI_VOID
} /* end H5S__hyper_span_scratch() */


/*--------------------------------------------------------------------------
 NAME
    H5S__hyper_copy_span_helper
 PURPOSE
    Helper routine to copy a hyperslab span tree
 USAGE
    H5S_hyper_span_info_t * H5S__hyper_copy_span_helper(spans)
        H5S_hyper_span_info_t *spans;      IN: Span tree to copy
 RETURNS
    Pointer to the copied span tree on success, NULL on failure
 DESCRIPTION
    Copy a hyperslab span tree, using reference counting as appropriate.
 GLOBAL VARIABLES
 COMMENTS, BUGS, ASSUMPTIONS
 EXAMPLES
 REVISION LOG
--------------------------------------------------------------------------*/
static H5S_hyper_span_info_t *
H5S__hyper_copy_span_helper(H5S_hyper_span_info_t *spans)
{
    H5S_hyper_span_t *span;         /* Hyperslab span */
    H5S_hyper_span_t *new_span;     /* Temporary hyperslab span */
    H5S_hyper_span_t *prev_span;    /* Previous hyperslab span */
    H5S_hyper_span_info_t *new_down;    /* New down span tree */
    H5S_hyper_span_info_t *ret_value = NULL;    /* Return value */

    FUNC_ENTER_STATIC

    /* Sanity checks */
    HDassert(spans);
    HDassert(spans->scratch != (H5S_hyper_span_info_t *)~((size_t)NULL));

    /* Check if the span tree was already copied */
    if(spans->scratch != NULL) {
        /* Just return the value of the already copied span tree */
        ret_value = spans->scratch;

        /* Increment the reference count of the span tree */
        ret_value->count++;
    } /* end if */
    else {
        /* Allocate a new span_info node */
        if(NULL == (ret_value = H5FL_CALLOC(H5S_hyper_span_info_t)))
            HGOTO_ERROR(H5E_DATASPACE, H5E_CANTALLOC, NULL, "can't allocate hyperslab span info")

        /* Copy the span_info information */
        ret_value->count = 1;

        /* Set the scratch pointer in the node being copied to the newly allocated node */
        spans->scratch = ret_value;

        /* Copy over the nodes in the span list */
        span = spans->head;
        prev_span = NULL;
        while(span != NULL) {
            /* Allocate a new node */
            if(NULL == (new_span = H5S__hyper_new_span(span->low, span->high, NULL, NULL)))
                HGOTO_ERROR(H5E_DATASPACE, H5E_CANTALLOC, NULL, "can't allocate hyperslab span")

            /* Append to list of spans */
            if(NULL == prev_span)
                ret_value->head = new_span;
            else
                prev_span->next = new_span;

            /* Copy the pstride */
            new_span->pstride = span->pstride;

            /* Recurse to copy the 'down' spans, if there are any */
            if(span->down != NULL) {
                if(NULL == (new_down = H5S__hyper_copy_span_helper(span->down)))
                    HGOTO_ERROR(H5E_DATASPACE, H5E_CANTCOPY, NULL, "can't copy hyperslab spans")
                new_span->down = new_down;
            } /* end if */

            /* Update the previous (new) span */
            prev_span = new_span;

            /* Advance to next span */
            span = span->next;
        } /* end while */
    } /* end else */

done:
    FUNC_LEAVE_NOAPI(ret_value)
} /* end H5S__hyper_copy_span_helper() */


/*--------------------------------------------------------------------------
 NAME
    H5S__hyper_copy_span
 PURPOSE
    Copy a hyperslab span tree
 USAGE
    H5S_hyper_span_info_t * H5S__hyper_copy_span(span_info)
        H5S_hyper_span_info_t *span_info;      IN: Span tree to copy
 RETURNS
    Non-negative on success, negative on failure
 DESCRIPTION
    Copy a hyperslab span tree, using reference counting as appropriate.
    (Which means that just the nodes in the top span tree are duplicated and
    the reference counts of their 'down spans' are just incremented)
 GLOBAL VARIABLES
 COMMENTS, BUGS, ASSUMPTIONS
 EXAMPLES
 REVISION LOG
--------------------------------------------------------------------------*/
static H5S_hyper_span_info_t *
H5S__hyper_copy_span(H5S_hyper_span_info_t *spans)
{
    H5S_hyper_span_info_t *ret_value = NULL;    /* Return value */

    FUNC_ENTER_STATIC

    HDassert(spans);

    /* Copy the hyperslab span tree */
    if(NULL == (ret_value = H5S__hyper_copy_span_helper(spans)))
        HGOTO_ERROR(H5E_DATASPACE, H5E_CANTCOPY, NULL, "can't copy hyperslab span tree")

    /* Reset the scratch pointers for the next routine which needs them */
    H5S__hyper_span_scratch(spans);

done:
    FUNC_LEAVE_NOAPI(ret_value)
} /* end H5S__hyper_copy_span() */


/*--------------------------------------------------------------------------
 NAME
    H5S__hyper_cmp_spans
 PURPOSE
    Check if two hyperslab slabs are the same
 USAGE
    hbool_t H5S__hyper_cmp_spans(span1, span2)
        H5S_hyper_span_t *span1;    IN: First span tree to compare
        H5S_hyper_span_t *span2;    IN: Second span tree to compare
 RETURNS
    TRUE (1) or FALSE (0) on success, can't fail
 DESCRIPTION
    Compare two hyperslab slabs to determine if they refer to the same
    selection.  If span1 & span2 are both NULL, that counts as equal
 GLOBAL VARIABLES
 COMMENTS, BUGS, ASSUMPTIONS
 EXAMPLES
 REVISION LOG
--------------------------------------------------------------------------*/
static hbool_t
H5S__hyper_cmp_spans(const H5S_hyper_span_info_t *span_info1, const H5S_hyper_span_info_t *span_info2)
{
    hbool_t ret_value = FALSE;    /* Return value */

    FUNC_ENTER_STATIC_NOERR

    /* Check for redundant comparison */
    if(span_info1 == span_info2)
        ret_value = TRUE;
    else {
        const H5S_hyper_span_t *span1;
        const H5S_hyper_span_t *span2;

        /* Check for both spans being NULL */
        if(span_info1 == NULL && span_info2 == NULL)
            ret_value = TRUE;
        else {
            /* Check for one span being NULL */
            if(span_info1 == NULL || span_info2 == NULL)
                ret_value = FALSE;
            else {
                /* Get the pointers to the actual lists of spans */
                span1 = span_info1->head;
                span2 = span_info2->head;

                /* Sanity checking */
                HDassert(span1);
                HDassert(span2);

                /* infinite loop which must be broken out of */
                while(1) {
                    /* Check for both spans being NULL */
                    if(span1 == NULL && span2 == NULL) {
                        ret_value = TRUE;
                        break;
                    } /* end if */
                    else {
                        /* Check for one span being NULL */
                        if(span1 == NULL || span2 == NULL) {
                            ret_value = FALSE;
                            break;
                        } /* end if */
                        else {
                            /* Check if the actual low & high span information is the same */
                            if(span1->low != span2->low || span1->high != span2->high) {
                                ret_value = FALSE;
                                break;
                            } /* end if */
                            else {
                                if(span1->down != NULL || span2 != NULL) {
                                    if(!H5S__hyper_cmp_spans(span1->down, span2->down)) {
                                        ret_value = FALSE;
                                        break;
                                    } /* end if */
                                    else {
                                        /* Keep going... */
                                    } /* end else */
                                } /* end if */
                                else {
                                    /* Keep going... */
                                } /* end else */
                            } /* end else */
                        } /* end else */
                    } /* end else */

                    /* Advance to the next nodes in the span list */
                    span1 = span1->next;
                    span2 = span2->next;
                } /* end while */
            } /* end else */
        } /* end else */
    } /* end else */

    FUNC_LEAVE_NOAPI(ret_value)
} /* end H5S__hyper_cmp_spans() */


/*--------------------------------------------------------------------------
 NAME
    H5S__hyper_free_span_info
 PURPOSE
    Free a hyperslab span info node
 USAGE
    herr_t H5S__hyper_free_span_info(span_info)
        H5S_hyper_span_info_t *span_info;      IN: Span info node to free
 RETURNS
    Non-negative on success, negative on failure
 DESCRIPTION
    Free a hyperslab span info node, along with all the span nodes and the
    'down spans' from the nodes, if reducing their reference count to zero
    indicates it is appropriate to do so.
 GLOBAL VARIABLES
 COMMENTS, BUGS, ASSUMPTIONS
 EXAMPLES
 REVISION LOG
--------------------------------------------------------------------------*/
static herr_t
H5S__hyper_free_span_info(H5S_hyper_span_info_t *span_info)
{
    H5S_hyper_span_t *span, *next_span;
    herr_t      ret_value = SUCCEED;    /* Return value */

    FUNC_ENTER_STATIC

    HDassert(span_info);

    /* Decrement the span tree's reference count */
    span_info->count--;

    /* Free the span tree if the reference count drops to zero */
    if(span_info->count == 0) {

        /* Work through the list of spans pointed to by this 'info' node */
        span = span_info->head;
        while(span != NULL) {
            next_span = span->next;
            if(H5S__hyper_free_span(span) < 0)
                HGOTO_ERROR(H5E_INTERNAL, H5E_CANTFREE, FAIL, "failed to release hyperslab span")
            span = next_span;
        } /* end while */

        /* Free this span info */
        span_info = H5FL_FREE(H5S_hyper_span_info_t, span_info);
    } /* end if */

done:
    FUNC_LEAVE_NOAPI(ret_value)
} /* end H5S__hyper_free_span_info() */


/*--------------------------------------------------------------------------
 NAME
    H5S__hyper_free_span
 PURPOSE
    Free a hyperslab span node
 USAGE
    herr_t H5S__hyper_free_span(span)
        H5S_hyper_span_t *span;      IN: Span node to free
 RETURNS
    Non-negative on success, negative on failure
 DESCRIPTION
    Free a hyperslab span node, along with the 'down spans' from the node,
    if reducing their reference count to zero indicates it is appropriate to
    do so.
 GLOBAL VARIABLES
 COMMENTS, BUGS, ASSUMPTIONS
 EXAMPLES
 REVISION LOG
--------------------------------------------------------------------------*/
static herr_t
H5S__hyper_free_span(H5S_hyper_span_t *span)
{
    herr_t ret_value = SUCCEED;

    FUNC_ENTER_STATIC

    HDassert(span);

    /* Decrement the reference count of the 'down spans', freeing them if appropriate */
    if(span->down != NULL)
        if(H5S__hyper_free_span_info(span->down) < 0)
            HGOTO_ERROR(H5E_INTERNAL, H5E_CANTFREE, FAIL, "failed to release hyperslab span tree")

    /* Free this span */
    span = H5FL_FREE(H5S_hyper_span_t, span);

done:
    FUNC_LEAVE_NOAPI(ret_value)
} /* end H5S__hyper_free_span() */


/*--------------------------------------------------------------------------
 NAME
    H5S__hyper_copy
 PURPOSE
    Copy a selection from one dataspace to another
 USAGE
    herr_t H5S__hyper_copy(dst, src)
        H5S_t *dst;  OUT: Pointer to the destination dataspace
        H5S_t *src;  IN: Pointer to the source dataspace
 RETURNS
    Non-negative on success/Negative on failure
 DESCRIPTION
    Copies all the hyperslab selection information from the source
    dataspace to the destination dataspace.

    If the SHARE_SELECTION flag is set, then the selection can be shared
    between the source and destination dataspaces.  (This should only occur in
    situations where the destination dataspace will immediately change to a new
    selection)
 GLOBAL VARIABLES
 COMMENTS, BUGS, ASSUMPTIONS
 EXAMPLES
 REVISION LOG
--------------------------------------------------------------------------*/
static herr_t
H5S__hyper_copy(H5S_t *dst, const H5S_t *src, hbool_t share_selection)
{
    H5S_hyper_sel_t *dst_hslab;         /* Pointer to destination hyperslab info */
    const H5S_hyper_sel_t *src_hslab;   /* Pointer to source hyperslab info */
    herr_t ret_value = SUCCEED;         /* Return value */

    FUNC_ENTER_STATIC

    /* Sanity check */
    HDassert(src);
    HDassert(dst);

    /* Allocate space for the hyperslab selection information */
    if(NULL == (dst->select.sel_info.hslab = H5FL_MALLOC(H5S_hyper_sel_t)))
        HGOTO_ERROR(H5E_DATASPACE, H5E_CANTALLOC, FAIL, "can't allocate hyperslab info")

    /* Set temporary pointers */
    dst_hslab = dst->select.sel_info.hslab;
    src_hslab = src->select.sel_info.hslab;

    /* Copy the hyperslab information */
    dst_hslab->diminfo_valid = src_hslab->diminfo_valid;
    if(src_hslab->diminfo_valid) {
        size_t u;       /* Local index variable */

        for(u=0; u<src->extent.rank; u++) {
            dst_hslab->opt_diminfo[u]=src_hslab->opt_diminfo[u];
            dst_hslab->app_diminfo[u]=src_hslab->app_diminfo[u];
        } /* end for */
    } /* end if */
    dst->select.sel_info.hslab->span_lst=src->select.sel_info.hslab->span_lst;

    /* Check if there is hyperslab span information to copy */
    /* (Regular hyperslab information is copied with the selection structure) */
    if(src->select.sel_info.hslab->span_lst != NULL) {
        if(share_selection) {
            /* Share the source's span tree by incrementing the reference count on it */
            dst->select.sel_info.hslab->span_lst = src->select.sel_info.hslab->span_lst;
            dst->select.sel_info.hslab->span_lst->count++;
        } /* end if */
        else
            /* Copy the hyperslab span information */
            dst->select.sel_info.hslab->span_lst = H5S__hyper_copy_span(src->select.sel_info.hslab->span_lst);
    } /* end if */
    else
        dst->select.sel_info.hslab->span_lst = NULL;

    /* Copy the unlimited dimension info */
    dst_hslab->unlim_dim = src_hslab->unlim_dim;
    dst_hslab->num_elem_non_unlim = src_hslab->num_elem_non_unlim;

done:
    FUNC_LEAVE_NOAPI(ret_value)
} /* end H5S__hyper_copy() */


/*--------------------------------------------------------------------------
 NAME
    H5S__hyper_is_valid_helper
 PURPOSE
    Check whether the selection fits within the extent, with the current
    offset defined.
 USAGE
    hbool_t H5S__hyper_is_valid_helper(spans, offset, rank);
        const H5S_hyper_span_info_t *spans; IN: Pointer to current hyperslab span tree
        const hssize_t *offset;             IN: Pointer to offset array
        const hsize_t *size;                IN: Pointer to size array
        hsize_t rank;                       IN: Current rank looking at
 RETURNS
    TRUE if the selection fits within the extent, FALSE if it does not
 DESCRIPTION
    Determines if the current selection at the current offet fits within the
    extent for the dataspace.
 GLOBAL VARIABLES
 COMMENTS, BUGS, ASSUMPTIONS
 EXAMPLES
 REVISION LOG
--------------------------------------------------------------------------*/
static hbool_t
H5S__hyper_is_valid_helper(const H5S_hyper_span_info_t *spans, const hssize_t *offset,
    const hsize_t *size)
{
    H5S_hyper_span_t *curr;     /* Hyperslab information nodes */
    hbool_t ret_value = TRUE;   /* Return value */

    FUNC_ENTER_STATIC_NOERR

    HDassert(spans);
    HDassert(offset);
    HDassert(size);

    /* Check each point to determine whether selection + offset is within extent */
    curr = spans->head;
    while(curr != NULL) {
        /* Check if an offset has been defined */
        /* Bounds check the selected point + offset against the extent */
        if((((hssize_t)curr->low + *offset) >= (hssize_t)*size)
                || (((hssize_t)curr->low + *offset) < 0)
                || (((hssize_t)curr->high + *offset) >= (hssize_t)*size)
                || (((hssize_t)curr->high + *offset) < 0))
            HGOTO_DONE(FALSE)

        /* Recurse if this node has down spans */
        if(curr->down != NULL)
            if(!H5S__hyper_is_valid_helper(curr->down, offset + 1, size + 1))
                HGOTO_DONE(FALSE)

        /* Advance to next node */
        curr = curr->next;
    } /* end while */

done:
    FUNC_LEAVE_NOAPI(ret_value)
} /* end H5S__hyper_is_valid_helper() */


/*--------------------------------------------------------------------------
 NAME
    H5S__hyper_is_valid
 PURPOSE
    Check whether the selection fits within the extent, with the current
    offset defined.
 USAGE
    htri_t H5S__hyper_is_valid(space);
        H5S_t *space;             IN: Dataspace pointer to query
 RETURNS
    TRUE if the selection fits within the extent, FALSE if it does not and
        Negative on an error.
 DESCRIPTION
    Determines if the current selection at the current offet fits within the
    extent for the dataspace.
 GLOBAL VARIABLES
 COMMENTS, BUGS, ASSUMPTIONS
 EXAMPLES
 REVISION LOG
--------------------------------------------------------------------------*/
static htri_t
H5S__hyper_is_valid(const H5S_t *space)
{
    htri_t ret_value = TRUE;      /* return value */

    FUNC_ENTER_STATIC_NOERR

    HDassert(space);

    /* Check for unlimited selection */
    if(space->select.sel_info.hslab->unlim_dim >= 0)
        HGOTO_DONE(FALSE)

    /* Check for a "regular" hyperslab selection */
    if(space->select.sel_info.hslab->diminfo_valid) {
        const H5S_hyper_dim_t *diminfo=space->select.sel_info.hslab->opt_diminfo; /* local alias for diminfo */
        hssize_t end;      /* The high bound of a region in a dimension */
        unsigned u;        /* Counter */

        /* Check each dimension */
        for(u = 0; u < space->extent.rank; u++) {
            /* if block or count is zero, then can skip the test since */
            /* no data point is chosen */
            if(diminfo[u].count && diminfo[u].block) {
                /* Bounds check the start point in this dimension */
                if(((hssize_t)diminfo[u].start + space->select.offset[u]) < 0 ||
                        ((hssize_t)diminfo[u].start + space->select.offset[u]) >= (hssize_t)space->extent.size[u])
                    HGOTO_DONE(FALSE)

                /* Compute the largest location in this dimension */
                end = (hssize_t)(diminfo[u].start + diminfo[u].stride * (diminfo[u].count - 1) + (diminfo[u].block - 1)) + space->select.offset[u];

                /* Bounds check the end point in this dimension */
                if(end < 0 || end >= (hssize_t)space->extent.size[u])
                    HGOTO_DONE(FALSE)
            } /* end if */
        } /* end for */
    } /* end if */
    else
        /* Call the recursive routine to validate the span tree */
        ret_value = H5S__hyper_is_valid_helper(space->select.sel_info.hslab->span_lst, space->select.offset, space->extent.size);

done:
    FUNC_LEAVE_NOAPI(ret_value)
} /* end H5S__hyper_is_valid() */


/*--------------------------------------------------------------------------
 NAME
    H5S__hyper_span_nblocks
 PURPOSE
    Count the number of blocks in a span tree
 USAGE
    hsize_t H5S__hyper_span_nblocks(spans)
        const H5S_hyper_span_info_t *spans; IN: Hyperslab span tree to count elements of
 RETURNS
    Number of blocks in span tree on success; negative on failure
 DESCRIPTION
    Counts the number of blocks described by the spans in a span tree.
 GLOBAL VARIABLES
 COMMENTS, BUGS, ASSUMPTIONS
 EXAMPLES
 REVISION LOG
--------------------------------------------------------------------------*/
static hsize_t
H5S__hyper_span_nblocks(const H5S_hyper_span_info_t *spans)
{
    hsize_t ret_value = 0;      /* Return value */

    FUNC_ENTER_STATIC_NOERR

    /* Count the number of elements in the span tree */
    if(spans != NULL) {
        H5S_hyper_span_t *span;     /* Hyperslab span */

        span = spans->head;
        while(span != NULL) {
            /* If there are down spans, add the total down span blocks */
            if(span->down != NULL)
                ret_value += H5S__hyper_span_nblocks(span->down);
            /* If there are no down spans, just count the block in this span */
            else
                ret_value++;

            /* Advance to next span */
            span = span->next;
        } /* end while */
    } /* end else */

    FUNC_LEAVE_NOAPI(ret_value)
} /* end H5S__hyper_span_nblocks() */


/*--------------------------------------------------------------------------
 NAME
    H5S__get_select_hyper_nblocks
 PURPOSE
    Get the number of hyperslab blocks in current hyperslab selection
 USAGE
    hsize_t H5S__get_select_hyper_nblocks(space)
        H5S_t *space;             IN: Dataspace ptr of selection to query
 RETURNS
    The number of hyperslab blocks in selection on success, negative on failure
 DESCRIPTION
    Returns the number of hyperslab blocks in current selection for dataspace.
 GLOBAL VARIABLES
 COMMENTS, BUGS, ASSUMPTIONS
 EXAMPLES
 REVISION LOG
--------------------------------------------------------------------------*/
static hsize_t
H5S__get_select_hyper_nblocks(const H5S_t *space)
{
    hsize_t ret_value = 0;      /* Return value */

    FUNC_ENTER_STATIC_NOERR

    HDassert(space);
    HDassert(space->select.sel_info.hslab->unlim_dim < 0);

    /* Check for a "regular" hyperslab selection */
    if(space->select.sel_info.hslab->diminfo_valid) {
        unsigned u;                 /* Local index variable */

        /* Check each dimension */
        for(ret_value = 1, u = 0; u < space->extent.rank; u++)
            ret_value *= space->select.sel_info.hslab->app_diminfo[u].count;
    } /* end if */
    else
        ret_value = H5S__hyper_span_nblocks(space->select.sel_info.hslab->span_lst);

    FUNC_LEAVE_NOAPI(ret_value)
} /* end H5S__get_select_hyper_nblocks() */


/*--------------------------------------------------------------------------
 NAME
    H5Sget_select_hyper_nblocks
 PURPOSE
    Get the number of hyperslab blocks in current hyperslab selection
 USAGE
    hssize_t H5Sget_select_hyper_nblocks(dsid)
        hid_t dsid;             IN: Dataspace ID of selection to query
 RETURNS
    The number of hyperslab blocks in selection on success, negative on failure
 DESCRIPTION
    Returns the number of hyperslab blocks in current selection for dataspace.
 GLOBAL VARIABLES
 COMMENTS, BUGS, ASSUMPTIONS
 EXAMPLES
 REVISION LOG
--------------------------------------------------------------------------*/
hssize_t
H5Sget_select_hyper_nblocks(hid_t spaceid)
{
    H5S_t *space;               /* Dataspace to modify selection of */
    hssize_t ret_value;         /* return value */

    FUNC_ENTER_API(FAIL)
    H5TRACE1("Hs", "i", spaceid);

    /* Check args */
    if(NULL == (space = (H5S_t *)H5I_object_verify(spaceid, H5I_DATASPACE)))
        HGOTO_ERROR(H5E_ARGS, H5E_BADTYPE, FAIL, "not a dataspace")
    if(H5S_GET_SELECT_TYPE(space) != H5S_SEL_HYPERSLABS)
        HGOTO_ERROR(H5E_ARGS, H5E_BADTYPE, FAIL, "not a hyperslab selection")
    if(space->select.sel_info.hslab->unlim_dim >= 0)
        HGOTO_ERROR(H5E_DATASPACE, H5E_UNSUPPORTED, FAIL, "cannot get number of blocks for unlimited selection")

    ret_value = (hssize_t)H5S__get_select_hyper_nblocks(space);

done:
    FUNC_LEAVE_API(ret_value)
} /* end H5Sget_select_hyper_nblocks() */


/*--------------------------------------------------------------------------
 NAME
    H5S__hyper_serial_size
 PURPOSE
    Determine the number of bytes needed to store the serialized hyperslab
        selection information.
 USAGE
    hssize_t H5S__hyper_serial_size(space)
        H5S_t *space;             IN: Dataspace pointer to query
 RETURNS
    The number of bytes required on success, negative on an error.
 DESCRIPTION
    Determines the number of bytes required to serialize the current hyperslab
    selection information for storage on disk.
 GLOBAL VARIABLES
 COMMENTS, BUGS, ASSUMPTIONS
 EXAMPLES
 REVISION LOG
--------------------------------------------------------------------------*/
static hssize_t
H5S__hyper_serial_size(const H5S_t *space)
{
    hsize_t block_count;       /* block counter for regular hyperslabs */
    unsigned u;                /* Counter */
    hssize_t ret_value = -1;   /* return value */

    FUNC_ENTER_STATIC_NOERR

    HDassert(space);

    /* Check for version (right now, an unlimited dimension is the only thing
     * that would bump the version) */
    if(space->select.sel_info.hslab->unlim_dim >= 0)
        /* Version 2 */
        /* Size required is always:
         * <type (4 bytes)> + <version (4 bytes)> + <flags (1 byte)> +
         * <length (4 bytes)> + <rank (4 bytes)> +
         * (4 (start/stride/count/block) * <rank> * <value (8 bytes)>) =
         * 17 + (4 * rank * 8) bytes
         */
        ret_value = (hssize_t)17 + ((hssize_t)4 * (hssize_t)space->extent.rank
                * (hssize_t)8);
    else {
        /* Version 1 */
        /* Basic number of bytes required to serialize hyperslab selection:
         * <type (4 bytes)> + <version (4 bytes)> + <padding (4 bytes)> +
         * <length (4 bytes)> + <rank (4 bytes)> + <# of blocks (4 bytes)>
         * = 24 bytes
         */
        ret_value = 24;

        /* Check for a "regular" hyperslab selection */
        if(space->select.sel_info.hslab->diminfo_valid) {
            /* Check each dimension */
            for(block_count = 1, u = 0; u < space->extent.rank; u++)
                block_count *= space->select.sel_info.hslab->opt_diminfo[u].count;
        } /* end if */
        else
            /* Spin through hyperslab spans, adding 8 * rank bytes for each block */
            block_count = H5S__hyper_span_nblocks(space->select.sel_info.hslab->span_lst);

        H5_CHECK_OVERFLOW((8 * space->extent.rank * block_count), hsize_t, hssize_t);
        ret_value += (hssize_t)(8 * block_count * space->extent.rank);
    } /* end else */

    FUNC_LEAVE_NOAPI(ret_value)
} /* end H5S__hyper_serial_size() */


/*--------------------------------------------------------------------------
 NAME
    H5S__hyper_serialize_helper
 PURPOSE
    Serialize the current selection into a user-provided buffer.
 USAGE
    void H5S__hyper_serialize_helper(spans, start, end, rank, buf)
        H5S_hyper_span_info_t *spans;   IN: Hyperslab span tree to serialize
        hssize_t start[];       IN/OUT: Accumulated start points
        hssize_t end[];         IN/OUT: Accumulated end points
        hsize_t rank;           IN: Current rank looking at
        uint8 *buf;             OUT: Buffer to put serialized selection into
 RETURNS
    None
 DESCRIPTION
    Serializes the current element selection into a buffer.  (Primarily for
    storing on disk).
 GLOBAL VARIABLES
 COMMENTS, BUGS, ASSUMPTIONS
 EXAMPLES
 REVISION LOG
--------------------------------------------------------------------------*/
static void
H5S__hyper_serialize_helper(const H5S_hyper_span_info_t *spans,
        hsize_t *start, hsize_t *end, hsize_t rank, uint8_t **p)
{
    H5S_hyper_span_t *curr;     /* Pointer to current hyperslab span */
    uint8_t *pp = (*p);         /* Local pointer for decoding */

    FUNC_ENTER_STATIC_NOERR

    /* Sanity checks */
    HDassert(spans);
    HDassert(start);
    HDassert(end);
    HDassert(rank < H5O_LAYOUT_NDIMS);
    HDassert(p && pp);

    /* Walk through the list of spans, recursing or outputing them */
    curr = spans->head;
    while(curr != NULL) {
        /* Recurse if this node has down spans */
        if(curr->down != NULL) {
            /* Add the starting and ending points for this span to the list */
            start[rank] = curr->low;
            end[rank] = curr->high;

            /* Recurse down to the next dimension */
            H5S__hyper_serialize_helper(curr->down, start, end, rank + 1, &pp);
        } /* end if */
        else {
            hsize_t u;                  /* Index variable */

            /* Encode all the previous dimensions starting & ending points */

            /* Encode previous starting points */
            for(u = 0; u < rank; u++)
                UINT32ENCODE(pp, (uint32_t)start[u]);

            /* Encode starting point for this span */
            UINT32ENCODE(pp, (uint32_t)curr->low);

            /* Encode previous ending points */
            for(u = 0; u < rank; u++)
                UINT32ENCODE(pp, (uint32_t)end[u]);

            /* Encode starting point for this span */
            UINT32ENCODE(pp, (uint32_t)curr->high);
        } /* end else */

        /* Advance to next node */
        curr = curr->next;
    } /* end while */

    /* Update encoding pointer */
    *p = pp;

    FUNC_LEAVE_NOAPI_VOID
}   /* H5S__hyper_serialize_helper() */


/*--------------------------------------------------------------------------
 NAME
    H5S__hyper_serialize
 PURPOSE
    Serialize the current selection into a user-provided buffer.
 USAGE
    herr_t H5S_hyper_serialize(space, p)
        const H5S_t *space;     IN: Dataspace with selection to serialize
        uint8_t **p;            OUT: Pointer to buffer to put serialized
                                selection.  Will be advanced to end of
                                serialized selection.
 RETURNS
    Non-negative on success/Negative on failure
 DESCRIPTION
    Serializes the current element selection into a buffer.  (Primarily for
    storing on disk).
 GLOBAL VARIABLES
 COMMENTS, BUGS, ASSUMPTIONS
 EXAMPLES
 REVISION LOG
--------------------------------------------------------------------------*/
static herr_t
H5S__hyper_serialize(const H5S_t *space, uint8_t **p)
{
    uint8_t *pp;            /* Local pointer for decoding */
    uint8_t *lenp;          /* Pointer to length location for later storage */
    uint32_t len = 0;       /* Number of bytes used */
    uint32_t version;       /* Version number */
    uint8_t flags = 0;      /* Flags for message */
    hsize_t block_count;    /* Block counter for regular hyperslabs */

    FUNC_ENTER_STATIC_NOERR

    /* Sanity checks */
    HDassert(space);
    HDassert(p);
    pp = (*p);
    HDassert(pp);

    /* Calculate version */
    if(space->select.sel_info.hslab->unlim_dim >= 0) {
        version = 2;
        flags |= H5S_SELECT_FLAG_UNLIM;
    } /* end if */
    else
        version = 1;

    /* Store the preamble information */
    UINT32ENCODE(pp, (uint32_t)H5S_GET_SELECT_TYPE(space)); /* Store the type of selection */
    UINT32ENCODE(pp, version); /* Store the version number */
    if(version >= 2)
        *(pp)++ = flags; /* Store the flags */
    else
        UINT32ENCODE(pp, (uint32_t)0); /* Store the un-used padding */
    lenp = pp;           /* keep the pointer to the length location for later */
    pp += 4;             /* skip over space for length */

    /* Encode number of dimensions */
    UINT32ENCODE(pp, (uint32_t)space->extent.rank);
    len += 4;

    /* If there is an unlimited dimension, only encode opt_unlim_diminfo */
    if(flags & H5S_SELECT_FLAG_UNLIM) {
        unsigned i;

        HDassert(H5S_UNLIMITED == HSIZE_UNDEF);

        /* Iterate over dimensions */
        for(i = 0; i < space->extent.rank; i++) {
            /* Encode start/stride/block/count */
            UINT64ENCODE(pp, space->select.sel_info.hslab->opt_diminfo[i].start);
            UINT64ENCODE(pp, space->select.sel_info.hslab->opt_diminfo[i].stride);
            UINT64ENCODE(pp, space->select.sel_info.hslab->opt_diminfo[i].count);
            UINT64ENCODE(pp, space->select.sel_info.hslab->opt_diminfo[i].block);
        } /* end for */
    } /* end if */
    /* Check for a "regular" hyperslab selection */
    else if(space->select.sel_info.hslab->diminfo_valid) {
        const H5S_hyper_dim_t *diminfo;         /* Alias for dataspace's diminfo information */
        hsize_t offset[H5O_LAYOUT_NDIMS];       /* Offset of element in dataspace */
        hsize_t tmp_count[H5O_LAYOUT_NDIMS];    /* Temporary hyperslab counts */
        unsigned fast_dim;      /* Rank of the fastest changing dimension for the dataspace */
        unsigned ndims;         /* Rank of the dataspace */
        unsigned u;             /* Local counting variable */
        hbool_t done;           /* Whether we are done with the iteration */

        /* Set some convenience values */
        ndims = space->extent.rank;
        fast_dim = ndims - 1;
        diminfo = space->select.sel_info.hslab->opt_diminfo;

        /* Check each dimension */
        for(block_count = 1, u = 0; u < ndims; u++)
            block_count *= diminfo[u].count;

        /* Encode number of hyperslabs */
        H5_CHECK_OVERFLOW(block_count, hsize_t, uint32_t);
        UINT32ENCODE(pp, (uint32_t)block_count);
        len += 4;

        /* Now serialize the information for the regular hyperslab */

        /* Build the tables of count sizes as well as the initial offset */
        for(u = 0; u < ndims; u++) {
            tmp_count[u] = diminfo[u].count;
            offset[u] = diminfo[u].start;
        } /* end for */

        /* We're not done with the iteration */
        done = FALSE;

        /* Go iterate over the hyperslabs */
        while(done == FALSE) {
            /* Iterate over the blocks in the fastest dimension */
            while(tmp_count[fast_dim] > 0) {
                /* Add 8 bytes times the rank for each hyperslab selected */
                len += 8 * ndims;

                /* Encode hyperslab starting location */
                for(u = 0; u < ndims; u++)
                    UINT32ENCODE(pp, (uint32_t)offset[u]);

                /* Encode hyperslab ending location */
                for(u = 0; u < ndims; u++)
                    UINT32ENCODE(pp, (uint32_t)(offset[u] + (diminfo[u].block - 1)));

                /* Move the offset to the next sequence to start */
                offset[fast_dim]+=diminfo[fast_dim].stride;

                /* Decrement the block count */
                tmp_count[fast_dim]--;
            } /* end while */

            /* Work on other dimensions if necessary */
            if(fast_dim > 0) {
                int temp_dim;           /* Temporary rank holder */

                /* Reset the block counts */
                tmp_count[fast_dim] = diminfo[fast_dim].count;

                /* Bubble up the decrement to the slower changing dimensions */
                temp_dim = (int)fast_dim - 1;
                while(temp_dim >= 0 && done == FALSE) {
                    /* Decrement the block count */
                    tmp_count[temp_dim]--;

                    /* Check if we have more blocks left */
                    if(tmp_count[temp_dim] > 0)
                        break;

                    /* Check for getting out of iterator */
                    if(temp_dim == 0)
                        done = TRUE;

                    /* Reset the block count in this dimension */
                    tmp_count[temp_dim] = diminfo[temp_dim].count;

                    /* Wrapped a dimension, go up to next dimension */
                    temp_dim--;
                } /* end while */
            } /* end if */
            else
                break;  /* Break out now, for 1-D selections */

            /* Re-compute offset array */
            for(u = 0; u < ndims; u++)
                offset[u] = diminfo[u].start + diminfo[u].stride * (diminfo[u].count - tmp_count[u]);
        } /* end while */
    } /* end if */
    else {
        hsize_t start[H5O_LAYOUT_NDIMS];   /* Location of start of hyperslab */
        hsize_t end[H5O_LAYOUT_NDIMS];     /* Location of end of hyperslab */

        /* Encode number of hyperslabs */
        block_count = H5S__hyper_span_nblocks(space->select.sel_info.hslab->span_lst);
        H5_CHECK_OVERFLOW(block_count, hsize_t, uint32_t);
        UINT32ENCODE(pp, (uint32_t)block_count);
        len += 4;

        /* Add 8 bytes times the rank for each hyperslab selected */
        H5_CHECK_OVERFLOW((8 * space->extent.rank * block_count), hsize_t, size_t);
        len += (uint32_t)(8 * space->extent.rank * block_count);

        /* Encode each hyperslab in selection */
        H5S__hyper_serialize_helper(space->select.sel_info.hslab->span_lst, start, end, (hsize_t)0, &pp);
    } /* end else */

    /* Encode length */
    UINT32ENCODE(lenp, (uint32_t)len);  /* Store the length of the extra information */

    /* Update encoding pointer */
    *p = pp;

    FUNC_LEAVE_NOAPI(SUCCEED)
} /* end H5S__hyper_serialize() */


/*--------------------------------------------------------------------------
 NAME
    H5S__hyper_deserialize
 PURPOSE
    Deserialize the current selection from a user-provided buffer.
 USAGE
    herr_t H5S__hyper_deserialize(space, p)
        H5S_t *space;           IN/OUT: Dataspace pointer to place
                                selection into
        uint32_t version        IN: Selection version
        uint8_t flags           IN: Selection flags
        uint8 **p;              OUT: Pointer to buffer holding serialized
                                selection.  Will be advanced to end of
                                serialized selection.
 RETURNS
    Non-negative on success/Negative on failure
 DESCRIPTION
    Deserializes the current selection into a buffer.  (Primarily for retrieving
    from disk).
 GLOBAL VARIABLES
 COMMENTS, BUGS, ASSUMPTIONS
 EXAMPLES
 REVISION LOG
--------------------------------------------------------------------------*/
static herr_t
H5S__hyper_deserialize(H5S_t *space, uint32_t H5_ATTR_UNUSED version, uint8_t flags,
    const uint8_t **p)
{
    unsigned rank;           	/* Rank of points */
    const uint8_t *pp;          /* Local pointer for decoding */
    hsize_t start[H5O_LAYOUT_NDIMS];	/* Hyperslab start information */
    hsize_t block[H5O_LAYOUT_NDIMS];    /* Hyperslab block information */
    unsigned u;             	/* Local counting variable */
    herr_t ret_value = FAIL;  	/* Return value */

    FUNC_ENTER_STATIC

    /* Check args */
    HDassert(space);
    HDassert(p);
    pp = (*p);
    HDassert(pp);

    /* Deserialize slabs to select */
    /* (The header and rank have already beed decoded) */
    rank = space->extent.rank;  /* Retrieve rank from space */

    /* If there is an unlimited dimension, only encode opt_unlim_diminfo */
    if(flags & H5S_SELECT_FLAG_UNLIM) {
        hsize_t stride[H5O_LAYOUT_NDIMS];	/* Hyperslab stride information */
        hsize_t count[H5O_LAYOUT_NDIMS];	/* Hyperslab count information */

        /* Sanity checks */
        HDassert(H5S_UNLIMITED == HSIZE_UNDEF);
        HDassert(version >= 2);

        /* Iterate over dimensions */
        for(u = 0; u < rank; u++) {
            /* Decode start/stride/block/count */
            UINT64DECODE(pp, start[u]);
            UINT64DECODE(pp, stride[u]);
            UINT64DECODE(pp, count[u]);
            UINT64DECODE(pp, block[u]);
        } /* end for */

        /* Select the hyperslab to the current selection */
        if((ret_value = H5S_select_hyperslab(space, H5S_SELECT_SET, start, stride, count, block)) < 0)
            HGOTO_ERROR(H5E_DATASPACE, H5E_CANTSET, FAIL, "can't change selection")
    } /* end if */
    else {
        const hsize_t *stride;  /* Hyperslab stride information */
        const hsize_t *count;   /* Hyperslab count information */
        hsize_t end[H5O_LAYOUT_NDIMS];	/* Hyperslab end information */
        hsize_t *tstart;	/* Temporary hyperslab pointers */
        hsize_t *tend;		/* Temporary hyperslab pointers */
        hsize_t *tblock;	/* Temporary hyperslab pointers */
        size_t num_elem;      	/* Number of elements in selection */
        unsigned v;            	/* Local counting variable */

        /* Decode the number of points */
        UINT32DECODE(pp, num_elem);

        /* Set the count & stride for all blocks */
        stride = count = H5S_hyper_ones_g;

        /* Retrieve the coordinates from the buffer */
        for(u = 0; u < num_elem; u++) {
            /* Decode the starting points */
            for(tstart = start, v = 0; v < rank; v++, tstart++)
                UINT32DECODE(pp, *tstart);

            /* Decode the ending points */
            for(tend = end, v = 0; v < rank; v++, tend++)
                UINT32DECODE(pp, *tend);

            /* Change the ending points into blocks */
            for(tblock = block, tstart = start, tend = end, v = 0; v < rank; v++, tstart++, tend++, tblock++)
                *tblock = (*tend - *tstart) + 1;

            /* Select or add the hyperslab to the current selection */
            if((ret_value = H5S_select_hyperslab(space, (u == 0 ? H5S_SELECT_SET : H5S_SELECT_OR), start, stride, count, block)) < 0)
                HGOTO_ERROR(H5E_DATASPACE, H5E_CANTSET, FAIL, "can't change selection")
        } /* end for */
    } /* end else */

    /* Update decoding pointer */
    *p = pp;

done:
    FUNC_LEAVE_NOAPI(ret_value)
} /* end H5S__hyper_deserialize() */


/*--------------------------------------------------------------------------
 NAME
    H5S__hyper_span_blocklist
 PURPOSE
    Get a list of hyperslab blocks currently selected
 USAGE
    herr_t H5S__hyper_span_blocklist(spans, start, end, rank, startblock, numblocks, buf)
        H5S_hyper_span_info_t *spans;   IN: Dataspace pointer of selection to query
        hsize_t start[];       IN/OUT: Accumulated start points
        hsize_t end[];         IN/OUT: Accumulated end points
        hsize_t rank;           IN: Rank of dataspace
        hsize_t *startblock;    IN/OUT: Hyperslab block to start with
        hsize_t *numblocks;     IN/OUT: Number of hyperslab blocks to get
        hsize_t **buf;          OUT: List of hyperslab blocks selected
 RETURNS
    Non-negative on success/Negative on failure
 DESCRIPTION
        Puts a list of the hyperslab blocks into the user's buffer.  The blocks
    start with the '*startblock'th block in the list of blocks and put
    '*numblocks' number of blocks into the user's buffer (or until the end of
    the list of blocks, whichever happens first)
        The block coordinates have the same dimensionality (rank) as the
    dataspace they are located within.  The list of blocks is formatted as
    follows: <"start" coordinate> immediately followed by <"opposite" corner
    coordinate>, followed by the next "start" and "opposite" coordinate, etc.
    until all the block information requested has been put into the user's
    buffer.
        No guarantee of any order of the blocks is implied.
 GLOBAL VARIABLES
 COMMENTS, BUGS, ASSUMPTIONS
 EXAMPLES
 REVISION LOG
--------------------------------------------------------------------------*/
static herr_t
H5S__hyper_span_blocklist(const H5S_hyper_span_info_t *spans, hsize_t start[],
    hsize_t end[], hsize_t rank, hsize_t *startblock, hsize_t *numblocks,
    hsize_t **buf)
{
    const H5S_hyper_span_t *curr;     /* Pointer to current hyperslab span */
    hsize_t u;                  /* Index variable */
    herr_t ret_value = SUCCEED; /* return value */

    FUNC_ENTER_STATIC

    /* Sanity checks */
    HDassert(spans);
    HDassert(rank < H5O_LAYOUT_NDIMS);
    HDassert(start);
    HDassert(end);
    HDassert(startblock);
    HDassert(numblocks && *numblocks > 0);
    HDassert(buf && *buf);

    /* Walk through the list of spans, recursing or outputing them */
    curr = spans->head;
    while(curr != NULL && *numblocks > 0) {
        /* Recurse if this node has down spans */
        if(curr->down != NULL) {
            /* Add the starting and ending points for this span to the list */
            start[rank] = curr->low;
            end[rank] = curr->high;

            /* Recurse down to the next dimension */
            if(H5S__hyper_span_blocklist(curr->down, start, end, (rank + 1), startblock, numblocks, buf) < 0)
                HGOTO_ERROR(H5E_INTERNAL, H5E_CANTFREE, FAIL, "failed to release hyperslab spans")
        } /* end if */
        else {
            /* Skip this block if we haven't skipped all the startblocks yet */
            if(*startblock > 0) {
                /* Decrement the starting block */
                (*startblock)--;
            } /* end if */
            /* Process this block */
            else {
                /* Encode all the previous dimensions starting & ending points */

                /* Copy previous starting points */
                for(u = 0; u < rank; u++, (*buf)++)
                    HDmemcpy(*buf, &start[u], sizeof(hsize_t));

                /* Copy starting point for this span */
                HDmemcpy(*buf, &curr->low, sizeof(hsize_t));
                (*buf)++;

                /* Copy previous ending points */
                for(u = 0; u < rank; u++, (*buf)++)
                    HDmemcpy(*buf, &end[u], sizeof(hsize_t));

                /* Copy starting point for this span */
                HDmemcpy(*buf, &curr->high, sizeof(hsize_t));
                (*buf)++;

                /* Decrement the number of blocks processed */
                (*numblocks)--;
            } /* end else */
        } /* end else */

        /* Advance to next node */
        curr = curr->next;
    } /* end while */

done:
    FUNC_LEAVE_NOAPI(ret_value)
} /* end H5S__hyper_span_blocklist() */


/*--------------------------------------------------------------------------
 NAME
    H5S__get_select_hyper_blocklist
 PURPOSE
    Get the list of hyperslab blocks currently selected
 USAGE
    herr_t H5S__get_select_hyper_blocklist(space, startblock, numblocks, buf)
        H5S_t *space;           IN: Dataspace pointer of selection to query
        hsize_t startblock;     IN: Hyperslab block to start with
        hsize_t numblocks;      IN: Number of hyperslab blocks to get
        hsize_t *buf;           OUT: List of hyperslab blocks selected
 RETURNS
    Non-negative on success, negative on failure
 DESCRIPTION
        Puts a list of the hyperslab blocks into the user's buffer.  The blocks
    start with the 'startblock'th block in the list of blocks and put
    'numblocks' number of blocks into the user's buffer (or until the end of
    the list of blocks, whichever happens first)
        The block coordinates have the same dimensionality (rank) as the
    dataspace they are located within.  The list of blocks is formatted as
    follows: <"start" coordinate> immediately followed by <"opposite" corner
    coordinate>, followed by the next "start" and "opposite" coordinate, etc.
    until all the block information requested has been put into the user's
    buffer.
        No guarantee of any order of the blocks is implied.
 GLOBAL VARIABLES
 COMMENTS, BUGS, ASSUMPTIONS
 EXAMPLES
 REVISION LOG
--------------------------------------------------------------------------*/
static herr_t
H5S__get_select_hyper_blocklist(H5S_t *space, hbool_t internal, hsize_t startblock, hsize_t numblocks, hsize_t *buf)
{
    herr_t ret_value = SUCCEED; /* Return value */

    FUNC_ENTER_STATIC_NOERR

    HDassert(space);
    HDassert(buf);
    HDassert(space->select.sel_info.hslab->unlim_dim < 0);

    /* Check for a "regular" hyperslab selection */
    if(space->select.sel_info.hslab->diminfo_valid) {
        const H5S_hyper_dim_t *diminfo; /* Alias for dataspace's diminfo information */
        hsize_t tmp_count[H5O_LAYOUT_NDIMS];    /* Temporary hyperslab counts */
        hsize_t offset[H5O_LAYOUT_NDIMS];      /* Offset of element in dataspace */
        unsigned fast_dim;          /* Rank of the fastest changing dimension for the dataspace */
        unsigned ndims;             /* Rank of the dataspace */
        hbool_t done;               /* Whether we are done with the iteration */
        unsigned u;                 /* Counter */

        /* Set some convienence values */
        ndims = space->extent.rank;
        fast_dim = ndims - 1;

        /* Check which set of dimension information to use */
        if(internal)
            /*
             * Use the "optimized dimension information" to pass back information
             * on the blocks set, not the "application information".
             */
            diminfo = space->select.sel_info.hslab->opt_diminfo;
        else
            if(space->select.sel_info.hslab->unlim_dim >= 0)
                /*
                 * There is an unlimited dimension so we must use opt_diminfo as
                 * it has been "clipped" to the current extent.
                 */
                diminfo = space->select.sel_info.hslab->opt_diminfo;
            else
                /*
                 * Use the "application dimension information" to pass back to
                 * the user the blocks they set, not the optimized, internal
                 * information.
                 */
                diminfo = space->select.sel_info.hslab->app_diminfo;

        /* Build the tables of count sizes as well as the initial offset */
        for(u = 0; u < ndims; u++) {
            tmp_count[u] = diminfo[u].count;
            offset[u] = diminfo[u].start;
        } /* end for */

        /* We're not done with the iteration */
        done = FALSE;

        /* Go iterate over the hyperslabs */
        while(!done && numblocks > 0) {
            hsize_t temp_off;           /* Offset in a given dimension */

            /* Iterate over the blocks in the fastest dimension */
            while(tmp_count[fast_dim] > 0 && numblocks > 0) {

                /* Check if we should copy this block information */
                if(startblock == 0) {
                    /* Copy the starting location */
                    HDmemcpy(buf, offset, sizeof(hsize_t) * ndims);
                    buf += ndims;

                    /* Compute the ending location */
                    HDmemcpy(buf, offset, sizeof(hsize_t) * ndims);
                    for(u = 0; u < ndims; u++)
                        buf[u] += (diminfo[u].block - 1);
                    buf += ndims;

                    /* Decrement the number of blocks to retrieve */
                    numblocks--;
                } /* end if */
                else
                    startblock--;

                /* Move the offset to the next sequence to start */
                offset[fast_dim] += diminfo[fast_dim].stride;

                /* Decrement the block count */
                tmp_count[fast_dim]--;
            } /* end while */

            /* Work on other dimensions if necessary */
            if(fast_dim > 0 && numblocks > 0) {
                int temp_dim;               /* Temporary rank holder */

                /* Reset the block counts */
                tmp_count[fast_dim] = diminfo[fast_dim].count;

                /* Bubble up the decrement to the slower changing dimensions */
                temp_dim = (int)(fast_dim - 1);
                while(temp_dim >= 0 && !done) {
                    /* Decrement the block count */
                    tmp_count[temp_dim]--;

                    /* Check if we have more blocks left */
                    if(tmp_count[temp_dim] > 0)
                        break;

                    /* Check for getting out of iterator */
                    if(temp_dim == 0)
                        done = TRUE;

                    /* Reset the block count in this dimension */
                    tmp_count[temp_dim] = diminfo[temp_dim].count;

                    /* Wrapped a dimension, go up to next dimension */
                    temp_dim--;
                } /* end while */
            } /* end if */

            /* Re-compute offset array */
            for(u = 0; u < ndims; u++) {
                temp_off = diminfo[u].start + diminfo[u].stride * (diminfo[u].count - tmp_count[u]);
                offset[u] = temp_off;
            } /* end for */
        } /* end while */
    } /* end if */
    else {
        hsize_t start[H5O_LAYOUT_NDIMS];   /* Location of start of hyperslab */
        hsize_t end[H5O_LAYOUT_NDIMS];     /* Location of end of hyperslab */

        ret_value = H5S__hyper_span_blocklist(space->select.sel_info.hslab->span_lst, start, end, (hsize_t)0, &startblock, &numblocks, &buf);
    } /* end else */

    FUNC_LEAVE_NOAPI(ret_value)
} /* end H5S__get_select_hyper_blocklist() */


/*--------------------------------------------------------------------------
 NAME
    H5Sget_select_hyper_blocklist
 PURPOSE
    Get the list of hyperslab blocks currently selected
 USAGE
    herr_t H5Sget_select_hyper_blocklist(dsid, startblock, numblocks, buf)
        hid_t dsid;             IN: Dataspace ID of selection to query
        hsize_t startblock;     IN: Hyperslab block to start with
        hsize_t numblocks;      IN: Number of hyperslab blocks to get
        hsize_t buf[];          OUT: List of hyperslab blocks selected
 RETURNS
    Non-negative on success, negative on failure
 DESCRIPTION
        Puts a list of the hyperslab blocks into the user's buffer.  The blocks
    start with the 'startblock'th block in the list of blocks and put
    'numblocks' number of blocks into the user's buffer (or until the end of
    the list of blocks, whichever happen first)
        The block coordinates have the same dimensionality (rank) as the
    dataspace they are located within.  The list of blocks is formatted as
    follows: <"start" coordinate> immediately followed by <"opposite" corner
    coordinate>, followed by the next "start" and "opposite" coordinate, etc.
    until all the block information requested has been put into the user's
    buffer.
        No guarantee of any order of the blocks is implied.
 GLOBAL VARIABLES
 COMMENTS, BUGS, ASSUMPTIONS
 EXAMPLES
 REVISION LOG
--------------------------------------------------------------------------*/
herr_t
H5Sget_select_hyper_blocklist(hid_t spaceid, hsize_t startblock,
    hsize_t numblocks, hsize_t buf[/*numblocks*/])
{
    H5S_t *space;               /* Dataspace to modify selection of */
    herr_t ret_value;           /* return value */

    FUNC_ENTER_API(FAIL)
    H5TRACE4("e", "ihh*[a2]h", spaceid, startblock, numblocks, buf);

    /* Check args */
    if(buf == NULL)
        HGOTO_ERROR(H5E_ARGS, H5E_BADVALUE, FAIL, "invalid pointer")
    if(NULL == (space = (H5S_t *)H5I_object_verify(spaceid, H5I_DATASPACE)))
        HGOTO_ERROR(H5E_ARGS, H5E_BADTYPE, FAIL, "not a dataspace")
    if(H5S_GET_SELECT_TYPE(space)!=H5S_SEL_HYPERSLABS)
        HGOTO_ERROR(H5E_ARGS, H5E_BADTYPE, FAIL, "not a hyperslab selection")
    if(space->select.sel_info.hslab->unlim_dim >= 0)
        HGOTO_ERROR(H5E_DATASPACE, H5E_UNSUPPORTED, FAIL, "cannot get blocklist for unlimited selection")

    /* Go get the correct number of blocks */
    if(numblocks > 0)
        ret_value = H5S__get_select_hyper_blocklist(space, 0, startblock, numblocks, buf);
    else
        ret_value = SUCCEED;      /* Successfully got 0 blocks... */

done:
    FUNC_LEAVE_API(ret_value)
} /* end H5Sget_select_hyper_blocklist() */


/*--------------------------------------------------------------------------
 NAME
    H5S_hyper_bounds_helper
 PURPOSE
    Gets the bounding box containing the selection.
 USAGE
    htri_t H5S_hyper_bounds_helper(spans, offset, rank);
        const H5S_hyper_span_info_t *spans; IN: Pointer to current hyperslab span tree
        const hssize_t *offset;         IN: Pointer to offset array
        hsize_t rank;                   IN: Current rank looking at
        hsize_t *start;                 OUT: Start array bounds
        hsize_t *end;                   OUT: End array bounds
 RETURNS
    Non-negative on success, negative on failure
 DESCRIPTION
    Retrieves the bounding box containing the current selection and places
    it into the user's buffers.  The start and end buffers must be large
    enough to hold the dataspace rank number of coordinates.  The bounding box
    exactly contains the selection, ie. if a 2-D element selection is currently
    defined with the following points: (4,5), (6,8) (10,7), the bounding box
    with be (4, 5), (10, 8).
        The bounding box calculations _does_ include the current offset of the
    selection within the dataspace extent.
 GLOBAL VARIABLES
 COMMENTS, BUGS, ASSUMPTIONS
 EXAMPLES
 REVISION LOG
--------------------------------------------------------------------------*/
static herr_t
H5S_hyper_bounds_helper(const H5S_hyper_span_info_t *spans, const hssize_t *offset, hsize_t rank, hsize_t *start, hsize_t *end)
{
    H5S_hyper_span_t *curr;             /* Hyperslab information nodes */
    herr_t      ret_value = SUCCEED;    /* Return value */

    FUNC_ENTER_NOAPI_NOINIT

    HDassert(spans);
    HDassert(offset);
    HDassert(rank < H5O_LAYOUT_NDIMS);
    HDassert(start);
    HDassert(end);

    /* Check each point to determine whether selection+offset is within extent */
    curr=spans->head;
    while(curr!=NULL) {
        /* Check for offset moving selection negative */
        if(((hssize_t)curr->low + offset[rank]) < 0)
            HGOTO_ERROR(H5E_DATASPACE, H5E_BADRANGE, FAIL, "offset moves selection out of bounds")

        /* Check if the current span extends the bounding box */
        if((curr->low + (hsize_t)offset[rank]) < start[rank])
            start[rank] = curr->low + (hsize_t)offset[rank];
        if((curr->high + (hsize_t)offset[rank]) > end[rank])
            end[rank] = curr->high + (hsize_t)offset[rank];

        /* Recurse if this node has down spans */
        if(curr->down != NULL) {
            if(H5S_hyper_bounds_helper(curr->down, offset, (rank + 1), start, end) < 0)
                HGOTO_ERROR(H5E_DATASPACE, H5E_BADSELECT, FAIL, "failure in lower dimension")
        } /* end if */

        /* Advance to next node */
        curr = curr->next;
    } /* end while */

done:
    FUNC_LEAVE_NOAPI(ret_value)
} /* end H5S_hyper_bounds_helper() */


/*--------------------------------------------------------------------------
 NAME
    H5S__hyper_bounds
 PURPOSE
    Gets the bounding box containing the selection.
 USAGE
    herr_t H5S__hyper_bounds(space, hsize_t *start, hsize_t *end)
        H5S_t *space;           IN: Dataspace pointer of selection to query
        hsize_t *start;         OUT: Starting coordinate of bounding box
        hsize_t *end;           OUT: Opposite coordinate of bounding box
 RETURNS
    Non-negative on success, negative on failure
 DESCRIPTION
    Retrieves the bounding box containing the current selection and places
    it into the user's buffers.  The start and end buffers must be large
    enough to hold the dataspace rank number of coordinates.  The bounding box
    exactly contains the selection, ie. if a 2-D element selection is currently
    defined with the following points: (4,5), (6,8) (10,7), the bounding box
    with be (4, 5), (10, 8).
        The bounding box calculations _does_ include the current offset of the
    selection within the dataspace extent.
 GLOBAL VARIABLES
 COMMENTS, BUGS, ASSUMPTIONS
 EXAMPLES
 REVISION LOG
--------------------------------------------------------------------------*/
static herr_t
H5S__hyper_bounds(const H5S_t *space, hsize_t *start, hsize_t *end)
{
    unsigned rank;              /* Dataspace rank */
    unsigned i;                 /* index variable */
    herr_t ret_value = SUCCEED; /* Return value */

    FUNC_ENTER_STATIC

    /* Sanity check */
    HDassert(space);
    HDassert(start);
    HDassert(end);

    /* Set the start and end arrays up */
    rank = space->extent.rank;
    for(i = 0; i < rank; i++) {
        start[i] = HSIZET_MAX;
        end[i] = 0;
    } /* end for */

    /* Check for a "regular" hyperslab selection */
    if(space->select.sel_info.hslab->diminfo_valid) {
        const H5S_hyper_dim_t *diminfo = space->select.sel_info.hslab->opt_diminfo; /* local alias for diminfo */

        /* Check each dimension */
        for(i = 0; i < rank; i++) {
            /* Check for offset moving selection negative */
            if((space->select.offset[i] + (hssize_t)diminfo[i].start) < 0)
                HGOTO_ERROR(H5E_DATASPACE, H5E_BADRANGE, FAIL, "offset moves selection out of bounds")

            /* Compute the smallest location in this dimension */
            start[i] = diminfo[i].start + (hsize_t)space->select.offset[i];

            /* Compute the largest location in this dimension */
            if((int)i == space->select.sel_info.hslab->unlim_dim)
                end[i] = H5S_UNLIMITED;
            else
                end[i] = diminfo[i].start + diminfo[i].stride * (diminfo[i].count - 1) + (diminfo[i].block - 1) + (hsize_t)space->select.offset[i];
        } /* end for */
    } /* end if */
    else {
        /* Call the recursive routine to get the bounds for the span tree */
        ret_value = H5S_hyper_bounds_helper(space->select.sel_info.hslab->span_lst, space->select.offset, (hsize_t)0, start, end);
    } /* end if */

done:
    FUNC_LEAVE_NOAPI(ret_value)
} /* end H5S__hyper_bounds() */


/*--------------------------------------------------------------------------
 NAME
    H5S__hyper_offset
 PURPOSE
    Gets the linear offset of the first element for the selection.
 USAGE
    herr_t H5S__hyper_offset(space, offset)
        const H5S_t *space;     IN: Dataspace pointer of selection to query
        hsize_t *offset;        OUT: Linear offset of first element in selection
 RETURNS
    Non-negative on success, negative on failure
 DESCRIPTION
    Retrieves the linear offset (in "units" of elements) of the first element
    selected within the dataspace.
 GLOBAL VARIABLES
 COMMENTS, BUGS, ASSUMPTIONS
    Calling this function on a "none" selection returns fail.
 EXAMPLES
 REVISION LOG
--------------------------------------------------------------------------*/
static herr_t
H5S__hyper_offset(const H5S_t *space, hsize_t *offset)
{
    const hssize_t *sel_offset; /* Pointer to the selection's offset */
    const hsize_t *dim_size;    /* Pointer to a dataspace's extent */
    hsize_t accum;              /* Accumulator for dimension sizes */
    unsigned rank;              /* Dataspace rank */
    int i;                      /* index variable */
    herr_t ret_value = SUCCEED; /* Return value */

    FUNC_ENTER_STATIC

    HDassert(space && space->extent.rank>0);
    HDassert(offset);

    /* Start at linear offset 0 */
    *offset = 0;

    /* Set up pointers to arrays of values */
    rank = space->extent.rank;
    sel_offset = space->select.offset;
    dim_size = space->extent.size;

    /* Check for a "regular" hyperslab selection */
    if(space->select.sel_info.hslab->diminfo_valid) {
        const H5S_hyper_dim_t *diminfo = space->select.sel_info.hslab->opt_diminfo; /* Local alias for diminfo */

        /* Loop through starting coordinates, calculating the linear offset */
        accum = 1;
        for(i = (int)(rank - 1); i >= 0; i--) {
            hssize_t hyp_offset = (hssize_t)diminfo[i].start + sel_offset[i]; /* Hyperslab's offset in this dimension */

            /* Check for offset moving selection out of the dataspace */
            if(hyp_offset < 0 || (hsize_t)hyp_offset >= dim_size[i])
                HGOTO_ERROR(H5E_DATASPACE, H5E_BADRANGE, FAIL, "offset moves selection out of bounds")

            /* Add the hyperslab's offset in this dimension to the total linear offset */
            *offset += (hsize_t)(hyp_offset * (hssize_t)accum);

            /* Increase the accumulator */
            accum *= dim_size[i];
        } /* end for */
    } /* end if */
    else {
        const H5S_hyper_span_t *span;           /* Hyperslab span node */
        hsize_t dim_accum[H5S_MAX_RANK];        /* Accumulators, for each dimension */

        /* Calculate the accumulator for each dimension */
        accum = 1;
        for(i = (int)(rank - 1); i >= 0; i--) {
            /* Set the accumulator for this dimension */
            dim_accum[i] = accum;

            /* Increase the accumulator */
            accum *= dim_size[i];
        } /* end for */

        /* Get information for the first span, in the slowest changing dimension */
        span = space->select.sel_info.hslab->span_lst->head;

        /* Work down the spans, computing the linear offset */
        i = 0;
        while(span) {
            hssize_t hyp_offset = (hssize_t)span->low + sel_offset[i]; /* Hyperslab's offset in this dimension */

            /* Check for offset moving selection out of the dataspace */
            if(hyp_offset < 0 || (hsize_t)hyp_offset >= dim_size[i])
                HGOTO_ERROR(H5E_DATASPACE, H5E_BADRANGE, FAIL, "offset moves selection out of bounds")

            /* Add the hyperslab's offset in this dimension to the total linear offset */
            *offset += (hsize_t)(hyp_offset * (hssize_t)dim_accum[i]);

            /* Advance to first span in "down" dimension */
            if(span->down) {
                HDassert(span->down->head);
                span = span->down->head;
            } /* end if */
            else
                span = NULL;
            i++;
        } /* end while */
    } /* end else */

done:
    FUNC_LEAVE_NOAPI(ret_value)
} /* end H5S__hyper_offset() */


/*--------------------------------------------------------------------------
 NAME
    H5S__hyper_unlim_dim
 PURPOSE
    Return unlimited dimension of selection, or -1 if none
 USAGE
    int H5S__hyper_unlim_dim(space)
        H5S_t *space;           IN: Dataspace pointer to check
 RETURNS
    Unlimited dimension of selection, or -1 if none (never fails).
 DESCRIPTION
    Returns the index of the unlimited dimension of the selection, or -1
    if the selection has no unlimited dimension.
 GLOBAL VARIABLES
 COMMENTS, BUGS, ASSUMPTIONS
 EXAMPLES
 REVISION LOG
--------------------------------------------------------------------------*/
static int
H5S__hyper_unlim_dim(const H5S_t *space)
{
    FUNC_ENTER_STATIC_NOERR

    FUNC_LEAVE_NOAPI(space->select.sel_info.hslab->unlim_dim);
} /* end H5S__hyper_unlim_dim() */


/*--------------------------------------------------------------------------
 NAME
    H5S__hyper_num_elem_non_unlim
 PURPOSE
    Return number of elements in the non-unlimited dimensions
 USAGE
    herr_t H5S__hyper_num_elem_non_unlim(space,num_elem_non_unlim)
        H5S_t *space;           IN: Dataspace pointer to check
        hsize_t *num_elem_non_unlim; OUT: Number of elements in the non-unlimited dimensions
 RETURNS
    Non-negative on success/Negative on failure
 DESCRIPTION
    Returns the number of elements in a slice through the non-unlimited
    dimensions of the selection.  Fails if the selection has no unlimited
    dimension.
 GLOBAL VARIABLES
 COMMENTS, BUGS, ASSUMPTIONS
 EXAMPLES
 REVISION LOG
--------------------------------------------------------------------------*/
static herr_t
H5S__hyper_num_elem_non_unlim(const H5S_t *space, hsize_t *num_elem_non_unlim)
{
    herr_t ret_value = SUCCEED;

    FUNC_ENTER_STATIC

    /* Sanity check */
    HDassert(space);
    HDassert(num_elem_non_unlim);

    /* Get number of elements in the non-unlimited dimensions */
    if(space->select.sel_info.hslab->unlim_dim >= 0)
        *num_elem_non_unlim = space->select.sel_info.hslab->num_elem_non_unlim;
    else
        HGOTO_ERROR(H5E_DATASPACE, H5E_BADVALUE, FAIL, "selection has no unlimited dimension")

done:
    FUNC_LEAVE_NOAPI(ret_value)
} /* end H5S__hyper_num_elem_non_unlim() */


/*--------------------------------------------------------------------------
 NAME
    H5S__hyper_is_contiguous
 PURPOSE
    Check if a hyperslab selection is contiguous within the dataspace extent.
 USAGE
    htri_t H5S__hyper_is_contiguous(space)
        H5S_t *space;           IN: Dataspace pointer to check
 RETURNS
    TRUE/FALSE/FAIL
 DESCRIPTION
    Checks to see if the current selection in the dataspace is contiguous.
    This is primarily used for reading the entire selection in one swoop.
 GLOBAL VARIABLES
 COMMENTS, BUGS, ASSUMPTIONS
 EXAMPLES
 REVISION LOG
--------------------------------------------------------------------------*/
static htri_t
H5S__hyper_is_contiguous(const H5S_t *space)
{
    hbool_t small_contiguous,       /* Flag for small contiguous block */
        large_contiguous;           /* Flag for large contiguous block */
    unsigned u;                     /* index variable */
    htri_t ret_value = FALSE;       /* Return value */

    FUNC_ENTER_STATIC_NOERR

    HDassert(space);

    /* Check for a "regular" hyperslab selection */
    if(space->select.sel_info.hslab->diminfo_valid) {
        const H5S_hyper_dim_t *diminfo=space->select.sel_info.hslab->opt_diminfo; /* local alias for diminfo */

        /*
         * For a regular hyperslab to be contiguous, it must have only one
         * block (i.e. count==1 in all dimensions) and the block size must be
         * the same as the dataspace extent's in all but the slowest changing
         * dimension. (dubbed "large contiguous" block)
         *
         * OR
         *
         * The selection must have only one block (i.e. count==1) in all
         * dimensions and the block size must be 1 in all but the fastest
         * changing dimension. (dubbed "small contiguous" block)
         */

        /* Initialize flags */
        large_contiguous = TRUE;	/* assume true and reset if the dimensions don't match */
        small_contiguous = FALSE;	/* assume false initially */

        /* Check for a "large contigous" block */
        for(u = 0; u < space->extent.rank; u++) {
            if(diminfo[u].count > 1) {
                large_contiguous = FALSE;
                break;
            } /* end if */
            if(u > 0 && diminfo[u].block != space->extent.size[u]) {
                large_contiguous = FALSE;
                break;
            } /* end if */
        } /* end for */

        /* If we didn't find a large contiguous block, check for a small one */
        if(!large_contiguous) {
            small_contiguous = TRUE;
            for(u = 0; u < space->extent.rank; u++) {
                if(diminfo[u].count > 1) {
                    small_contiguous = FALSE;
                    break;
                } /* end if */
                if(u < (space->extent.rank - 1) && diminfo[u].block != 1) {
                    small_contiguous = FALSE;
                    break;
                } /* end if */
            } /* end for */
        } /* end if */

        /* Indicate true if it's either a large or small contiguous block */
        if(large_contiguous || small_contiguous)
            ret_value = TRUE;
    } /* end if */
    else {
        H5S_hyper_span_info_t *spans;   /* Hyperslab span info node */
        H5S_hyper_span_t *span;         /* Hyperslab span node */

        /*
         * For a hyperslab to be contiguous, it must have only one block and
         * (either it's size must be the same as the dataspace extent's in all
         * but the slowest changing dimension
         * OR
         * block size must be 1 in all but the fastest changing dimension).
         */
        /* Initialize flags */
        large_contiguous = TRUE;	/* assume true and reset if the dimensions don't match */
        small_contiguous = FALSE;	/* assume false initially */

        /* Get information for slowest changing information */
        spans = space->select.sel_info.hslab->span_lst;
        span = spans->head;

        /* If there are multiple spans in the slowest changing dimension, the selection isn't contiguous */
        if(span->next != NULL)
            large_contiguous = FALSE;
        else {
            /* Now check the rest of the dimensions */
            if(span->down != NULL) {
                u = 1;    /* Current dimension working on */

                /* Get the span information for the next fastest dimension */
                spans = span->down;

                /* Cycle down the spans until we run out of down spans or find a non-contiguous span */
                while(spans != NULL) {
                    span = spans->head;

                    /* Check that this is the only span and it spans the entire dimension */
                    if(span->next != NULL) {
                        large_contiguous = FALSE;
                        break;
                    } /* end if */
                    else {
                        /* If this span doesn't cover the entire dimension, then this selection isn't contiguous */
                        if(((span->high - span->low) + 1) != space->extent.size[u]) {
                            large_contiguous = FALSE;
                            break;
                        } /* end if */
                        else {
                            /* Walk down to the next span */
                            spans = span->down;

                            /* Increment dimension */
                            u++;
                        } /* end else */
                    } /* end else */
                } /* end while */
            } /* end if */
        } /* end else */

        /* If we didn't find a large contiguous block, check for a small one */
        if(!large_contiguous) {
            small_contiguous = TRUE;

            /* Get information for slowest changing information */
            spans = space->select.sel_info.hslab->span_lst;
            span = spans->head;

            /* Current dimension working on */
            u = 0;

            /* Cycle down the spans until we run out of down spans or find a non-contiguous span */
            while(spans != NULL) {
                span = spans->head;

                /* Check that this is the only span and it spans the entire dimension */
                if(span->next != NULL) {
                    small_contiguous = FALSE;
                    break;
                } /* end if */
                else {
                    /* If this span doesn't cover the entire dimension, then this selection isn't contiguous */
                    if(u < (space->extent.rank - 1) && ((span->high-span->low) + 1) != 1) {
                        small_contiguous = FALSE;
                        break;
                    } /* end if */
                    else {
                        /* Walk down to the next span */
                        spans = span->down;

                        /* Increment dimension */
                        u++;
                    } /* end else */
                } /* end else */
            } /* end while */
        } /* end if */

        /* Indicate true if it's either a large or small contiguous block */
        if(large_contiguous || small_contiguous)
            ret_value = TRUE;
    } /* end else */

    FUNC_LEAVE_NOAPI(ret_value)
} /* end H5S__hyper_is_contiguous() */


/*--------------------------------------------------------------------------
 NAME
    H5S__hyper_is_single
 PURPOSE
    Check if a hyperslab selection is a single block within the dataspace extent.
 USAGE
    htri_t H5S__hyper_is_single(space)
        H5S_t *space;           IN: Dataspace pointer to check
 RETURNS
    TRUE/FALSE/FAIL
 DESCRIPTION
    Checks to see if the current selection in the dataspace is a single block.
    This is primarily used for reading the entire selection in one swoop.
 GLOBAL VARIABLES
 COMMENTS, BUGS, ASSUMPTIONS
 EXAMPLES
 REVISION LOG
--------------------------------------------------------------------------*/
static htri_t
H5S__hyper_is_single(const H5S_t *space)
{
    htri_t ret_value = TRUE;        /* return value */

    FUNC_ENTER_STATIC_NOERR

    HDassert(space);

    /* Check for a "single" hyperslab selection */
    if(space->select.sel_info.hslab->diminfo_valid) {
        unsigned u;                     /* index variable */

        /*
         * For a regular hyperslab to be single, it must have only one
         * block (i.e. count==1 in all dimensions)
         */

        /* Check for a single block */
        for(u = 0; u < space->extent.rank; u++) {
            if(space->select.sel_info.hslab->opt_diminfo[u].count > 1)
                HGOTO_DONE(FALSE)
        } /* end for */
    } /* end if */
    else {
        H5S_hyper_span_info_t *spans;   /* Hyperslab span info node */

        /*
         * For a region to be single, it must have only one block
         */
        /* Get information for slowest changing information */
        spans = space->select.sel_info.hslab->span_lst;

        /* Cycle down the spans until we run out of down spans or find a non-contiguous span */
        while(spans != NULL) {
            H5S_hyper_span_t *span;         /* Hyperslab span node */

            span = spans->head;

            /* Check that this is the only span and it spans the entire dimension */
            if(span->next != NULL)
                HGOTO_DONE(FALSE)
            else
                /* Walk down to the next span */
                spans = span->down;
        } /* end while */
    } /* end else */

done:
    FUNC_LEAVE_NOAPI(ret_value)
} /* end H5S__hyper_is_single() */


/*--------------------------------------------------------------------------
 NAME
    H5S__hyper_is_regular
 PURPOSE
    Check if a hyperslab selection is "regular"
 USAGE
    htri_t H5S__hyper_is_regular(space)
        const H5S_t *space;     IN: Dataspace pointer to check
 RETURNS
    TRUE/FALSE/FAIL
 DESCRIPTION
    Checks to see if the current selection in a dataspace is the a regular
    pattern.
    This is primarily used for reading the entire selection in one swoop.
 GLOBAL VARIABLES
 COMMENTS, BUGS, ASSUMPTIONS
    Doesn't check for "regular" hyperslab selections composed of spans
 EXAMPLES
 REVISION LOG
--------------------------------------------------------------------------*/
static htri_t
H5S__hyper_is_regular(const H5S_t *space)
{
    htri_t ret_value = FAIL;    /* return value */

    FUNC_ENTER_STATIC_NOERR

    /* Check args */
    HDassert(space);

    /* Only simple check for regular hyperslabs for now... */
    if(space->select.sel_info.hslab->diminfo_valid)
        ret_value = TRUE;
    else
        ret_value = FALSE;

    FUNC_LEAVE_NOAPI(ret_value)
} /* end H5S__hyper_is_regular() */


/*--------------------------------------------------------------------------
 NAME
    H5S__hyper_release
 PURPOSE
    Release hyperslab selection information for a dataspace
 USAGE
    herr_t H5S__hyper_release(space)
        H5S_t *space;       IN: Pointer to dataspace
 RETURNS
    Non-negative on success/Negative on failure
 DESCRIPTION
    Releases all hyperslab selection information for a dataspace
 GLOBAL VARIABLES
 COMMENTS, BUGS, ASSUMPTIONS
 EXAMPLES
 REVISION LOG
 * 	Robb Matzke, 1998-08-25
 *	The fields which are freed are set to NULL to prevent them from being
 *	freed again later.  This fixes some allocation problems where
 *	changing the hyperslab selection of one dataspace causes a core dump
 *	when closing some other dataspace.
--------------------------------------------------------------------------*/
static herr_t
H5S__hyper_release(H5S_t *space)
{
    herr_t ret_value = SUCCEED;

    FUNC_ENTER_STATIC

    /* Check args */
    HDassert(space && H5S_SEL_HYPERSLABS == H5S_GET_SELECT_TYPE(space));

    /* Reset the number of points selected */
    space->select.num_elem = 0;

    /* Release irregular hyperslab information */
    if(space->select.sel_info.hslab) {
        if(space->select.sel_info.hslab->span_lst != NULL)
            if(H5S__hyper_free_span_info(space->select.sel_info.hslab->span_lst) < 0)
                HGOTO_ERROR(H5E_INTERNAL, H5E_CANTFREE, FAIL, "failed to release hyperslab spans")

        /* Release space for the hyperslab selection information */
        space->select.sel_info.hslab = H5FL_FREE(H5S_hyper_sel_t, space->select.sel_info.hslab);
    } /* end if */

done:
    FUNC_LEAVE_NOAPI(ret_value)
} /* end H5S__hyper_release() */


/*--------------------------------------------------------------------------
 NAME
    H5S__hyper_recover_span
 PURPOSE
    Recover a generated span, if appropriate
 USAGE
    herr_t H5S__hyper_recover_span(recover, curr_span, next_span)
        unsigned *recover;                 IN/OUT: Pointer recover flag
        H5S_hyper_span_t **curr_span;   IN/OUT: Pointer to current span in list
        H5S_hyper_span_t *next_span;    IN: Pointer to next span
 RETURNS
    Non-negative on success, negative on failure
 DESCRIPTION
    Check if the current span needs to be recovered and free it if so.
    Set the current span to the next span in any case.
 GLOBAL VARIABLES
 COMMENTS, BUGS, ASSUMPTIONS
 EXAMPLES
 REVISION LOG
--------------------------------------------------------------------------*/
static herr_t
H5S__hyper_recover_span(hbool_t *recover, H5S_hyper_span_t **curr_span, H5S_hyper_span_t *next_span)
{
    FUNC_ENTER_STATIC_NOERR

    HDassert(recover);
    HDassert(curr_span);

    /* Check if the span should be recovered */
    if(*recover) {
        H5S__hyper_free_span(*curr_span);
        *recover = FALSE;
    } /* end if */

    /* Set the current span to next span */
    *curr_span = next_span;

    FUNC_LEAVE_NOAPI(SUCCEED)
}   /* H5S__hyper_recover_span() */


/*--------------------------------------------------------------------------
 NAME
    H5S__hyper_coord_to_span
 PURPOSE
    Create a span tree for a single element
 USAGE
    H5S_hyper_span_t *H5S__hyper_coord_to_span(rank, coords)
        unsigned rank;                  IN: Number of dimensions of coordinate
        hsize_t *coords;               IN: Location of element
 RETURNS
    Non-negative on success, negative on failure
 DESCRIPTION
    Create a span tree for a single element
 GLOBAL VARIABLES
 COMMENTS, BUGS, ASSUMPTIONS
 EXAMPLES
 REVISION LOG
--------------------------------------------------------------------------*/
static H5S_hyper_span_t *
H5S__hyper_coord_to_span(unsigned rank, const hsize_t *coords)
{
    H5S_hyper_span_t *new_span;         /* Pointer to new span tree for coordinate */
    H5S_hyper_span_info_t *down = NULL; /* Pointer to new span tree for next level down */
    H5S_hyper_span_t *ret_value = NULL; /* Return value */

    FUNC_ENTER_STATIC

    HDassert(rank > 0);
    HDassert(coords);

    /* Search for location to insert new element in tree */
    if(rank > 1) {
        /* Allocate a span info node */
        if(NULL == (down = H5FL_CALLOC(H5S_hyper_span_info_t)))
            HGOTO_ERROR(H5E_DATASPACE, H5E_CANTALLOC, NULL, "can't allocate hyperslab span")


        /* Build span tree for coordinates below this one */
        if(NULL == (down->head = H5S__hyper_coord_to_span(rank - 1, &coords[1])))
            HGOTO_ERROR(H5E_DATASPACE, H5E_CANTALLOC, NULL, "can't allocate hyperslab span")
    } /* end if */

    /* Build span for this coordinate */
    if(NULL == (new_span = H5S__hyper_new_span(coords[0], coords[0], down, NULL)))
        HGOTO_ERROR(H5E_DATASPACE, H5E_CANTALLOC, NULL, "can't allocate hyperslab span")

    /* Set return value */
    ret_value = new_span;

done:
    if(ret_value == NULL && down != NULL)
        H5S__hyper_free_span_info(down);

    FUNC_LEAVE_NOAPI(ret_value)
} /* end H5S__hyper_coord_to_span() */


/*--------------------------------------------------------------------------
 NAME
    H5S__hyper_add_span_element_helper
 PURPOSE
    Add a single elment to a span tree
 USAGE
    herr_t H5S_hyper_add_span_element_helper(prev_span, span_tree, rank, coords)
        H5S_hyper_span_info_t *span_tree;  IN/OUT: Pointer to span tree to append to
        unsigned rank;                  IN: Number of dimensions of coordinates
        hsize_t *coords;               IN: Location of element to add to span tree
 RETURNS
    Non-negative on success, negative on failure
 DESCRIPTION
    Add a single element to an existing span tree.
 GLOBAL VARIABLES
 COMMENTS, BUGS, ASSUMPTIONS
    Assumes that the element is not already covered by the span tree
 EXAMPLES
 REVISION LOG
--------------------------------------------------------------------------*/
static herr_t
H5S__hyper_add_span_element_helper(H5S_hyper_span_info_t *span_tree,
    unsigned rank, const hsize_t *coords)
{
    H5S_hyper_span_info_t *tspan_info;  /* Temporary pointer to span info */
    H5S_hyper_span_info_t *prev_span_info;  /* Pointer to span info for level above current position */
    H5S_hyper_span_t *tmp_span;         /* Temporary pointer to a span */
    H5S_hyper_span_t *tmp2_span;        /* Another temporary pointer to a span */
    H5S_hyper_span_t *new_span;         /* New span created for element */
    herr_t ret_value = SUCCEED;         /* Return value */

    FUNC_ENTER_STATIC

    /* Sanity check */
    HDassert(span_tree);
    HDassert(rank > 0);
    HDassert(coords);

    /* Get pointer to last span in span tree */
    tspan_info=span_tree;
    if(span_tree->scratch)
        tmp_span=(H5S_hyper_span_t *)span_tree->scratch;
    else {
        tmp_span=span_tree->head;
        HDassert(tmp_span);
        span_tree->scratch=(H5S_hyper_span_info_t *)tmp_span;
    } /* end else */

    /* Find last span tree which includes a portion of the coordinate */
    prev_span_info=NULL;
    while(coords[0]>=tmp_span->low && coords[0]<=tmp_span->high) {
        /* Move rank & coordinate offset down a dimension */
        rank--;
        coords++;

        /* Remember the span tree we are descending into */
        prev_span_info=tspan_info;
        tspan_info=tmp_span->down;

        /* Get the last span in this span's 'down' tree */
        if(tspan_info->scratch)
            tmp_span=(H5S_hyper_span_t *)tspan_info->scratch;
        else {
            tmp_span=tspan_info->head;
            HDassert(tmp_span);
            tspan_info->scratch=(H5S_hyper_span_info_t *)tmp_span;
        } /* end else */
    } /* end while */

    /* Check if we made it all the way to the bottom span in the tree */
    if(rank>1) {
        /* Before we create another span at this level in the tree, check if
         * the last span's "down tree" was equal to any other spans in this
         * list of spans in the span tree.
         *
         * If so, release last span information and make last span merge into
         * previous span (if possible), or at least share their "down tree"
         * information.
         */
        tmp2_span=tspan_info->head;
        while(tmp2_span!=tmp_span) {
            if(H5S__hyper_cmp_spans(tmp2_span->down,tmp_span->down)==TRUE) {
                /* Check for merging into previous span */
                if(tmp2_span->high+1==tmp_span->low) {
                    /* Release last span created */
                    H5S__hyper_free_span(tmp_span);

                    /* Increase size of previous span */
                    tmp2_span->high++;
                    tmp2_span->nelem++;

                    /* Reset the 'tmp_span' for the rest of this block's algorithm */
                    tmp_span=tmp2_span;
                } /* end if */
                /* Span is disjoint, but has the same "down tree" selection */
                else {
                    /* Release "down tree" information */
                    H5S__hyper_free_span_info(tmp_span->down);

                    /* Point at earlier span's "down tree" */
                    tmp_span->down=tmp2_span->down;

                    /* Increment reference count on shared "down tree" */
                    tmp_span->down->count++;
                } /* end else */

                /* Found span to merge into, break out now */
                break;
            } /* end if */

            /* Advance to next span to check */
            tmp2_span=tmp2_span->next;
        } /* end while */

        /* Make span tree for current coordinates */
        if(NULL == (new_span = H5S__hyper_coord_to_span(rank, coords)))
            HGOTO_ERROR(H5E_RESOURCE, H5E_NOSPACE, FAIL, "can't allocate hyperslab span")

        /* Add new span tree as span */
        HDassert(tmp_span);
        tmp_span->next=new_span;

        /* Make scratch pointer point to last span in list */
        HDassert(tspan_info);
        tspan_info->scratch=(H5S_hyper_span_info_t *)new_span;

        /* Set the proper 'pstride' for new span */
        new_span->pstride=new_span->low-tmp_span->low;
    } /* end if */
    else {
        /* Does new node adjoin existing node? */
        if(tmp_span->high+1==coords[0]) {
            tmp_span->high++;
            tmp_span->nelem++;

            /* Check if this span tree should now be merged with a level higher in the tree */
            if(prev_span_info!=NULL) {
                /* Before we create another span at this level in the tree, check if
                 * the last span's "down tree" was equal to any other spans in this
                 * list of spans in the span tree.
                 *
                 * If so, release last span information and make last span merge into
                 * previous span (if possible), or at least share their "down tree"
                 * information.
                 */
                tmp2_span=prev_span_info->head;
                tmp_span=(H5S_hyper_span_t *)prev_span_info->scratch;
                while(tmp2_span!=tmp_span) {
                    if(H5S__hyper_cmp_spans(tmp2_span->down,tmp_span->down)==TRUE) {
                        /* Check for merging into previous span */
                        if(tmp2_span->high+1==tmp_span->low) {
                            /* Release last span created */
                            H5S__hyper_free_span(tmp_span);

                            /* Increase size of previous span */
                            tmp2_span->high++;
                            tmp2_span->nelem++;

                            /* Update pointers */
                            tmp2_span->next=NULL;
                            prev_span_info->scratch=(H5S_hyper_span_info_t *)tmp2_span;
                        } /* end if */
                        /* Span is disjoint, but has the same "down tree" selection */
                        else {
                            /* Release "down tree" information */
                            H5S__hyper_free_span_info(tmp_span->down);

                            /* Point at earlier span's "down tree" */
                            tmp_span->down=tmp2_span->down;

                            /* Increment reference count on shared "down tree" */
                            tmp_span->down->count++;
                        } /* end else */

                        /* Found span to merge into, break out now */
                        break;
                    } /* end if */

                    /* Advance to next span to check */
                    tmp2_span=tmp2_span->next;
                } /* end while */
            } /* end if */
        } /* end if */
        else {
            if(NULL == (new_span = H5S__hyper_new_span(coords[0], coords[0], NULL, NULL)))
                HGOTO_ERROR(H5E_RESOURCE, H5E_NOSPACE, FAIL, "can't allocate hyperslab span")

            /* Add new span tree as span */
            HDassert(tmp_span);
            tmp_span->next=new_span;

            /* Make scratch pointer point to last span in list */
            tspan_info->scratch=(H5S_hyper_span_info_t *)new_span;

            /* Set the proper 'pstride' for new span */
            new_span->pstride = new_span->low - tmp_span->low;
        } /* end else */
    } /* end else */

done:
    FUNC_LEAVE_NOAPI(ret_value)
} /* end H5S__hyper_add_span_element_helper() */


/*--------------------------------------------------------------------------
 NAME
    H5S_hyper_add_span_element
 PURPOSE
    Add a single elment to a span tree
 USAGE
    herr_t H5S_hyper_add_span_element(space, span_tree, rank, coords)
        H5S_t *space;           IN/OUT: Pointer to dataspace to add coordinate to
        unsigned rank;          IN: Number of dimensions of coordinates
        hsize_t *coords;       IN: Location of element to add to span tree
 RETURNS
    Non-negative on success, negative on failure
 DESCRIPTION
    Add a single element to an existing span tree.
 GLOBAL VARIABLES
 COMMENTS, BUGS, ASSUMPTIONS
    Assumes that the element is not already in the dataspace's selection
 EXAMPLES
 REVISION LOG
--------------------------------------------------------------------------*/
herr_t
H5S_hyper_add_span_element(H5S_t *space, unsigned rank, const hsize_t *coords)
{
    H5S_hyper_span_info_t *head = NULL;    /* Pointer to new head of span tree */
    herr_t      ret_value = SUCCEED;       /* Return value */

    FUNC_ENTER_NOAPI(FAIL)

    HDassert(space);
    HDassert(rank > 0);
    HDassert(coords);
    HDassert(space->extent.rank == rank);

    /* Check if this is the first element in the selection */
    if(NULL == space->select.sel_info.hslab) {
        /* Allocate a span info node */
        if(NULL == (head = H5FL_CALLOC(H5S_hyper_span_info_t)))
            HGOTO_ERROR(H5E_DATASPACE, H5E_CANTALLOC, FAIL, "can't allocate hyperslab span info")

        /* Set the reference count */
        head->count = 1;

        /* Build span tree for this coordinate */
        if(NULL == (head->head = H5S__hyper_coord_to_span(rank, coords)))
            HGOTO_ERROR(H5E_DATASPACE, H5E_CANTALLOC, FAIL, "can't allocate hyperslab spans for coordinate")

        /* Allocate selection info */
        if(NULL == (space->select.sel_info.hslab = H5FL_MALLOC(H5S_hyper_sel_t)))
            HGOTO_ERROR(H5E_DATASPACE, H5E_CANTALLOC, FAIL, "can't allocate hyperslab selection")

        /* Set the selection to the new span tree */
        space->select.sel_info.hslab->span_lst = head;

        /* Set selection type */
        space->select.type = H5S_sel_hyper;

        /* Reset "regular" hyperslab flag */
        space->select.sel_info.hslab->diminfo_valid = FALSE;

        /* Set unlim_dim */
        space->select.sel_info.hslab->unlim_dim = -1;

        /* Set # of elements in selection */
        space->select.num_elem = 1;
    } /* end if */
    else {
        if(H5S__hyper_add_span_element_helper(space->select.sel_info.hslab->span_lst, rank, coords) < 0)
            HGOTO_ERROR(H5E_DATASPACE, H5E_CANTINSERT, FAIL, "can't insert coordinate into span tree")

        /* Increment # of elements in selection */
        space->select.num_elem++;
    } /* end else */

done:
    if(ret_value < 0)
        if(head)
            H5S__hyper_free_span_info(head);

    FUNC_LEAVE_NOAPI(ret_value)
} /* end H5S_hyper_add_span_element() */


/*--------------------------------------------------------------------------
 NAME
    H5S_hyper_reset_scratch
 PURPOSE
    Reset the scratch information for span tree
 USAGE
    herr_t H5S_hyper_reset_scratch(space)
        H5S_t *space;           IN/OUT: Pointer to dataspace to reset scratch pointers
 RETURNS
    Non-negative on success, negative on failure
 DESCRIPTION
    Resets the "scratch" pointers used for various tasks in computing hyperslab
    spans.
 GLOBAL VARIABLES
 COMMENTS, BUGS, ASSUMPTIONS
 EXAMPLES
 REVISION LOG
--------------------------------------------------------------------------*/
herr_t
H5S_hyper_reset_scratch(H5S_t *space)
{
    herr_t      ret_value = SUCCEED;       /* Return value */

    FUNC_ENTER_NOAPI(FAIL)

    HDassert(space);

    /* Check if there are spans in the span tree */
    if(space->select.sel_info.hslab->span_lst != NULL)
        /* Reset the scratch pointers for the next routine which needs them */
        H5S__hyper_span_scratch(space->select.sel_info.hslab->span_lst);

done:
    FUNC_LEAVE_NOAPI(ret_value)
} /* end H5S_hyper_reset_scratch() */


/*--------------------------------------------------------------------------
 NAME
    H5S_hyper_convert
 PURPOSE
    Convert a compatible selection to span tree form
 USAGE
    herr_t H5S_hyper_convert(space)
        H5S_t *space;           IN/OUT: Pointer to dataspace to convert
 RETURNS
    Non-negative on success, negative on failure
 DESCRIPTION
    Converts a compatible selection (currently only "all" selections) to the
    span-tree form of a hyperslab selection. (Point and "none" selection aren't
    currently supported and hyperslab selection always have the span-tree form
    available).
 GLOBAL VARIABLES
 COMMENTS, BUGS, ASSUMPTIONS
 EXAMPLES
 REVISION LOG
--------------------------------------------------------------------------*/
herr_t
H5S_hyper_convert(H5S_t *space)
{
    herr_t      ret_value = SUCCEED;       /* Return value */

    FUNC_ENTER_NOAPI(FAIL)

    HDassert(space);

    /* Check the type of selection */
    switch(H5S_GET_SELECT_TYPE(space)) {
        case H5S_SEL_ALL:    /* All elements selected in dataspace */
            /* Convert current "all" selection to "real" hyperslab selection */
            {
                const hsize_t *tmp_start;       /* Temporary start information */
                const hsize_t *tmp_stride;      /* Temporary stride information */
                const hsize_t *tmp_count;       /* Temporary count information */
                const hsize_t *tmp_block;       /* Temporary block information */

                /* Set up temporary information for the dimensions */
                tmp_start = H5S_hyper_zeros_g;
                tmp_stride = tmp_count = H5S_hyper_ones_g;
                tmp_block = space->extent.size;

                /* Convert to hyperslab selection */
                if(H5S_select_hyperslab(space,H5S_SELECT_SET,tmp_start,tmp_stride,tmp_count,tmp_block)<0)
                    HGOTO_ERROR(H5E_DATASPACE, H5E_CANTSET, FAIL, "can't convert selection")
            } /* end case */
            break;

        case H5S_SEL_HYPERSLABS:        /* Hyperslab selection */
            break;

        case H5S_SEL_NONE:   /* No elements selected in dataspace */
        case H5S_SEL_POINTS: /* Point selection */
        case H5S_SEL_ERROR:  /* Selection error */
        case H5S_SEL_N:      /* Selection count */
        default:
            HGOTO_ERROR(H5E_ARGS, H5E_UNSUPPORTED, FAIL, "can't convert to span tree selection")
    } /* end switch */

done:
    FUNC_LEAVE_NOAPI(ret_value)
} /* end H5S_hyper_convert() */

#ifdef LATER

/*--------------------------------------------------------------------------
 NAME
    H5S_hyper_intersect_helper
 PURPOSE
    Helper routine to detect intersections in span trees
 USAGE
    htri_t H5S_hyper_intersect_helper(spans1, spans2)
        H5S_hyper_span_info_t *spans1;     IN: First span tree to operate with
        H5S_hyper_span_info_t *spans2;     IN: Second span tree to operate with
 RETURNS
    Non-negative on success, negative on failure
 DESCRIPTION
    Quickly detect intersections between two span trees
 GLOBAL VARIABLES
 COMMENTS, BUGS, ASSUMPTIONS
 EXAMPLES
 REVISION LOG
--------------------------------------------------------------------------*/
static htri_t
H5S_hyper_intersect_helper (H5S_hyper_span_info_t *spans1, H5S_hyper_span_info_t *spans2)
{
    H5S_hyper_span_t *curr1;    /* Pointer to current span in 1st span tree */
    H5S_hyper_span_t *curr2;    /* Pointer to current span in 2nd span tree */
    htri_t status;              /* Status from recursive call */
    htri_t ret_value=FALSE;     /* Return value */

    FUNC_ENTER_NOAPI_NOINIT

    /* Sanity check */
    HDassert((spans1 && spans2) || (spans1 == NULL && spans2 == NULL));

    /* "NULL" span trees compare as overlapping */
    if(spans1==NULL && spans2==NULL)
        HGOTO_DONE(TRUE);

    /* Get the span lists for each span in this tree */
    curr1=spans1->head;
    curr2=spans2->head;

    /* Iterate over the spans in each tree */
    while(curr1!=NULL && curr2!=NULL) {
        /* Check for 1st span entirely before 2nd span */
        if(curr1->high<curr2->low)
            curr1=curr1->next;
        /* Check for 2nd span entirely before 1st span */
        else if(curr2->high<curr1->low)
            curr2=curr2->next;
        /* Spans must overlap */
        else {
            /* Recursively check spans in next dimension down */
            if((status=H5S_hyper_intersect_helper(curr1->down,curr2->down))<0)
                HGOTO_ERROR(H5E_DATASPACE, H5E_BADSELECT, FAIL, "can't perform hyperslab intersection check")

            /* If there is a span intersection in the down dimensions, the span trees overlap */
            if(status==TRUE)
                HGOTO_DONE(TRUE);

            /* No intersection in down dimensions, advance to next span */
            if(curr1->high<curr2->high)
                curr1=curr1->next;
            else
                curr2=curr2->next;
        } /* end else */
    } /* end while */

done:
    FUNC_LEAVE_NOAPI(ret_value)
}   /* H5S_hyper_intersect_helper() */


/*--------------------------------------------------------------------------
 NAME
    H5S_hyper_intersect
 PURPOSE
    Detect intersections in span trees
 USAGE
    htri_t H5S_hyper_intersect(space1, space2)
        H5S_t *space1;     IN: First dataspace to operate on span tree
        H5S_t *space2;     IN: Second dataspace to operate on span tree
 RETURNS
    Non-negative on success, negative on failure
 DESCRIPTION
    Quickly detect intersections between two span trees
 GLOBAL VARIABLES
 COMMENTS, BUGS, ASSUMPTIONS
 EXAMPLES
 REVISION LOG
--------------------------------------------------------------------------*/
htri_t
H5S_hyper_intersect (H5S_t *space1, H5S_t *space2)
{
    htri_t ret_value=FAIL;      /* Return value */

    FUNC_ENTER_NOAPI_NOINIT

    /* Sanity check */
    HDassert(space1);
    HDassert(space2);

    /* Check that the space selections both have span trees */
    if(space1->select.sel_info.hslab->span_lst==NULL ||
            space2->select.sel_info.hslab->span_lst==NULL)
        HGOTO_ERROR(H5E_DATASPACE, H5E_UNINITIALIZED, FAIL, "dataspace does not have span tree")

    /* Check that the dataspaces are both the same rank */
    if(space1->extent.rank!=space2->extent.rank)
        HGOTO_ERROR(H5E_DATASPACE, H5E_BADRANGE, FAIL, "dataspace ranks don't match")

    /* Perform the span-by-span intersection check */
    if((ret_value=H5S_hyper_intersect_helper(space1->select.sel_info.hslab->span_lst,space2->select.sel_info.hslab->span_lst))<0)
        HGOTO_ERROR(H5E_DATASPACE, H5E_BADSELECT, FAIL, "can't perform hyperslab intersection check")

done:
    FUNC_LEAVE_NOAPI(ret_value)
}   /* H5S_hyper_intersect() */
#endif /* LATER */


/*--------------------------------------------------------------------------
 NAME
    H5S__hyper_intersect_block_helper
 PURPOSE
    Helper routine to detect intersections in span trees
 USAGE
    htri_t H5S_hyper_intersect_block_helper(spans, start, end)
        H5S_hyper_span_info_t *spans;     IN: First span tree to operate with
        hssize_t *offset;   IN: Selection offset coordinate
        hsize_t *start;    IN: Starting coordinate for block
        hsize_t *end;      IN: Ending coordinate for block
 RETURN
    Non-negative on success, negative on failure
 DESCRIPTION
    Quickly detect intersections between span tree and block
 GLOBAL VARIABLES
 COMMENTS, BUGS, ASSUMPTIONS
 EXAMPLES
 REVISION LOG
--------------------------------------------------------------------------*/
static hbool_t
H5S__hyper_intersect_block_helper(const H5S_hyper_span_info_t *spans,
    const hsize_t *start, const hsize_t *end)
{
    H5S_hyper_span_t *curr;         /* Pointer to current span in 1st span tree */
    hbool_t ret_value = FALSE;      /* Return value */

    FUNC_ENTER_STATIC_NOERR

    /* Sanity check */
    HDassert(spans);
    HDassert(start);
    HDassert(end);

    /* Get the span list for spans in this tree */
    curr = spans->head;

    /* Iterate over the spans in the tree */
    while(curr != NULL) {
        /* Check for span entirely before block */
        if(curr->high < *start)
            /* Advance to next span in this dimension */
            curr = curr->next;
        /* If this span is past the end of the block, then we're done in this dimension */
        else if(curr->low > *end)
            HGOTO_DONE(FALSE)
        /* block & span overlap */
        else {
            if(curr->down == NULL)
                HGOTO_DONE(TRUE)
            else {
                hbool_t status;         /* Status from recursive call */

                /* Recursively check spans in next dimension down */
                status = H5S__hyper_intersect_block_helper(curr->down, start + 1, end + 1);

                /* If there is a span intersection in the down dimensions, the span trees overlap */
                if(status == TRUE)
                    HGOTO_DONE(TRUE);

                /* No intersection in down dimensions, advance to next span */
                curr = curr->next;
            } /* end else */
        } /* end else */
    } /* end while */

    /* Fall through with 'FALSE' return value */

done:
    FUNC_LEAVE_NOAPI(ret_value)
} /* end H5S__hyper_intersect_block_helper() */


/*--------------------------------------------------------------------------
 NAME
    H5S_hyper_intersect_block
 PURPOSE
    Detect intersections in span trees
 USAGE
    htri_t H5S_hyper_intersect_block(space, start, end)
        H5S_t *space;       IN: First dataspace to operate on span tree
        hssize_t *start;    IN: Starting coordinate for block
        hssize_t *end;      IN: Ending coordinate for block
 RETURNS
    Non-negative on success, negative on failure
 DESCRIPTION
    Quickly detect intersections between span tree and block
 GLOBAL VARIABLES
 COMMENTS, BUGS, ASSUMPTIONS
 EXAMPLES
 REVISION LOG
--------------------------------------------------------------------------*/
htri_t
H5S_hyper_intersect_block(H5S_t *space, const hsize_t *start, const hsize_t *end)
{
    htri_t ret_value = FAIL;    /* Return value */

    FUNC_ENTER_NOAPI(FAIL)

    /* Sanity check */
    HDassert(space);
    HDassert(start);
    HDassert(end);

    /* Check for 'all' selection, instead of a hyperslab selection */
    /* (Technically, this shouldn't be in the "hyperslab" routines...) */
    if(H5S_GET_SELECT_TYPE(space) == H5S_SEL_ALL)
        HGOTO_DONE(TRUE);

    /* Check that the space selection has a span tree */
    if(NULL == space->select.sel_info.hslab->span_lst)
        if(H5S__hyper_generate_spans(space) < 0)
            HGOTO_ERROR(H5E_DATASPACE, H5E_UNINITIALIZED, FAIL, "dataspace does not have span tree")

    /* Perform the span-by-span intersection check */
    ret_value = H5S__hyper_intersect_block_helper(space->select.sel_info.hslab->span_lst, start, end);

done:
    FUNC_LEAVE_NOAPI(ret_value)
} /* end H5S_hyper_intersect_block() */


/*--------------------------------------------------------------------------
 NAME
    H5S__hyper_adjust_u_helper
 PURPOSE
    Helper routine to adjust offsets in span trees
 USAGE
    void H5S__hyper_adjust_u_helper(spans, offset)
        H5S_hyper_span_info_t *spans;   IN: Span tree to operate with
        const hsize_t *offset;          IN: Offset to subtract
 RETURNS
    None
 DESCRIPTION
    Adjust the location of the spans in a span tree by subtracting an offset
 GLOBAL VARIABLES
 COMMENTS, BUGS, ASSUMPTIONS
 EXAMPLES
 REVISION LOG
--------------------------------------------------------------------------*/
static void
H5S__hyper_adjust_u_helper(H5S_hyper_span_info_t *spans,
    const hsize_t *offset)
{
    FUNC_ENTER_STATIC_NOERR

    /* Sanity checks */
    HDassert(spans);
    HDassert(spans->scratch == (H5S_hyper_span_info_t *)~((size_t)NULL) ||
        spans->scratch == NULL);
    HDassert(offset);

    /* Check if we've already set this down span tree */
    if(spans->scratch != (H5S_hyper_span_info_t *)~((size_t)NULL)) {
        H5S_hyper_span_t *span;     /* Pointer to current span in span tree */

        /* Set the tree's scratch pointer */
        spans->scratch = (H5S_hyper_span_info_t *)~((size_t)NULL);

        /* Iterate over the spans in tree */
        span = spans->head;
        while(span != NULL) {
            /* Adjust span offset */
            HDassert(span->low >= *offset);
            span->low -= *offset;
            span->high -= *offset;

            /* Recursively adjust spans in next dimension down */
            if(span->down != NULL)
                H5S__hyper_adjust_u_helper(span->down, offset + 1);

            /* Advance to next span in this dimension */
            span = span->next;
        } /* end while */
    } /* end if */

    FUNC_LEAVE_NOAPI_VOID
} /* end H5S__hyper_adjust_u_helper() */


/*--------------------------------------------------------------------------
 NAME
    H5S__hyper_adjust_u
 PURPOSE
    Adjust a hyperslab selection by subtracting an offset
 USAGE
    void H5S__hyper_adjust_u(space,offset)
        H5S_t *space;           IN/OUT: Pointer to dataspace to adjust
        const hsize_t *offset; IN: Offset to subtract
 RETURNS
    None
 DESCRIPTION
    Moves a hyperslab selection by subtracting an offset from it.
 GLOBAL VARIABLES
 COMMENTS, BUGS, ASSUMPTIONS
 EXAMPLES
 REVISION LOG
--------------------------------------------------------------------------*/
static void
H5S__hyper_adjust_u(H5S_t *space, const hsize_t *offset)
{
    FUNC_ENTER_STATIC_NOERR

    /* Sanity check */
    HDassert(space);
    HDassert(offset);

    /* Subtract the offset from the "regular" coordinates, if they exist */
    if(space->select.sel_info.hslab->diminfo_valid) {
        unsigned u;                         /* Local index variable */

        for(u = 0; u < space->extent.rank; u++) {
            HDassert(space->select.sel_info.hslab->opt_diminfo[u].start >= offset[u]);
            space->select.sel_info.hslab->opt_diminfo[u].start -= offset[u];
        } /* end for */
    } /* end if */

    /* Subtract the offset from the span tree coordinates, if they exist */
    if(space->select.sel_info.hslab->span_lst) {
        H5S__hyper_adjust_u_helper(space->select.sel_info.hslab->span_lst, offset);

        /* Reset the scratch pointers for the next routine which needs them */
        H5S__hyper_span_scratch(space->select.sel_info.hslab->span_lst);
    } /* end if */

    FUNC_LEAVE_NOAPI_VOID
} /* end H5S__hyper_adjust_u() */


/*-------------------------------------------------------------------------
 * Function:	H5S__hyper_project_scalar
 *
 * Purpose:	Projects a single element hyperslab selection into a scalar
 *              dataspace
 *
 * Return:	non-negative on success, negative on failure.
 *
 * Programmer:	Quincey Koziol
 *              Sunday, July 18, 2010
 *
 *-------------------------------------------------------------------------
 */
static herr_t
H5S__hyper_project_scalar(const H5S_t *space, hsize_t *offset)
{
    hsize_t block[H5S_MAX_RANK];        /* Block selected in base dataspace */

    FUNC_ENTER_STATIC_NOERR

    /* Check args */
    HDassert(space && H5S_SEL_HYPERSLABS == H5S_GET_SELECT_TYPE(space));
    HDassert(offset);

    /* Check for a "regular" hyperslab selection */
    if(space->select.sel_info.hslab->diminfo_valid) {
        const H5S_hyper_dim_t *diminfo = space->select.sel_info.hslab->opt_diminfo; /* Alias for dataspace's diminfo information */
        unsigned u;                 /* Counter */

        /* Build the table of the initial offset */
        for(u = 0; u < space->extent.rank; u++) {
            /* Keep the offset for later */
            block[u] = diminfo[u].start;
        } /* end for */
    } /* end if */
    else {
        const H5S_hyper_span_t *curr;           /* Pointer to current hyperslab span */
        unsigned curr_dim;                      /* Current dimension being operated on */

        /* Advance down selected spans */
        curr = space->select.sel_info.hslab->span_lst->head;
        curr_dim = 0;
        while(curr) {
            /* Sanity check for more than one span */
            HDassert(NULL == curr->next);
            HDassert(curr->low == curr->high);

            /* Save the location of the selection in current dimension */
            block[curr_dim] = curr->low;

            /* Advance down to next dimension */
            curr = curr->down->head;
            curr_dim++;
        } /* end while */
    } /* end else */

    /* Calculate offset of selection in projected buffer */
    *offset = H5VM_array_offset(space->extent.rank, space->extent.size, block);

    FUNC_LEAVE_NOAPI(SUCCEED)
} /* end H5S__hyper_project_scalar() */


/*-------------------------------------------------------------------------
 * Function:	H5S__hyper_project_simple_lower
 *
 * Purpose:	Projects a hyperslab selection onto/into a simple dataspace
 *              of a lower rank
 *
 * Return:	non-negative on success, negative on failure.
 *
 * Programmer:	Quincey Koziol
 *              Sunday, July 18, 2010
 *
 *-------------------------------------------------------------------------
 */
static herr_t
H5S__hyper_project_simple_lower(const H5S_t *base_space, H5S_t *new_space)
{
    H5S_hyper_span_info_t *down;        /* Pointer to list of spans */
    unsigned curr_dim;                  /* Current dimension being operated on */

    FUNC_ENTER_STATIC_NOERR

    /* Check args */
    HDassert(base_space && H5S_SEL_HYPERSLABS == H5S_GET_SELECT_TYPE(base_space));
    HDassert(new_space);
    HDassert(new_space->extent.rank < base_space->extent.rank);

    /* Walk down the span tree until we reach the selection to project */
    down = base_space->select.sel_info.hslab->span_lst;
    curr_dim = 0;
    while(down && curr_dim < (base_space->extent.rank - new_space->extent.rank)) {
        /* Sanity check */
        HDassert(NULL == down->head->next);

        /* Advance down to next dimension */
        down = down->head->down;
        curr_dim++;
    } /* end while */
    HDassert(down);

    /* Share the underlying hyperslab span information */
    new_space->select.sel_info.hslab->span_lst = down;
    new_space->select.sel_info.hslab->span_lst->count++;

    FUNC_LEAVE_NOAPI(SUCCEED)
} /* end H5S__hyper_project_simple_lower() */


/*-------------------------------------------------------------------------
 * Function:	H5S__hyper_project_simple_higher
 *
 * Purpose:	Projects a hyperslab selection onto/into a simple dataspace
 *              of a higher rank
 *
 * Return:	non-negative on success, negative on failure.
 *
 * Programmer:	Quincey Koziol
 *              Sunday, July 18, 2010
 *
 *-------------------------------------------------------------------------
 */
static herr_t
H5S__hyper_project_simple_higher(const H5S_t *base_space, H5S_t *new_space)
{
    H5S_hyper_span_t *prev_span = NULL; /* Pointer to previous list of spans */
    unsigned curr_dim;                  /* Current dimension being operated on */
    herr_t ret_value = SUCCEED;         /* Return value */

    FUNC_ENTER_STATIC

    /* Check args */
    HDassert(base_space && H5S_SEL_HYPERSLABS == H5S_GET_SELECT_TYPE(base_space));
    HDassert(new_space);
    HDassert(new_space->extent.rank > base_space->extent.rank);

    /* Create nodes until reaching the correct # of dimensions */
    new_space->select.sel_info.hslab->span_lst = NULL;
    curr_dim = 0;
    while(curr_dim < (new_space->extent.rank - base_space->extent.rank)) {
        H5S_hyper_span_info_t *new_span_info;  /* Pointer to list of spans */
        H5S_hyper_span_t *new_span;     /* Temporary hyperslab span */

        /* Allocate a new span_info node */
        if(NULL == (new_span_info = H5FL_CALLOC(H5S_hyper_span_info_t))) {
            if(prev_span)
                if(H5S__hyper_free_span(prev_span) < 0)
                    HERROR(H5E_DATASPACE, H5E_CANTFREE, "can't free hyperslab span");
            HGOTO_ERROR(H5E_DATASPACE, H5E_CANTALLOC, FAIL, "can't allocate hyperslab span info")
        } /* end if */

        /* Check for linking into higher span */
        if(prev_span)
            prev_span->down = new_span_info;

        /* Allocate a new node */
        if(NULL == (new_span = H5S__hyper_new_span((hsize_t)0, (hsize_t)0, NULL, NULL))) {
            HDassert(new_span_info);
            if(!prev_span)
                (void)H5FL_FREE(H5S_hyper_span_info_t, new_span_info);
            HGOTO_ERROR(H5E_DATASPACE, H5E_CANTALLOC, FAIL, "can't allocate hyperslab span")
        } /* end if */

        /* Set the span_info information */
        new_span_info->count = 1;
        new_span_info->head = new_span;

        /* Attach to new space, if top span info */
        if(NULL == new_space->select.sel_info.hslab->span_lst)
            new_space->select.sel_info.hslab->span_lst = new_span_info;

        /* Remember previous span info */
        prev_span = new_span;

        /* Advance to next dimension */
        curr_dim++;
    } /* end while */
    HDassert(new_space->select.sel_info.hslab->span_lst);
    HDassert(prev_span);

    /* Share the underlying hyperslab span information */
    prev_span->down = base_space->select.sel_info.hslab->span_lst;
    prev_span->down->count++;

done:
    if(ret_value < 0 && new_space->select.sel_info.hslab->span_lst) {
        if(new_space->select.sel_info.hslab->span_lst->head)
            if(H5S__hyper_free_span(new_space->select.sel_info.hslab->span_lst->head) < 0)
                HDONE_ERROR(H5E_DATASPACE, H5E_CANTFREE, FAIL, "can't free hyperslab span")

        new_space->select.sel_info.hslab->span_lst = H5FL_FREE(H5S_hyper_span_info_t, new_space->select.sel_info.hslab->span_lst);
    } /* end if */

    FUNC_LEAVE_NOAPI(ret_value)
} /* end H5S__hyper_project_simple_higher() */


/*-------------------------------------------------------------------------
 * Function:	H5S__hyper_project_simple
 *
 * Purpose:	Projects a hyperslab selection onto/into a simple dataspace
 *              of a different rank
 *
 * Return:	non-negative on success, negative on failure.
 *
 * Programmer:	Quincey Koziol
 *              Sunday, July 18, 2010
 *
 *-------------------------------------------------------------------------
 */
static herr_t
H5S__hyper_project_simple(const H5S_t *base_space, H5S_t *new_space, hsize_t *offset)
{
    herr_t ret_value = SUCCEED;         /* Return value */

    FUNC_ENTER_STATIC

    /* Check args */
    HDassert(base_space && H5S_SEL_HYPERSLABS == H5S_GET_SELECT_TYPE(base_space));
    HDassert(new_space);
    HDassert(offset);

    /* We are setting a new selection, remove any current selection in new dataspace */
    if(H5S_SELECT_RELEASE(new_space) < 0)
        HGOTO_ERROR(H5E_DATASPACE, H5E_CANTDELETE, FAIL, "can't release selection")

    /* Allocate space for the hyperslab selection information */
    if(NULL == (new_space->select.sel_info.hslab = H5FL_MALLOC(H5S_hyper_sel_t)))
        HGOTO_ERROR(H5E_DATASPACE, H5E_CANTALLOC, FAIL, "can't allocate hyperslab info")

    /* Set unlim_dim */
    new_space->select.sel_info.hslab->unlim_dim = -1;

    /* Check for a "regular" hyperslab selection */
    if(base_space->select.sel_info.hslab->diminfo_valid) {
        unsigned base_space_dim;    /* Current dimension in the base dataspace */
        unsigned new_space_dim;     /* Current dimension in the new dataspace */

        /* Check if the new space's rank is < or > base space's rank */
        if(new_space->extent.rank < base_space->extent.rank) {
            const H5S_hyper_dim_t *opt_diminfo = base_space->select.sel_info.hslab->opt_diminfo; /* Alias for dataspace's diminfo information */
            hsize_t block[H5S_MAX_RANK];     /* Block selected in base dataspace */
            unsigned u;         /* Local index variable */

            /* Compute the offset for the down-projection */
            HDmemset(block, 0, sizeof(block));
            for(u = 0; u < (base_space->extent.rank - new_space->extent.rank); u++)
                block[u] = opt_diminfo[u].start;
            *offset = H5VM_array_offset(base_space->extent.rank, base_space->extent.size, block);

            /* Set the correct dimensions for the base & new spaces */
            base_space_dim = base_space->extent.rank - new_space->extent.rank;
            new_space_dim = 0;
        } /* end if */
        else {
            HDassert(new_space->extent.rank > base_space->extent.rank);

            /* The offset is zero when projected into higher dimensions */
            *offset = 0;

            /* Set the diminfo information for the higher dimensions */
            for(new_space_dim = 0; new_space_dim < (new_space->extent.rank - base_space->extent.rank); new_space_dim++) {
                new_space->select.sel_info.hslab->app_diminfo[new_space_dim].start = 0;
                new_space->select.sel_info.hslab->app_diminfo[new_space_dim].stride = 1;
                new_space->select.sel_info.hslab->app_diminfo[new_space_dim].count = 1;
                new_space->select.sel_info.hslab->app_diminfo[new_space_dim].block = 1;

                new_space->select.sel_info.hslab->opt_diminfo[new_space_dim].start = 0;
                new_space->select.sel_info.hslab->opt_diminfo[new_space_dim].stride = 1;
                new_space->select.sel_info.hslab->opt_diminfo[new_space_dim].count = 1;
                new_space->select.sel_info.hslab->opt_diminfo[new_space_dim].block = 1;
            } /* end for */

            /* Start at beginning of base space's dimension info */
            base_space_dim = 0;
        } /* end else */

        /* Copy the diminfo */
        while(base_space_dim < base_space->extent.rank) {
            new_space->select.sel_info.hslab->app_diminfo[new_space_dim].start = 
                    base_space->select.sel_info.hslab->app_diminfo[base_space_dim].start;
            new_space->select.sel_info.hslab->app_diminfo[new_space_dim].stride = 
                    base_space->select.sel_info.hslab->app_diminfo[base_space_dim].stride;
            new_space->select.sel_info.hslab->app_diminfo[new_space_dim].count = 
                    base_space->select.sel_info.hslab->app_diminfo[base_space_dim].count;
            new_space->select.sel_info.hslab->app_diminfo[new_space_dim].block = 
                    base_space->select.sel_info.hslab->app_diminfo[base_space_dim].block;

            new_space->select.sel_info.hslab->opt_diminfo[new_space_dim].start = 
                    base_space->select.sel_info.hslab->opt_diminfo[base_space_dim].start;
            new_space->select.sel_info.hslab->opt_diminfo[new_space_dim].stride =
                    base_space->select.sel_info.hslab->opt_diminfo[base_space_dim].stride;
            new_space->select.sel_info.hslab->opt_diminfo[new_space_dim].count = 
                    base_space->select.sel_info.hslab->opt_diminfo[base_space_dim].count;
            new_space->select.sel_info.hslab->opt_diminfo[new_space_dim].block = 
                    base_space->select.sel_info.hslab->opt_diminfo[base_space_dim].block;

            /* Advance to next dimensions */
            base_space_dim++;
            new_space_dim++;
        } /* end for */

        /* Indicate that the dimension information is valid */
        new_space->select.sel_info.hslab->diminfo_valid = TRUE;

        /* Indicate that there's no slab information */
        new_space->select.sel_info.hslab->span_lst = NULL;
    } /* end if */
    else {
        /* Check if the new space's rank is < or > base space's rank */
        if(new_space->extent.rank < base_space->extent.rank) {
            const H5S_hyper_span_t *curr;    /* Pointer to current hyperslab span */
            hsize_t block[H5S_MAX_RANK];     /* Block selected in base dataspace */
            unsigned curr_dim;               /* Current dimension being operated on */

            /* Clear the block buffer */
            HDmemset(block, 0, sizeof(block));

            /* Advance down selected spans */
            curr = base_space->select.sel_info.hslab->span_lst->head;
            curr_dim = 0;
            while(curr && curr_dim < (base_space->extent.rank - new_space->extent.rank)) {
                /* Save the location of the selection in current dimension */
                block[curr_dim] = curr->low;

                /* Advance down to next dimension */
                curr = curr->down->head;
                curr_dim++;
            } /* end while */

            /* Compute the offset for the down-projection */
            *offset = H5VM_array_offset(base_space->extent.rank, base_space->extent.size, block);

            /* Project the base space's selection down in less dimensions */
            if(H5S__hyper_project_simple_lower(base_space, new_space) < 0)
                HGOTO_ERROR(H5E_DATASPACE, H5E_CANTSELECT, FAIL, "can't project hyperslab selection into less dimensions")
        } /* end if */
        else {
            HDassert(new_space->extent.rank > base_space->extent.rank);

            /* The offset is zero when projected into higher dimensions */
            *offset = 0;

            /* Project the base space's selection down in more dimensions */
            if(H5S__hyper_project_simple_higher(base_space, new_space) < 0)
                HGOTO_ERROR(H5E_DATASPACE, H5E_CANTSELECT, FAIL, "can't project hyperslab selection into less dimensions")
        } /* end else */

        /* Indicate that the dimension information is not valid */
        new_space->select.sel_info.hslab->diminfo_valid = FALSE;
    } /* end else */

    /* Number of elements selected will be the same */
    new_space->select.num_elem = base_space->select.num_elem;

    /* Set selection type */
    new_space->select.type = H5S_sel_hyper;

done:
    FUNC_LEAVE_NOAPI(ret_value)
} /* end H5S__hyper_project_simple() */


/*--------------------------------------------------------------------------
 NAME
    H5S__hyper_adjust_s_helper
 PURPOSE
    Helper routine to adjust offsets in span trees
 USAGE
    void H5S__hyper_adjust_s_helper(spans, offset)
        H5S_hyper_span_info_t *spans;   IN: Span tree to operate with
        const hssize_t *offset;         IN: Offset to subtract
 RETURNS
    None
 DESCRIPTION
    Adjust the location of the spans in a span tree by subtracting an offset
 GLOBAL VARIABLES
 COMMENTS, BUGS, ASSUMPTIONS
 EXAMPLES
 REVISION LOG
--------------------------------------------------------------------------*/
static void
H5S__hyper_adjust_s_helper(H5S_hyper_span_info_t *spans,
    const hssize_t *offset)
{
    FUNC_ENTER_STATIC_NOERR

    /* Sanity checks */
    HDassert(spans);
    HDassert(spans->scratch == (H5S_hyper_span_info_t *)~((size_t)NULL) ||
        spans->scratch == NULL);
    HDassert(offset);

    /* Check if we've already set this down span tree */
    if(spans->scratch != (H5S_hyper_span_info_t *)~((size_t)NULL)) {
        H5S_hyper_span_t *span;     /* Pointer to current span in span tree */

        /* Set the tree's scratch pointer */
        spans->scratch = (H5S_hyper_span_info_t *)~((size_t)NULL);

        /* Iterate over the spans in tree */
        span = spans->head;
        while(span != NULL) {
            /* Adjust span offset */
            HDassert((hssize_t)span->low >= *offset);
            span->low = (hsize_t)((hssize_t)span->low - *offset);
            span->high = (hsize_t)((hssize_t)span->high - *offset);

            /* Recursively adjust spans in next dimension down */
            if(span->down != NULL)
                H5S__hyper_adjust_s_helper(span->down, offset + 1);

            /* Advance to next span in this dimension */
            span = span->next;
        } /* end while */
    } /* end if */

    FUNC_LEAVE_NOAPI_VOID
} /* end H5S__hyper_adjust_s_helper() */


/*--------------------------------------------------------------------------
 NAME
    H5S_hyper_adjust_s
 PURPOSE
    Adjust a hyperslab selection by subtracting an offset
 USAGE
    herr_t H5S_hyper_adjust_s(space,offset)
        H5S_t *space;           IN/OUT: Pointer to dataspace to adjust
        const hssize_t *offset; IN: Offset to subtract
 RETURNS
    Non-negative on success, negative on failure
 DESCRIPTION
    Moves a hyperslab selection by subtracting an offset from it.
 GLOBAL VARIABLES
 COMMENTS, BUGS, ASSUMPTIONS
 EXAMPLES
 REVISION LOG
--------------------------------------------------------------------------*/
herr_t
H5S_hyper_adjust_s(H5S_t *space, const hssize_t *offset)
{
    herr_t ret_value = SUCCEED;         /* Return value */

    FUNC_ENTER_NOAPI(FAIL)

    /* Sanity checks */
    HDassert(space);
    HDassert(offset);

    /* Subtract the offset from the "regular" coordinates, if they exist */
    if(space->select.sel_info.hslab->diminfo_valid) {
        unsigned u;                         /* Local index variable */

        for(u = 0; u < space->extent.rank; u++) {
            HDassert((hssize_t)space->select.sel_info.hslab->opt_diminfo[u].start >= offset[u]);
            space->select.sel_info.hslab->opt_diminfo[u].start = (hsize_t)((hssize_t)space->select.sel_info.hslab->opt_diminfo[u].start - offset[u]);
        } /* end for */
    } /* end if */

    /* Subtract the offset from the span tree coordinates, if they exist */
    if(space->select.sel_info.hslab->span_lst) {
        H5S__hyper_adjust_s_helper(space->select.sel_info.hslab->span_lst, offset);

        /* Reset the scratch pointers for the next routine which needs them */
        H5S__hyper_span_scratch(space->select.sel_info.hslab->span_lst);
    } /* end if */

done:
    FUNC_LEAVE_NOAPI(ret_value)
} /* end H5S_hyper_adjust_s() */


/*--------------------------------------------------------------------------
 NAME
    H5S_hyper_normalize_offset
 PURPOSE
    "Normalize" a hyperslab selection by adjusting it's coordinates by the
    amount of the selection offset.
 USAGE
    hbool_t H5S_hyper_normalize_offset(space, old_offset)
        H5S_t *space;           IN/OUT: Pointer to dataspace to move
        hssize_t *old_offset;   OUT: Pointer to space to store old offset
 RETURNS
    TRUE if space has been normalized, FALSE if not
 DESCRIPTION
    Copies the current selection offset into the array provided, then
    inverts the selection offset, subtracts the offset from the hyperslab
    selection and resets the offset to zero.
 GLOBAL VARIABLES
 COMMENTS, BUGS, ASSUMPTIONS
 EXAMPLES
 REVISION LOG
--------------------------------------------------------------------------*/
htri_t
H5S_hyper_normalize_offset(H5S_t *space, hssize_t *old_offset)
{
    htri_t ret_value = FALSE;           /* Return value */

    FUNC_ENTER_NOAPI(FAIL)

    /* Sanity checks */
    HDassert(space);
    HDassert(old_offset);

    /* Check for hyperslab selection & offset changed */
    if(H5S_GET_SELECT_TYPE(space) == H5S_SEL_HYPERSLABS && space->select.offset_changed) {
        unsigned u;                         /* Local index variable */

        /* Copy & invert the selection offset */
        for(u = 0; u < space->extent.rank; u++) {
            old_offset[u] = space->select.offset[u];
            space->select.offset[u] = -space->select.offset[u];
        } /* end for */

        /* Call the 'adjust' routine */
        if(H5S_hyper_adjust_s(space, space->select.offset) < 0)
            HGOTO_ERROR(H5E_DATASPACE, H5E_CANTSET, FAIL, "can't adjust selection")

        /* Zero out the selection offset */
        HDmemset(space->select.offset, 0, sizeof(hssize_t) * space->extent.rank);

        /* Indicate that the offset was normalized */
        ret_value = TRUE;
    } /* end if */

done:
    FUNC_LEAVE_NOAPI(ret_value)
} /* end H5S_hyper_normalize_offset() */


/*--------------------------------------------------------------------------
 NAME
    H5S_hyper_denormalize_offset
 PURPOSE
    "Denormalize" a hyperslab selection by reverse adjusting it's coordinates
    by the amount of the former selection offset.
 USAGE
    herr_t H5S_hyper_denormalize_offset(space, old_offset)
        H5S_t *space;           IN/OUT: Pointer to dataspace to move
        hssize_t *old_offset;   IN: Pointer to old offset array
 RETURNS
    Non-negative on success, negative on failure
 DESCRIPTION
    Subtracts the old offset from the current selection (canceling out the
    effect of the "normalize" routine), then restores the old offset into
    the dataspace.
 GLOBAL VARIABLES
 COMMENTS, BUGS, ASSUMPTIONS
 EXAMPLES
 REVISION LOG
--------------------------------------------------------------------------*/
herr_t
H5S_hyper_denormalize_offset(H5S_t *space, const hssize_t *old_offset)
{
    herr_t ret_value = SUCCEED;         /* Return value */

    FUNC_ENTER_NOAPI(FAIL)

    /* Sanity checks */
    HDassert(space);
    HDassert(H5S_GET_SELECT_TYPE(space) == H5S_SEL_HYPERSLABS);

    /* Call the 'adjust' routine */
    if(H5S_hyper_adjust_s(space, old_offset) < 0)
        HGOTO_ERROR(H5E_DATASPACE, H5E_CANTSET, FAIL, "can't adjust selection")

    /* Copy the selection offset over */
    HDmemcpy(space->select.offset, old_offset, sizeof(hssize_t) * space->extent.rank);

done:
    FUNC_LEAVE_NOAPI(ret_value)
} /* end H5S_hyper_denormalize_offset() */


/*--------------------------------------------------------------------------
 NAME
    H5S__hyper_append_span
 PURPOSE
    Create a new span and append to span list
 USAGE
    herr_t H5S__hyper_append_span(prev_span, span_tree, low, high, down, next)
        H5S_hyper_span_t **prev_span;    IN/OUT: Pointer to previous span in list
        H5S_hyper_span_info_t **span_tree;  IN/OUT: Pointer to span tree to append to
        hsize_t low, high;         IN: Low and high bounds for new span node
        H5S_hyper_span_info_t *down;     IN: Down span tree for new node
        H5S_hyper_span_t *next;     IN: Next span for new node
 RETURNS
    Non-negative on success, negative on failure
 DESCRIPTION
    Create a new span node and append to a span list.  Update the previous
    span in the list also.
 GLOBAL VARIABLES
 COMMENTS, BUGS, ASSUMPTIONS
 EXAMPLES
 REVISION LOG
--------------------------------------------------------------------------*/
static herr_t
H5S__hyper_append_span(H5S_hyper_span_t **prev_span,
    H5S_hyper_span_info_t **span_tree, hsize_t low, hsize_t high, H5S_hyper_span_info_t *down, H5S_hyper_span_t *next)
{
    H5S_hyper_span_t *new_span = NULL;
    herr_t      ret_value = SUCCEED;       /* Return value */

    FUNC_ENTER_STATIC

    HDassert(prev_span);
    HDassert(span_tree);

    /* Check for adding first node to merged spans */
    if(*prev_span == NULL) {
        /* Allocate new span node to append to list */
        if(NULL == (new_span = H5S__hyper_new_span(low, high, down, next)))
            HGOTO_ERROR(H5E_DATASPACE, H5E_CANTALLOC, FAIL, "can't allocate hyperslab span")

        /* Make first node in span list */

        /* Check that we haven't already allocated a span tree */
        HDassert(*span_tree == NULL);

        /* Allocate a new span_info node */
        if(NULL == (*span_tree = H5FL_CALLOC(H5S_hyper_span_info_t)))
            HGOTO_ERROR(H5E_DATASPACE, H5E_CANTALLOC, FAIL, "can't allocate hyperslab span")

        /* Set the span tree's basic information */
        (*span_tree)->count = 1;
        (*span_tree)->head = new_span;

        /* Update previous merged span */
        *prev_span = new_span;
    } /* end if */
    /* Merge or append to existing merged spans list */
    else {
        /* Check if span can just extend the previous merged span */
        if((((*prev_span)->high + 1) == low) &&
                H5S__hyper_cmp_spans(down, (*prev_span)->down)==TRUE) {
            /* Extend previous merged span to include new high bound */
            (*prev_span)->high = high;
            (*prev_span)->nelem += (high - low) + 1;
        } /* end if */
        else {
            /* Allocate new span node to append to list */
            if(NULL == (new_span = H5S__hyper_new_span(low, high, down, next)))
                HGOTO_ERROR(H5E_RESOURCE, H5E_NOSPACE, FAIL, "can't allocate hyperslab span")

            /* Check if there is actually a down span */
            if(new_span->down) {
                /* Check if the down spans for the new span node are the same as the previous span node */
                if(H5S__hyper_cmp_spans(new_span->down, (*prev_span)->down)) {
                    /* Release the down span for the new node */
                    H5S__hyper_free_span_info(new_span->down);

                    /* Point the new node's down span at the previous node's down span */
                    new_span->down = (*prev_span)->down;

                    /* Increment the reference count to the shared down span */
                    new_span->down->count++;
                } /* end if */
            } /* end if */

            /* Indicate elements from previous span */
            new_span->pstride = low - (*prev_span)->low;

            /* Append to end of merged spans list */
            (*prev_span)->next = new_span;
            *prev_span = new_span;
        } /* end else */
    } /* end else */

done:
    if(ret_value < 0)
        if(new_span && H5S__hyper_free_span(new_span) < 0)
            HDONE_ERROR(H5E_DATASPACE, H5E_CANTFREE, FAIL, "failed to release new hyperslab span")

    FUNC_LEAVE_NOAPI(ret_value)
} /* end H5S__hyper_append_span() */


/*--------------------------------------------------------------------------
 NAME
    H5S__hyper_clip_spans
 PURPOSE
    Clip a new span tree against the current spans in the hyperslab selection
 USAGE
    herr_t H5S__hyper_clip_spans(span_a, span_b, a_not_b, a_and_b, b_not_a)
        H5S_hyper_span_t *a_spans;    IN: Span tree 'a' to clip with.
        H5S_hyper_span_t *b_spans;    IN: Span tree 'b' to clip with.
        H5S_hyper_span_t **a_not_b;  OUT: Span tree of 'a' hyperslab spans which
                                            doesn't overlap with 'b' hyperslab
                                            spans.
        H5S_hyper_span_t **a_and_b;  OUT: Span tree of 'a' hyperslab spans which
                                            overlaps with 'b' hyperslab spans.
        H5S_hyper_span_t **b_not_a;  OUT: Span tree of 'b' hyperslab spans which
                                            doesn't overlap with 'a' hyperslab
                                            spans.
 RETURNS
    non-negative on success, negative on failure
 DESCRIPTION
    Clip one span tree ('a') against another span tree ('b').  Creates span
    trees for the area defined by the 'a' span tree which does not overlap the
    'b' span tree, the area defined by the overlap of the 'a' hyperslab span
    tree and the 'b' span tree, and the area defined by the 'b' hyperslab span
    tree which does not overlap the 'a' span tree.
 GLOBAL VARIABLES
 COMMENTS, BUGS, ASSUMPTIONS
 EXAMPLES
 REVISION LOG
--------------------------------------------------------------------------*/
static herr_t
H5S__hyper_clip_spans(H5S_hyper_span_info_t *a_spans, H5S_hyper_span_info_t *b_spans,
    H5S_hyper_span_info_t **a_not_b, H5S_hyper_span_info_t **a_and_b,
    H5S_hyper_span_info_t **b_not_a)
{
    H5S_hyper_span_t *span_a;   /* Pointer to a node in span tree 'a' */
    H5S_hyper_span_t *span_b;   /* Pointer to a node in span tree 'b' */
    H5S_hyper_span_t *tmp_span; /* Temporary pointer to new span */
    H5S_hyper_span_t *last_a_not_b;   /* Pointer to previous node in span tree 'a_not_b' */
    H5S_hyper_span_t *last_a_and_b;   /* Pointer to previous node in span tree 'a_and_b' */
    H5S_hyper_span_t *last_b_not_a;   /* Pointer to previous node in span tree 'b_not_a' */
    H5S_hyper_span_info_t *down_a_not_b; /* Temporary pointer to a_not_b span tree of down spans for overlapping nodes */
    H5S_hyper_span_info_t *down_a_and_b; /* Temporary pointer to a_and_b span tree of down spans for overlapping nodes */
    H5S_hyper_span_info_t *down_b_not_a; /* Temporary pointer to b_and_a span tree of down spans for overlapping nodes */
    hbool_t recover_a, recover_b;         /* Flags to indicate when to recover temporary spans */
    herr_t      ret_value = SUCCEED;     /* Return value */

    FUNC_ENTER_STATIC

    /* Check args */
    HDassert(a_spans);
    HDassert(b_spans);
    HDassert(a_not_b);
    HDassert(a_and_b);
    HDassert(b_not_a);

    /* Check if both span trees are not defined */
    if(a_spans == NULL && b_spans == NULL) {
        *a_not_b = NULL;
        *a_and_b = NULL;
        *b_not_a = NULL;
    } /* end if */
    /* If span 'a' is not defined, but 'b' is, copy 'b' and set the other return span trees to empty */
    else if(a_spans == NULL) {
        *a_not_b = NULL;
        *a_and_b = NULL;
        if(NULL == (*b_not_a = H5S__hyper_copy_span(b_spans)))
            HGOTO_ERROR(H5E_INTERNAL, H5E_CANTCOPY, FAIL, "can't copy hyperslab span tree")
    } /* end if */
    /* If span 'b' is not defined, but 'a' is, copy 'a' and set the other return span trees to empty */
    else if(b_spans == NULL) {
        if(NULL == (*a_not_b = H5S__hyper_copy_span(a_spans)) )
            HGOTO_ERROR(H5E_INTERNAL, H5E_CANTCOPY, FAIL, "can't copy hyperslab span tree")
        *a_and_b = NULL;
        *b_not_a = NULL;
    } /* end if */
    /* If span 'a' and 'b' are both defined, calculate the proper span trees */
    else {
        /* Check if both span trees completely overlap */
        if(H5S__hyper_cmp_spans(a_spans, b_spans)) {
            *a_not_b = NULL;
            if(NULL == (*a_and_b = H5S__hyper_copy_span(a_spans)))
                HGOTO_ERROR(H5E_INTERNAL, H5E_CANTCOPY, FAIL, "can't copy hyperslab span tree")
            *b_not_a = NULL;
        } /* end if */
        else {
            /* Get the pointers to the new and old span lists */
            span_a = a_spans->head;
            span_b = b_spans->head;

            /* Reset the pointers to the previous spans */
            last_a_not_b = last_a_and_b = last_b_not_a = NULL;

            /* No spans to recover yet */
            recover_a = recover_b = FALSE;

            /* Work through the list of spans in the new list */
            while(span_a != NULL && span_b != NULL) {
                /* Check if span 'a' is completely before span 'b' */
                /*    AAAAAAA                            */
                /* <-----------------------------------> */
                /*             BBBBBBBBBB                */
                if(span_a->high < span_b->low) {
                    /* Copy span 'a' and add to a_not_b list */

                    /* Merge/add span 'a' with/to a_not_b list */
                    if(H5S__hyper_append_span(&last_a_not_b, a_not_b, span_a->low, span_a->high, span_a->down, NULL) < 0)
                        HGOTO_ERROR(H5E_DATASPACE, H5E_CANTAPPEND, FAIL, "can't allocate hyperslab span")

                    /* Advance span 'a', leave span 'b' */
                    H5S__hyper_recover_span(&recover_a, &span_a, span_a->next);
                } /* end if */
                /* Check if span 'a' overlaps only the lower bound */
                /*  of span 'b' , up to the upper bound of span 'b' */
                /*    AAAAAAAAAAAA                       */
                /* <-----------------------------------> */
                /*             BBBBBBBBBB                */
                else if(span_a->low < span_b->low && (span_a->high >= span_b->low && span_a->high <= span_b->high)) {
                    /* Split span 'a' into two parts at the low bound of span 'b' */

                    /* Merge/add lower part of span 'a' with/to a_not_b list */
                    if(H5S__hyper_append_span(&last_a_not_b, a_not_b, span_a->low, span_b->low - 1, span_a->down, NULL) < 0)
                        HGOTO_ERROR(H5E_DATASPACE, H5E_CANTAPPEND, FAIL, "can't allocate hyperslab span")

                    /* Check for overlaps between upper part of span 'a' and lower part of span 'b' */

                    /* Make certain both spans either have a down span or both don't have one */
                    HDassert((span_a->down != NULL && span_b->down != NULL) || (span_a->down == NULL && span_b->down == NULL));

                    /* If there are no down spans, just add the overlapping area to the a_and_b list */
                    if(span_a->down == NULL) {
                        /* Merge/add overlapped part with/to a_and_b list */
                        if(H5S__hyper_append_span(&last_a_and_b, a_and_b, span_b->low, span_a->high, NULL, NULL) < 0)
                            HGOTO_ERROR(H5E_DATASPACE, H5E_CANTAPPEND, FAIL, "can't allocate hyperslab span")
                    } /* end if */
                    /* If there are down spans, check for the overlap in them and add to each appropriate list */
                    else {
                        /* NULL out the temporary pointers to clipped areas in down spans */
                        down_a_not_b = NULL;
                        down_a_and_b = NULL;
                        down_b_not_a = NULL;

                        /* Check for overlaps in the 'down spans' of span 'a' & 'b' */
                        if(H5S__hyper_clip_spans(span_a->down,span_b->down,&down_a_not_b,&down_a_and_b,&down_b_not_a)<0)
                            HGOTO_ERROR(H5E_DATASPACE, H5E_CANTCLIP, FAIL, "can't clip hyperslab information")

                        /* Check for additions to the a_not_b list */
                        if(down_a_not_b) {
                            /* Merge/add overlapped part with/to a_not_b list */
                            if(H5S__hyper_append_span(&last_a_not_b,a_not_b,span_b->low,span_a->high,down_a_not_b,NULL)==FAIL)
                                HGOTO_ERROR(H5E_RESOURCE, H5E_CANTAPPEND, FAIL, "can't allocate hyperslab span")

                            /* Release the down span tree generated */
                            H5S__hyper_free_span_info(down_a_not_b);
                        } /* end if */

                        /* Check for additions to the a_and_b list */
                        if(down_a_and_b) {
                            /* Merge/add overlapped part with/to a_and_b list */
                            if(H5S__hyper_append_span(&last_a_and_b,a_and_b,span_b->low,span_a->high,down_a_and_b,NULL)==FAIL)
                                HGOTO_ERROR(H5E_RESOURCE, H5E_CANTAPPEND, FAIL, "can't allocate hyperslab span")

                            /* Release the down span tree generated */
                            H5S__hyper_free_span_info(down_a_and_b);
                        } /* end if */

                        /* Check for additions to the b_not_a list */
                        if(down_b_not_a) {
                            /* Merge/add overlapped part with/to b_not_a list */
                            if(H5S__hyper_append_span(&last_b_not_a,b_not_a,span_b->low,span_a->high,down_b_not_a,NULL)==FAIL)
                                HGOTO_ERROR(H5E_RESOURCE, H5E_CANTAPPEND, FAIL, "can't allocate hyperslab span")

                            /* Release the down span tree generated */
                            H5S__hyper_free_span_info(down_b_not_a);
                        } /* end if */
                    } /* end else */

                    /* Split off upper part of span 'b' at upper span of span 'a' */

                    /* Check if there is actually an upper part of span 'b' to split off */
                    if(span_a->high<span_b->high) {
                        /* Allocate new span node for upper part of span 'b' */
                        if(NULL == (tmp_span = H5S__hyper_new_span(span_a->high + 1, span_b->high, span_b->down, span_b->next)))
                            HGOTO_ERROR(H5E_RESOURCE, H5E_NOSPACE, FAIL, "can't allocate hyperslab span")

                        /* Advance span 'a' */
                        H5S__hyper_recover_span(&recover_a,&span_a,span_a->next);

                        /* Make upper part of span 'b' into new span 'b' */
                        H5S__hyper_recover_span(&recover_b,&span_b,tmp_span);
                        recover_b = TRUE;
                    } /* end if */
                    /* No upper part of span 'b' to split */
                    else {
                        /* Advance both 'a' and 'b' */
                        H5S__hyper_recover_span(&recover_a,&span_a,span_a->next);
                        H5S__hyper_recover_span(&recover_b,&span_b,span_b->next);
                    } /* end else */
                } /* end if */
                /* Check if span 'a' overlaps the lower & upper bound */
                /*  of span 'b' */
                /*    AAAAAAAAAAAAAAAAAAAAA              */
                /* <-----------------------------------> */
                /*             BBBBBBBBBB                */
                else if(span_a->low < span_b->low && span_a->high > span_b->high) {
                    /* Split off lower part of span 'a' at lower span of span 'b' */

                    /* Merge/add lower part of span 'a' with/to a_not_b list */
                    if(H5S__hyper_append_span(&last_a_not_b,a_not_b,span_a->low,span_b->low-1,span_a->down,NULL)==FAIL)
                        HGOTO_ERROR(H5E_RESOURCE, H5E_CANTAPPEND, FAIL, "can't allocate hyperslab span")

                    /* Check for overlaps between middle part of span 'a' and span 'b' */

                    /* Make certain both spans either have a down span or both don't have one */
                    HDassert((span_a->down != NULL && span_b->down != NULL) || (span_a->down == NULL && span_b->down == NULL));

                    /* If there are no down spans, just add the overlapping area to the a_and_b list */
                    if(span_a->down == NULL) {
                        /* Merge/add overlapped part with/to a_and_b list */
                        if(H5S__hyper_append_span(&last_a_and_b,a_and_b,span_b->low,span_b->high,NULL,NULL)==FAIL)
                            HGOTO_ERROR(H5E_RESOURCE, H5E_CANTAPPEND, FAIL, "can't allocate hyperslab span")
                    } /* end if */
                    /* If there are down spans, check for the overlap in them and add to each appropriate list */
                    else {
                        /* NULL out the temporary pointers to clipped areas in down spans */
                        down_a_not_b = NULL;
                        down_a_and_b = NULL;
                        down_b_not_a = NULL;

                        /* Check for overlaps in the 'down spans' of span 'a' & 'b' */
                        if(H5S__hyper_clip_spans(span_a->down,span_b->down,&down_a_not_b,&down_a_and_b,&down_b_not_a)<0)
                            HGOTO_ERROR(H5E_DATASPACE, H5E_CANTCLIP, FAIL, "can't clip hyperslab information")

                        /* Check for additions to the a_not_b list */
                        if(down_a_not_b) {
                            /* Merge/add overlapped part with/to a_not_b list */
                            if(H5S__hyper_append_span(&last_a_not_b,a_not_b,span_b->low,span_b->high,down_a_not_b,NULL)==FAIL)
                                HGOTO_ERROR(H5E_RESOURCE, H5E_CANTAPPEND, FAIL, "can't allocate hyperslab span")

                            /* Release the down span tree generated */
                            H5S__hyper_free_span_info(down_a_not_b);
                        } /* end if */

                        /* Check for additions to the a_and_b list */
                        if(down_a_and_b) {
                            /* Merge/add overlapped part with/to a_and_b list */
                            if(H5S__hyper_append_span(&last_a_and_b,a_and_b,span_b->low,span_b->high,down_a_and_b,NULL)==FAIL)
                                HGOTO_ERROR(H5E_RESOURCE, H5E_CANTAPPEND, FAIL, "can't allocate hyperslab span")

                            /* Release the down span tree generated */
                            H5S__hyper_free_span_info(down_a_and_b);
                        } /* end if */

                        /* Check for additions to the b_not_a list */
                        if(down_b_not_a) {
                            /* Merge/add overlapped part with/to b_not_a list */
                            if(H5S__hyper_append_span(&last_b_not_a,b_not_a,span_b->low,span_b->high,down_b_not_a,NULL)==FAIL)
                                HGOTO_ERROR(H5E_RESOURCE, H5E_CANTAPPEND, FAIL, "can't allocate hyperslab span")

                            /* Release the down span tree generated */
                            H5S__hyper_free_span_info(down_b_not_a);
                        } /* end if */
                    } /* end else */

                    /* Split off upper part of span 'a' at upper span of span 'b' */

                    /* Allocate new span node for upper part of span 'a' */
                    if(NULL == (tmp_span = H5S__hyper_new_span(span_b->high + 1, span_a->high, span_a->down, span_a->next)))
                        HGOTO_ERROR(H5E_DATASPACE, H5E_NOSPACE, FAIL, "can't allocate hyperslab span")

                    /* Make upper part of span 'a' the new span 'a' */
                    H5S__hyper_recover_span(&recover_a,&span_a,tmp_span);
                    recover_a = TRUE;

                    /* Advance span 'b' */
                    H5S__hyper_recover_span(&recover_b,&span_b,span_b->next);
                } /* end if */
                /* Check if span 'a' is entirely within span 'b' */
                /*                AAAAA                  */
                /* <-----------------------------------> */
                /*             BBBBBBBBBB                */
                else if(span_a->low >= span_b->low && span_a->high <= span_b->high) {
                    /* Split off lower part of span 'b' at lower span of span 'a' */

                    /* Check if there is actually a lower part of span 'b' to split off */
                    if(span_a->low > span_b->low) {
                        /* Merge/add lower part of span 'b' with/to b_not_a list */
                        if(H5S__hyper_append_span(&last_b_not_a,b_not_a,span_b->low,span_a->low-1,span_b->down,NULL)==FAIL)
                            HGOTO_ERROR(H5E_RESOURCE, H5E_CANTAPPEND, FAIL, "can't allocate hyperslab span")
                    } /* end if */
                    else {
                        /* Keep going, nothing to split off */
                    } /* end else */

                    /* Check for overlaps between span 'a' and midle of span 'b' */

                    /* Make certain both spans either have a down span or both don't have one */
                    HDassert((span_a->down != NULL && span_b->down != NULL) || (span_a->down == NULL && span_b->down == NULL));

                    /* If there are no down spans, just add the overlapping area to the a_and_b list */
                    if(span_a->down == NULL) {
                        /* Merge/add overlapped part with/to a_and_b list */
                        if(H5S__hyper_append_span(&last_a_and_b,a_and_b,span_a->low,span_a->high,NULL,NULL)==FAIL)
                            HGOTO_ERROR(H5E_RESOURCE, H5E_CANTAPPEND, FAIL, "can't allocate hyperslab span")
                    } /* end if */
                    /* If there are down spans, check for the overlap in them and add to each appropriate list */
                    else {
                        /* NULL out the temporary pointers to clipped areas in down spans */
                        down_a_not_b = NULL;
                        down_a_and_b = NULL;
                        down_b_not_a = NULL;

                        /* Check for overlaps in the 'down spans' of span 'a' & 'b' */
                        if(H5S__hyper_clip_spans(span_a->down,span_b->down,&down_a_not_b,&down_a_and_b,&down_b_not_a)<0)
                            HGOTO_ERROR(H5E_DATASPACE, H5E_CANTCLIP, FAIL, "can't clip hyperslab information")

                        /* Check for additions to the a_not_b list */
                        if(down_a_not_b) {
                            /* Merge/add overlapped part with/to a_not_b list */
                            if(H5S__hyper_append_span(&last_a_not_b,a_not_b,span_a->low,span_a->high,down_a_not_b,NULL)==FAIL)
                                HGOTO_ERROR(H5E_RESOURCE, H5E_CANTAPPEND, FAIL, "can't allocate hyperslab span")

                            /* Release the down span tree generated */
                            H5S__hyper_free_span_info(down_a_not_b);
                        } /* end if */

                        /* Check for additions to the a_and_b list */
                        if(down_a_and_b!=NULL) {
                            /* Merge/add overlapped part with/to a_and_b list */
                            if(H5S__hyper_append_span(&last_a_and_b,a_and_b,span_a->low,span_a->high,down_a_and_b,NULL)==FAIL)
                                HGOTO_ERROR(H5E_RESOURCE, H5E_CANTAPPEND, FAIL, "can't allocate hyperslab span")

                            /* Release the down span tree generated */
                            H5S__hyper_free_span_info(down_a_and_b);
                        } /* end if */

                        /* Check for additions to the b_not_a list */
                        if(down_b_not_a!=NULL) {
                            /* Merge/add overlapped part with/to b_not_a list */
                            if(H5S__hyper_append_span(&last_b_not_a,b_not_a,span_a->low,span_a->high,down_b_not_a,NULL)==FAIL)
                                HGOTO_ERROR(H5E_RESOURCE, H5E_CANTAPPEND, FAIL, "can't allocate hyperslab span")

                            /* Release the down span tree generated */
                            H5S__hyper_free_span_info(down_b_not_a);
                        } /* end if */
                    } /* end else */

                    /* Check if there is actually an upper part of span 'b' to split off */
                    if(span_a->high<span_b->high) {
                        /* Split off upper part of span 'b' at upper span of span 'a' */

                        /* Allocate new span node for upper part of spans 'a' */
                        if(NULL == (tmp_span = H5S__hyper_new_span(span_a->high + 1, span_b->high, span_b->down, span_b->next)))
                            HGOTO_ERROR(H5E_RESOURCE, H5E_NOSPACE, FAIL, "can't allocate hyperslab span")

                        /* And advance span 'a' */
                        H5S__hyper_recover_span(&recover_a,&span_a,span_a->next);

                        /* Make upper part of span 'b' the new span 'b' */
                        H5S__hyper_recover_span(&recover_b,&span_b,tmp_span);
                        recover_b=1;
                    } /* end if */
                    else {
                        /* Advance both span 'a' & span 'b' */
                        H5S__hyper_recover_span(&recover_a,&span_a,span_a->next);
                        H5S__hyper_recover_span(&recover_b,&span_b,span_b->next);
                    } /* end else */
                } /* end if */
                /* Check if span 'a' overlaps only the upper bound */
                /*  of span 'b' */
                /*                AAAAAAAAAA             */
                /* <-----------------------------------> */
                /*             BBBBBBBBBB                */
                else if((span_a->low>=span_b->low && span_a->low<=span_b->high) && span_a->high>span_b->high) {
                    /* Check if there is actually a lower part of span 'b' to split off */
                    if(span_a->low>span_b->low) {
                        /* Split off lower part of span 'b' at lower span of span 'a' */

                        /* Merge/add lower part of span 'b' with/to b_not_a list */
                        if(H5S__hyper_append_span(&last_b_not_a,b_not_a,span_b->low,span_a->low-1,span_b->down,NULL)==FAIL)
                            HGOTO_ERROR(H5E_RESOURCE, H5E_CANTAPPEND, FAIL, "can't allocate hyperslab span")
                    } /* end if */
                    else {
                        /* Keep going, nothing to split off */
                    } /* end else */

                    /* Check for overlaps between lower part of span 'a' and upper part of span 'b' */

                    /* Make certain both spans either have a down span or both don't have one */
                    HDassert((span_a->down != NULL && span_b->down != NULL) || (span_a->down == NULL && span_b->down == NULL));

                    /* If there are no down spans, just add the overlapping area to the a_and_b list */
                    if(span_a->down == NULL) {
                        /* Merge/add overlapped part with/to a_and_b list */
                        if(H5S__hyper_append_span(&last_a_and_b,a_and_b,span_a->low,span_b->high,NULL,NULL)==FAIL)
                            HGOTO_ERROR(H5E_RESOURCE, H5E_CANTAPPEND, FAIL, "can't allocate hyperslab span")
                    } /* end if */
                    /* If there are down spans, check for the overlap in them and add to each appropriate list */
                    else {
                        /* NULL out the temporary pointers to clipped areas in down spans */
                        down_a_not_b = NULL;
                        down_a_and_b = NULL;
                        down_b_not_a = NULL;

                        /* Check for overlaps in the 'down spans' of span 'a' & 'b' */
                        if(H5S__hyper_clip_spans(span_a->down,span_b->down,&down_a_not_b,&down_a_and_b,&down_b_not_a)<0)
                            HGOTO_ERROR(H5E_DATASPACE, H5E_CANTCLIP, FAIL, "can't clip hyperslab information")

                        /* Check for additions to the a_not_b list */
                        if(down_a_not_b) {
                            /* Merge/add overlapped part with/to a_not_b list */
                            if(H5S__hyper_append_span(&last_a_not_b,a_not_b,span_a->low,span_b->high,down_a_not_b,NULL)==FAIL)
                                HGOTO_ERROR(H5E_RESOURCE, H5E_CANTAPPEND, FAIL, "can't allocate hyperslab span")

                            /* Release the down span tree generated */
                            H5S__hyper_free_span_info(down_a_not_b);
                        } /* end if */

                        /* Check for additions to the a_and_b list */
                        if(down_a_and_b!=NULL) {
                            /* Merge/add overlapped part with/to a_and_b list */
                            if(H5S__hyper_append_span(&last_a_and_b,a_and_b,span_a->low,span_b->high,down_a_and_b,NULL)==FAIL)
                                HGOTO_ERROR(H5E_RESOURCE, H5E_CANTAPPEND, FAIL, "can't allocate hyperslab span")

                            /* Release the down span tree generated */
                            H5S__hyper_free_span_info(down_a_and_b);
                        } /* end if */

                        /* Check for additions to the b_not_a list */
                        if(down_b_not_a) {
                            /* Merge/add overlapped part with/to b_not_a list */
                            if(H5S__hyper_append_span(&last_b_not_a,b_not_a,span_a->low,span_b->high,down_b_not_a,NULL)==FAIL)
                                HGOTO_ERROR(H5E_RESOURCE, H5E_CANTAPPEND, FAIL, "can't allocate hyperslab span")

                            /* Release the down span tree generated */
                            H5S__hyper_free_span_info(down_b_not_a);
                        } /* end if */
                    } /* end else */

                    /* Split off upper part of span 'a' at upper span of span 'b' */

                    /* Allocate new span node for upper part of span 'a' */
                    if(NULL == (tmp_span = H5S__hyper_new_span(span_b->high + 1, span_a->high, span_a->down, span_a->next)))
                        HGOTO_ERROR(H5E_RESOURCE, H5E_NOSPACE, FAIL, "can't allocate hyperslab span")

                    /* Make upper part of span 'a' into new span 'a' */
                    H5S__hyper_recover_span(&recover_a,&span_a,tmp_span);
                    recover_a=1;

                    /* Advance span 'b' */
                    H5S__hyper_recover_span(&recover_b,&span_b,span_b->next);
                } /* end if */
                /* span 'a' must be entirely above span 'b' */
                /*                         AAAAA         */
                /* <-----------------------------------> */
                /*             BBBBBBBBBB                */
                else {
                    /* Copy span 'b' and add to b_not_a list */

                    /* Merge/add span 'b' with/to b_not_a list */
                    if(H5S__hyper_append_span(&last_b_not_a,b_not_a,span_b->low,span_b->high,span_b->down,NULL)==FAIL)
                        HGOTO_ERROR(H5E_RESOURCE, H5E_CANTAPPEND, FAIL, "can't allocate hyperslab span")

                    /* Advance span 'b', leave span 'a' */
                    H5S__hyper_recover_span(&recover_b,&span_b,span_b->next);
                } /* end else */
            } /* end while */

            /* Clean up 'a' spans which haven't been covered yet */
            if(span_a != NULL && span_b == NULL) {
                while(span_a != NULL) {
                    /* Copy span 'a' and add to a_not_b list */

                    /* Merge/add span 'a' with/to a_not_b list */
                    if(H5S__hyper_append_span(&last_a_not_b,a_not_b,span_a->low,span_a->high,span_a->down,NULL)==FAIL)
                        HGOTO_ERROR(H5E_RESOURCE, H5E_CANTAPPEND, FAIL, "can't allocate hyperslab span")

                    /* Advance to the next 'a' span */
                    H5S__hyper_recover_span(&recover_a,&span_a,span_a->next);
                } /* end while */
            } /* end if */
            /* Clean up 'b' spans which haven't been covered yet */
            else if(span_a == NULL && span_b != NULL) {
                while(span_b != NULL) {
                    /* Copy span 'b' and add to b_not_a list */

                    /* Merge/add span 'b' with/to b_not_a list */
                    if(H5S__hyper_append_span(&last_b_not_a,b_not_a,span_b->low,span_b->high,span_b->down,NULL)==FAIL)
                        HGOTO_ERROR(H5E_RESOURCE, H5E_CANTAPPEND, FAIL, "can't allocate hyperslab span")

                    /* Advance to the next 'b' span */
                    H5S__hyper_recover_span(&recover_b,&span_b,span_b->next);
                } /* end while */
            } /* end if */
        } /* end else */
    } /* end else */

done:
    FUNC_LEAVE_NOAPI(ret_value)
} /* end H5S__hyper_clip_spans() */


/*--------------------------------------------------------------------------
 NAME
    H5S__hyper_merge_spans_helper
 PURPOSE
    Merge two hyperslab span tree together
 USAGE
    H5S_hyper_span_info_t *H5S__hyper_merge_spans_helper(a_spans, b_spans)
        H5S_hyper_span_info_t *a_spans; IN: First hyperslab spans to merge
                                                together
        H5S_hyper_span_info_t *b_spans; IN: Second hyperslab spans to merge
                                                together
 RETURNS
    Pointer to span tree containing the merged spans on success, NULL on failure
 DESCRIPTION
    Merge two sets of hyperslab spans together and return the span tree from
    the merged set.
 GLOBAL VARIABLES
 COMMENTS, BUGS, ASSUMPTIONS
 EXAMPLES
 REVISION LOG
--------------------------------------------------------------------------*/
static H5S_hyper_span_info_t *
H5S__hyper_merge_spans_helper(H5S_hyper_span_info_t *a_spans, H5S_hyper_span_info_t *b_spans)
{
    H5S_hyper_span_info_t *merged_spans = NULL; /* Pointer to the merged span tree */
    H5S_hyper_span_info_t *tmp_spans;   /* Pointer to temporary new span tree */
    H5S_hyper_span_t *tmp_span;         /* Pointer to temporary new span */
    H5S_hyper_span_t *span_a;           /* Pointer to current span 'a' working on */
    H5S_hyper_span_t *span_b;           /* Pointer to current span 'b' working on */
    H5S_hyper_span_t *prev_span_merge;  /* Pointer to previous merged span */
    hbool_t recover_a, recover_b;         /* Flags to indicate when to recover temporary spans */
    H5S_hyper_span_info_t *ret_value = NULL;    /* Return value */

    FUNC_ENTER_STATIC

    /* Make certain both 'a' & 'b' spans have down span trees or neither does */
    HDassert((a_spans != NULL && b_spans != NULL) || (a_spans == NULL && b_spans == NULL));

    /* Check if the span trees for the 'a' span and the 'b' span are the same */
    if(H5S__hyper_cmp_spans(a_spans, b_spans)) {
        if(a_spans == NULL)
            merged_spans = NULL;
        else {
            /* Copy one of the span trees to return */
            if(NULL == (merged_spans = H5S__hyper_copy_span(a_spans)))
                HGOTO_ERROR(H5E_INTERNAL, H5E_CANTCOPY, NULL, "can't copy hyperslab span tree")
        } /* end else */
    } /* end if */
    else {
        /* Get the pointers to the 'a' and 'b' span lists */
        span_a = a_spans->head;
        span_b = b_spans->head;

        /* Set the pointer to the previous spans */
        prev_span_merge = NULL;

        /* No spans to recover yet */
        recover_a = recover_b = FALSE;

        /* Work through the list of spans in the new list */
        while(span_a != NULL && span_b != NULL) {
            /* Check if the 'a' span is completely before 'b' span */
            /*    AAAAAAA                            */
            /* <-----------------------------------> */
            /*             BBBBBBBBBB                */
            if(span_a->high < span_b->low) {
                /* Merge/add span 'a' with/to the merged spans */
                if(H5S__hyper_append_span(&prev_span_merge,&merged_spans,span_a->low,span_a->high,span_a->down,NULL)==FAIL)
                    HGOTO_ERROR(H5E_RESOURCE, H5E_CANTAPPEND, NULL, "can't allocate hyperslab span")

                /* Advance span 'a' */
                H5S__hyper_recover_span(&recover_a,&span_a,span_a->next);
            } /* end if */
            /* Check if span 'a' overlaps only the lower bound */
            /*  of span 'b', up to the upper bound of span 'b' */
            /*    AAAAAAAAAAAA                       */
            /* <-----------------------------------> */
            /*             BBBBBBBBBB                */
            else if(span_a->low < span_b->low && (span_a->high >= span_b->low && span_a->high <= span_b->high)) {
                /* Check if span 'a' and span 'b' down spans are equal */
                if(H5S__hyper_cmp_spans(span_a->down, span_b->down)) {
                    /* Merge/add copy of span 'a' with/to merged spans */
                    if(H5S__hyper_append_span(&prev_span_merge,&merged_spans,span_a->low,span_a->high,span_a->down,NULL)==FAIL)
                        HGOTO_ERROR(H5E_RESOURCE, H5E_CANTAPPEND, NULL, "can't allocate hyperslab span")
                } /* end if */
                else {
                    /* Merge/add lower part of span 'a' with/to merged spans */
                    if(H5S__hyper_append_span(&prev_span_merge,&merged_spans,span_a->low,span_b->low-1,span_a->down,NULL)==FAIL)
                        HGOTO_ERROR(H5E_RESOURCE, H5E_CANTAPPEND, NULL, "can't allocate hyperslab span")

                    /* Get merged span tree for overlapped section */
                    tmp_spans = H5S__hyper_merge_spans_helper(span_a->down,span_b->down);

                    /* Merge/add overlapped section to merged spans */
                    if(H5S__hyper_append_span(&prev_span_merge,&merged_spans,span_b->low,span_a->high,tmp_spans,NULL)==FAIL)
                        HGOTO_ERROR(H5E_RESOURCE, H5E_CANTAPPEND, NULL, "can't allocate hyperslab span")

                    /* Release merged span tree for overlapped section */
                    H5S__hyper_free_span_info(tmp_spans);
                } /* end else */

                /* Check if there is an upper part of span 'b' */
                if(span_a->high < span_b->high) {
                    /* Copy upper part of span 'b' as new span 'b' */

                    /* Allocate new span node to append to list */
                    if((tmp_span = H5S__hyper_new_span(span_a->high+1,span_b->high,span_b->down,span_b->next))==NULL)
                        HGOTO_ERROR(H5E_RESOURCE, H5E_NOSPACE, NULL, "can't allocate hyperslab span")

                    /* Advance span 'a' */
                    H5S__hyper_recover_span(&recover_a,&span_a,span_a->next);

                    /* Set new span 'b' to tmp_span */
                    H5S__hyper_recover_span(&recover_b,&span_b,tmp_span);
                    recover_b = TRUE;
                } /* end if */
                else {
                    /* Advance both span 'a' & 'b' */
                    H5S__hyper_recover_span(&recover_a,&span_a,span_a->next);
                    H5S__hyper_recover_span(&recover_b,&span_b,span_b->next);
                } /* end else */
            } /* end if */
            /* Check if span 'a' overlaps the lower & upper bound */
            /*  of span 'b' */
            /*    AAAAAAAAAAAAAAAAAAAAA              */
            /* <-----------------------------------> */
            /*             BBBBBBBBBB                */
            else if(span_a->low < span_b->low && span_a->high > span_b->high) {
                /* Check if span 'a' and span 'b' down spans are equal */
                if(H5S__hyper_cmp_spans(span_a->down, span_b->down)) {
                    /* Merge/add copy of lower & middle parts of span 'a' to merged spans */
                    if(H5S__hyper_append_span(&prev_span_merge,&merged_spans,span_a->low,span_b->high,span_a->down,NULL)==FAIL)
                        HGOTO_ERROR(H5E_RESOURCE, H5E_CANTAPPEND, NULL, "can't allocate hyperslab span")
                } /* end if */
                else {
                    /* Merge/add lower part of span 'a' to merged spans */
                    if(H5S__hyper_append_span(&prev_span_merge,&merged_spans,span_a->low,span_b->low-1,span_a->down,NULL)==FAIL)
                        HGOTO_ERROR(H5E_RESOURCE, H5E_CANTAPPEND, NULL, "can't allocate hyperslab span")

                    /* Get merged span tree for overlapped section */
                    tmp_spans = H5S__hyper_merge_spans_helper(span_a->down,span_b->down);

                    /* Merge/add overlapped section to merged spans */
                    if(H5S__hyper_append_span(&prev_span_merge,&merged_spans,span_b->low,span_b->high,tmp_spans,NULL)==FAIL)
                        HGOTO_ERROR(H5E_RESOURCE, H5E_CANTAPPEND, NULL, "can't allocate hyperslab span")

                    /* Release merged span tree for overlapped section */
                    H5S__hyper_free_span_info(tmp_spans);
                } /* end else */

                /* Copy upper part of span 'a' as new span 'a' (remember to free) */

                /* Allocate new span node to append to list */
                if(NULL == (tmp_span = H5S__hyper_new_span(span_b->high + 1, span_a->high, span_a->down, span_a->next)))
                    HGOTO_ERROR(H5E_DATASPACE, H5E_CANTALLOC, NULL, "can't allocate hyperslab span")

                /* Set new span 'a' to tmp_span */
                H5S__hyper_recover_span(&recover_a,&span_a,tmp_span);
                recover_a = TRUE;

                /* Advance span 'b' */
                H5S__hyper_recover_span(&recover_b,&span_b,span_b->next);
            } /* end if */
            /* Check if span 'a' is entirely within span 'b' */
            /*                AAAAA                  */
            /* <-----------------------------------> */
            /*             BBBBBBBBBB                */
            else if(span_a->low >= span_b->low && span_a->high <= span_b->high) {
                /* Check if span 'a' and span 'b' down spans are equal */
                if(H5S__hyper_cmp_spans(span_a->down, span_b->down)) {
                    /* Merge/add copy of lower & middle parts of span 'b' to merged spans */
                    if(H5S__hyper_append_span(&prev_span_merge,&merged_spans,span_b->low,span_a->high,span_a->down,NULL)==FAIL)
                        HGOTO_ERROR(H5E_RESOURCE, H5E_CANTAPPEND, NULL, "can't allocate hyperslab span")
                } /* end if */
                else {
                    /* Check if there is a lower part of span 'b' */
                    if(span_a->low > span_b->low) {
                        /* Merge/add lower part of span 'b' to merged spans */
                        if(H5S__hyper_append_span(&prev_span_merge,&merged_spans,span_b->low,span_a->low-1,span_b->down,NULL)==FAIL)
                            HGOTO_ERROR(H5E_RESOURCE, H5E_CANTAPPEND, NULL, "can't allocate hyperslab span")
                    } /* end if */
                    else {
                        /* No lower part of span 'b' , keep going... */
                    } /* end else */

                    /* Get merged span tree for overlapped section */
                    tmp_spans = H5S__hyper_merge_spans_helper(span_a->down,span_b->down);

                    /* Merge/add overlapped section to merged spans */
                    if(H5S__hyper_append_span(&prev_span_merge,&merged_spans,span_a->low,span_a->high,tmp_spans,NULL)==FAIL)
                        HGOTO_ERROR(H5E_RESOURCE, H5E_CANTAPPEND, NULL, "can't allocate hyperslab span")

                    /* Release merged span tree for overlapped section */
                    H5S__hyper_free_span_info(tmp_spans);
                } /* end else */

                /* Check if there is an upper part of span 'b' */
                if(span_a->high < span_b->high) {
                    /* Copy upper part of span 'b' as new span 'b' (remember to free) */

                    /* Allocate new span node to append to list */
                    if(NULL == (tmp_span = H5S__hyper_new_span(span_a->high + 1, span_b->high, span_b->down, span_b->next)))
                        HGOTO_ERROR(H5E_DATASPACE, H5E_CANTALLOC, NULL, "can't allocate hyperslab span")

                    /* Advance span 'a' */
                    H5S__hyper_recover_span(&recover_a,&span_a,span_a->next);

                    /* Set new span 'b' to tmp_span */
                    H5S__hyper_recover_span(&recover_b,&span_b,tmp_span);
                    recover_b = TRUE;
                } /* end if */
                else {
                    /* Advance both spans */
                    H5S__hyper_recover_span(&recover_a,&span_a,span_a->next);
                    H5S__hyper_recover_span(&recover_b,&span_b,span_b->next);
                } /* end else */
            } /* end if */
            /* Check if span 'a' overlaps only the upper bound */
            /*  of span 'b' */
            /*                AAAAAAAAAA             */
            /* <-----------------------------------> */
            /*             BBBBBBBBBB                */
            else if((span_a->low >= span_b->low && span_a->low <= span_b->high) && span_a->high > span_b->high) {
                /* Check if span 'a' and span 'b' down spans are equal */
                if(H5S__hyper_cmp_spans(span_a->down, span_b->down)) {
                    /* Merge/add copy of span 'b' to merged spans if so */
                    if(H5S__hyper_append_span(&prev_span_merge,&merged_spans,span_b->low,span_b->high,span_b->down,NULL)==FAIL)
                        HGOTO_ERROR(H5E_RESOURCE, H5E_CANTAPPEND, NULL, "can't allocate hyperslab span")
                } /* end if */
                else {
                    /* Check if there is a lower part of span 'b' */
                    if(span_a->low > span_b->low) {
                        /* Merge/add lower part of span 'b' to merged spans */
                        if(H5S__hyper_append_span(&prev_span_merge,&merged_spans,span_b->low,span_a->low-1,span_b->down,NULL)==FAIL)
                            HGOTO_ERROR(H5E_RESOURCE, H5E_CANTAPPEND, NULL, "can't allocate hyperslab span")
                    } /* end if */
                    else {
                        /* No lower part of span 'b' , keep going... */
                    } /* end else */

                    /* Get merged span tree for overlapped section */
                    tmp_spans = H5S__hyper_merge_spans_helper(span_a->down,span_b->down);

                    /* Merge/add overlapped section to merged spans */
                    if(H5S__hyper_append_span(&prev_span_merge,&merged_spans,span_a->low,span_b->high,tmp_spans,NULL)==FAIL)
                        HGOTO_ERROR(H5E_RESOURCE, H5E_CANTAPPEND, NULL, "can't allocate hyperslab span")

                    /* Release merged span tree for overlapped section */
                    H5S__hyper_free_span_info(tmp_spans);
                } /* end else */

                /* Copy upper part of span 'a' as new span 'a' */

                /* Allocate new span node to append to list */
                if(NULL == (tmp_span = H5S__hyper_new_span(span_b->high + 1, span_a->high, span_a->down, span_a->next)))
                    HGOTO_ERROR(H5E_DATASPACE, H5E_CANTALLOC, NULL, "can't allocate hyperslab span")

                /* Set new span 'a' to tmp_span */
                H5S__hyper_recover_span(&recover_a,&span_a,tmp_span);
                recover_a = TRUE;

                /* Advance span 'b' */
                H5S__hyper_recover_span(&recover_b,&span_b,span_b->next);
            } /* end if */
            /* Span 'a' must be entirely above span 'b' */
            /*                         AAAAA         */
            /* <-----------------------------------> */
            /*             BBBBBBBBBB                */
            else {
                /* Merge/add span 'b' with the merged spans */
                if(H5S__hyper_append_span(&prev_span_merge,&merged_spans,span_b->low,span_b->high,span_b->down,NULL)==FAIL)
                    HGOTO_ERROR(H5E_RESOURCE, H5E_CANTAPPEND, NULL, "can't allocate hyperslab span")

                /* Advance span 'b' */
                H5S__hyper_recover_span(&recover_b,&span_b,span_b->next);
            } /* end else */
        } /* end while */

        /* Clean up 'a' spans which haven't been added to the list of merged spans */
        if(span_a != NULL && span_b == NULL) {
            while(span_a != NULL) {
                /* Merge/add all 'a' spans into the merged spans */
                if(H5S__hyper_append_span(&prev_span_merge,&merged_spans,span_a->low,span_a->high,span_a->down,NULL)==FAIL)
                    HGOTO_ERROR(H5E_RESOURCE, H5E_CANTAPPEND, NULL, "can't allocate hyperslab span")

                /* Advance to next 'a' span, until all processed */
                H5S__hyper_recover_span(&recover_a,&span_a,span_a->next);
            } /* end while */
        } /* end if */

        /* Clean up 'b' spans which haven't been added to the list of merged spans */
        if(span_a == NULL && span_b != NULL) {
            while(span_b != NULL) {
                /* Merge/add all 'b' spans into the merged spans */
                if(H5S__hyper_append_span(&prev_span_merge,&merged_spans,span_b->low,span_b->high,span_b->down,NULL)==FAIL)
                    HGOTO_ERROR(H5E_RESOURCE, H5E_CANTAPPEND, NULL, "can't allocate hyperslab span")

                /* Advance to next 'b' span, until all processed */
                H5S__hyper_recover_span(&recover_b,&span_b,span_b->next);
            } /* end while */
        } /* end if */
    } /* end else */

    /* Set return value */
    ret_value = merged_spans;

done:
    if(ret_value == NULL)
        if(merged_spans && H5S__hyper_free_span_info(merged_spans) < 0)
            HDONE_ERROR(H5E_INTERNAL, H5E_CANTFREE, NULL, "failed to release merged hyperslab spans")

    FUNC_LEAVE_NOAPI(ret_value)
} /* end H5S__hyper_merge_spans_helper() */


/*--------------------------------------------------------------------------
 NAME
    H5S__hyper_merge_spans
 PURPOSE
    Merge new hyperslab spans to existing hyperslab selection
 USAGE
    herr_t H5S__hyper_merge_spans(space, new_spans, can_own)
        H5S_t *space;             IN: Dataspace to add new spans to hyperslab
                                        selection.
        H5S_hyper_span_t *new_spans;    IN: Span tree of new spans to add to
                                            hyperslab selection
        hbool_t can_own;        IN: Flag to indicate that it is OK to point
                                    directly to the new spans, instead of
                                    copying them.
 RETURNS
    non-negative on success, negative on failure
 DESCRIPTION
    Add a set of hyperslab spans to an existing hyperslab selection.  The
    new spans are required to be non-overlapping with the existing spans in
    the dataspace's current hyperslab selection.
 GLOBAL VARIABLES
 COMMENTS, BUGS, ASSUMPTIONS
 EXAMPLES
 REVISION LOG
--------------------------------------------------------------------------*/
static herr_t
H5S__hyper_merge_spans(H5S_t *space, H5S_hyper_span_info_t *new_spans, hbool_t can_own)
{
    FUNC_ENTER_NOAPI_NOINIT_NOERR

    /* Check args */
    HDassert(space);
    HDassert(new_spans);

    /* If this is the first span tree in the hyperslab selection, just use it */
    if(space->select.sel_info.hslab->span_lst == NULL) {
        if(can_own)
            space->select.sel_info.hslab->span_lst = new_spans;
        else
            space->select.sel_info.hslab->span_lst = H5S__hyper_copy_span(new_spans);
    } /* end if */
    else {
        H5S_hyper_span_info_t *merged_spans;

        /* Get the merged spans */
        merged_spans = H5S__hyper_merge_spans_helper(space->select.sel_info.hslab->span_lst, new_spans);

        /* Sanity checking since we started with some spans, we should still have some after the merge */
        HDassert(merged_spans);

        /* Free the previous spans */
        H5S__hyper_free_span_info(space->select.sel_info.hslab->span_lst);

        /* Point to the new merged spans */
        space->select.sel_info.hslab->span_lst = merged_spans;
    } /* end else */

    FUNC_LEAVE_NOAPI(SUCCEED)
} /* end H5S__hyper_merge_spans() */


/*--------------------------------------------------------------------------
 NAME
    H5S__hyper_spans_nelem
 PURPOSE
    Count the number of elements in a span tree
 USAGE
    hsize_t H5S__hyper_spans_nelem(spans)
        const H5S_hyper_span_info_t *spans; IN: Hyperslan span tree to count elements of
 RETURNS
    Number of elements in span tree on success; negative on failure
 DESCRIPTION
    Counts the number of elements described by the spans in a span tree.
 GLOBAL VARIABLES
 COMMENTS, BUGS, ASSUMPTIONS
 EXAMPLES
 REVISION LOG
--------------------------------------------------------------------------*/
static hsize_t
H5S__hyper_spans_nelem(const H5S_hyper_span_info_t *spans)
{
    hsize_t ret_value = 0;          /* Return value */

    FUNC_ENTER_STATIC_NOERR

    /* Count the number of elements in the span tree */
    if(spans != NULL) {
        const H5S_hyper_span_t *span;     /* Hyperslab span */

        span = spans->head;
        while(span != NULL) {
            /* If there are down spans, multiply the size of this span by the total down span elements */
            if(span->down != NULL)
                ret_value += span->nelem * H5S__hyper_spans_nelem(span->down);
            /* If there are no down spans, just count the elements in this span */
            else
                ret_value += span->nelem;

            /* Advance to next span */
            span = span->next;
        } /* end while */
    } /* end else */

    FUNC_LEAVE_NOAPI(ret_value)
} /* end H5S__hyper_spans_nelem() */


/*--------------------------------------------------------------------------
 NAME
    H5S__hyper_make_spans
 PURPOSE
    Create a span tree
 USAGE
    H5S_hyper_span_t *H5S__hyper_make_spans(rank, start, stride, count, block)
        unsigned rank;               IN: # of dimensions of the space
        const hsize_t *start;    IN: Starting location of the hyperslabs
        const hsize_t *stride;    IN: Stride from the beginning of one block to
                                        the next
        const hsize_t *count;     IN: Number of blocks
        const hsize_t *block;     IN: Size of hyperslab block
 RETURNS
    Pointer to new span tree on success, NULL on failure
 DESCRIPTION
    Generates a new span tree for the hyperslab parameters specified.
    Each span tree has a list of the elements spanned in each dimension, with
    each span node containing a pointer to the list of spans in the next
    dimension down.
 GLOBAL VARIABLES
 COMMENTS, BUGS, ASSUMPTIONS
 EXAMPLES
 REVISION LOG
--------------------------------------------------------------------------*/
static H5S_hyper_span_info_t *
H5S__hyper_make_spans(unsigned rank, const hsize_t *start, const hsize_t *stride,
    const hsize_t *count, const hsize_t *block)
{
    H5S_hyper_span_info_t *down = NULL;     /* Pointer to spans in next dimension down */
    H5S_hyper_span_t      *last_span;       /* Current position in hyperslab span list */
    H5S_hyper_span_t      *head = NULL;     /* Head of new hyperslab span list */
    hsize_t                stride_iter;     /* Iterator over the stride values */
    int                    i;               /* Counters */
    unsigned               u;               /* Counters */
    H5S_hyper_span_info_t *ret_value = NULL;    /* Return value */

    FUNC_ENTER_STATIC

    /* Check args */
    HDassert(rank > 0);
    HDassert(start);
    HDassert(stride);
    HDassert(count);
    HDassert(block);

    /* Start creating spans in fastest changing dimension */
    for(i = (int)(rank - 1); i >= 0; i--) {

        /* Sanity check */
        if(0 == count[i])
            HGOTO_ERROR(H5E_DATASPACE, H5E_BADVALUE, NULL, "count == 0 is invalid")

        /* Start a new list in this dimension */
        head = NULL;
        last_span = NULL;

        /* Generate all the span segments for this dimension */
        for(u = 0, stride_iter = 0; u < count[i]; u++, stride_iter += stride[i]) {
            H5S_hyper_span_t      *span;            /* New hyperslab span */

            /* Allocate a span node */
            if(NULL == (span = H5FL_MALLOC(H5S_hyper_span_t)))
                HGOTO_ERROR(H5E_DATASPACE, H5E_CANTALLOC, NULL, "can't allocate hyperslab span")

            /* Set the span's basic information */
            span->low = start[i] + stride_iter;
            span->high = span->low + (block[i] - 1);
            span->nelem = block[i];
            span->pstride = stride[i];
            span->next = NULL;

            /* Append to the list of spans in this dimension */
            if(head == NULL)
                head = span;
            else
                last_span->next = span;

            /* Move current pointer */
            last_span = span;

            /* Set the information for the next dimension down's spans, if appropriate */
            if(down != NULL) {
                span->down = down;
                down->count++;  /* Increment reference count for shared span */
            } /* end if */
            else
                span->down = NULL;
        } /* end for */

        /* Allocate a span info node */
        if(NULL == (down = H5FL_CALLOC(H5S_hyper_span_info_t)))
            HGOTO_ERROR(H5E_DATASPACE, H5E_CANTALLOC, NULL, "can't allocate hyperslab span")

        /* Keep the pointer to the next dimension down's completed list */
        down->head = head;

    } /* end for */

    /* Indicate that there is a pointer to this tree */
    down->count = 1;

    /* Success!  Return the head of the list in the slowest changing dimension */
    ret_value = down;

done:
    /* cleanup if error (ret_value will be NULL) */
    if(!ret_value) {
        if(head || down) {
            if(head && down)
                if(down->head != head)
                    down = NULL;

            do {
                if(down) {
                    head = down->head;
                    down = H5FL_FREE(H5S_hyper_span_info_t, down);
                } /* end if */
                down = head->down;

                while(head) {
                    last_span = head->next;
                    head = H5FL_FREE(H5S_hyper_span_t, head);
                    head = last_span;
                } /* end while */
            } while(down);
        } /* end if */
    } /* end if */

    FUNC_LEAVE_NOAPI(ret_value)
} /* end H5S__hyper_make_spans() */


/*--------------------------------------------------------------------------
 NAME
    H5S__hyper_rebuild_helper
 PURPOSE
    Helper routine to rebuild optimized hyperslab information if possible.
    (It can be recovered with regular selection)
 USAGE
    herr_t H5S__hyper_rebuild_helper(space)
        const H5S_hyper_span_t *span;   IN: Portion of span tree to check
        H5S_hyper_dim_t span_slab[];    OUT: Rebuilt section of hyperslab description
        unsigned rank;                  IN: Current dimension to work on
 RETURNS
    TRUE/FALSE for hyperslab selection rebuilt
 DESCRIPTION
    Examine the span tree for a hyperslab selection and rebuild
    the start/stride/count/block information for the selection, if possible.
 GLOBAL VARIABLES
 COMMENTS, BUGS, ASSUMPTIONS
    To be able to recover the optimized information, the span tree must conform
    to span tree able to be generated from a single H5S_SELECT_SET operation.
 EXAMPLES
 REVISION LOG
    KY, 2005/9/22
--------------------------------------------------------------------------*/
static hbool_t
H5S__hyper_rebuild_helper(const H5S_hyper_span_t *span, H5S_hyper_dim_t span_slab_info[],
    unsigned rank)
{
    hbool_t ret_value = TRUE;   /* Return value */

    FUNC_ENTER_STATIC_NOERR

    if(span) {
        const H5S_hyper_span_t *prev_span = NULL;     /* Previous span in list */
        H5S_hyper_dim_t canon_down_span_slab_info[H5S_MAX_RANK];
        hsize_t curr_stride;
        hsize_t curr_block;
        hsize_t curr_start;
        hsize_t curr_low;
        size_t outcount;        /* Number of spans encountered in this dimension */

        /* Initialization */
        curr_stride = 1;
        curr_low = 0;
        outcount = 0;

        /* Get "canonical" down span information */
        if(span->down) {
            HDassert(span->down->head);

            /* Go to the next down span and check whether the selection can be rebuilt */
            if(!H5S__hyper_rebuild_helper(span->down->head, span_slab_info, rank - 1))
                HGOTO_DONE(FALSE)

            HDmemcpy(canon_down_span_slab_info, span_slab_info, sizeof(H5S_hyper_dim_t) * rank);
        } /* end if */

        /* Assign the initial starting point & block size */
        curr_start = span->low;
        curr_block = (span->high - span->low) + 1;

        /* Loop the spans */
        while(span) {
            if(outcount > 0) {
                hsize_t next_stride;    /* Stride from previous span */
                hsize_t next_block;     /* Block size of current span */

                /* Check that down spans match current slab info */
                /* (Can skip check if previous span's down pointer is same as current one) */
                if(span->down && (NULL == prev_span || prev_span->down != span->down)) {
                    H5S_hyper_dim_t *curr_down_span_slab_info;
                    unsigned u;                 /* Local index variable */

                    HDassert(span->down->head);

                    /* Go to the next down span and check whether the selection can be rebuilt.*/
                    if(!H5S__hyper_rebuild_helper(span->down->head, span_slab_info, rank - 1))
                        HGOTO_DONE(FALSE)

                    /* Compare the slab information of the adjacent spans in the down span tree.
                       We have to compare all the sub-tree slab information with the canon_down_span_slab_info.*/
                    for(u = 0; u < rank - 1; u++) {
                       curr_down_span_slab_info = &span_slab_info[u];

                       if(curr_down_span_slab_info->count > 0 && canon_down_span_slab_info[u].count > 0) {
                          if(curr_down_span_slab_info->start != canon_down_span_slab_info[u].start
                              || curr_down_span_slab_info->stride != canon_down_span_slab_info[u].stride
                              || curr_down_span_slab_info->block != canon_down_span_slab_info[u].block
                              || curr_down_span_slab_info->count != canon_down_span_slab_info[u].count)
                          HGOTO_DONE(FALSE)
                       } /* end if */
                       else if(!((curr_down_span_slab_info->count == 0) && (canon_down_span_slab_info[u].count == 0)))
                          HGOTO_DONE(FALSE)
                    } /* end for */
                } /* end if */

                /* Obtain values for stride and block */
                next_stride = span->low  - curr_low;
                next_block = (span->high - span->low) + 1;

                /* Compare stride and block in this span, to compare stride,
                 * three spans are needed. Account for the first two spans.
                 */
                if(next_block != curr_block)
                    HGOTO_DONE(FALSE)
                if(outcount > 1 && curr_stride != next_stride)
                    HGOTO_DONE(FALSE)

                /* Keep the isolated stride to be 1 */
                curr_stride = next_stride;
            } /* end if */

            /* Keep current starting point */
            curr_low = span->low;

            /* Advance to next span */
            prev_span = span;
            span = span->next;
            outcount++;
        } /* end while */

        /* Save the span information. */
        span_slab_info[rank - 1].start  = curr_start;
        span_slab_info[rank - 1].count  = outcount;
        span_slab_info[rank - 1].block  = curr_block;
        span_slab_info[rank - 1].stride = curr_stride;
    } /* end if */

done:
    FUNC_LEAVE_NOAPI(ret_value)
} /* end H5S__hyper_rebuild_helper() */


/*--------------------------------------------------------------------------
 NAME
    H5S__hyper_rebuild
 PURPOSE
    Rebuild optimized hyperslab information if possible.
    (It can be recovered with regular selection)
 USAGE
    hbool_t H5S__hyper_rebuild(space)
        const H5S_t *space;     IN: Dataspace to check
 RETURNS
    TRUE/FALSE for hyperslab selection rebuilt
 DESCRIPTION
    Examine the span tree for a hyperslab selection and rebuild
    the start/stride/count/block information for the selection, if possible.
 GLOBAL VARIABLES
 COMMENTS, BUGS, ASSUMPTIONS
    To be able to recover the optimized information, the span tree must conform
    to span tree able to be generated from a single H5S_SELECT_SET operation.
 EXAMPLES
 REVISION LOG
    This routine is the optimization of the old version. The previous version
    can only detect a singluar selection. This version is general enough to
    detect any regular selection.
    KY, 2005/9/22
--------------------------------------------------------------------------*/
static hbool_t
H5S__hyper_rebuild(H5S_t *space)
{
    H5S_hyper_dim_t top_span_slab_info[H5O_LAYOUT_NDIMS];
    unsigned rank, curr_dim;
    hbool_t ret_value = TRUE;      /* Return value */

    FUNC_ENTER_STATIC_NOERR

    /* Check args */
    HDassert(space);
    HDassert(space->select.sel_info.hslab->span_lst);

    /* Check the rank of space */
    rank = space->extent.rank;

    /* Check whether the slab can be rebuilt. Only regular selection can be rebuilt. If yes, fill in correct values.*/
    if(!H5S__hyper_rebuild_helper(space->select.sel_info.hslab->span_lst->head, top_span_slab_info, rank)) {
        HGOTO_DONE(FALSE)
    } /* end if */
    else {
        H5S_hyper_dim_t *diminfo;
        H5S_hyper_dim_t *app_diminfo;

        diminfo = space->select.sel_info.hslab->opt_diminfo;
        app_diminfo = space->select.sel_info.hslab->app_diminfo;

        for(curr_dim = 0; curr_dim < rank; curr_dim++) {

            app_diminfo[(rank - curr_dim) - 1].start  = diminfo[(rank - curr_dim) - 1].start = top_span_slab_info[curr_dim].start;
            app_diminfo[(rank - curr_dim) - 1].stride = diminfo[(rank - curr_dim) - 1].stride = top_span_slab_info[curr_dim].stride;
            app_diminfo[(rank - curr_dim) - 1].count  = diminfo[(rank - curr_dim) - 1].count = top_span_slab_info[curr_dim].count;
            app_diminfo[(rank - curr_dim) - 1].block  = diminfo[(rank - curr_dim) - 1].block = top_span_slab_info[curr_dim].block;

        } /* end for */

        space->select.sel_info.hslab->diminfo_valid = TRUE;
    } /* end else */

done:
    FUNC_LEAVE_NOAPI(ret_value)
} /* end H5S__hyper_rebuild() */


/*--------------------------------------------------------------------------
 NAME
    H5S__hyper_generate_spans
 PURPOSE
    Create span tree for a regular hyperslab selection
 USAGE
    herr_t H5S__hyper_generate_spans(space)
        H5S_t *space;           IN/OUT: Pointer to dataspace
 RETURNS
    Non-negative on success, negative on failure
 DESCRIPTION
    Create a span tree representation of a regular hyperslab selection and
    add it to the information for the hyperslab selection.
 GLOBAL VARIABLES
 COMMENTS, BUGS, ASSUMPTIONS
 EXAMPLES
 REVISION LOG
--------------------------------------------------------------------------*/
static herr_t
H5S__hyper_generate_spans(H5S_t *space)
{
    hsize_t tmp_start[H5O_LAYOUT_NDIMS];    /* Temporary start information */
    hsize_t tmp_stride[H5O_LAYOUT_NDIMS];   /* Temporary stride information */
    hsize_t tmp_count[H5O_LAYOUT_NDIMS];    /* Temporary count information */
    hsize_t tmp_block[H5O_LAYOUT_NDIMS];    /* Temporary block information */
    unsigned u;                             /* Local index variable */
    herr_t ret_value = SUCCEED;             /* Return value */

    FUNC_ENTER_STATIC

    HDassert(space);
    HDassert(H5S_GET_SELECT_TYPE(space) == H5S_SEL_HYPERSLABS);

    /* Get the diminfo */
    for(u = 0; u < space->extent.rank; u++) {
        /* Check for unlimited dimension and return error */
        /* These should be able to be converted to assertions once everything
         * that calls this function checks for unlimited selections first
         * (especially the new hyperslab API)  -NAF */
        if(space->select.sel_info.hslab->opt_diminfo[u].count == H5S_UNLIMITED)
            HGOTO_ERROR(H5E_DATASPACE, H5E_UNSUPPORTED, FAIL, "can't generate spans with unlimited count")
        if(space->select.sel_info.hslab->opt_diminfo[u].block == H5S_UNLIMITED)
            HGOTO_ERROR(H5E_DATASPACE, H5E_UNSUPPORTED, FAIL, "can't generate spans with unlimited block")

        tmp_start[u]=space->select.sel_info.hslab->opt_diminfo[u].start;
        tmp_stride[u]=space->select.sel_info.hslab->opt_diminfo[u].stride;
        tmp_count[u]=space->select.sel_info.hslab->opt_diminfo[u].count;
        tmp_block[u]=space->select.sel_info.hslab->opt_diminfo[u].block;
    } /* end for */

    /* Build the hyperslab information also */
    if(H5S__generate_hyperslab(space, H5S_SELECT_SET, tmp_start, tmp_stride, tmp_count, tmp_block) < 0)
        HGOTO_ERROR(H5E_DATASPACE, H5E_CANTINSERT, FAIL, "can't generate hyperslabs")

done:
    FUNC_LEAVE_NOAPI(ret_value)
} /* end H5S__hyper_generate_spans() */

#ifndef NEW_HYPERSLAB_API

/*-------------------------------------------------------------------------
 * Function:	H5S__generate_hyperlab
 *
 * Purpose:	Generate hyperslab information from H5S_select_hyperslab()
 *
 * Return:	Non-negative on success/Negative on failure
 *
 * Programmer:	Quincey Koziol (split from HS_select_hyperslab()).
 *              Tuesday, September 12, 2000
 *
 * Modifications:
 *
 *-------------------------------------------------------------------------
 */
static herr_t
H5S__generate_hyperslab (H5S_t *space, H5S_seloper_t op,
		      const hsize_t start[],
		      const hsize_t stride[],
		      const hsize_t count[],
		      const hsize_t block[])
{
    H5S_hyper_span_info_t *new_spans=NULL;  /* Span tree for new hyperslab */
    H5S_hyper_span_info_t *a_not_b = NULL;      /* Span tree for hyperslab spans in old span tree and not in new span tree */
    H5S_hyper_span_info_t *a_and_b = NULL;      /* Span tree for hyperslab spans in both old and new span trees */
    H5S_hyper_span_info_t *b_not_a = NULL;      /* Span tree for hyperslab spans in new span tree and not in old span tree */
    herr_t ret_value = SUCCEED;         /* Return value */

    FUNC_ENTER_STATIC

    /* Check args */
    HDassert(space);
    HDassert(op > H5S_SELECT_NOOP && op < H5S_SELECT_INVALID);
    HDassert(start);
    HDassert(stride);
    HDassert(count);
    HDassert(block);

    /* Generate span tree for new hyperslab information */
    if(NULL == (new_spans = H5S__hyper_make_spans(space->extent.rank, start, stride, count, block)))
        HGOTO_ERROR(H5E_DATASPACE, H5E_CANTINSERT, FAIL, "can't create hyperslab information")

    /* Generate list of blocks to add/remove based on selection operation */
    if(op==H5S_SELECT_SET) {
        /* Add new spans to current selection */
        if(H5S__hyper_merge_spans(space,new_spans,TRUE)<0)
            HGOTO_ERROR(H5E_DATASPACE, H5E_CANTINSERT, FAIL, "can't insert hyperslabs")

        /* Set the number of elements in current selection */
        space->select.num_elem = H5S__hyper_spans_nelem(new_spans);

        /* Indicate that the new_spans are owned */
        new_spans=NULL;
    } /* end if */
    else {
        hbool_t updated_spans = FALSE;  /* Whether the spans in the selection were modified */

        /* Generate lists of spans which overlap and don't overlap */
        if(H5S__hyper_clip_spans(space->select.sel_info.hslab->span_lst,new_spans,&a_not_b,&a_and_b,&b_not_a)<0)
            HGOTO_ERROR(H5E_DATASPACE, H5E_CANTCLIP, FAIL, "can't clip hyperslab information")

        switch(op) {
            case H5S_SELECT_OR:
                /* Add any new spans from b_not_a to current selection */
                if(b_not_a!=NULL) {
                    if(H5S__hyper_merge_spans(space,b_not_a,FALSE)<0)
                        HGOTO_ERROR(H5E_DATASPACE, H5E_CANTINSERT, FAIL, "can't insert hyperslabs")

                    /* Update the number of elements in current selection */
                    space->select.num_elem += H5S__hyper_spans_nelem(b_not_a);

                    /* Indicate that the spans were updated */
                    updated_spans = TRUE;
                } /* end if */
                break;

            case H5S_SELECT_AND:
                /* Free the current selection */
                if(H5S__hyper_free_span_info(space->select.sel_info.hslab->span_lst)<0)
                    HGOTO_ERROR(H5E_INTERNAL, H5E_CANTFREE, FAIL, "failed to release hyperslab spans")
                space->select.sel_info.hslab->span_lst=NULL;

                /* Reset the number of items in selection */
                space->select.num_elem=0;

                /* Check if there are any overlapped selections */
                if(a_and_b!=NULL) {
                    if(H5S__hyper_merge_spans(space,a_and_b,TRUE)<0)
                        HGOTO_ERROR(H5E_DATASPACE, H5E_CANTINSERT, FAIL, "can't insert hyperslabs")

                    /* Update the number of elements in current selection */
                    space->select.num_elem = H5S__hyper_spans_nelem(a_and_b);

                    /* Indicate that the a_and_b spans are owned */
                    a_and_b=NULL;

                    /* Indicate that the spans were updated */
                    updated_spans = TRUE;
                } /* end if */
                break;

            case H5S_SELECT_XOR:
                /* Free the current selection */
                if(H5S__hyper_free_span_info(space->select.sel_info.hslab->span_lst)<0)
                    HGOTO_ERROR(H5E_INTERNAL, H5E_CANTFREE, FAIL, "failed to release hyperslab spans")
                space->select.sel_info.hslab->span_lst=NULL;

                /* Reset the number of items in selection */
                space->select.num_elem=0;

                /* Check if there are any non-overlapped selections */
                if(a_not_b!=NULL) {
                    if(H5S__hyper_merge_spans(space,a_not_b,FALSE)<0)
                        HGOTO_ERROR(H5E_DATASPACE, H5E_CANTINSERT, FAIL, "can't insert hyperslabs")

                    /* Update the number of elements in current selection */
                    space->select.num_elem = H5S__hyper_spans_nelem(a_not_b);

                    /* Indicate that the spans were updated */
                    updated_spans = TRUE;
                } /* end if */
                if(b_not_a!=NULL) {
                    if(H5S__hyper_merge_spans(space,b_not_a,FALSE)<0)
                        HGOTO_ERROR(H5E_DATASPACE, H5E_CANTINSERT, FAIL, "can't insert hyperslabs")

                    /* Update the number of elements in current selection */
                    space->select.num_elem += H5S__hyper_spans_nelem(b_not_a);

                    /* Indicate that the spans were updated */
                    updated_spans = TRUE;
                } /* end if */
                break;

            case H5S_SELECT_NOTB:
                /* Free the current selection */
                if(H5S__hyper_free_span_info(space->select.sel_info.hslab->span_lst)<0)
                    HGOTO_ERROR(H5E_INTERNAL, H5E_CANTFREE, FAIL, "failed to release hyperslab spans")
                space->select.sel_info.hslab->span_lst=NULL;

                /* Reset the number of items in selection */
                space->select.num_elem=0;

                /* Check if there are any non-overlapped selections */
                if(a_not_b!=NULL) {
                    if(H5S__hyper_merge_spans(space,a_not_b,TRUE)<0)
                        HGOTO_ERROR(H5E_DATASPACE, H5E_CANTINSERT, FAIL, "can't insert hyperslabs")

                    /* Update the number of elements in current selection */
                    space->select.num_elem = H5S__hyper_spans_nelem(a_not_b);

                    /* Indicate that the a_not_b are owned */
                    a_not_b=NULL;

                    /* Indicate that the spans were updated */
                    updated_spans = TRUE;
                } /* end if */
                break;

            case H5S_SELECT_NOTA:
                /* Free the current selection */
                if(H5S__hyper_free_span_info(space->select.sel_info.hslab->span_lst)<0)
                    HGOTO_ERROR(H5E_INTERNAL, H5E_CANTFREE, FAIL, "failed to release hyperslab spans")
                space->select.sel_info.hslab->span_lst=NULL;

                /* Reset the number of items in selection */
                space->select.num_elem=0;

                /* Check if there are any non-overlapped selections */
                if(b_not_a!=NULL) {
                    if(H5S__hyper_merge_spans(space,b_not_a,TRUE)<0)
                        HGOTO_ERROR(H5E_DATASPACE, H5E_CANTINSERT, FAIL, "can't insert hyperslabs")

                    /* Update the number of elements in current selection */
                    space->select.num_elem = H5S__hyper_spans_nelem(b_not_a);

                    /* Indicate that the b_not_a are owned */
                    b_not_a=NULL;

                    /* Indicate that the spans were updated */
                    updated_spans = TRUE;
                } /* end if */
                break;

            case H5S_SELECT_NOOP:
            case H5S_SELECT_SET:
            case H5S_SELECT_APPEND:
            case H5S_SELECT_PREPEND:
            case H5S_SELECT_INVALID:
            default:
                HGOTO_ERROR(H5E_ARGS, H5E_UNSUPPORTED, FAIL, "invalid selection operation")
        } /* end switch */

        /* Check if the resulting hyperslab span tree is empty */
        if(space->select.sel_info.hslab->span_lst==NULL) {
            H5S_hyper_span_info_t *spans;     /* Empty hyperslab span tree */

            /* Sanity check */
            HDassert(space->select.num_elem == 0);

            /* Allocate a span info node */
            if((spans = H5FL_MALLOC(H5S_hyper_span_info_t))==NULL)
                HGOTO_ERROR(H5E_RESOURCE, H5E_NOSPACE, FAIL, "can't allocate hyperslab span")

            /* Set the reference count */
            spans->count=1;

            /* Reset the scratch pad space */
            spans->scratch=0;

            /* Set to empty tree */
            spans->head=NULL;

            /* Set pointer to empty span tree */
            space->select.sel_info.hslab->span_lst=spans;
        } /* end if */
        else {
            /* Check if we updated the spans */
            if(updated_spans) {
                /* Attempt to rebuild "optimized" start/stride/count/block information.
                 * from resulting hyperslab span tree
                 */
                H5S__hyper_rebuild(space);
            } /* end if */
        } /* end else */
    } /* end else */

done:
    /* Free resources */
    if(a_not_b)
        if(H5S__hyper_free_span_info(a_not_b) < 0)
            HDONE_ERROR(H5E_INTERNAL, H5E_CANTFREE, FAIL, "failed to release temporary hyperslab spans")
    if(a_and_b)
        if(H5S__hyper_free_span_info(a_and_b) < 0)
            HDONE_ERROR(H5E_INTERNAL, H5E_CANTFREE, FAIL, "failed to release temporary hyperslab spans")
    if(b_not_a)
        if(H5S__hyper_free_span_info(b_not_a) < 0)
            HDONE_ERROR(H5E_INTERNAL, H5E_CANTFREE, FAIL, "failed to release temporary hyperslab spans")
    if(new_spans)
        if(H5S__hyper_free_span_info(new_spans) < 0)
            HDONE_ERROR(H5E_INTERNAL, H5E_CANTFREE, FAIL, "failed to release temporary hyperslab spans")

    FUNC_LEAVE_NOAPI(ret_value)
} /* end H5S__generate_hyperslab() */


/*-------------------------------------------------------------------------
 * Function:	H5S_select_hyperslab
 *
 * Purpose:	Internal version of H5Sselect_hyperslab().
 *
 * Return:	Non-negative on success/Negative on failure
 *
 * Programmer:	Quincey Koziol
 *              Wednesday, January 10, 2001
 *
 *-------------------------------------------------------------------------
 */
herr_t
H5S_select_hyperslab(H5S_t *space, H5S_seloper_t op, const hsize_t start[],
    const hsize_t *stride, const hsize_t count[], const hsize_t *block)
{
    hsize_t int_stride[H5O_LAYOUT_NDIMS];   /* Internal storage for stride information */
    hsize_t int_count[H5O_LAYOUT_NDIMS];    /* Internal storage for count information */
    hsize_t int_block[H5O_LAYOUT_NDIMS];    /* Internal storage for block information */
    const hsize_t *opt_stride;      /* Optimized stride information */
    const hsize_t *opt_count;       /* Optimized count information */
    const hsize_t *opt_block;       /* Optimized block information */
    int unlim_dim = -1;             /* Unlimited dimension in selection, of -1 if none */
    unsigned u;                     /* Local index variable */
    herr_t ret_value = SUCCEED;     /* Return value */

    FUNC_ENTER_NOAPI(FAIL)

    /* Check args */
    HDassert(space);
    HDassert(start);
    HDassert(count);
    HDassert(op > H5S_SELECT_NOOP && op < H5S_SELECT_INVALID);

    /* Point to the correct stride values */
    if(stride == NULL)
        stride = H5S_hyper_ones_g;

    /* Point to the correct block values */
    if(block == NULL)
        block = H5S_hyper_ones_g;

    /*
     * Check new selection.
     */
    for(u = 0; u < space->extent.rank; u++) {
        /* Check for overlapping hyperslab blocks in new selection. */
        if(count[u] > 1 && stride[u] < block[u])
            HGOTO_ERROR(H5E_ARGS, H5E_BADVALUE, FAIL, "hyperslab blocks overlap")

        /* Detect zero-sized hyperslabs in new selection */
        if(count[u] == 0 || block[u] == 0) {
            switch(op) {
                case H5S_SELECT_SET:   /* Select "set" operation */
                case H5S_SELECT_AND:   /* Binary "and" operation for hyperslabs */
                case H5S_SELECT_NOTA:  /* Binary "B not A" operation for hyperslabs */
                    /* Convert to "none" selection */
                    if(H5S_select_none(space) < 0)
                        HGOTO_ERROR(H5E_DATASPACE, H5E_CANTSELECT, FAIL, "can't convert selection")
                    HGOTO_DONE(SUCCEED);

                case H5S_SELECT_OR:    /* Binary "or" operation for hyperslabs */
                case H5S_SELECT_XOR:   /* Binary "xor" operation for hyperslabs */
                case H5S_SELECT_NOTB:  /* Binary "A not B" operation for hyperslabs */
                    HGOTO_DONE(SUCCEED);        /* Selection stays same */

                case H5S_SELECT_NOOP:
                case H5S_SELECT_APPEND:
                case H5S_SELECT_PREPEND:
                case H5S_SELECT_INVALID:
                default:
                    HGOTO_ERROR(H5E_ARGS, H5E_UNSUPPORTED, FAIL, "invalid selection operation")
            } /* end switch */
        } /* end if */

        /* Check for unlimited dimension */
        if((count[u] == H5S_UNLIMITED) || (block[u] == H5S_UNLIMITED)) {
            if(unlim_dim >= 0)
                HGOTO_ERROR(H5E_DATASPACE, H5E_UNSUPPORTED, FAIL, "cannot have more than one unlimited dimension in selection")
            else {
                if(count[u] == block[u] /* == H5S_UNLIMITED */)
                    HGOTO_ERROR(H5E_DATASPACE, H5E_UNSUPPORTED, FAIL, "count and block cannot both be unlimited")
                unlim_dim = (int)u;
            } /* end else */
        } /* end if */
    } /* end for */

    /* Optimize hyperslab parameters to merge contiguous blocks, etc. */
    if(stride == H5S_hyper_ones_g && block == H5S_hyper_ones_g) {
        /* Point to existing arrays */
        opt_stride = H5S_hyper_ones_g;
        opt_count = H5S_hyper_ones_g;
        opt_block = count;
    } /* end if */
    else {
        /* Point to local arrays */
        opt_stride = int_stride;
        opt_count = int_count;
        opt_block = int_block;
        for(u = 0; u < space->extent.rank; u++) {
            /* contiguous hyperslabs have the block size equal to the stride */
            if((stride[u] == block[u]) && (count[u] != H5S_UNLIMITED)) {
                int_count[u] = 1;
                int_stride[u] = 1;
                if(block[u] == 1)
                    int_block[u] = count[u];
                else
                    int_block[u] = block[u] * count[u];
            } /* end if */
            else {
                if(count[u] == 1)
                    int_stride[u] = 1;
                else {
                    HDassert((stride[u] > block[u]) ||
                            ((stride[u] == block[u]) && (count[u] == H5S_UNLIMITED)));
                    int_stride[u] = stride[u];
                } /* end else */
                int_count[u] = count[u];
                int_block[u] = block[u];
            } /* end else */
        } /* end for */
    } /* end else */

    /* Check for operating on unlimited selection */
    if((H5S_GET_SELECT_TYPE(space) == H5S_SEL_HYPERSLABS)
            && (space->select.sel_info.hslab->unlim_dim >= 0)
            && (op != H5S_SELECT_SET)) {
        /* Check for invalid operation */
        if(unlim_dim >= 0)
            HGOTO_ERROR(H5E_DATASPACE, H5E_UNSUPPORTED, FAIL, "cannot modify unlimited selection with another unlimited selection")
        if(!((op == H5S_SELECT_AND) || (op == H5S_SELECT_NOTA)))
            HGOTO_ERROR(H5E_DATASPACE, H5E_UNSUPPORTED, FAIL, "unsupported operation on unlimited selection")
        HDassert(space->select.sel_info.hslab->diminfo_valid);

        /* Clip unlimited selection to include new selection */
        if(H5S_hyper_clip_unlim(space,
                start[space->select.sel_info.hslab->unlim_dim]
                    + ((opt_count[space->select.sel_info.hslab->unlim_dim] - (hsize_t)1)
                        * opt_stride[space->select.sel_info.hslab->unlim_dim])
                    + opt_block[space->select.sel_info.hslab->unlim_dim]) < 0)
            HGOTO_ERROR(H5E_DATASPACE, H5E_CANTCLIP, FAIL, "failed to clip unlimited selection")

        /* If an empty space was returned it must be "none" */
        HDassert((space->select.num_elem > (hsize_t)0) || (space->select.type->type == H5S_SEL_NONE));
    } /* end if */

    /* Fixup operation for non-hyperslab selections */
    switch(H5S_GET_SELECT_TYPE(space)) {
        case H5S_SEL_NONE:   /* No elements selected in dataspace */
            switch(op) {
                case H5S_SELECT_SET:   /* Select "set" operation */
                    /* Change "none" selection to hyperslab selection */
                    break;

                case H5S_SELECT_OR:    /* Binary "or" operation for hyperslabs */
                case H5S_SELECT_XOR:   /* Binary "xor" operation for hyperslabs */
                case H5S_SELECT_NOTA:  /* Binary "B not A" operation for hyperslabs */
                    op = H5S_SELECT_SET; /* Maps to "set" operation when applied to "none" selection */
                    break;

                case H5S_SELECT_AND:   /* Binary "and" operation for hyperslabs */
                case H5S_SELECT_NOTB:  /* Binary "A not B" operation for hyperslabs */
                    HGOTO_DONE(SUCCEED);        /* Selection stays "none" */

                case H5S_SELECT_NOOP:
                case H5S_SELECT_APPEND:
                case H5S_SELECT_PREPEND:
                case H5S_SELECT_INVALID:
                default:
                    HGOTO_ERROR(H5E_ARGS, H5E_UNSUPPORTED, FAIL, "invalid selection operation")
            } /* end switch */
            break;

        case H5S_SEL_ALL:    /* All elements selected in dataspace */
            switch(op) {
                case H5S_SELECT_SET:   /* Select "set" operation */
                    /* Change "all" selection to hyperslab selection */
                    break;

                case H5S_SELECT_OR:    /* Binary "or" operation for hyperslabs */
                    HGOTO_DONE(SUCCEED);        /* Selection stays "all" */

                case H5S_SELECT_AND:   /* Binary "and" operation for hyperslabs */
                    op = H5S_SELECT_SET; /* Maps to "set" operation when applied to "none" selection */
                    break;

                case H5S_SELECT_XOR:   /* Binary "xor" operation for hyperslabs */
                case H5S_SELECT_NOTB:  /* Binary "A not B" operation for hyperslabs */
                    /* Convert current "all" selection to "real" hyperslab selection */
                    /* Then allow operation to proceed */
                    {
                        const hsize_t *tmp_start;       /* Temporary start information */
                        const hsize_t *tmp_stride;      /* Temporary stride information */
                        const hsize_t *tmp_count;       /* Temporary count information */
                        const hsize_t *tmp_block;       /* Temporary block information */

                        /* Set up temporary information for the dimensions */
                        tmp_start = H5S_hyper_zeros_g;
                        tmp_stride = tmp_count = H5S_hyper_ones_g;
                        tmp_block = space->extent.size;

                        /* Convert to hyperslab selection */
                        if(H5S_select_hyperslab(space, H5S_SELECT_SET, tmp_start, tmp_stride, tmp_count, tmp_block) < 0)
                            HGOTO_ERROR(H5E_DATASPACE, H5E_CANTDELETE, FAIL, "can't convert selection")
                    } /* end case */
                    break;

                case H5S_SELECT_NOTA:  /* Binary "B not A" operation for hyperslabs */
                    /* Convert to "none" selection */
                    if(H5S_select_none(space) < 0)
                        HGOTO_ERROR(H5E_DATASPACE, H5E_CANTSELECT, FAIL, "can't convert selection")
                    HGOTO_DONE(SUCCEED);

                case H5S_SELECT_NOOP:
                case H5S_SELECT_APPEND:
                case H5S_SELECT_PREPEND:
                case H5S_SELECT_INVALID:
                default:
                    HGOTO_ERROR(H5E_ARGS, H5E_UNSUPPORTED, FAIL, "invalid selection operation")
            } /* end switch */
            break;

        case H5S_SEL_HYPERSLABS:
            /* Hyperslab operation on hyperslab selection, OK */
            break;

        case H5S_SEL_POINTS: /* Can't combine hyperslab operations and point selections currently */
            if(op == H5S_SELECT_SET)      /* Allow only "set" operation to proceed */
                break;
            /* Else fall through to error */

        case H5S_SEL_ERROR:
        case H5S_SEL_N:
        default:
            HGOTO_ERROR(H5E_ARGS, H5E_UNSUPPORTED, FAIL, "invalid selection operation")
    } /* end switch */

    if(op == H5S_SELECT_SET) {
        /* If we are setting a new selection, remove current selection first */
        if(H5S_SELECT_RELEASE(space) < 0)
            HGOTO_ERROR(H5E_DATASPACE, H5E_CANTDELETE, FAIL, "can't release selection")

        /* Allocate space for the hyperslab selection information */
        if(NULL == (space->select.sel_info.hslab = H5FL_MALLOC(H5S_hyper_sel_t)))
            HGOTO_ERROR(H5E_RESOURCE, H5E_NOSPACE, FAIL, "can't allocate hyperslab info")

        /* Save the diminfo */
        space->select.num_elem = 1;
        for(u = 0; u < space->extent.rank; u++) {
            space->select.sel_info.hslab->app_diminfo[u].start = start[u];
            space->select.sel_info.hslab->app_diminfo[u].stride = stride[u];
            space->select.sel_info.hslab->app_diminfo[u].count = count[u];
            space->select.sel_info.hslab->app_diminfo[u].block = block[u];

            space->select.sel_info.hslab->opt_diminfo[u].start = start[u];
            space->select.sel_info.hslab->opt_diminfo[u].stride = opt_stride[u];
            space->select.sel_info.hslab->opt_diminfo[u].count = opt_count[u];
            space->select.sel_info.hslab->opt_diminfo[u].block = opt_block[u];

            space->select.num_elem *= (opt_count[u] * opt_block[u]);
        } /* end for */

        /* Save unlim_dim */
        space->select.sel_info.hslab->unlim_dim = unlim_dim;

        /* Indicate that the dimension information is valid */
        space->select.sel_info.hslab->diminfo_valid = TRUE;

        /* Indicate that there's no slab information */
        space->select.sel_info.hslab->span_lst = NULL;

        /* Handle unlimited selections */
        if(unlim_dim >= 0) {
            /* Calculate num_elem_non_unlim */
            space->select.sel_info.hslab->num_elem_non_unlim = (hsize_t)1;
            for(u = 0; u < space->extent.rank; u++)
                if((int)u != unlim_dim)
                    space->select.sel_info.hslab->num_elem_non_unlim *= (opt_count[u] * opt_block[u]);

            /* Set num_elem */
            if(space->select.num_elem != (hsize_t)0)
                space->select.num_elem = H5S_UNLIMITED;
        } /* end if */

        /* Set selection type */
        space->select.type = H5S_sel_hyper;
    } /* end if */
    else if(op >= H5S_SELECT_OR && op <= H5S_SELECT_NOTA) {
        /* Sanity check */
        HDassert(H5S_GET_SELECT_TYPE(space) == H5S_SEL_HYPERSLABS);

        /* Handle unlimited selections */
        if(unlim_dim >= 0) {
            hsize_t bounds_start[H5S_MAX_RANK];
            hsize_t bounds_end[H5S_MAX_RANK];
            hsize_t tmp_count = opt_count[unlim_dim];
            hsize_t tmp_block = opt_block[unlim_dim];

            /* Check for invalid operation */
            if(space->select.sel_info.hslab->unlim_dim >= 0)
                HGOTO_ERROR(H5E_DATASPACE, H5E_UNSUPPORTED, FAIL, "cannot modify unlimited selection with another unlimited selection")
            if(!((op == H5S_SELECT_AND) || (op == H5S_SELECT_NOTB)))
                HGOTO_ERROR(H5E_DATASPACE, H5E_UNSUPPORTED, FAIL, "unsupported operation with unlimited selection")

            /* Get bounds of existing selection */
            if(H5S__hyper_bounds(space, bounds_start, bounds_end) < 0)
                HGOTO_ERROR(H5E_DATASPACE, H5E_CANTGET, FAIL, "can't get selection bounds")

            /* Patch count and block to remove unlimited and include the
             * existing selection */
            H5S__hyper_get_clip_diminfo(start[unlim_dim], opt_stride[unlim_dim], &tmp_count, &tmp_block, bounds_end[unlim_dim] + (hsize_t)1);
            HDassert((tmp_count == 1) || (opt_count != H5S_hyper_ones_g));
            HDassert((tmp_block == 1) || (opt_block != H5S_hyper_ones_g));
            if(opt_count != H5S_hyper_ones_g) {
                HDassert(opt_count == int_count);
                int_count[unlim_dim] = tmp_count;
            } /* end if */
            if(opt_block != H5S_hyper_ones_g) {
                HDassert(opt_block == int_block);
                int_block[unlim_dim] = tmp_block;
            } /* end if */
        } /* end if */

        /* Check if there's no hyperslab span information currently */
        if(NULL == space->select.sel_info.hslab->span_lst)
            if(H5S__hyper_generate_spans(space) < 0)
                HGOTO_ERROR(H5E_DATASPACE, H5E_UNINITIALIZED, FAIL, "dataspace does not have span tree")

        /* Indicate that the regular dimensions are no longer valid */
        space->select.sel_info.hslab->diminfo_valid = FALSE;

        /* Set selection type */
        /* (Could be overridden by resetting selection to 'none', below) */
        space->select.type = H5S_sel_hyper;

        /* Add in the new hyperslab information */
        if(H5S__generate_hyperslab(space, op, start, opt_stride, opt_count, opt_block) < 0)
            HGOTO_ERROR(H5E_DATASPACE, H5E_CANTINSERT, FAIL, "can't generate hyperslabs")
    } /* end if */
    else
        HGOTO_ERROR(H5E_ARGS, H5E_UNSUPPORTED, FAIL, "invalid selection operation")

done:
    FUNC_LEAVE_NOAPI(ret_value)
} /* end H5S_select_hyperslab() */


/*--------------------------------------------------------------------------
 NAME
    H5Sselect_hyperslab
 PURPOSE
    Specify a hyperslab to combine with the current hyperslab selection
 USAGE
    herr_t H5Sselect_hyperslab(dsid, op, start, stride, count, block)
        hid_t dsid;             IN: Dataspace ID of selection to modify
        H5S_seloper_t op;       IN: Operation to perform on current selection
        const hsize_t *start;        IN: Offset of start of hyperslab
        const hsize_t *stride;       IN: Hyperslab stride
        const hsize_t *count;        IN: Number of blocks included in hyperslab
        const hsize_t *block;        IN: Size of block in hyperslab
 RETURNS
    Non-negative on success/Negative on failure
 DESCRIPTION
    Combines a hyperslab selection with the current selection for a dataspace.
    If the current selection is not a hyperslab, it is freed and the hyperslab
    parameters passed in are combined with the H5S_SEL_ALL hyperslab (ie. a
    selection composing the entire current extent).  If STRIDE or BLOCK is
    NULL, they are assumed to be set to all '1'.
 GLOBAL VARIABLES
 COMMENTS, BUGS, ASSUMPTIONS
 EXAMPLES
 REVISION LOG
--------------------------------------------------------------------------*/
herr_t
H5Sselect_hyperslab(hid_t space_id, H5S_seloper_t op, const hsize_t start[],
    const hsize_t stride[], const hsize_t count[], const hsize_t block[])
{
    H5S_t *space;               /* Dataspace to modify selection of */
    herr_t ret_value = SUCCEED; /* Return value */

    FUNC_ENTER_API(FAIL)
    H5TRACE6("e", "iSs*h*h*h*h", space_id, op, start, stride, count, block);

    /* Check args */
    if(NULL == (space = (H5S_t *)H5I_object_verify(space_id, H5I_DATASPACE)))
        HGOTO_ERROR(H5E_ARGS, H5E_BADTYPE, FAIL, "not a dataspace")
    if(H5S_SCALAR == H5S_GET_EXTENT_TYPE(space))
        HGOTO_ERROR(H5E_ARGS, H5E_BADTYPE, FAIL, "hyperslab doesn't support H5S_SCALAR space")
    if(H5S_NULL == H5S_GET_EXTENT_TYPE(space))
        HGOTO_ERROR(H5E_ARGS, H5E_BADTYPE, FAIL, "hyperslab doesn't support H5S_NULL space")
    if(start == NULL || count == NULL)
        HGOTO_ERROR(H5E_ARGS, H5E_BADVALUE, FAIL, "hyperslab not specified")
    if(!(op > H5S_SELECT_NOOP && op < H5S_SELECT_INVALID))
        HGOTO_ERROR(H5E_ARGS, H5E_UNSUPPORTED, FAIL, "invalid selection operation")
    if(stride != NULL) {
        unsigned u;             /* Local index variable */

        /* Check for 0-sized strides */
        for(u = 0; u < space->extent.rank; u++)
            if(stride[u] == 0)
                HGOTO_ERROR(H5E_ARGS, H5E_BADVALUE, FAIL, "invalid stride==0 value")
    } /* end if */

    if(H5S_select_hyperslab(space, op, start, stride, count, block) < 0)
        HGOTO_ERROR(H5E_DATASPACE, H5E_CANTINIT, FAIL, "unable to set hyperslab selection")

done:
    FUNC_LEAVE_API(ret_value)
} /* end H5Sselect_hyperslab() */
#else /* NEW_HYPERSLAB_API */ /* Works */

/*-------------------------------------------------------------------------
 * Function:	H5S_operate_hyperslab
 *
 * Purpose:	Combines two hyperslabs with an operation, putting the
 *              result into a third hyperslab selection
 *
 * Return:	non-negative on success/NULL on failure
 *
 * Programmer:	Quincey Koziol
 *              Tuesday, October 30, 2001
 *
 * Modifications:
 *
 *-------------------------------------------------------------------------
 */
static herr_t
H5S_operate_hyperslab (H5S_t *result, H5S_hyper_span_info_t *spans1, H5S_seloper_t op, H5S_hyper_span_info_t *spans2,
    hbool_t can_own_span2, hbool_t *span2_owned)
{
    H5S_hyper_span_info_t *a_not_b=NULL;    /* Span tree for hyperslab spans in old span tree and not in new span tree */
    H5S_hyper_span_info_t *a_and_b=NULL;    /* Span tree for hyperslab spans in both old and new span trees */
    H5S_hyper_span_info_t *b_not_a=NULL;    /* Span tree for hyperslab spans in new span tree and not in old span tree */
    herr_t      ret_value=SUCCEED;       /* Return value */

    FUNC_ENTER_NOAPI_NOINIT

    /* Check args */
    HDassert(result);
    HDassert(spans2);
    HDassert(op > H5S_SELECT_NOOP && op < H5S_SELECT_INVALID);

    /* Just copy the selection from spans2 if we are setting the selection */
    /* ('space1' to 'result' aliasing happens at the next layer up) */
    if(op==H5S_SELECT_SET) {
        if(H5S__hyper_merge_spans(result,spans2,can_own_span2)<0)
            HGOTO_ERROR(H5E_DATASPACE, H5E_CANTINSERT, FAIL, "can't insert hyperslabs")

        /* Update the number of elements in current selection */
        result->select.num_elem = H5S__hyper_spans_nelem(spans2);

        /* Indicate that we took ownership of span2, if allowed */
        if(can_own_span2)
            *span2_owned=TRUE;
    } /* end if */
    else {
        hbool_t updated_spans = FALSE;  /* Whether the spans in the selection were modified */

        HDassert(spans1);

        /* Generate lists of spans which overlap and don't overlap */
        if(H5S__hyper_clip_spans(spans1,spans2,&a_not_b,&a_and_b,&b_not_a)<0)
            HGOTO_ERROR(H5E_DATASPACE, H5E_CANTCLIP, FAIL, "can't clip hyperslab information")

        /* Switch on the operation */
        switch(op) {
            case H5S_SELECT_OR:
                /* Copy spans from spans1 to current selection */
                if(spans1!=NULL) {
                    if(H5S__hyper_merge_spans(result,spans1,FALSE)<0)
                        HGOTO_ERROR(H5E_DATASPACE, H5E_CANTINSERT, FAIL, "can't insert hyperslabs")

                    /* Update the number of elements in current selection */
                    result->select.num_elem = H5S__hyper_spans_nelem(spans1);
                } /* end if */

                /* Add any new spans from spans2 to current selection */
                if(b_not_a!=NULL) {
                    if(H5S__hyper_merge_spans(result,b_not_a,FALSE)<0)
                        HGOTO_ERROR(H5E_DATASPACE, H5E_CANTINSERT, FAIL, "can't insert hyperslabs")

                    /* Update the number of elements in current selection */
                    result->select.num_elem += H5S__hyper_spans_nelem(b_not_a);

                    /* Indicate that the spans were updated */
                    updated_spans = TRUE;
                } /* end if */
                break;

            case H5S_SELECT_AND:
                /* Check if there are any overlapped selections */
                if(a_and_b!=NULL) {
                    if(H5S__hyper_merge_spans(result,a_and_b,TRUE)<0)
                        HGOTO_ERROR(H5E_DATASPACE, H5E_CANTINSERT, FAIL, "can't insert hyperslabs")

                    /* Update the number of elements in current selection */
                    result->select.num_elem = H5S__hyper_spans_nelem(a_and_b);

                    /* Indicate that the result owns the a_and_b spans */
                    a_and_b=NULL;

                    /* Indicate that the spans were updated */
                    updated_spans = TRUE;
                } /* end if */
                break;

            case H5S_SELECT_XOR:
                /* Check if there are any non-overlapped selections */
                if(a_not_b!=NULL) {
                    if(H5S__hyper_merge_spans(result,a_not_b,FALSE)<0)
                        HGOTO_ERROR(H5E_DATASPACE, H5E_CANTINSERT, FAIL, "can't insert hyperslabs")

                    /* Update the number of elements in current selection */
                    result->select.num_elem = H5S__hyper_spans_nelem(a_not_b);

                    /* Indicate that the spans were updated */
                    updated_spans = TRUE;
                } /* end if */
                if(b_not_a!=NULL) {
                    if(H5S__hyper_merge_spans(result,b_not_a,FALSE)<0)
                        HGOTO_ERROR(H5E_DATASPACE, H5E_CANTINSERT, FAIL, "can't insert hyperslabs")

                    /* Update the number of elements in current selection */
                    result->select.num_elem += H5S__hyper_spans_nelem(b_not_a);

                    /* Indicate that the spans were updated */
                    updated_spans = TRUE;
                } /* end if */
                break;

            case H5S_SELECT_NOTB:
                /* Check if there are any non-overlapped selections */
                if(a_not_b!=NULL) {
                    if(H5S__hyper_merge_spans(result,a_not_b,TRUE)<0)
                        HGOTO_ERROR(H5E_DATASPACE, H5E_CANTINSERT, FAIL, "can't insert hyperslabs")

                    /* Update the number of elements in current selection */
                    result->select.num_elem = H5S__hyper_spans_nelem(a_not_b);

                    /* Indicate that the result owns the a_not_b spans */
                    a_not_b=NULL;

                    /* Indicate that the spans were updated */
                    updated_spans = TRUE;
                } /* end if */
                break;

            case H5S_SELECT_NOTA:
                /* Check if there are any non-overlapped selections */
                if(b_not_a!=NULL) {
                    if(H5S__hyper_merge_spans(result,b_not_a,TRUE)<0)
                        HGOTO_ERROR(H5E_DATASPACE, H5E_CANTINSERT, FAIL, "can't insert hyperslabs")

                    /* Update the number of elements in current selection */
                    result->select.num_elem = H5S__hyper_spans_nelem(b_not_a);

                    /* Indicate that the result owns the b_not_a spans */
                    b_not_a=NULL;

                    /* Indicate that the spans were updated */
                    updated_spans = TRUE;
                } /* end if */
                break;

            default:
                HGOTO_ERROR(H5E_ARGS, H5E_UNSUPPORTED, FAIL, "invalid selection operation")
        } /* end switch */

        /* Free the hyperslab trees generated from the clipping algorithm */
        if(a_not_b)
            H5S__hyper_free_span_info(a_not_b);
        if(a_and_b)
            H5S__hyper_free_span_info(a_and_b);
        if(b_not_a)
            H5S__hyper_free_span_info(b_not_a);

        /* Check if the resulting hyperslab span tree is empty */
        if(result->select.sel_info.hslab->span_lst==NULL) {
            H5S_hyper_span_info_t *spans;     /* Empty hyperslab span tree */

            /* Sanity check */
            HDassert(result->select.num_elem == 0);

            /* Allocate a span info node */
            if((spans = H5FL_MALLOC(H5S_hyper_span_info_t))==NULL)
                HGOTO_ERROR(H5E_RESOURCE, H5E_NOSPACE, NULL, "can't allocate hyperslab span")

            /* Set the reference count */
            spans->count=1;

            /* Reset the scratch pad space */
            spans->scratch=0;

            /* Set to empty tree */
            spans->head=NULL;

            /* Set pointer to empty span tree */
            result->select.sel_info.hslab->span_lst=spans;
        } /* end if */
        else {
            /* Check if we updated the spans */
            if(updated_spans) {
                /* Attempt to rebuild "optimized" start/stride/count/block information.
                 * from resulting hyperslab span tree
                 */
                H5S__hyper_rebuild(result);
            } /* end if */
        } /* end else */
    } /* end else */

done:
    FUNC_LEAVE_NOAPI(ret_value)
}   /* end H5S_operate_hyperslab() */


/*-------------------------------------------------------------------------
 * Function:	H5S_generate_hyperlab
 *
 * Purpose:	Generate hyperslab information from H5S_select_hyperslab()
 *
 * Return:	Non-negative on success/Negative on failure
 *
 * Programmer:	Quincey Koziol (split from HS_select_hyperslab()).
 *              Tuesday, September 12, 2000
 *
 * Modifications:
 *
 *-------------------------------------------------------------------------
 */
static herr_t
H5S__generate_hyperslab(H5S_t *space, H5S_seloper_t op, const hsize_t start[],
    const hsize_t stride[], const hsize_t count[], const hsize_t block[])
{
    H5S_hyper_span_info_t *new_spans=NULL;   /* Span tree for new hyperslab */
    H5S_hyper_span_info_t *tmp_spans=NULL;   /* Temporary copy of selection */
    hbool_t span2_owned=FALSE;          /* Flag to indicate that span2 was used in H5S_operate_hyperslab() */
    herr_t      ret_value=SUCCEED;       /* Return value */

    FUNC_ENTER_NOAPI_NOINIT

    /* Check args */
    HDassert(space);
    HDassert(op > H5S_SELECT_NOOP && op < H5S_SELECT_INVALID);
    HDassert(start);
    HDassert(stride);
    HDassert(count);
    HDassert(block);

    /* Generate span tree for new hyperslab information */
    if(NULL == (new_spans = H5S__hyper_make_spans(space->extent.rank, start, stride, count, block)))
        HGOTO_ERROR(H5E_DATASPACE, H5E_CANTINSERT, FAIL, "can't create hyperslab information")

    /* Copy the original dataspace */
    if(space->select.sel_info.hslab->span_lst!=NULL) {
        /* Take ownership of the dataspace's hyperslab spans */
        /* (These are freed later) */
        tmp_spans=space->select.sel_info.hslab->span_lst;
        space->select.sel_info.hslab->span_lst=NULL;

        /* Reset the other dataspace selection information */
        if(H5S_SELECT_RELEASE(space)<0)
            HGOTO_ERROR(H5E_DATASPACE, H5E_CANTDELETE, FAIL, "can't release selection")

        /* Allocate space for the hyperslab selection information */
        if((space->select.sel_info.hslab=H5FL_MALLOC(H5S_hyper_sel_t))==NULL)
            HGOTO_ERROR(H5E_RESOURCE, H5E_NOSPACE, FAIL, "can't allocate hyperslab info")

        /* Set unlim_dim */
        space->select.sel_info.hslab->unlim_dim = -1;
    } /* end if */

    /* Combine tmp_space (really space) & new_space, with the result in space */
    if(H5S_operate_hyperslab(space,tmp_spans,op,new_spans,TRUE,&span2_owned)<0)
        HGOTO_ERROR(H5E_DATASPACE, H5E_CANTCLIP, FAIL, "can't clip hyperslab information")

done:
    /* Free temporary data structures */
    if(tmp_spans!=NULL)
        if(H5S__hyper_free_span_info(tmp_spans)<0)
            HDONE_ERROR(H5E_INTERNAL, H5E_CANTFREE, FAIL, "failed to release temporary hyperslab spans")
    if(new_spans!=NULL && span2_owned==FALSE)
        if(H5S__hyper_free_span_info(new_spans)<0)
            HDONE_ERROR(H5E_INTERNAL, H5E_CANTFREE, FAIL, "failed to release temporary hyperslab spans")

    FUNC_LEAVE_NOAPI(ret_value)
} /* end H5S__generate_hyperslab() */


/*-------------------------------------------------------------------------
 * Function:	H5S_select_hyperslab
 *
 * Purpose:	Internal version of H5Sselect_hyperslab().
 *
 * Return:	Non-negative on success/Negative on failure
 *
 * Programmer:	Quincey Koziol
 *              Wednesday, January 10, 2001
 *
 * Modifications:
 *
 *-------------------------------------------------------------------------
 */
herr_t
H5S_select_hyperslab (H5S_t *space, H5S_seloper_t op,
		      const hsize_t start[],
		      const hsize_t *stride,
		      const hsize_t count[],
		      const hsize_t *block)
{
    hsize_t int_stride[H5O_LAYOUT_NDIMS];   /* Internal storage for stride information */
    hsize_t int_count[H5O_LAYOUT_NDIMS];    /* Internal storage for count information */
    hsize_t int_block[H5O_LAYOUT_NDIMS];    /* Internal storage for block information */
    const hsize_t *opt_stride;      /* Optimized stride information */
    const hsize_t *opt_count;       /* Optimized count information */
    const hsize_t *opt_block;       /* Optimized block information */
    unsigned u;                    /* Counters */
    int unlim_dim = -1;             /* Unlimited dimension in selection, of -1 if none */
    herr_t      ret_value=SUCCEED;       /* Return value */

    FUNC_ENTER_NOAPI(FAIL)

    /* Check args */
    HDassert(space);
    HDassert(start);
    HDassert(count);
    HDassert(op > H5S_SELECT_NOOP && op < H5S_SELECT_INVALID);

    /* Point to the correct stride values */
    if(stride==NULL)
        stride = H5S_hyper_ones_g;

    /* Point to the correct block values */
    if(block==NULL)
        block = H5S_hyper_ones_g;

    /* Check for unlimited dimension */
    for(u = 0; u<space->extent.rank; u++)
        if((count[u] == H5S_UNLIMITED) || (block[u] == H5S_UNLIMITED)) {
            if(unlim_dim >= 0) 
                HGOTO_ERROR(H5E_DATASPACE, H5E_UNSUPPORTED, FAIL, "cannot have more than one unlimited dimension in selection")
            else {
                if(count[u] == block[u] /* == H5S_UNLIMITED */)
                    HGOTO_ERROR(H5E_DATASPACE, H5E_UNSUPPORTED, FAIL, "count and block cannot both be unlimited")
                unlim_dim = (int)u;
            } /* end else */
        } /* end if */

    /*
     * Check new selection.
     */
    for(u=0; u<space->extent.rank; u++) {
        /* Check for overlapping hyperslab blocks in new selection. */
        if(count[u]>1 && stride[u]<block[u])
            HGOTO_ERROR(H5E_ARGS, H5E_BADVALUE, FAIL, "hyperslab blocks overlap")

        /* Detect zero-sized hyperslabs in new selection */
        if(count[u] == 0 || block[u] == 0) {
            switch(op) {
                case H5S_SELECT_SET:   /* Select "set" operation */
                case H5S_SELECT_AND:   /* Binary "and" operation for hyperslabs */
                case H5S_SELECT_NOTA:  /* Binary "B not A" operation for hyperslabs */
                    /* Convert to "none" selection */
                    if(H5S_select_none(space)<0)
                        HGOTO_ERROR(H5E_DATASPACE, H5E_CANTDELETE, FAIL, "can't convert selection")
                    HGOTO_DONE(SUCCEED);

                case H5S_SELECT_OR:    /* Binary "or" operation for hyperslabs */
                case H5S_SELECT_XOR:   /* Binary "xor" operation for hyperslabs */
                case H5S_SELECT_NOTB:  /* Binary "A not B" operation for hyperslabs */
                    HGOTO_DONE(SUCCEED);        /* Selection stays same */

                default:
                    HGOTO_ERROR(H5E_ARGS, H5E_UNSUPPORTED, FAIL, "invalid selection operation")
            } /* end switch */
        } /* end if */
    } /* end for */

    /* Optimize hyperslab parameters to merge contiguous blocks, etc. */
    if(stride == H5S_hyper_ones_g && block == H5S_hyper_ones_g) {
        /* Point to existing arrays */
        opt_stride = H5S_hyper_ones_g;
        opt_count = H5S_hyper_ones_g;
        opt_block = count;
    } /* end if */
    else {
        /* Point to local arrays */
        opt_stride = int_stride;
        opt_count = int_count;
        opt_block = int_block;
        for(u=0; u<space->extent.rank; u++) {
            /* contiguous hyperslabs have the block size equal to the stride */
            if((stride[u] == block[u]) && (count[u] != H5S_UNLIMITED)) {
                int_count[u]=1;
                int_stride[u]=1;
                if(block[u]==1)
                    int_block[u]=count[u];
                else
                    int_block[u]=block[u]*count[u];
            } /* end if */
            else {
                if(count[u]==1)
                    int_stride[u]=1;
                else {
                    HDassert((stride[u] > block[u]) || ((stride[u] == block[u])
                            && (count[u] == H5S_UNLIMITED)));
                    int_stride[u]=stride[u];
                } /* end else */
                int_count[u]=count[u];
                int_block[u]=block[u];
            } /* end else */
        } /* end for */
    } /* end else */

    /* Check for operating on unlimited selection */
    if((H5S_GET_SELECT_TYPE(space) == H5S_SEL_HYPERSLABS)
            && (space->select.sel_info.hslab->unlim_dim >= 0)
            && (op != H5S_SELECT_SET))
            {
        /* Check for invalid operation */
        if(unlim_dim >= 0)
            HGOTO_ERROR(H5E_DATASPACE, H5E_UNSUPPORTED, FAIL, "cannot modify unlimited selection with another unlimited selection")
        if(!((op == H5S_SELECT_AND) || (op == H5S_SELECT_NOTA)))
            HGOTO_ERROR(H5E_DATASPACE, H5E_UNSUPPORTED, FAIL, "unsupported operation on unlimited selection")
        HDassert(space->select.sel_info.hslab->diminfo_valid);

        /* Clip unlimited selection to include new selection */
        if(H5S_hyper_clip_unlim(space,
                start[space->select.sel_info.hslab->unlim_dim]
                + ((opt_count[space->select.sel_info.hslab->unlim_dim]
                - (hsize_t)1)
                * opt_stride[space->select.sel_info.hslab->unlim_dim])
                + opt_block[space->select.sel_info.hslab->unlim_dim]) < 0)
            HGOTO_ERROR(H5E_DATASPACE, H5E_CANTCLIP, FAIL, "failed to clip unlimited selection")

        /* If an empty space was returned it must be "none" */
        HDassert((space->select.num_elem > (hsize_t)0)
                || (space->select.type->type == H5S_SEL_NONE));
    } /* end if */

    /* Fixup operation for non-hyperslab selections */
    switch(H5S_GET_SELECT_TYPE(space)) {
        case H5S_SEL_NONE:   /* No elements selected in dataspace */
            switch(op) {
                case H5S_SELECT_SET:   /* Select "set" operation */
                    /* Change "none" selection to hyperslab selection */
                    break;

                case H5S_SELECT_OR:    /* Binary "or" operation for hyperslabs */
                case H5S_SELECT_XOR:   /* Binary "xor" operation for hyperslabs */
                case H5S_SELECT_NOTA:  /* Binary "B not A" operation for hyperslabs */
                    op=H5S_SELECT_SET; /* Maps to "set" operation when applied to "none" selection */
                    break;

                case H5S_SELECT_AND:   /* Binary "and" operation for hyperslabs */
                case H5S_SELECT_NOTB:  /* Binary "A not B" operation for hyperslabs */
                    HGOTO_DONE(SUCCEED);        /* Selection stays "none" */

                default:
                    HGOTO_ERROR(H5E_ARGS, H5E_UNSUPPORTED, FAIL, "invalid selection operation")
            } /* end switch */
            break;

        case H5S_SEL_ALL:    /* All elements selected in dataspace */
            switch(op) {
                case H5S_SELECT_SET:   /* Select "set" operation */
                    /* Change "all" selection to hyperslab selection */
                    break;

                case H5S_SELECT_OR:    /* Binary "or" operation for hyperslabs */
                    HGOTO_DONE(SUCCEED);        /* Selection stays "all" */

                case H5S_SELECT_AND:   /* Binary "and" operation for hyperslabs */
                    op=H5S_SELECT_SET; /* Maps to "set" operation when applied to "none" selection */
                    break;

                case H5S_SELECT_XOR:   /* Binary "xor" operation for hyperslabs */
                case H5S_SELECT_NOTB:  /* Binary "A not B" operation for hyperslabs */
                    /* Convert current "all" selection to "real" hyperslab selection */
                    /* Then allow operation to proceed */
                    {
                        hsize_t tmp_start[H5O_LAYOUT_NDIMS];   /* Temporary start information */
                        hsize_t tmp_stride[H5O_LAYOUT_NDIMS];   /* Temporary stride information */
                        hsize_t tmp_count[H5O_LAYOUT_NDIMS];    /* Temporary count information */
                        hsize_t tmp_block[H5O_LAYOUT_NDIMS];    /* Temporary block information */

                        /* Fill in temporary information for the dimensions */
                        for(u=0; u<space->extent.rank; u++) {
                            tmp_start[u]=0;
                            tmp_stride[u]=1;
                            tmp_count[u]=1;
                            tmp_block[u]=space->extent.size[u];
                        } /* end for */

                        /* Convert to hyperslab selection */
                        if(H5S_select_hyperslab(space,H5S_SELECT_SET,tmp_start,tmp_stride,tmp_count,tmp_block)<0)
                            HGOTO_ERROR(H5E_DATASPACE, H5E_CANTDELETE, FAIL, "can't convert selection")
                    } /* end case */
                    break;

                case H5S_SELECT_NOTA:  /* Binary "B not A" operation for hyperslabs */
                    /* Convert to "none" selection */
                    if(H5S_select_none(space)<0)
                        HGOTO_ERROR(H5E_DATASPACE, H5E_CANTDELETE, FAIL, "can't convert selection")
                    HGOTO_DONE(SUCCEED);

                default:
                    HGOTO_ERROR(H5E_ARGS, H5E_UNSUPPORTED, FAIL, "invalid selection operation")
            } /* end switch */
            break;

        case H5S_SEL_HYPERSLABS:
            /* Hyperslab operation on hyperslab selection, OK */
            break;

        case H5S_SEL_POINTS: /* Can't combine hyperslab operations and point selections currently */
            if(op==H5S_SELECT_SET)      /* Allow only "set" operation to proceed */
                break;
            /* Else fall through to error */

        default:
            HGOTO_ERROR(H5E_ARGS, H5E_UNSUPPORTED, FAIL, "invalid selection operation")
    } /* end switch */


    if(op==H5S_SELECT_SET) {
        /* If we are setting a new selection, remove current selection first */
        if(H5S_SELECT_RELEASE(space)<0)
            HGOTO_ERROR(H5E_DATASPACE, H5E_CANTDELETE, FAIL, "can't release hyperslab")

        /* Allocate space for the hyperslab selection information */
        if(NULL == (space->select.sel_info.hslab = H5FL_MALLOC(H5S_hyper_sel_t)))
            HGOTO_ERROR(H5E_RESOURCE, H5E_NOSPACE, FAIL, "can't allocate hyperslab info")

        /* Save the diminfo */
        space->select.num_elem=1;
        for(u=0; u<space->extent.rank; u++) {
            space->select.sel_info.hslab->app_diminfo[u].start = start[u];
            space->select.sel_info.hslab->app_diminfo[u].stride = stride[u];
            space->select.sel_info.hslab->app_diminfo[u].count = count[u];
            space->select.sel_info.hslab->app_diminfo[u].block = block[u];

            space->select.sel_info.hslab->opt_diminfo[u].start = start[u];
            space->select.sel_info.hslab->opt_diminfo[u].stride = opt_stride[u];
            space->select.sel_info.hslab->opt_diminfo[u].count = opt_count[u];
            space->select.sel_info.hslab->opt_diminfo[u].block = opt_block[u];

            space->select.num_elem*=(opt_count[u]*opt_block[u]);
        } /* end for */

        /* Save unlim_dim */
        space->select.sel_info.hslab->unlim_dim = unlim_dim;

        /* Indicate that the dimension information is valid */
        space->select.sel_info.hslab->diminfo_valid = TRUE;

        /* Indicate that there's no slab information */
        space->select.sel_info.hslab->span_lst = NULL;

        /* Handle unlimited selections */
        if(unlim_dim >= 0) {
            /* Calculate num_elem_non_unlim */
            space->select.sel_info.hslab->num_elem_non_unlim = (hsize_t)1;
            for(u = 0; u < space->extent.rank; u++)
                if((int)u != unlim_dim)
                    space->select.sel_info.hslab->num_elem_non_unlim *= (opt_count[u] * opt_block[u]);

            /* Set num_elem */
            if(space->select.num_elem != (hsize_t)0)
                space->select.num_elem = H5S_UNLIMITED;
        } /* end if */
    } /* end if */
    else if(op>=H5S_SELECT_OR && op<=H5S_SELECT_NOTA) {
        /* Sanity check */
        HDassert(H5S_GET_SELECT_TYPE(space) == H5S_SEL_HYPERSLABS);

        /* Handle unlimited selections */
        if(unlim_dim >= 0) {
            hsize_t bounds_start[H5S_MAX_RANK];
            hsize_t bounds_end[H5S_MAX_RANK];
            hsize_t tmp_count = opt_count[unlim_dim];
            hsize_t tmp_block = opt_block[unlim_dim];

            /* Check for invalid operation */
            if(space->select.sel_info.hslab->unlim_dim >= 0)
                HGOTO_ERROR(H5E_DATASPACE, H5E_UNSUPPORTED, FAIL, "cannot modify unlimited selection with another unlimited selection")
            if(!((op == H5S_SELECT_AND) || (op == H5S_SELECT_NOTB)))
                HGOTO_ERROR(H5E_DATASPACE, H5E_UNSUPPORTED, FAIL, "unsupported operation with unlimited selection")

            /* Get bounds of existing selection */
            if(H5S_hyper_bounds(space, bounds_start, bounds_end) < 0)
                HGOTO_ERROR(H5E_DATASPACE, H5E_CANTGET, FAIL, "can't get selection bounds")

            /* Patch count and block to remove unlimited and include the
             * existing selection */
            H5S__hyper_get_clip_diminfo(start[unlim_dim], opt_stride[unlim_dim], &tmp_count, &tmp_block, bounds_end[unlim_dim] + (hsize_t)1);
            HDassert((tmp_count == 1) || (opt_count != H5S_hyper_ones_g));
            HDassert((tmp_block == 1) || (opt_block != H5S_hyper_ones_g));
            if(opt_count != H5S_hyper_ones_g) {
                HDassert(opt_count == int_count);
                int_count[unlim_dim] = tmp_count;
            } /* end if */
            if(opt_block != H5S_hyper_ones_g) {
                HDassert(opt_block == int_block);
                int_block[unlim_dim] = tmp_block;
            } /* end if */
        } /* end if */

        /* Check if there's no hyperslab span information currently */
        if(NULL == space->select.sel_info.hslab->span_lst)
            if(H5S__hyper_generate_spans(space) < 0)
                HGOTO_ERROR(H5E_DATASPACE, H5E_UNINITIALIZED, FAIL, "dataspace does not have span tree")

        /* Indicate that the regular dimensions are no longer valid */
        space->select.sel_info.hslab->diminfo_valid = FALSE;

        /* Add in the new hyperslab information */
        if(H5S__generate_hyperslab (space, op, start, opt_stride, opt_count, opt_block)<0)
            HGOTO_ERROR(H5E_DATASPACE, H5E_CANTINSERT, FAIL, "can't generate hyperslabs")
    } /* end if */
    else
        HGOTO_ERROR(H5E_ARGS, H5E_UNSUPPORTED, FAIL, "invalid selection operation")

    /* Set selection type */
    space->select.type = H5S_sel_hyper;

done:
    FUNC_LEAVE_NOAPI(ret_value)
}   /* end H5S_select_hyperslab() */


/*--------------------------------------------------------------------------
 NAME
    H5Sselect_hyperslab
 PURPOSE
    Specify a hyperslab to combine with the current hyperslab selection
 USAGE
    herr_t H5Sselect_hyperslab(dsid, op, start, stride, count, block)
        hid_t dsid;             IN: Dataspace ID of selection to modify
        H5S_seloper_t op;       IN: Operation to perform on current selection
        const hsize_t *start;        IN: Offset of start of hyperslab
        const hsize_t *stride;       IN: Hyperslab stride
        const hsize_t *count;        IN: Number of blocks included in hyperslab
        const hsize_t *block;        IN: Size of block in hyperslab
 RETURNS
    Non-negative on success/Negative on failure
 DESCRIPTION
    Combines a hyperslab selection with the current selection for a dataspace.
    If the current selection is not a hyperslab, it is freed and the hyperslab
    parameters passed in are combined with the H5S_SEL_ALL hyperslab (ie. a
    selection composing the entire current extent).  If STRIDE or BLOCK is
    NULL, they are assumed to be set to all '1'.
 GLOBAL VARIABLES
 COMMENTS, BUGS, ASSUMPTIONS
 EXAMPLES
 REVISION LOG
--------------------------------------------------------------------------*/
herr_t
H5Sselect_hyperslab(hid_t space_id, H5S_seloper_t op, const hsize_t start[],
         const hsize_t stride[], const hsize_t count[], const hsize_t block[])
{
    H5S_t	*space = NULL;  /* Dataspace to modify selection of */
    herr_t      ret_value=SUCCEED;       /* Return value */

    FUNC_ENTER_API(FAIL)
    H5TRACE6("e", "iSs*h*h*h*h", space_id, op, start, stride, count, block);

    /* Check args */
<<<<<<< HEAD
    if (NULL == (space=H5I_object_verify(space_id, H5I_DATASPACE)))
        HGOTO_ERROR(H5E_ARGS, H5E_BADTYPE, FAIL, "not a dataspace")
=======
    if (NULL == (space = (H5S_t *)H5I_object_verify(space_id, H5I_DATASPACE)))
        HGOTO_ERROR(H5E_ARGS, H5E_BADTYPE, FAIL, "not a data space")
>>>>>>> b3c52846
    if (H5S_SCALAR==H5S_GET_EXTENT_TYPE(space))
        HGOTO_ERROR(H5E_ARGS, H5E_BADTYPE, FAIL, "hyperslab doesn't support H5S_SCALAR space")
    if (H5S_NULL==H5S_GET_EXTENT_TYPE(space))
        HGOTO_ERROR(H5E_ARGS, H5E_BADTYPE, FAIL, "hyperslab doesn't support H5S_NULL space")
    if(start==NULL || count==NULL)
        HGOTO_ERROR(H5E_ARGS, H5E_BADVALUE, FAIL, "hyperslab not specified")
    if(!(op>H5S_SELECT_NOOP && op<H5S_SELECT_INVALID))
        HGOTO_ERROR(H5E_ARGS, H5E_UNSUPPORTED, FAIL, "invalid selection operation")
    if(stride!=NULL) {
        unsigned u;             /* Local index variable */

        /* Check for 0-sized strides */
        for(u=0; u<space->extent.rank; u++) {
            if(stride[u]==0)
                HGOTO_ERROR(H5E_ARGS, H5E_BADVALUE, FAIL, "invalid stride==0 value")
        } /* end for */
    } /* end if */

    if (H5S_select_hyperslab(space, op, start, stride, count, block)<0)
        HGOTO_ERROR(H5E_DATASPACE, H5E_CANTINIT, FAIL, "unable to set hyperslab selection")

done:
    FUNC_LEAVE_API(ret_value)
} /* end H5Sselect_hyperslab() */


/*--------------------------------------------------------------------------
 NAME
    H5Scombine_hyperslab
 PURPOSE
    Specify a hyperslab to combine with the current hyperslab selection and
    return a new dataspace with the combined selection as the selection in the
    new dataspace.
 USAGE
    hid_t H5Srefine_hyperslab(dsid, op, start, stride, count, block)
        hid_t dsid;             IN: Dataspace ID of selection to use
        H5S_seloper_t op;       IN: Operation to perform on current selection
        const hsize_t *start;        IN: Offset of start of hyperslab
        const hsize_t *stride;       IN: Hyperslab stride
        const hsize_t *count;        IN: Number of blocks included in hyperslab
        const hsize_t *block;        IN: Size of block in hyperslab
 RETURNS
    Dataspace ID on success/Negative on failure
 DESCRIPTION
    Combines a hyperslab selection with the current selection for a dataspace,
    creating a new dataspace to return the generated selection.
    If the current selection is not a hyperslab, it is freed and the hyperslab
    parameters passed in are combined with the H5S_SEL_ALL hyperslab (ie. a
    selection composing the entire current extent).  If STRIDE or BLOCK is
    NULL, they are assumed to be set to all '1'.
 GLOBAL VARIABLES
 COMMENTS, BUGS, ASSUMPTIONS
 EXAMPLES
 REVISION LOG
--------------------------------------------------------------------------*/
hid_t
H5Scombine_hyperslab(hid_t space_id, H5S_seloper_t op, const hsize_t start[],
    const hsize_t stride[], const hsize_t count[], const hsize_t block[])
{
    H5S_t	*space;                 /* Dataspace to modify selection of */
    H5S_t	*new_space = NULL;      /* New dataspace created */
    hid_t	ret_value;              /* Return value */

    FUNC_ENTER_API(FAIL)
    H5TRACE6("i", "iSs*h*h*h*h", space_id, op, start, stride, count, block);

    /* Check args */
<<<<<<< HEAD
    if(NULL == (space = (H5S_t *)H5I_object_verify(space_id, H5I_DATASPACE)))
        HGOTO_ERROR(H5E_ARGS, H5E_BADTYPE, FAIL, "not a dataspace")
    if(start == NULL || count == NULL)
=======
    if (NULL == (space = (H5S_t *)H5I_object_verify(space_id, H5I_DATASPACE)))
        HGOTO_ERROR(H5E_ARGS, H5E_BADTYPE, FAIL, "not a data space")
    if(start==NULL || count==NULL)
>>>>>>> b3c52846
        HGOTO_ERROR(H5E_ARGS, H5E_BADVALUE, FAIL, "hyperslab not specified")
    if(!(op >= H5S_SELECT_SET && op <= H5S_SELECT_NOTA))
        HGOTO_ERROR(H5E_ARGS, H5E_UNSUPPORTED, FAIL, "invalid selection operation")

    /* Copy the first dataspace */
    if (NULL == (new_space = H5S_copy (space, TRUE, TRUE)))
        HGOTO_ERROR(H5E_DATASPACE, H5E_CANTINIT, NULL, "unable to copy dataspace")

    /* Go modify the selection in the new dataspace */
    if (H5S_select_hyperslab(new_space, op, start, stride, count, block)<0)
        HGOTO_ERROR(H5E_DATASPACE, H5E_CANTINIT, FAIL, "unable to set hyperslab selection")

    /* Atomize */
    if((ret_value = H5I_register(H5I_DATASPACE, new_space, TRUE)) < 0)
        HGOTO_ERROR(H5E_ATOM, H5E_CANTREGISTER, FAIL, "unable to register dataspace atom")

done:
    if(ret_value < 0 && new_space)
        H5S_close(new_space);

    FUNC_LEAVE_API(ret_value)
} /* end H5Scombine_hyperslab() */


/*-------------------------------------------------------------------------
 * Function:	H5S__combine_select
 *
 * Purpose:	Internal version of H5Scombine_select().
 *
 * Return:	New dataspace on success/NULL on failure
 *
 * Programmer:	Quincey Koziol
 *              Tuesday, October 30, 2001
 *
 *              Chao Mei
 *              Wednesday, June 29, 2011
 *
 *-------------------------------------------------------------------------
 */
static H5S_t *
H5S__combine_select(H5S_t *space1, H5S_seloper_t op, H5S_t *space2)
{
    H5S_t *new_space = NULL;    /* New dataspace generated */
    hbool_t span2_owned=FALSE;          /* Flag to indicate that span2 was used in H5S_operate_hyperslab() */
    H5S_t *ret_value;         /* return value */

    FUNC_ENTER_STATIC

    /* Check args */
    HDassert(space1);
    HDassert(space2);
    HDassert(op >= H5S_SELECT_OR && op <= H5S_SELECT_NOTA);

    /* Check that the space selections both have span trees */
    if(space1->select.sel_info.hslab->span_lst==NULL)
        if(H5S__hyper_generate_spans(space1)<0)
            HGOTO_ERROR(H5E_DATASPACE, H5E_UNINITIALIZED, NULL, "dataspace does not have span tree")
    if(space2->select.sel_info.hslab->span_lst==NULL)
        if(H5S__hyper_generate_spans(space2)<0)
            HGOTO_ERROR(H5E_DATASPACE, H5E_UNINITIALIZED, NULL, "dataspace does not have span tree")

    /* Copy the first dataspace */
    if (NULL == (new_space = H5S_copy (space1, TRUE, TRUE)))
        HGOTO_ERROR(H5E_DATASPACE, H5E_CANTINIT, NULL, "unable to copy dataspace")

    /* Free the current selection for the new dataspace */
    if(H5S_SELECT_RELEASE(new_space)<0)
        HGOTO_ERROR(H5E_DATASPACE, H5E_CANTDELETE, NULL, "can't release selection")

    /* Allocate space for the hyperslab selection information */
    if((new_space->select.sel_info.hslab=H5FL_CALLOC(H5S_hyper_sel_t))==NULL)
        HGOTO_ERROR(H5E_RESOURCE, H5E_NOSPACE, NULL, "can't allocate hyperslab info")

    /* Set unlim_dim */
    new_space->select.sel_info.hslab->unlim_dim = -1;

    /* Combine space1 & space2, with the result in new_space */
    if(H5S_operate_hyperslab(new_space,space1->select.sel_info.hslab->span_lst,op,space2->select.sel_info.hslab->span_lst,FALSE,&span2_owned)<0)
        HGOTO_ERROR(H5E_DATASPACE, H5E_CANTCLIP, NULL, "can't clip hyperslab information")

    /* Set return value */
    ret_value = new_space;

done:
    if(ret_value == NULL && new_space)
        H5S_close(new_space);

    FUNC_LEAVE_NOAPI(ret_value)
} /* end H5S__combine_select() */


/*--------------------------------------------------------------------------
 NAME
    H5Scombine_select
 PURPOSE
    Combine two hyperslab selections with an operation, returning a dataspace
    with the resulting selection.
 USAGE
    hid_t H5Scombine_select(space1, op, space2)
        hid_t space1;           IN: First Dataspace ID
        H5S_seloper_t op;       IN: Selection operation
        hid_t space2;           IN: Second Dataspace ID
 RETURNS
    Dataspace ID on success/Negative on failure
 DESCRIPTION
    Combine two existing hyperslab selections with an operation, returning
    a new dataspace with the resulting selection.  The dataspace extent from
    space1 is copied for the dataspace extent of the newly created dataspace.
 GLOBAL VARIABLES
 COMMENTS, BUGS, ASSUMPTIONS
 EXAMPLES
 REVISION LOG
--------------------------------------------------------------------------*/
hid_t
H5Scombine_select(hid_t space1_id, H5S_seloper_t op, hid_t space2_id)
{
    H5S_t	*space1;                /* First Dataspace */
    H5S_t	*space2;                /* Second Dataspace */
    H5S_t	*new_space = NULL;      /* New Dataspace */
    hid_t	ret_value;              /* Return value */

    FUNC_ENTER_API(FAIL)
    H5TRACE3("i", "iSsi", space1_id, op, space2_id);

    /* Check args */
<<<<<<< HEAD
    if(NULL == (space1 = (H5S_t *)H5I_object_verify(space1_id, H5I_DATASPACE)))
        HGOTO_ERROR(H5E_ARGS, H5E_BADTYPE, FAIL, "not a dataspace")
    if(NULL == (space2 = (H5S_t *)H5I_object_verify(space2_id, H5I_DATASPACE)))
        HGOTO_ERROR(H5E_ARGS, H5E_BADTYPE, FAIL, "not a dataspace")
    if(!(op >= H5S_SELECT_OR && op <= H5S_SELECT_NOTA))
=======
    if (NULL == (space1 = (H5S_t *)H5I_object_verify(space1_id, H5I_DATASPACE)))
        HGOTO_ERROR(H5E_ARGS, H5E_BADTYPE, FAIL, "not a data space")
    if (NULL == (space2 = (H5S_t *)H5I_object_verify(space2_id, H5I_DATASPACE)))
        HGOTO_ERROR(H5E_ARGS, H5E_BADTYPE, FAIL, "not a data space")
    if(!(op>H5S_SELECT_NOOP && op<H5S_SELECT_INVALID))
>>>>>>> b3c52846
        HGOTO_ERROR(H5E_ARGS, H5E_UNSUPPORTED, FAIL, "invalid selection operation")

    /* Check that both dataspaces have the same rank */
    if(space1->extent.rank != space2->extent.rank)
        HGOTO_ERROR(H5E_ARGS, H5E_BADVALUE, FAIL, "dataspaces not same rank")

    /* Check that both dataspaces have hyperslab selections */
    if(H5S_GET_SELECT_TYPE(space1) != H5S_SEL_HYPERSLABS || H5S_GET_SELECT_TYPE(space2) != H5S_SEL_HYPERSLABS)
        HGOTO_ERROR(H5E_ARGS, H5E_BADVALUE, FAIL, "dataspaces don't have hyperslab selections")

    /* Go combine the dataspaces */
    if(NULL == (new_space = H5S__combine_select(space1, op, space2)))
        HGOTO_ERROR(H5E_DATASPACE, H5E_CANTINIT, FAIL, "unable to create hyperslab selection")

    /* Atomize */
    if((ret_value = H5I_register(H5I_DATASPACE, new_space, TRUE)) < 0)
        HGOTO_ERROR(H5E_ATOM, H5E_CANTREGISTER, FAIL, "unable to register dataspace atom")

done:
    if(ret_value < 0 && new_space)
        H5S_close(new_space);

    FUNC_LEAVE_API(ret_value)
} /* end H5Scombine_select() */


/*-------------------------------------------------------------------------
 * Function:	H5S_select_select
 *
 * Purpose:	Internal version of H5Sselect_select().
 *
 * Return:	New dataspace on success/NULL on failure
 *
 * Programmer:	Quincey Koziol
 *              Tuesday, October 30, 2001
 *
 * Modifications:
 *
 *-------------------------------------------------------------------------
 */
static herr_t
H5S_select_select (H5S_t *space1, H5S_seloper_t op, H5S_t *space2)
{
    H5S_hyper_span_info_t *tmp_spans=NULL;   /* Temporary copy of selection */
    hbool_t span2_owned=FALSE;          /* Flag to indicate that span2 was used in H5S_operate_hyperslab() */
    herr_t      ret_value=SUCCEED;       /* Return value */

    FUNC_ENTER_NOAPI_NOINIT

    /* Check args */
    HDassert(space1);
    HDassert(space2);
    HDassert(op > H5S_SELECT_NOOP && op < H5S_SELECT_INVALID);

    /* Check that the space selections both have span trees */
    if(space1->select.sel_info.hslab->span_lst==NULL)
        if(H5S__hyper_generate_spans(space1)<0)
            HGOTO_ERROR(H5E_DATASPACE, H5E_UNINITIALIZED, FAIL, "dataspace does not have span tree")
    if(space2->select.sel_info.hslab->span_lst==NULL)
        if(H5S__hyper_generate_spans(space2)<0)
            HGOTO_ERROR(H5E_DATASPACE, H5E_UNINITIALIZED, FAIL, "dataspace does not have span tree")

    /* Take ownership of the dataspace's hyperslab spans */
    /* (These are freed later) */
    tmp_spans=space1->select.sel_info.hslab->span_lst;
    space1->select.sel_info.hslab->span_lst=NULL;

    /* Reset the other dataspace selection information */
    if(H5S_SELECT_RELEASE(space1)<0)
        HGOTO_ERROR(H5E_DATASPACE, H5E_CANTDELETE, FAIL, "can't release selection")

    /* Allocate space for the hyperslab selection information */
    if((space1->select.sel_info.hslab=H5FL_CALLOC(H5S_hyper_sel_t))==NULL)
        HGOTO_ERROR(H5E_RESOURCE, H5E_NOSPACE, FAIL, "can't allocate hyperslab info")

    /* Set unlim_dim */
    space1->select.sel_info.hslab->unlim_dim = -1;

    /* Combine tmp_spans (from space1) & spans from space2, with the result in space1 */
    if(H5S_operate_hyperslab(space1,tmp_spans,op,space2->select.sel_info.hslab->span_lst,FALSE,&span2_owned)<0)
        HGOTO_ERROR(H5E_DATASPACE, H5E_CANTCLIP, FAIL, "can't clip hyperslab information")

done:
    if(tmp_spans!=NULL)
        H5S__hyper_free_span_info(tmp_spans);

    FUNC_LEAVE_NOAPI(ret_value)
}   /* end H5S_select_select() */


/*--------------------------------------------------------------------------
 NAME
    H5Sselect_select
 PURPOSE
    Refine a hyperslab selection with an operation using a second hyperslab
    to modify it.
 USAGE
    herr_t H5Sselect_select(space1, op, space2)
        hid_t space1;           IN/OUT: First Dataspace ID
        H5S_seloper_t op;       IN: Selection operation
        hid_t space2;           IN: Second Dataspace ID
 RETURNS
    Non-negative on success/Negative on failure
 DESCRIPTION
    Refine an existing hyperslab selection with an operation, using a second
    hyperslab.  The first selection is modified to contain the result of
    space1 operated on by space2.
 GLOBAL VARIABLES
 COMMENTS, BUGS, ASSUMPTIONS
 EXAMPLES
 REVISION LOG
--------------------------------------------------------------------------*/
herr_t
H5Sselect_select(hid_t space1_id, H5S_seloper_t op, hid_t space2_id)
{
    H5S_t	*space1;                /* First Dataspace */
    H5S_t	*space2;                /* Second Dataspace */
    herr_t      ret_value = SUCCEED;    /* Return value */

    FUNC_ENTER_API(FAIL)
    H5TRACE3("e", "iSsi", space1_id, op, space2_id);

    /* Check args */
<<<<<<< HEAD
    if(NULL == (space1 = (H5S_t *)H5I_object_verify(space1_id, H5I_DATASPACE)))
        HGOTO_ERROR(H5E_ARGS, H5E_BADTYPE, FAIL, "not a dataspace")
    if(NULL == (space2 = (H5S_t *)H5I_object_verify(space2_id, H5I_DATASPACE)))
        HGOTO_ERROR(H5E_ARGS, H5E_BADTYPE, FAIL, "not a dataspace")
    if(!(op >= H5S_SELECT_OR && op <= H5S_SELECT_NOTA))
=======
    if (NULL == (space1 = (H5S_t *)H5I_object_verify(space1_id, H5I_DATASPACE)))
        HGOTO_ERROR(H5E_ARGS, H5E_BADTYPE, FAIL, "not a data space")
    if (NULL == (space2 = (H5S_t *)H5I_object_verify(space2_id, H5I_DATASPACE)))
        HGOTO_ERROR(H5E_ARGS, H5E_BADTYPE, FAIL, "not a data space")
    if(!(op>H5S_SELECT_NOOP && op<H5S_SELECT_INVALID))
>>>>>>> b3c52846
        HGOTO_ERROR(H5E_ARGS, H5E_UNSUPPORTED, FAIL, "invalid selection operation")

    /* Check that both dataspaces have the same rank */
    if(space1->extent.rank != space2->extent.rank)
        HGOTO_ERROR(H5E_ARGS, H5E_BADVALUE, FAIL, "dataspaces not same rank")

    /* Check that both dataspaces have hyperslab selections */
    if(H5S_GET_SELECT_TYPE(space1) != H5S_SEL_HYPERSLABS || H5S_GET_SELECT_TYPE(space2) != H5S_SEL_HYPERSLABS)
        HGOTO_ERROR(H5E_ARGS, H5E_BADVALUE, FAIL, "dataspaces don't have hyperslab selections")

    /* Go refine the first selection */
    if (H5S_select_select(space1, op, space2)<0)
        HGOTO_ERROR(H5E_DATASPACE, H5E_CANTINIT, FAIL, "unable to modify hyperslab selection")

done:
    FUNC_LEAVE_API(ret_value)
} /* end H5Sselect_select() */
#endif /* NEW_HYPERSLAB_API */ /* Works */


/*--------------------------------------------------------------------------
 NAME
    H5S__hyper_get_seq_list_gen
 PURPOSE
    Create a list of offsets & lengths for a selection
 USAGE
    herr_t H5S_select_hyper_get_file_list_gen(space,iter,maxseq,maxelem,nseq,nelem,off,len)
        H5S_t *space;           IN: Dataspace containing selection to use.
        H5S_sel_iter_t *iter;   IN/OUT: Selection iterator describing last
                                    position of interest in selection.
        size_t maxseq;          IN: Maximum number of sequences to generate
        size_t maxelem;         IN: Maximum number of elements to include in the
                                    generated sequences
        size_t *nseq;           OUT: Actual number of sequences generated
        size_t *nelem;          OUT: Actual number of elements in sequences generated
        hsize_t *off;           OUT: Array of offsets
        size_t *len;            OUT: Array of lengths
 RETURNS
    Non-negative on success/Negative on failure.
 DESCRIPTION
    Use the selection in the dataspace to generate a list of byte offsets and
    lengths for the region(s) selected.  Start/Restart from the position in the
    ITER parameter.  The number of sequences generated is limited by the MAXSEQ
    parameter and the number of sequences actually generated is stored in the
    NSEQ parameter.
 GLOBAL VARIABLES
 COMMENTS, BUGS, ASSUMPTIONS
 EXAMPLES
 REVISION LOG
--------------------------------------------------------------------------*/
static herr_t
H5S__hyper_get_seq_list_gen(const H5S_t *space, H5S_sel_iter_t *iter,
    size_t maxseq, size_t maxelem, size_t *nseq, size_t *nelem,
    hsize_t *off, size_t *len)
{
    H5S_hyper_span_t *curr_span;    /* Current hyperslab span node */
    H5S_hyper_span_t **ispan;       /* Iterator's hyperslab span nodes */
    hsize_t slab[H5O_LAYOUT_NDIMS]; /* Cumulative size of each dimension in bytes */
    hsize_t acc;       /* Accumulator for computing cumulative sizes */
    hsize_t loc_off;   /* Element offset in the dataspace */
    hsize_t last_span_end = 0; /* The offset of the end of the last span */
    hsize_t *abs_arr;  /* Absolute hyperslab span position */
    const hssize_t *off_arr;  /* Offset within the dataspace extent */
    size_t span_size = 0; /* Number of bytes in current span to actually process */
    size_t io_left;    /* Number of elements left to process */
    size_t io_bytes_left;   /* Number of bytes left to process */
    size_t io_used;    /* Number of elements processed */
    size_t curr_seq = 0; /* Number of sequence/offsets stored in the arrays */
    size_t elem_size;  /* Size of each element iterating over */
    unsigned ndims;    /* Number of dimensions of dataset */
    unsigned fast_dim; /* Rank of the fastest changing dimension for the dataspace */
    int curr_dim;      /* Current dimension being operated on */
    unsigned u;        /* Index variable */
    int i;             /* Index variable */

    FUNC_ENTER_STATIC_NOERR

    /* Check args */
    HDassert(space);
    HDassert(iter);
    HDassert(maxseq > 0);
    HDassert(maxelem > 0);
    HDassert(nseq);
    HDassert(nelem);
    HDassert(off);
    HDassert(len);

    /* Set the rank of the fastest changing dimension */
    ndims = space->extent.rank;
    fast_dim = (ndims - 1);

    /* Get the pointers to the current span info and span nodes */
    curr_span = iter->u.hyp.span[fast_dim];
    abs_arr = iter->u.hyp.off;
    off_arr = space->select.offset;
    ispan = iter->u.hyp.span;
    elem_size = iter->elmt_size;

    /* Set the amount of elements to perform I/O on, etc. */
    H5_CHECK_OVERFLOW(iter->elmt_left, hsize_t, size_t);
    io_left = MIN(maxelem, (size_t)iter->elmt_left);
    io_bytes_left = io_left * elem_size;

    /* Compute the cumulative size of dataspace dimensions */
    for(i = (int)fast_dim, acc = elem_size; i >= 0; i--) {
        slab[i] = acc;
        acc *= space->extent.size[i];
    } /* end for */

    /* Set the offset of the first element iterated on */
    for(u = 0, loc_off = 0; u < ndims; u++)
        /* Compute the sequential element offset */
        loc_off += ((hsize_t)((hssize_t)abs_arr[u] + off_arr[u])) * slab[u];

    /* Range check against number of elements left in selection */
    HDassert(io_bytes_left <= (iter->elmt_left * elem_size));

    /* Take care of any partial spans leftover from previous I/Os */
    if(abs_arr[fast_dim]!=curr_span->low) {

        /* Finish the span in the fastest changing dimension */

        /* Compute the number of bytes to attempt in this span */
        H5_CHECKED_ASSIGN(span_size, size_t, ((curr_span->high-abs_arr[fast_dim])+1)*elem_size, hsize_t);

        /* Check number of bytes against upper bounds allowed */
        if(span_size>io_bytes_left)
            span_size=io_bytes_left;

        /* Add the partial span to the list of sequences */
        off[curr_seq]=loc_off;
        len[curr_seq]=span_size;

        /* Increment sequence count */
        curr_seq++;

        /* Set the location of the last span's end */
        last_span_end=loc_off+span_size;

        /* Decrement I/O left to perform */
        io_bytes_left-=span_size;

        /* Advance the hyperslab iterator */
        /* Check if we are done */
        if(io_bytes_left > 0) {
            /* Move to next span in fastest changing dimension */
            curr_span = curr_span->next;

            if(NULL != curr_span) {
                /* Move location offset of destination */
                loc_off += (curr_span->low - abs_arr[fast_dim]) * elem_size;

                /* Move iterator for fastest changing dimension */
                abs_arr[fast_dim] = curr_span->low;
            } /* end if */
        } /* end if */
        else {
            abs_arr[fast_dim] += span_size / elem_size;

            /* Check if we are still within the span */
            if(abs_arr[fast_dim] <= curr_span->high) {
                iter->u.hyp.span[fast_dim] = curr_span;
            } /* end if */
            /* If we walked off that span, advance to the next span */
            else {
                /* Advance span in this dimension */
                curr_span = curr_span->next;

                /* Check if we have a valid span in this dimension still */
                if(NULL != curr_span) {
                    /* Reset absolute position */
                    abs_arr[fast_dim] = curr_span->low;
                    iter->u.hyp.span[fast_dim] = curr_span;
                } /* end if */
            } /* end else */
        } /* end else */

        /* Adjust iterator pointers */

        if(NULL == curr_span) {
/* Same as code in main loop */
            /* Start at the next fastest dim */
            curr_dim = (int)(fast_dim - 1);

            /* Work back up through the dimensions */
            while(curr_dim >= 0) {
                /* Reset the current span */
                curr_span = iter->u.hyp.span[curr_dim];

                /* Increment absolute position */
                abs_arr[curr_dim]++;

                /* Check if we are still within the span */
                if(abs_arr[curr_dim] <= curr_span->high) {
                    break;
                } /* end if */
                /* If we walked off that span, advance to the next span */
                else {
                    /* Advance span in this dimension */
                    curr_span = curr_span->next;

                    /* Check if we have a valid span in this dimension still */
                    if(NULL != curr_span) {
                        /* Reset the span in the current dimension */
                        ispan[curr_dim] = curr_span;

                        /* Reset absolute position */
                        abs_arr[curr_dim] = curr_span->low;

                        break;
                    } /* end if */
                    else {
                        /* If we finished the span list in this dimension, decrement the dimension worked on and loop again */
                        curr_dim--;
                    } /* end else */
                } /* end else */
            } /* end while */

            /* Check if we have more spans in the tree */
            if(curr_dim >= 0) {
                /* Walk back down the iterator positions, reseting them */
                while((unsigned)curr_dim < fast_dim) {
                    HDassert(curr_span);
                    HDassert(curr_span->down);
                    HDassert(curr_span->down->head);

                    /* Increment current dimension */
                    curr_dim++;

                    /* Set the new span_info & span for this dimension */
                    iter->u.hyp.span[curr_dim] = curr_span->down->head;

                    /* Advance span down the tree */
                    curr_span = curr_span->down->head;

                    /* Reset the absolute offset for the dim */
                    abs_arr[curr_dim] = curr_span->low;
                } /* end while */

                /* Verify that the curr_span points to the fastest dim */
                HDassert(curr_span == iter->u.hyp.span[fast_dim]);

                /* Reset the buffer offset */
                for(u = 0, loc_off = 0; u < ndims; u++)
                    loc_off += ((hsize_t)((hssize_t)abs_arr[u] + off_arr[u])) * slab[u];
            } /* end else */
            else
                /* We had better be done with I/O or bad things are going to happen... */
                HDassert(io_bytes_left == 0);
        } /* end if */
    } /* end if */

    /* Perform the I/O on the elements, based on the position of the iterator */
    while(io_bytes_left > 0 && curr_seq < maxseq) {
        /* Sanity check */
        HDassert(curr_span);

        /* Adjust location offset of destination to compensate for initial increment below */
        loc_off -= curr_span->pstride;

        /* Loop over all the spans in the fastest changing dimension */
        while(curr_span != NULL) {
            /* Move location offset of destination */
            loc_off += curr_span->pstride;

            /* Compute the number of elements to attempt in this span */
            H5_CHECKED_ASSIGN(span_size, size_t, curr_span->nelem, hsize_t);

            /* Check number of elements against upper bounds allowed */
            if(span_size >= io_bytes_left) {
                /* Trim the number of bytes to output */
                span_size = io_bytes_left;
                io_bytes_left = 0;

/* COMMON */
                /* Store the I/O information for the span */

                /* Check if this is appending onto previous sequence */
                if(curr_seq > 0 && last_span_end == loc_off)
                    len[curr_seq - 1] += span_size;
                else {
                    off[curr_seq] = loc_off;
                    len[curr_seq] = span_size;

                    /* Increment the number of sequences in arrays */
                    curr_seq++;
                } /* end else */

                /* Set the location of the last span's end */
                last_span_end = loc_off + span_size;
/* end COMMON */

                /* Break out now, we are finished with I/O */
                break;
            } /* end if */
            else {
                /* Decrement I/O left to perform */
                io_bytes_left -= span_size;

/* COMMON */
                /* Store the I/O information for the span */

                /* Check if this is appending onto previous sequence */
                if(curr_seq > 0 && last_span_end == loc_off)
                    len[curr_seq-1]+=span_size;
                else {
                    off[curr_seq] = loc_off;
                    len[curr_seq] = span_size;

                    /* Increment the number of sequences in arrays */
                    curr_seq++;
                } /* end else */

                /* Set the location of the last span's end */
                last_span_end = loc_off + span_size;
/* end COMMON */

                /* If the sequence & offset arrays are full, do what? */
                if(curr_seq >= maxseq) {
                    /* Break out now, we are finished with sequences */
                    break;
                } /* end else */
            } /* end else */

	    /* Move to next span in fastest changing dimension */
	    curr_span=curr_span->next;
        } /* end while */

        /* Check if we are done */
        if(io_bytes_left==0 || curr_seq>=maxseq) {
            HDassert(curr_span);
            abs_arr[fast_dim]=curr_span->low+(span_size/elem_size);

            /* Check if we are still within the span */
            if(abs_arr[fast_dim]<=curr_span->high) {
                iter->u.hyp.span[fast_dim]=curr_span;
                break;
            } /* end if */
            /* If we walked off that span, advance to the next span */
            else {
                /* Advance span in this dimension */
                curr_span=curr_span->next;

                /* Check if we have a valid span in this dimension still */
                if(curr_span!=NULL) {
                    /* Reset absolute position */
                    abs_arr[fast_dim]=curr_span->low;
                    iter->u.hyp.span[fast_dim]=curr_span;
                    break;
                } /* end if */
            } /* end else */
        } /* end if */

        /* Adjust iterator pointers */

        /* Start at the next fastest dim */
        curr_dim = (int)(fast_dim - 1);

        /* Work back up through the dimensions */
        while(curr_dim >= 0) {
            /* Reset the current span */
	    curr_span=iter->u.hyp.span[curr_dim];

            /* Increment absolute position */
            abs_arr[curr_dim]++;

            /* Check if we are still within the span */
            if(abs_arr[curr_dim]<=curr_span->high) {
                break;
            } /* end if */
            /* If we walked off that span, advance to the next span */
            else {
                /* Advance span in this dimension */
                curr_span=curr_span->next;

                /* Check if we have a valid span in this dimension still */
                if(curr_span!=NULL) {
                    /* Reset the span in the current dimension */
                    ispan[curr_dim]=curr_span;

                    /* Reset absolute position */
                    abs_arr[curr_dim]=curr_span->low;

                    break;
                } /* end if */
                else {
                    /* If we finished the span list in this dimension, decrement the dimension worked on and loop again */
                    curr_dim--;
                } /* end else */
            } /* end else */
        } /* end while */

        /* Check if we are finished with the spans in the tree */
        if(curr_dim < 0) {
            /* We had better be done with I/O or bad things are going to happen... */
            HDassert(io_bytes_left == 0);
            break;
        } /* end if */
        else {
            /* Walk back down the iterator positions, reseting them */
            while((unsigned)curr_dim < fast_dim) {
                HDassert(curr_span);
                HDassert(curr_span->down);
                HDassert(curr_span->down->head);

                /* Increment current dimension to the next dimension down */
                curr_dim++;

                /* Set the new span for the next dimension down */
                iter->u.hyp.span[curr_dim] = curr_span->down->head;

                /* Advance span down the tree */
                curr_span = curr_span->down->head;

                /* Reset the absolute offset for the dim */
                abs_arr[curr_dim] = curr_span->low;
            } /* end while */

            /* Verify that the curr_span points to the fastest dim */
            HDassert(curr_span == iter->u.hyp.span[fast_dim]);
        } /* end else */

        /* Reset the buffer offset */
        for(u = 0, loc_off = 0; u < ndims; u++)
            loc_off += ((hsize_t)((hssize_t)abs_arr[u] + off_arr[u])) * slab[u];
    } /* end while */

    /* Decrement number of elements left in iterator */
    io_used = (io_left - (io_bytes_left / elem_size));
    iter->elmt_left -= io_used;

    /* Set the number of sequences generated */
    *nseq = curr_seq;

    /* Set the number of elements used */
    *nelem = io_used;

    FUNC_LEAVE_NOAPI(SUCCEED)
} /* end H5S__hyper_get_seq_list_gen() */


/*--------------------------------------------------------------------------
 NAME
    H5S__hyper_get_seq_list_opt
 PURPOSE
    Create a list of offsets & lengths for a selection
 USAGE
    herr_t H5S_select_hyper_get_file_list_opt(space,iter,maxseq,maxelem,nseq,nelem,off,len)
        H5S_t *space;           IN: Dataspace containing selection to use.
        H5S_sel_iter_t *iter;   IN/OUT: Selection iterator describing last
                                    position of interest in selection.
        size_t maxseq;          IN: Maximum number of sequences to generate
        size_t maxelem;         IN: Maximum number of elements to include in the
                                    generated sequences
        size_t *nseq;           OUT: Actual number of sequences generated
        size_t *nelem;          OUT: Actual number of elements in sequences generated
        hsize_t *off;           OUT: Array of offsets
        size_t *len;            OUT: Array of lengths
 RETURNS
    Non-negative on success/Negative on failure.
 DESCRIPTION
    Use the selection in the dataspace to generate a list of byte offsets and
    lengths for the region(s) selected.  Start/Restart from the position in the
    ITER parameter.  The number of sequences generated is limited by the MAXSEQ
    parameter and the number of sequences actually generated is stored in the
    NSEQ parameter.
 GLOBAL VARIABLES
 COMMENTS, BUGS, ASSUMPTIONS
 EXAMPLES
 REVISION LOG
--------------------------------------------------------------------------*/
static herr_t
H5S__hyper_get_seq_list_opt(const H5S_t *space, H5S_sel_iter_t *iter,
    size_t maxseq, size_t maxelem, size_t *nseq, size_t *nelem,
    hsize_t *off, size_t *len)
{
    hsize_t *mem_size;                  /* Size of the source buffer */
    hsize_t slab[H5O_LAYOUT_NDIMS];     /* Hyperslab size */
    const hssize_t *sel_off;            /* Selection offset in dataspace */
    hsize_t offset[H5O_LAYOUT_NDIMS];   /* Coordinate offset in dataspace */
    hsize_t tmp_count[H5O_LAYOUT_NDIMS];/* Temporary block count */
    hsize_t tmp_block[H5O_LAYOUT_NDIMS];/* Temporary block offset */
    hsize_t wrap[H5O_LAYOUT_NDIMS];     /* Bytes to wrap around at the end of a row */
    hsize_t skip[H5O_LAYOUT_NDIMS];     /* Bytes to skip between blocks */
    const H5S_hyper_dim_t *tdiminfo;    /* Temporary pointer to diminfo information */
    hsize_t fast_dim_start,    /* Local copies of fastest changing dimension info */
        fast_dim_stride,
        fast_dim_block,
        fast_dim_offset;
    size_t fast_dim_buf_off;    /* Local copy of amount to move fastest dimension buffer offset */
    size_t fast_dim_count;      /* Number of blocks left in fastest changing dimension */
    size_t tot_blk_count;       /* Total number of blocks left to output */
    size_t act_blk_count;       /* Actual number of blocks to output */
    size_t total_rows;          /* Total number of entire rows to output */
    size_t curr_rows;           /* Current number of entire rows to output */
    unsigned fast_dim;  /* Rank of the fastest changing dimension for the dataspace */
    unsigned ndims;     /* Number of dimensions of dataset */
    int temp_dim;       /* Temporary rank holder */
    hsize_t acc;	/* Accumulator */
    hsize_t loc;        /* Coordinate offset */
    size_t curr_seq = 0; /* Current sequence being operated on */
    size_t actual_elem; /* The actual number of elements to count */
    size_t actual_bytes;/* The actual number of bytes to copy */
    size_t io_left;     /* The number of elements left in I/O operation */
    size_t start_io_left; /* The initial number of elements left in I/O operation */
    size_t elem_size;   /* Size of each element iterating over */
    unsigned u;         /* Local index variable */
    int i;              /* Local index variable */

    FUNC_ENTER_STATIC_NOERR

    /* Check args */
    HDassert(space);
    HDassert(iter);
    HDassert(maxseq > 0);
    HDassert(maxelem > 0);
    HDassert(nseq);
    HDassert(nelem);
    HDassert(off);
    HDassert(len);

    /* Set the local copy of the diminfo pointer */
    tdiminfo = iter->u.hyp.diminfo;

    /* Check if this is a "flattened" regular hyperslab selection */
    if(iter->u.hyp.iter_rank != 0 && iter->u.hyp.iter_rank < space->extent.rank) {
        /* Set the aliases for a few important dimension ranks */
        ndims = iter->u.hyp.iter_rank;
        fast_dim = ndims - 1;

        /* Set the local copy of the selection offset */
        sel_off = iter->u.hyp.sel_off;

        /* Set up the pointer to the size of the memory space */
        mem_size = iter->u.hyp.size;
    } /* end if */
    else {
        /* Set the aliases for a few important dimension ranks */
        ndims = space->extent.rank;
        fast_dim = ndims - 1;

        /* Set the local copy of the selection offset */
        sel_off = space->select.offset;

        /* Set up the pointer to the size of the memory space */
        mem_size = space->extent.size;
    } /* end else */

    /* initialize row sizes for each dimension */
    elem_size = iter->elmt_size;
    for(i = (int)fast_dim, acc = elem_size; i >= 0; i--) {
        slab[i] = acc;
        acc *= mem_size[i];
    } /* end for */

    /* Calculate the number of elements to sequence through */
    H5_CHECK_OVERFLOW(iter->elmt_left, hsize_t, size_t);
    io_left = MIN((size_t)iter->elmt_left, maxelem);

    /* Sanity check that there aren't any "remainder" sequences in process */
    HDassert(!((iter->u.hyp.off[fast_dim] - tdiminfo[fast_dim].start) % tdiminfo[fast_dim].stride != 0 ||
            ((iter->u.hyp.off[fast_dim] != tdiminfo[fast_dim].start) && tdiminfo[fast_dim].count == 1)));

    /* We've cleared the "remainder" of the previous fastest dimension
     * sequence before calling this routine, so we must be at the beginning of
     * a sequence.  Use the fancy algorithm to compute the offsets and run
     * through as many as possible, until the buffer fills up.
     */

    /* Keep the number of elements we started with */
    start_io_left = io_left;

    /* Compute the arrays to perform I/O on */

    /* Copy the location of the point to get */
    /* (Add in the selection offset) */
    for(u = 0; u < ndims; u++)
        offset[u] = (hsize_t)((hssize_t)iter->u.hyp.off[u] + sel_off[u]);

    /* Compute the current "counts" for this location */
    for(u = 0; u < ndims; u++) {
        if(tdiminfo[u].count == 1) {
            tmp_count[u] = 0;
            tmp_block[u] = iter->u.hyp.off[u] - tdiminfo[u].start;
        } /* end if */
        else {
            tmp_count[u] = (iter->u.hyp.off[u] - tdiminfo[u].start) / tdiminfo[u].stride;
            tmp_block[u] = (iter->u.hyp.off[u] - tdiminfo[u].start) % tdiminfo[u].stride;
        } /* end else */
    } /* end for */

    /* Compute the initial buffer offset */
    for(u = 0, loc = 0; u < ndims; u++)
        loc += offset[u] * slab[u];

    /* Set the number of elements to write each time */
    H5_CHECKED_ASSIGN(actual_elem, size_t, tdiminfo[fast_dim].block, hsize_t);

    /* Set the number of actual bytes */
    actual_bytes = actual_elem * elem_size;

    /* Set local copies of information for the fastest changing dimension */
    fast_dim_start = tdiminfo[fast_dim].start;
    fast_dim_stride = tdiminfo[fast_dim].stride;
    fast_dim_block = tdiminfo[fast_dim].block;
    H5_CHECKED_ASSIGN(fast_dim_buf_off, size_t, slab[fast_dim] * fast_dim_stride, hsize_t);
    fast_dim_offset = (hsize_t)((hssize_t)fast_dim_start + sel_off[fast_dim]);

    /* Compute the number of blocks which would fit into the buffer */
    H5_CHECK_OVERFLOW(io_left / fast_dim_block, hsize_t, size_t);
    tot_blk_count = (size_t)(io_left / fast_dim_block);

    /* Don't go over the maximum number of sequences allowed */
    tot_blk_count = MIN(tot_blk_count, (maxseq - curr_seq));

    /* Compute the amount to wrap at the end of each row */
    for(u = 0; u < ndims; u++)
        wrap[u] = (mem_size[u] - (tdiminfo[u].stride * tdiminfo[u].count)) * slab[u];

    /* Compute the amount to skip between blocks */
    for(u = 0; u < ndims; u++)
        skip[u] = (tdiminfo[u].stride - tdiminfo[u].block) * slab[u];

    /* Check if there is a partial row left (with full blocks) */
    if(tmp_count[fast_dim] > 0) {
        /* Get number of blocks in fastest dimension */
        H5_CHECKED_ASSIGN(fast_dim_count, size_t, tdiminfo[fast_dim].count - tmp_count[fast_dim], hsize_t);

        /* Make certain this entire row will fit into buffer */
        fast_dim_count = MIN(fast_dim_count, tot_blk_count);

        /* Number of blocks to sequence over */
        act_blk_count = fast_dim_count;

        /* Loop over all the blocks in the fastest changing dimension */
        while(fast_dim_count > 0) {
            /* Store the sequence information */
            off[curr_seq] = loc;
            len[curr_seq] = actual_bytes;

            /* Increment sequence count */
            curr_seq++;

            /* Increment information to reflect block just processed */
            loc += fast_dim_buf_off;

            /* Decrement number of blocks */
            fast_dim_count--;
        } /* end while */

        /* Decrement number of elements left */
        io_left -= actual_elem * act_blk_count;

        /* Decrement number of blocks left */
        tot_blk_count -= act_blk_count;

        /* Increment information to reflect block just processed */
        tmp_count[fast_dim] += act_blk_count;

        /* Check if we finished the entire row of blocks */
        if(tmp_count[fast_dim] >= tdiminfo[fast_dim].count) {
            /* Increment offset in destination buffer */
            loc += wrap[fast_dim];

            /* Increment information to reflect block just processed */
            offset[fast_dim] = fast_dim_offset;    /* reset the offset in the fastest dimension */
            tmp_count[fast_dim] = 0;

            /* Increment the offset and count for the other dimensions */
            temp_dim = (int)fast_dim - 1;
            while(temp_dim >= 0) {
                /* Move to the next row in the curent dimension */
                offset[temp_dim]++;
                tmp_block[temp_dim]++;

                /* If this block is still in the range of blocks to output for the dimension, break out of loop */
                if(tmp_block[temp_dim] < tdiminfo[temp_dim].block)
                    break;
                else {
                    /* Move to the next block in the current dimension */
                    offset[temp_dim] += (tdiminfo[temp_dim].stride - tdiminfo[temp_dim].block);
                    loc += skip[temp_dim];
                    tmp_block[temp_dim] = 0;
                    tmp_count[temp_dim]++;

                    /* If this block is still in the range of blocks to output for the dimension, break out of loop */
                    if(tmp_count[temp_dim] < tdiminfo[temp_dim].count)
                        break;
                    else {
                        offset[temp_dim] = (hsize_t)((hssize_t)tdiminfo[temp_dim].start + sel_off[temp_dim]);
                        loc += wrap[temp_dim];
                        tmp_count[temp_dim] = 0; /* reset back to the beginning of the line */
                        tmp_block[temp_dim] = 0;
                    } /* end else */
                } /* end else */

                /* Decrement dimension count */
                temp_dim--;
            } /* end while */
        } /* end if */
        else {
            /* Update the offset in the fastest dimension */
            offset[fast_dim] += (fast_dim_stride * act_blk_count);
        } /* end else */
    } /* end if */

    /* Compute the number of entire rows to read in */
    H5_CHECK_OVERFLOW(tot_blk_count / tdiminfo[fast_dim].count, hsize_t, size_t);
    curr_rows = total_rows = (size_t)(tot_blk_count / tdiminfo[fast_dim].count);

    /* Reset copy of number of blocks in fastest dimension */
    H5_CHECKED_ASSIGN(fast_dim_count, size_t, tdiminfo[fast_dim].count, hsize_t);

    /* Read in data until an entire sequence can't be written out any longer */
    while(curr_rows > 0) {

#define DUFF_GUTS							      \
/* Store the sequence information */				      \
off[curr_seq] = loc;						      \
len[curr_seq] = actual_bytes;					      \
                                                                          \
/* Increment sequence count */					      \
curr_seq++;								      \
                                                                          \
/* Increment information to reflect block just processed */		      \
loc += fast_dim_buf_off;

#ifdef NO_DUFFS_DEVICE
        /* Loop over all the blocks in the fastest changing dimension */
        while(fast_dim_count > 0) {
            DUFF_GUTS

            /* Decrement number of blocks */
            fast_dim_count--;
        } /* end while */
#else /* NO_DUFFS_DEVICE */
        {
            size_t duffs_index; /* Counting index for Duff's device */

            duffs_index = (fast_dim_count + 7) / 8;
            switch (fast_dim_count % 8) {
                default:
                    HDassert(0 && "This Should never be executed!");
                    break;
                case 0:
                    do
                      {
                        DUFF_GUTS
                case 7:
                        DUFF_GUTS
                case 6:
                        DUFF_GUTS
                case 5:
                        DUFF_GUTS
                case 4:
                        DUFF_GUTS
                case 3:
                        DUFF_GUTS
                case 2:
                        DUFF_GUTS
                case 1:
                        DUFF_GUTS
                  } while (--duffs_index > 0);
            } /* end switch */
        }
#endif /* NO_DUFFS_DEVICE */
#undef DUFF_GUTS

        /* Increment offset in destination buffer */
        loc += wrap[fast_dim];

        /* Increment the offset and count for the other dimensions */
        temp_dim = (int)fast_dim - 1;
        while(temp_dim >= 0) {
            /* Move to the next row in the curent dimension */
            offset[temp_dim]++;
            tmp_block[temp_dim]++;

            /* If this block is still in the range of blocks to output for the dimension, break out of loop */
            if(tmp_block[temp_dim] < tdiminfo[temp_dim].block)
                break;
            else {
                /* Move to the next block in the current dimension */
                offset[temp_dim] += (tdiminfo[temp_dim].stride - tdiminfo[temp_dim].block);
                loc += skip[temp_dim];
                tmp_block[temp_dim] = 0;
                tmp_count[temp_dim]++;

                /* If this block is still in the range of blocks to output for the dimension, break out of loop */
                if(tmp_count[temp_dim] < tdiminfo[temp_dim].count)
                    break;
                else {
                    offset[temp_dim] = (hsize_t)((hssize_t)tdiminfo[temp_dim].start + sel_off[temp_dim]);
                    loc += wrap[temp_dim];
                    tmp_count[temp_dim] = 0; /* reset back to the beginning of the line */
                    tmp_block[temp_dim] = 0;
                } /* end else */
            } /* end else */

            /* Decrement dimension count */
            temp_dim--;
        } /* end while */

        /* Decrement the number of rows left */
        curr_rows--;
    } /* end while */

    /* Adjust the number of blocks & elements left to transfer */

    /* Decrement number of elements left */
    H5_CHECK_OVERFLOW(actual_elem * (total_rows * tdiminfo[fast_dim].count), hsize_t, size_t);
    io_left -= (size_t)(actual_elem * (total_rows * tdiminfo[fast_dim].count));

    /* Decrement number of blocks left */
    H5_CHECK_OVERFLOW((total_rows * tdiminfo[fast_dim].count), hsize_t, size_t);
    tot_blk_count -= (size_t)(total_rows * tdiminfo[fast_dim].count);

    /* Read in partial row of blocks */
    if(io_left > 0 && curr_seq < maxseq) {
        /* Get remaining number of blocks left to output */
        fast_dim_count = tot_blk_count;

        /* Loop over all the blocks in the fastest changing dimension */
        while(fast_dim_count > 0) {
            /* Store the sequence information */
            off[curr_seq] = loc;
            len[curr_seq] = actual_bytes;

            /* Increment sequence count */
            curr_seq++;

            /* Increment information to reflect block just processed */
            loc += fast_dim_buf_off;

            /* Decrement number of blocks */
            fast_dim_count--;
        } /* end while */

        /* Decrement number of elements left */
        io_left -= actual_elem * tot_blk_count;

        /* Increment information to reflect block just processed */
        offset[fast_dim] += (fast_dim_stride * tot_blk_count);    /* move the offset in the fastest dimension */

        /* Handle any leftover, partial blocks in this row */
        if(io_left > 0 && curr_seq < maxseq) {
            actual_elem = io_left;
            actual_bytes = actual_elem * elem_size;

            /* Store the sequence information */
            off[curr_seq] = loc;
            len[curr_seq] = actual_bytes;

            /* Increment sequence count */
            curr_seq++;

            /* Decrement the number of elements left */
            io_left -= actual_elem;

            /* Increment buffer correctly */
            offset[fast_dim] += actual_elem;
        } /* end if */

        /* don't bother checking slower dimensions */
        HDassert(io_left == 0 || curr_seq == maxseq);
    } /* end if */

    /* Update the iterator */

    /* Update the iterator with the location we stopped */
    /* (Subtract out the selection offset) */
    for(u = 0; u < ndims; u++)
        iter->u.hyp.off[u] = (hsize_t)((hssize_t)offset[u] - sel_off[u]);

    /* Decrement the number of elements left in selection */
    iter->elmt_left -= (start_io_left - io_left);

    /* Increment the number of sequences generated */
    *nseq += curr_seq;

    /* Increment the number of elements used */
    *nelem += start_io_left - io_left;

    FUNC_LEAVE_NOAPI(SUCCEED)
} /* end H5S__hyper_get_seq_list_opt() */


/*--------------------------------------------------------------------------
 NAME
    H5S__hyper_get_seq_list_single
 PURPOSE
    Create a list of offsets & lengths for a selection
 USAGE
    herr_t H5S__hyper_get_seq_list_single(space, flags, iter, maxseq, maxelem, nseq, nelem, off, len)
        H5S_t *space;           IN: Dataspace containing selection to use.
        unsigned flags;         IN: Flags for extra information about operation
        H5S_sel_iter_t *iter;   IN/OUT: Selection iterator describing last
                                    position of interest in selection.
        size_t maxseq;          IN: Maximum number of sequences to generate
        size_t maxelem;         IN: Maximum number of elements to include in the
                                    generated sequences
        size_t *nseq;           OUT: Actual number of sequences generated
        size_t *nelem;          OUT: Actual number of elements in sequences generated
        hsize_t *off;           OUT: Array of offsets
        size_t *len;            OUT: Array of lengths
 RETURNS
    Non-negative on success/Negative on failure.
 DESCRIPTION
    Use the selection in the dataspace to generate a list of byte offsets and
    lengths for the region(s) selected.  Start/Restart from the position in the
    ITER parameter.  The number of sequences generated is limited by the MAXSEQ
    parameter and the number of sequences actually generated is stored in the
    NSEQ parameter.
 GLOBAL VARIABLES
 COMMENTS, BUGS, ASSUMPTIONS
 EXAMPLES
 REVISION LOG
--------------------------------------------------------------------------*/
static herr_t
H5S__hyper_get_seq_list_single(const H5S_t *space, H5S_sel_iter_t *iter,
    size_t maxseq, size_t maxelem, size_t *nseq, size_t *nelem,
    hsize_t *off, size_t *len)
{
    const H5S_hyper_dim_t *tdiminfo;    /* Temporary pointer to diminfo information */
    const hssize_t *sel_off;    /* Selection offset in dataspace */
    hsize_t *mem_size;      /* Size of the source buffer */
    hsize_t base_offset[H5O_LAYOUT_NDIMS];   /* Base coordinate offset in dataspace */
    hsize_t offset[H5O_LAYOUT_NDIMS];   /* Coordinate offset in dataspace */
    hsize_t slab[H5O_LAYOUT_NDIMS];     /* Hyperslab size */
    hsize_t fast_dim_block;     /* Local copies of fastest changing dimension info */
    hsize_t acc;	        /* Accumulator */
    hsize_t loc;                /* Coordinate offset */
    size_t tot_blk_count;       /* Total number of blocks left to output */
    size_t elem_size;           /* Size of each element iterating over */
    size_t io_left;             /* The number of elements left in I/O operation */
    size_t actual_elem;         /* The actual number of elements to count */
    unsigned ndims;             /* Number of dimensions of dataset */
    unsigned fast_dim;          /* Rank of the fastest changing dimension for the dataspace */
    unsigned skip_dim;          /* Rank of the dimension to skip along */
    unsigned u;                 /* Local index variable */
    int i;                      /* Local index variable */

    FUNC_ENTER_STATIC_NOERR

    /* Check args */
    HDassert(space);
    HDassert(iter);
    HDassert(maxseq > 0);
    HDassert(maxelem > 0);
    HDassert(nseq);
    HDassert(nelem);
    HDassert(off);
    HDassert(len);

    /* Set a local copy of the diminfo pointer */
    tdiminfo = iter->u.hyp.diminfo;

    /* Check if this is a "flattened" regular hyperslab selection */
    if(iter->u.hyp.iter_rank != 0 && iter->u.hyp.iter_rank < space->extent.rank) {
        /* Set the aliases for a few important dimension ranks */
        ndims = iter->u.hyp.iter_rank;

        /* Set the local copy of the selection offset */
        sel_off = iter->u.hyp.sel_off;

        /* Set up the pointer to the size of the memory space */
        mem_size = iter->u.hyp.size;
    } /* end if */
    else {
        /* Set the aliases for a few important dimension ranks */
        ndims = space->extent.rank;

        /* Set the local copy of the selection offset */
        sel_off = space->select.offset;

        /* Set up the pointer to the size of the memory space */
        mem_size = space->extent.size;
    } /* end else */
    fast_dim = ndims - 1;

    /* initialize row sizes for each dimension */
    elem_size = iter->elmt_size;
    for(i = (int)fast_dim, acc = elem_size; i >= 0; i--) {
        slab[i] = acc;
        acc *= mem_size[i];
    } /* end for */

    /* Copy the base location of the block */
    /* (Add in the selection offset) */
    for(u = 0; u < ndims; u++)
        base_offset[u] = (hsize_t)((hssize_t)tdiminfo[u].start + sel_off[u]);

    /* Copy the location of the point to get */
    /* (Add in the selection offset) */
    for(u = 0; u < ndims; u++)
        offset[u] = (hsize_t)((hssize_t)iter->u.hyp.off[u] + sel_off[u]);

    /* Compute the initial buffer offset */
    for(u = 0, loc = 0; u < ndims; u++)
        loc += offset[u] * slab[u];

    /* Set local copies of information for the fastest changing dimension */
    fast_dim_block = tdiminfo[fast_dim].block;

    /* Calculate the number of elements to sequence through */
    H5_CHECK_OVERFLOW(iter->elmt_left, hsize_t, size_t);
    io_left = MIN((size_t)iter->elmt_left, maxelem);

    /* Compute the number of blocks which would fit into the buffer */
    H5_CHECK_OVERFLOW(io_left / fast_dim_block, hsize_t, size_t);
    tot_blk_count = (size_t)(io_left / fast_dim_block);

    /* Don't go over the maximum number of sequences allowed */
    tot_blk_count = MIN(tot_blk_count, maxseq);

    /* Set the number of elements to write each time */
    H5_CHECKED_ASSIGN(actual_elem, size_t, fast_dim_block, hsize_t);

    /* Check for blocks to operate on */
    if(tot_blk_count > 0) {
        size_t actual_bytes;        /* The actual number of bytes to copy */

        /* Set the number of actual bytes */
        actual_bytes = actual_elem * elem_size;

        /* Check for 1-dim selection */
        if(0 == fast_dim) {
            /* Sanity checks */
            HDassert(1 == tot_blk_count);
            HDassert(io_left == actual_elem);

            /* Store the sequence information */
            *off++ = loc;
            *len++ = actual_bytes;
        } /* end if */
        else {
            hsize_t skip_slab;          /* Temporary copy of slab[fast_dim - 1] */
            size_t blk_count;           /* Total number of blocks left to output */

            /* Find first dimension w/block >1 */
            skip_dim = fast_dim;
            for(i = (int)(fast_dim - 1); i >= 0; i--)
                if(tdiminfo[i].block > 1) {
                    skip_dim = (unsigned)i;
                    break;
                } /* end if */
            skip_slab = slab[skip_dim];

            /* Check for being able to use fast algorithm for 1-D */
            if(0 == skip_dim) {
                /* Create sequences until an entire row can't be used */
                blk_count = tot_blk_count;
                while(blk_count > 0) {
                    /* Store the sequence information */
                    *off++ = loc;
                    *len++ = actual_bytes;

                    /* Increment offset in destination buffer */
                    loc += skip_slab;

                    /* Decrement block count */
                    blk_count--;
                } /* end while */

                /* Move to the next location */
                offset[skip_dim] += tot_blk_count;
            } /* end if */
            else {
                hsize_t tmp_block[H5O_LAYOUT_NDIMS];/* Temporary block offset */
                hsize_t skip[H5O_LAYOUT_NDIMS];     /* Bytes to skip between blocks */
                int temp_dim;               /* Temporary rank holder */

                /* Set the starting block location */
                for(u = 0; u < ndims; u++)
                    tmp_block[u] = iter->u.hyp.off[u] - tdiminfo[u].start;

                /* Compute the amount to skip between sequences */
                for(u = 0; u < ndims; u++)
                    skip[u] = (mem_size[u] - tdiminfo[u].block) * slab[u];

                /* Create sequences until an entire row can't be used */
                blk_count = tot_blk_count;
                while(blk_count > 0) {
                    /* Store the sequence information */
                    *off++ = loc;
                    *len++ = actual_bytes;

                    /* Set temporary dimension for advancing offsets */
                    temp_dim = (int)skip_dim;

                    /* Increment offset in destination buffer */
                    loc += skip_slab;

                    /* Increment the offset and count for the other dimensions */
                    while(temp_dim >= 0) {
                        /* Move to the next row in the curent dimension */
                        offset[temp_dim]++;
                        tmp_block[temp_dim]++;

                        /* If this block is still in the range of blocks to output for the dimension, break out of loop */
                        if(tmp_block[temp_dim] < tdiminfo[temp_dim].block)
                            break;
                        else {
                            offset[temp_dim] = base_offset[temp_dim];
                            loc += skip[temp_dim];
                            tmp_block[temp_dim] = 0;
                        } /* end else */

                        /* Decrement dimension count */
                        temp_dim--;
                    } /* end while */

                    /* Decrement block count */
                    blk_count--;
                } /* end while */
            } /* end else */
        } /* end else */

        /* Update the iterator, if there were any blocks used */

        /* Decrement the number of elements left in selection */
        iter->elmt_left -= tot_blk_count * actual_elem;

        /* Check if there are elements left in iterator */
        if(iter->elmt_left > 0) {
            /* Update the iterator with the location we stopped */
            /* (Subtract out the selection offset) */
            for(u = 0; u < ndims; u++)
                iter->u.hyp.off[u] = (hsize_t)((hssize_t)offset[u] - sel_off[u]);
        } /* end if */

        /* Increment the number of sequences generated */
        *nseq += tot_blk_count;

        /* Increment the number of elements used */
        *nelem += tot_blk_count * actual_elem;
    } /* end if */

    /* Check for partial block, with room for another sequence */
    if(io_left > (tot_blk_count * actual_elem) && tot_blk_count < maxseq) {
        size_t elmt_remainder;  /* Elements remaining */

        /* Compute elements left */
        elmt_remainder = io_left - (tot_blk_count * actual_elem);
        HDassert(elmt_remainder < fast_dim_block);
        HDassert(elmt_remainder > 0);

        /* Store the sequence information */
        *off++ = loc;
        *len++ = elmt_remainder * elem_size;

        /* Update the iterator with the location we stopped */
        iter->u.hyp.off[fast_dim] += (hsize_t)elmt_remainder;

        /* Decrement the number of elements left in selection */
        iter->elmt_left -= elmt_remainder;

        /* Increment the number of sequences generated */
        (*nseq)++;

        /* Increment the number of elements used */
        *nelem += elmt_remainder;
    } /* end if */

    /* Sanity check */
    HDassert(*nseq > 0);
    HDassert(*nelem > 0);

    FUNC_LEAVE_NOAPI(SUCCEED)
} /* end H5S__hyper_get_seq_list_single() */


/*--------------------------------------------------------------------------
 NAME
    H5S__hyper_get_seq_list
 PURPOSE
    Create a list of offsets & lengths for a selection
 USAGE
    herr_t H5S__hyper_get_seq_list(space,flags,iter,maxseq,maxelem,nseq,nelem,off,len)
        H5S_t *space;           IN: Dataspace containing selection to use.
        unsigned flags;         IN: Flags for extra information about operation
        H5S_sel_iter_t *iter;   IN/OUT: Selection iterator describing last
                                    position of interest in selection.
        size_t maxseq;          IN: Maximum number of sequences to generate
        size_t maxelem;         IN: Maximum number of elements to include in the
                                    generated sequences
        size_t *nseq;           OUT: Actual number of sequences generated
        size_t *nelem;          OUT: Actual number of elements in sequences generated
        hsize_t *off;           OUT: Array of offsets
        size_t *len;            OUT: Array of lengths
 RETURNS
    Non-negative on success/Negative on failure.
 DESCRIPTION
    Use the selection in the dataspace to generate a list of byte offsets and
    lengths for the region(s) selected.  Start/Restart from the position in the
    ITER parameter.  The number of sequences generated is limited by the MAXSEQ
    parameter and the number of sequences actually generated is stored in the
    NSEQ parameter.
 GLOBAL VARIABLES
 COMMENTS, BUGS, ASSUMPTIONS
 EXAMPLES
 REVISION LOG
--------------------------------------------------------------------------*/
static herr_t
H5S__hyper_get_seq_list(const H5S_t *space, unsigned H5_ATTR_UNUSED flags, H5S_sel_iter_t *iter,
    size_t maxseq, size_t maxelem, size_t *nseq, size_t *nelem,
    hsize_t *off, size_t *len)
{
    herr_t ret_value = FAIL;    /* return value */

    FUNC_ENTER_STATIC_NOERR

    /* Check args */
    HDassert(space);
    HDassert(iter);
    HDassert(iter->elmt_left > 0);
    HDassert(maxseq > 0);
    HDassert(maxelem > 0);
    HDassert(nseq);
    HDassert(nelem);
    HDassert(off);
    HDassert(len);
    HDassert(space->select.sel_info.hslab->unlim_dim < 0);

    /* Check for the special case of just one H5Sselect_hyperslab call made */
    if(space->select.sel_info.hslab->diminfo_valid) {
        const H5S_hyper_dim_t *tdiminfo;    /* Temporary pointer to diminfo information */
        const hssize_t *sel_off;    /* Selection offset in dataspace */
        hsize_t *mem_size;      /* Size of the source buffer */
        unsigned ndims;         /* Number of dimensions of dataset */
        unsigned fast_dim;      /* Rank of the fastest changing dimension for the dataspace */
        hbool_t single_block;   /* Whether the selection is a single block */
        unsigned u;             /* Local index variable */

        /* Set a local copy of the diminfo pointer */
        tdiminfo = iter->u.hyp.diminfo;

        /* Check if this is a "flattened" regular hyperslab selection */
        if(iter->u.hyp.iter_rank != 0 && iter->u.hyp.iter_rank < space->extent.rank) {
            /* Set the aliases for a few important dimension ranks */
            ndims = iter->u.hyp.iter_rank;

            /* Set the local copy of the selection offset */
            sel_off = iter->u.hyp.sel_off;

            /* Set up the pointer to the size of the memory space */
            mem_size = iter->u.hyp.size;
        } /* end if */
        else {
            /* Set the aliases for a few important dimension ranks */
            ndims = space->extent.rank;

            /* Set the local copy of the selection offset */
            sel_off = space->select.offset;

            /* Set up the pointer to the size of the memory space */
            mem_size = space->extent.size;
        } /* end else */
        fast_dim = ndims - 1;

        /* Check if we stopped in the middle of a sequence of elements */
        if((iter->u.hyp.off[fast_dim] - tdiminfo[fast_dim].start) % tdiminfo[fast_dim].stride != 0 ||
                ((iter->u.hyp.off[fast_dim] != tdiminfo[fast_dim].start) && tdiminfo[fast_dim].count == 1)) {
            hsize_t slab[H5O_LAYOUT_NDIMS];     /* Hyperslab size */
            hsize_t loc;                /* Coordinate offset */
            hsize_t acc;	        /* Accumulator */
            size_t leftover;            /* The number of elements left over from the last sequence */
            size_t actual_elem;         /* The actual number of elements to count */
            size_t elem_size;           /* Size of each element iterating over */
            int i;                      /* Local index variable */


            /* Calculate the number of elements left in the sequence */
            if(tdiminfo[fast_dim].count == 1) {
                H5_CHECKED_ASSIGN(leftover, size_t, tdiminfo[fast_dim].block - (iter->u.hyp.off[fast_dim] - tdiminfo[fast_dim].start), hsize_t);
            } /* end if */
            else {
                H5_CHECKED_ASSIGN(leftover, size_t, tdiminfo[fast_dim].block - ((iter->u.hyp.off[fast_dim] - tdiminfo[fast_dim].start) % tdiminfo[fast_dim].stride), hsize_t);
            } /* end else */

            /* Make certain that we don't write too many */
            actual_elem = MIN3(leftover, (size_t)iter->elmt_left, maxelem);

            /* Initialize row sizes for each dimension */
            elem_size = iter->elmt_size;
            for(i = (int)fast_dim, acc = elem_size; i >= 0; i--) {
                slab[i] = acc;
                acc *= mem_size[i];
            } /* end for */

            /* Compute the initial buffer offset */
            for(u = 0, loc = 0; u < ndims; u++)
                loc += ((hsize_t)((hssize_t)iter->u.hyp.off[u] + sel_off[u])) * slab[u];

            /* Add a new sequence */
            off[0] = loc;
            H5_CHECKED_ASSIGN(len[0], size_t, actual_elem * elem_size, hsize_t);

            /* Increment sequence array locations */
            off++;
            len++;

            /* Advance the hyperslab iterator */
            H5S__hyper_iter_next(iter, actual_elem);

            /* Decrement the number of elements left in selection */
            iter->elmt_left -= actual_elem;

            /* Decrement element/sequence limits */
            maxelem -= actual_elem;
            maxseq--;

            /* Set the number of sequences generated and elements used */
            *nseq = 1;
            *nelem = actual_elem;

            /* Check for using up all the sequences/elements */
            if(0 == iter->elmt_left || 0 == maxelem || 0 == maxseq)
                return(SUCCEED);
        } /* end if */
        else {
            /* Reset the number of sequences generated and elements used */
            *nseq = 0;
            *nelem = 0;
        } /* end else */

        /* Check for a single block selected */
        single_block = TRUE;
        for(u = 0; u < ndims; u++)
            if(1 != tdiminfo[u].count) {
                single_block = FALSE;
                break;
            } /* end if */

        /* Check for single block selection */
        if(single_block)
            /* Use single-block optimized call to generate sequence list */
            ret_value = H5S__hyper_get_seq_list_single(space, iter, maxseq, maxelem, nseq, nelem, off, len);
        else
            /* Use optimized call to generate sequence list */
            ret_value = H5S__hyper_get_seq_list_opt(space, iter, maxseq, maxelem, nseq, nelem, off, len);
    } /* end if */
    else
        /* Call the general sequence generator routine */
        ret_value = H5S__hyper_get_seq_list_gen(space, iter, maxseq, maxelem, nseq, nelem, off, len);

    FUNC_LEAVE_NOAPI(ret_value)
} /* end H5S__hyper_get_seq_list() */


/*--------------------------------------------------------------------------
 NAME
    H5S__hyper_project_intersection
 PURPOSE
    Projects the intersection of of the selections of src_space and
    src_intersect_space within the selection of src_space as a selection
    within the selection of dst_space
 USAGE
    herr_t H5S__hyper_project_intersection(src_space,dst_space,src_intersect_space,proj_space)
        H5S_t *src_space;       IN: Selection that is mapped to dst_space, and intersected with src_intersect_space
        H5S_t *dst_space;       IN: Selection that is mapped to src_space, and which contains the result
        H5S_t *src_intersect_space; IN: Selection whose intersection with src_space is projected to dst_space to obtain the result
        H5S_t *proj_space;      OUT: Will contain the result (intersection of src_intersect_space and src_space projected from src_space to dst_space) after the operation
 RETURNS
    Non-negative on success/Negative on failure.
 DESCRIPTION
    Projects the intersection of of the selections of src_space and
    src_intersect_space within the selection of src_space as a selection
    within the selection of dst_space.  The result is placed in the
    selection of proj_space.  Note src_space, dst_space, and
    src_intersect_space do not need to use hyperslab selections, but they
    cannot use point selections.  The result is always a hyperslab
    selection.
 GLOBAL VARIABLES
 COMMENTS, BUGS, ASSUMPTIONS
 EXAMPLES
 REVISION LOG
--------------------------------------------------------------------------*/
herr_t
H5S__hyper_project_intersection(const H5S_t *src_space, const H5S_t *dst_space,
    const H5S_t *src_intersect_space, H5S_t *proj_space)
{
    hsize_t             ss_off[H5S_PROJECT_INTERSECT_NSEQS]; /* Offset array for src_space */
    size_t              ss_len[H5S_PROJECT_INTERSECT_NSEQS]; /* Length array for src_space */
    size_t              ss_nseq;        /* Number of sequences for src_space */
    size_t              ss_nelem;       /* Number of elements for src_space */
    size_t              ss_i = (size_t)0; /* Index into offset/length arrays for src_space */
    hbool_t             advance_ss = FALSE; /* Whether to advance ss_i on the next iteration */
    H5S_sel_iter_t      *ss_iter = NULL; /* Selection iterator for src_space */
    hbool_t             ss_iter_init = FALSE; /* Whether ss_iter is initialized */
    hsize_t             ss_sel_off = (hsize_t)0; /* Offset within src_space selection */
    hsize_t             ds_off[H5S_PROJECT_INTERSECT_NSEQS]; /* Offset array for dst_space */
    size_t              ds_len[H5S_PROJECT_INTERSECT_NSEQS]; /* Length array for dst_space */
    size_t              ds_nseq;        /* Number of sequences for dst_space */
    size_t              ds_nelem;       /* Number of elements for dst_space */
    size_t              ds_i = (size_t)0; /* Index into offset/length arrays for dst_space */
    H5S_sel_iter_t      *ds_iter = NULL; /* Selection iterator for dst_space */
    hbool_t             ds_iter_init = FALSE; /* Whether ds_iter is initialized */
    hsize_t             ds_sel_off = (hsize_t)0; /* Offset within dst_space selection */
    hsize_t             sis_off[H5S_PROJECT_INTERSECT_NSEQS]; /* Offset array for src_intersect_space */
    size_t              sis_len[H5S_PROJECT_INTERSECT_NSEQS]; /* Length array for src_intersect_space */
    size_t              sis_nseq;       /* Number of sequences for src_intersect_space */
    size_t              sis_nelem;      /* Number of elements for src_intersect_space */
    size_t              sis_i = (size_t)0; /* Index into offset/length arrays for src_intersect_space */
    hbool_t             advance_sis = FALSE; /* Whether to advance sis_i on the next iteration */
    H5S_sel_iter_t      *sis_iter = NULL; /* Selection iterator for src_intersect_space */
    hbool_t             sis_iter_init = FALSE; /* Whether sis_iter is initialized */
    hsize_t             int_sel_off;    /* Offset within intersected selections (ss/sis and ds/ps) */
    size_t              int_len;        /* Length of segment in intersected selections */
    hsize_t             proj_off;       /* Segment offset in proj_space */
    size_t              proj_len;       /* Segment length in proj_space */
    size_t              proj_len_rem;   /* Remaining length in proj_space for segment */
    hsize_t             proj_down_dims[H5S_MAX_RANK]; /* "Down" dimensions in proj_space */
    H5S_hyper_span_info_t *curr_span_tree[H5S_MAX_RANK]; /* Current span tree being built (in each dimension) */
    H5S_hyper_span_t    *prev_span[H5S_MAX_RANK]; /* Previous span in tree (in each dimension) */
    hsize_t             curr_span_up_dim[H5S_MAX_RANK]; /* "Up" dimensions for current span */
    unsigned            proj_rank;      /* Rank of proj_space */
    hsize_t             low;            /* Low value of span */
    hsize_t             high;           /* High value of span */
    size_t              span_len;       /* Length of span */
    size_t              nelem;          /* Number of elements returned for get_seq_list op */
    unsigned            i;              /* Local index variable */
    herr_t              ret_value = SUCCEED; /* Return value */

    FUNC_ENTER_PACKAGE

    /* Check parameters */
    HDassert(src_space);
    HDassert(dst_space);
    HDassert(src_intersect_space);
    HDassert(proj_space);
        
    /* Assert that src_space and src_intersect_space have same extent and there
     * are no point selections */
    HDassert(H5S_GET_EXTENT_NDIMS(src_space)
            == H5S_GET_EXTENT_NDIMS(src_intersect_space));
    HDassert(!HDmemcmp(src_space->extent.size, src_intersect_space->extent.size,
            (size_t)H5S_GET_EXTENT_NDIMS(src_space)
            * sizeof(src_space->extent.size[0])));
    HDassert(H5S_GET_SELECT_TYPE(src_space) != H5S_SEL_POINTS);
    HDassert(H5S_GET_SELECT_TYPE(dst_space) != H5S_SEL_POINTS);
    HDassert(H5S_GET_SELECT_TYPE(src_intersect_space) != H5S_SEL_POINTS);

    /* Initialize prev_space, curr_span_tree, and curr_span_up_dim */
    for(i = 0; i < H5S_MAX_RANK; i++) {
        curr_span_tree[i] = NULL;
        prev_span[i] = NULL;
        curr_span_up_dim[i] = (hsize_t)0;
    } /* end for */

    /* Save rank of projected space */
    proj_rank = proj_space->extent.rank;
    HDassert(proj_rank > 0);

    /* Get numbers of elements */
    ss_nelem = (size_t)H5S_GET_SELECT_NPOINTS(src_space);
    ds_nelem = (size_t)H5S_GET_SELECT_NPOINTS(dst_space);
    sis_nelem = (size_t)H5S_GET_SELECT_NPOINTS(src_intersect_space);
    HDassert(ss_nelem == ds_nelem);

    /* Calculate proj_down_dims (note loop relies on unsigned i wrapping around)
     */
    if(H5VM_array_down(proj_rank, proj_space->extent.size, proj_down_dims) < 0)
        HGOTO_ERROR(H5E_DATASPACE, H5E_CANTSET, FAIL, "can't compute 'down' chunk size value")

    /* Remove current selection from proj_space */
    if(H5S_SELECT_RELEASE(proj_space) < 0)
        HGOTO_ERROR(H5E_DATASPACE, H5E_CANTDELETE, FAIL, "can't release selection")

    /* If any selections are empty, skip to the end so "none" is selected */
    if((ss_nelem == 0) || (ds_nelem == 0) || (sis_nelem == 0))
        goto loop_end;

    /* Allocate space for the hyperslab selection information (note this sets
     * diminfo_valid to FALSE, diminfo arrays to 0, and span list to NULL) */
    if((proj_space->select.sel_info.hslab = H5FL_CALLOC(H5S_hyper_sel_t)) == NULL)
        HGOTO_ERROR(H5E_DATASPACE, H5E_CANTALLOC, FAIL, "can't allocate hyperslab info")

    /* Set selection type */
    proj_space->select.type = H5S_sel_hyper;

    /* Set unlim_dim */
    proj_space->select.sel_info.hslab->unlim_dim = -1;

    /* Allocate the source space iterator */
    if(NULL == (ss_iter = H5FL_MALLOC(H5S_sel_iter_t)))
        HGOTO_ERROR(H5E_DATASPACE, H5E_CANTALLOC, FAIL, "can't allocate source space iterator")

    /* Initialize source space iterator */
    if(H5S_select_iter_init(ss_iter, src_space, (size_t)1) < 0)
        HGOTO_ERROR(H5E_DATASPACE, H5E_CANTINIT, FAIL, "unable to initialize selection iterator")
    ss_iter_init = TRUE;

    /* Get sequence list for source space */
    if(H5S_SELECT_GET_SEQ_LIST(src_space, 0u, ss_iter, H5S_PROJECT_INTERSECT_NSEQS, ss_nelem, &ss_nseq, &nelem, ss_off, ss_len) < 0)
        HGOTO_ERROR(H5E_INTERNAL, H5E_UNSUPPORTED, FAIL, "sequence length generation failed")
    ss_nelem -= nelem;
    HDassert(ss_nseq > 0);

    /* Allocate the destination space iterator */
    if(NULL == (ds_iter = H5FL_MALLOC(H5S_sel_iter_t)))
        HGOTO_ERROR(H5E_DATASPACE, H5E_CANTALLOC, FAIL, "can't allocate destination space iterator")

    /* Initialize destination space iterator */
    if(H5S_select_iter_init(ds_iter, dst_space, (size_t)1) < 0)
        HGOTO_ERROR(H5E_DATASPACE, H5E_CANTINIT, FAIL, "unable to initialize selection iterator")
    ds_iter_init = TRUE;

    /* Get sequence list for destination space */
    if(H5S_SELECT_GET_SEQ_LIST(dst_space, 0u, ds_iter, H5S_PROJECT_INTERSECT_NSEQS, ds_nelem, &ds_nseq, &nelem, ds_off, ds_len) < 0)
        HGOTO_ERROR(H5E_DATASPACE, H5E_CANTINIT, FAIL, "unable to initialize selection iterator")
    ds_nelem -= nelem;
    HDassert(ds_nseq > 0);

    /* Allocate the source intersect space iterator */
    if(NULL == (sis_iter = H5FL_MALLOC(H5S_sel_iter_t)))
        HGOTO_ERROR(H5E_DATASPACE, H5E_CANTALLOC, FAIL, "can't allocate source intersect space iterator")

    /* Initialize source intersect space iterator */
    if(H5S_select_iter_init(sis_iter, src_intersect_space, (size_t)1) < 0)
        HGOTO_ERROR(H5E_DATASPACE, H5E_CANTINIT, FAIL, "unable to initialize selection iterator")
    sis_iter_init = TRUE;

    /* Get sequence list for source intersect space */
    if(H5S_SELECT_GET_SEQ_LIST(src_intersect_space, 0u, sis_iter, H5S_PROJECT_INTERSECT_NSEQS, sis_nelem, &sis_nseq, &nelem, sis_off, sis_len) < 0)
        HGOTO_ERROR(H5E_INTERNAL, H5E_UNSUPPORTED, FAIL, "sequence length generation failed")
    sis_nelem -= nelem;
    HDassert(sis_nseq > 0);

    /* Loop until we run out of sequences in either the source or source
     * intersect space */
    while(1) {
        while(advance_ss || (ss_off[ss_i] + ss_len[ss_i] <= sis_off[sis_i])) {
            /* Either we finished the current source sequence or the
             * sequences do not intersect.  Advance source space. */
            ss_sel_off += (hsize_t)ss_len[ss_i];
            if(++ss_i == ss_nseq) {
                if(ss_nelem > 0) {
                    /* Try to grab more sequences from src_space */
                    if(H5S_SELECT_GET_SEQ_LIST(src_space, 0u, ss_iter, H5S_PROJECT_INTERSECT_NSEQS, ss_nelem, &ss_nseq, &nelem, ss_off, ss_len) < 0)
                        HGOTO_ERROR(H5E_INTERNAL, H5E_UNSUPPORTED, FAIL, "sequence length generation failed")
                    HDassert(ss_len[0] > 0);

                    /* Update ss_nelem */
                    HDassert(nelem > 0);
                    HDassert(nelem <= ss_nelem);
                    ss_nelem -= nelem;

                    /* Reset source space index */
                    ss_i = 0;
                } /* end if */
                else
                    /* There are no more sequences in src_space, so we can exit
                     * the loop.  Use goto instead of break so we exit the outer
                     * loop. */
                    goto loop_end;
            } /* end if */

            /* Reset advance_ss */
            advance_ss = FALSE;
        } /* end if */
        if(advance_sis
                || (sis_off[sis_i] + sis_len[sis_i] <= ss_off[ss_i])) {
            do {
                /* Either we finished the current source intersect sequence or
                 * the sequences do not intersect.  Advance source intersect
                 * space. */
                if(++sis_i == sis_nseq) {
                    if(sis_nelem > 0) {
                        /* Try to grab more sequences from src_intersect_space
                         */
                        if(H5S_SELECT_GET_SEQ_LIST(src_intersect_space, 0u, sis_iter, H5S_PROJECT_INTERSECT_NSEQS, sis_nelem, &sis_nseq, &nelem, sis_off, sis_len) < 0)
                            HGOTO_ERROR(H5E_INTERNAL, H5E_UNSUPPORTED, FAIL, "sequence length generation failed")
                        HDassert(sis_len[0] > 0);

                        /* Update ss_nelem */
                        HDassert(nelem > 0);
                        HDassert(nelem <= sis_nelem);
                        sis_nelem -= nelem;

                        /* Reset source space index */
                        sis_i = 0;
                    } /* end if */
                    else
                        /* There are no more sequences in src_intersect_space,
                         * so we can exit the loop.  Use goto instead of break
                         * so we exit the outer loop. */
                        goto loop_end;
                } /* end if */
            } while(sis_off[sis_i] + sis_len[sis_i] <= ss_off[ss_i]);

            /* Reset advance_sis */
            advance_sis = FALSE;
        } /* end if */
        else {
            /* Sequences intersect, add intersection to projected space */
            /* Calculate intersection sequence in terms of offset within source
             * selection and advance any sequences we complete */
            if(ss_off[ss_i] >= sis_off[sis_i])
                int_sel_off = ss_sel_off;
            else 
                int_sel_off = sis_off[sis_i] - ss_off[ss_i] + ss_sel_off;
            if((ss_off[ss_i] + (hsize_t)ss_len[ss_i]) <= (sis_off[sis_i]
                    + (hsize_t)sis_len[sis_i])) {
                int_len = (size_t)((hsize_t)ss_len[ss_i] + ss_sel_off - int_sel_off);
                advance_ss = TRUE;
            } /* end if */
            else
                int_len = (size_t)(sis_off[sis_i] + (hsize_t)sis_len[sis_i] - ss_off[ss_i] + ss_sel_off - int_sel_off);
            if((ss_off[ss_i] + (hsize_t)ss_len[ss_i]) >= (sis_off[sis_i]
                    + (hsize_t)sis_len[sis_i]))
                advance_sis = TRUE;

            /* Project intersection sequence to destination selection */
            while(int_len > (size_t)0) {
                while(ds_sel_off + (hsize_t)ds_len[ds_i] <= int_sel_off) {
                    /* Intersection is not projected to this destination
                     * sequence, advance destination space */
                    ds_sel_off += (hsize_t)ds_len[ds_i];
                    if(++ds_i == ds_nseq) {
                        HDassert(ds_nelem > 0);

                        /* Try to grab more sequences from dst_space */
                        if(H5S_SELECT_GET_SEQ_LIST(dst_space, 0u, ds_iter, H5S_PROJECT_INTERSECT_NSEQS, ds_nelem, &ds_nseq, &nelem, ds_off, ds_len) < 0)
                            HGOTO_ERROR(H5E_INTERNAL, H5E_UNSUPPORTED, FAIL, "sequence length generation failed")
                        HDassert(ds_len[0] > 0);

                        /* Update ss_nelem */
                        HDassert(nelem > 0);
                        HDassert(nelem <= ds_nelem);
                        ds_nelem -= nelem;

                        /* Reset source space index */
                        ds_i = 0;
                    } /* end if */
                } /* end while */

                /* Add sequence to projected space */
                HDassert(ds_sel_off <= int_sel_off);
                proj_off = ds_off[ds_i] + int_sel_off - ds_sel_off;
                proj_len = proj_len_rem = (size_t)MIN(int_len,
                        (size_t)(ds_sel_off + (hsize_t)ds_len[ds_i]
                        - int_sel_off));

                /* Add to span tree */
                while(proj_len_rem > (size_t)0) {
                    /* Check for more than one full row (in every dim) and
                     * append multiple spans at once? -NAF */
                    /* Append spans in higher dimensions if we're going ouside
                     * the plane of the span currently being built (i.e. it's
                     * finished being built) */
                    for(i = proj_rank - 1; ((i > 0)
                            && ((proj_off / proj_down_dims[i - 1])
                            != curr_span_up_dim[i - 1])); i--) {
                        if(curr_span_tree[i]) {
                            HDassert(prev_span[i]);

                            /* Append complete lower dimension span tree to
                             * current dimension */
                            low = curr_span_up_dim[i - 1] % proj_space->extent.size[i - 1];
                            if(H5S__hyper_append_span(&prev_span[i - 1], &curr_span_tree[i - 1], low, low, curr_span_tree[i], NULL) < 0)
                                HGOTO_ERROR(H5E_DATASPACE, H5E_CANTAPPEND, FAIL, "can't allocate hyperslab span")

                            /* Reset lower dimension's span tree and previous
                             * span since we just committed it and will start
                             * over with a new one */
                            if(H5S__hyper_free_span_info(curr_span_tree[i]) < 0)
                                HGOTO_ERROR(H5E_DATASPACE, H5E_CANTFREE, FAIL, "can't free span info")
                            curr_span_tree[i] = NULL;
                            prev_span[i] = NULL;
                        } /* end if */

                        /* Update curr_span_up_dim */
                        curr_span_up_dim[i - 1] = proj_off / proj_down_dims[i - 1];
                    } /* end for */

                    /* Compute bounds for new span in lowest dimension */
                    low = proj_off % proj_space->extent.size[proj_rank - 1];
                    span_len = MIN(proj_len_rem,
                            (size_t)(proj_space->extent.size[proj_rank - 1]
                            - low));
                    HDassert(proj_len_rem >= span_len);
                    high = low + (hsize_t)span_len - (hsize_t)1;

                    /* Append span in lowest dimension */
                    if(H5S__hyper_append_span(&prev_span[proj_rank - 1], &curr_span_tree[proj_rank - 1], low, high, NULL, NULL) < 0)
                        HGOTO_ERROR(H5E_DATASPACE, H5E_CANTAPPEND, FAIL, "can't allocate hyperslab span")

                    /* Update remaining offset and length */
                    proj_off += (hsize_t)span_len;
                    proj_len_rem -= span_len;
                } /* end while */

                /* Update intersection sequence */
                int_sel_off += (hsize_t)proj_len;
                int_len -= proj_len;
            } /* end while */
        } /* end else */
    } /* end while */

loop_end:
    /* Add remaining spans to span tree */
    for(i = proj_rank - 1; i > 0; i--)
        if(curr_span_tree[i]) {
            HDassert(prev_span[i]);

            /* Append remaining span tree to higher dimension */
            low = curr_span_up_dim[i - 1] % proj_space->extent.size[i - 1];
            if(H5S__hyper_append_span(&prev_span[i - 1], &curr_span_tree[i - 1], low, low, curr_span_tree[i], NULL) < 0)
                HGOTO_ERROR(H5E_DATASPACE, H5E_CANTAPPEND, FAIL, "can't allocate hyperslab span")

            /* Reset span tree */
            if(H5S__hyper_free_span_info(curr_span_tree[i]) < 0)
                HGOTO_ERROR(H5E_DATASPACE, H5E_CANTFREE, FAIL, "can't free span info")
            curr_span_tree[i] = NULL;
        } /* end if */

    /* Add span tree to proj_space */
    if(curr_span_tree[0]) {
        proj_space->select.sel_info.hslab->span_lst = curr_span_tree[0];
        curr_span_tree[0] = NULL;

        /* Set the number of elements in current selection */
        proj_space->select.num_elem = H5S__hyper_spans_nelem(proj_space->select.sel_info.hslab->span_lst);

        /* Attempt to rebuild "optimized" start/stride/count/block information.
         * from resulting hyperslab span tree */
        H5S__hyper_rebuild(proj_space);
    } /* end if */
    else
        /* If we did not add anything to proj_space, select none instead */
        if(H5S_select_none(proj_space) < 0)
            HGOTO_ERROR(H5E_DATASPACE, H5E_CANTDELETE, FAIL, "can't convert selection")

done:
    /* Release source selection iterator */
    if(ss_iter_init && H5S_SELECT_ITER_RELEASE(ss_iter) < 0)
        HDONE_ERROR(H5E_DATASPACE, H5E_CANTRELEASE, FAIL, "unable to release selection iterator")
    if(ss_iter)
        ss_iter = H5FL_FREE(H5S_sel_iter_t, ss_iter);

    /* Release destination selection iterator */
    if(ds_iter_init && H5S_SELECT_ITER_RELEASE(ds_iter) < 0)
        HDONE_ERROR(H5E_DATASPACE, H5E_CANTRELEASE, FAIL, "unable to release selection iterator")
    if(ds_iter)
        ds_iter = H5FL_FREE(H5S_sel_iter_t, ds_iter);

    /* Release source intersect selection iterator */
    if(sis_iter_init && H5S_SELECT_ITER_RELEASE(sis_iter) < 0)
        HDONE_ERROR(H5E_DATASPACE, H5E_CANTRELEASE, FAIL, "unable to release selection iterator")
    if(sis_iter)
        sis_iter = H5FL_FREE(H5S_sel_iter_t, sis_iter);

    /* Cleanup on error */
    if(ret_value < 0) {
        /* Remove current selection from proj_space */
        if(H5S_SELECT_RELEASE(proj_space) < 0)
            HDONE_ERROR(H5E_DATASPACE, H5E_CANTDELETE, FAIL, "can't release selection")

        /* Free span trees */
        for(i = 0; i < proj_rank; i++)
            if(curr_span_tree[i]) {
                if(H5S__hyper_free_span_info(curr_span_tree[i]) < 0)
                    HGOTO_ERROR(H5E_DATASPACE, H5E_CANTFREE, FAIL, "can't free span info")
                curr_span_tree[i] = NULL;
            } /* end if */
    } /* end if */

    FUNC_LEAVE_NOAPI(ret_value)
} /* end H5S__hyper_project_intersection() */


/*--------------------------------------------------------------------------
 NAME
    H5S__hyper_subtract
 PURPOSE
    Subtract one hyperslab selection from another
 USAGE
    herr_t H5S__hyper_subtract(space,subtract_space)
        H5S_t *space;           IN/OUT: Selection to be operated on
        H5S_t *subtract_space;  IN: Selection that will be subtracted from space
 RETURNS
    Non-negative on success/Negative on failure.
 DESCRIPTION
    Removes any and all portions of space that are also present in
    subtract_space.  In essence, performs an A_NOT_B operation with the
    two selections.

    Note this function basically duplicates a subset of the functionality
    of H5S_select_select().  It should probably be removed when that
    function is enabled.
 GLOBAL VARIABLES
 COMMENTS, BUGS, ASSUMPTIONS
 EXAMPLES
 REVISION LOG
--------------------------------------------------------------------------*/
herr_t
H5S__hyper_subtract(H5S_t *space, H5S_t *subtract_space)
{
    H5S_hyper_span_info_t *a_not_b = NULL;  /* Span tree for hyperslab spans in old span tree and not in new span tree */
    H5S_hyper_span_info_t *a_and_b = NULL;  /* Span tree for hyperslab spans in both old and new span trees */
    H5S_hyper_span_info_t *b_not_a = NULL;  /* Span tree for hyperslab spans in new span tree and not in old span tree */
    herr_t      ret_value = SUCCEED;        /* Return value */

    FUNC_ENTER_NOAPI_NOINIT

    /* Check args */
    HDassert(space);
    HDassert(subtract_space);

    /* Check that the space selections both have span trees */
    if(space->select.sel_info.hslab->span_lst == NULL)
        if(H5S__hyper_generate_spans(space) < 0)
            HGOTO_ERROR(H5E_DATASPACE, H5E_UNINITIALIZED, FAIL, "dataspace does not have span tree")
    if(subtract_space->select.sel_info.hslab->span_lst == NULL)
        if(H5S__hyper_generate_spans(subtract_space) < 0)
            HGOTO_ERROR(H5E_DATASPACE, H5E_UNINITIALIZED, FAIL, "dataspace does not have span tree")

    /* Generate lists of spans which overlap and don't overlap */
    if(H5S__hyper_clip_spans(space->select.sel_info.hslab->span_lst, subtract_space->select.sel_info.hslab->span_lst, &a_not_b, &a_and_b, &b_not_a)<0)
        HGOTO_ERROR(H5E_DATASPACE, H5E_CANTCLIP, FAIL, "can't clip hyperslab information")

    /* Reset the other dataspace selection information */
    if(H5S_SELECT_RELEASE(space) < 0)
        HGOTO_ERROR(H5E_DATASPACE, H5E_CANTDELETE, FAIL, "can't release selection")

    /* Allocate space for the hyperslab selection information */
    if((space->select.sel_info.hslab = H5FL_CALLOC(H5S_hyper_sel_t)) == NULL)
        HGOTO_ERROR(H5E_DATASPACE, H5E_NOSPACE, FAIL, "can't allocate hyperslab info")

    /* Set unlim_dim */
    space->select.sel_info.hslab->unlim_dim = -1;

    /* Check for anything returned in a_not_b */
    if(a_not_b) {
        /* Update spans in space */
        space->select.sel_info.hslab->span_lst = a_not_b;
        a_not_b = NULL;

        /* Update number of elements */
        space->select.num_elem = H5S__hyper_spans_nelem(space->select.sel_info.hslab->span_lst);

        /* Attempt to rebuild "optimized" start/stride/count/block information.
         * from resulting hyperslab span tree */
        H5S__hyper_rebuild(space);
    } /* end if */
    else {
        H5S_hyper_span_info_t *spans;     /* Empty hyperslab span tree */

        /* Set number of elements */
        space->select.num_elem = 0;

        /* Allocate a span info node */
        if(NULL == (spans = H5FL_MALLOC(H5S_hyper_span_info_t)))
            HGOTO_ERROR(H5E_DATASPACE, H5E_CANTALLOC, FAIL, "can't allocate hyperslab span")

        /* Set the reference count */
        spans->count = 1;

        /* Reset the scratch pad space */
        spans->scratch = 0;

        /* Set to empty tree */
        spans->head = NULL;

        /* Set pointer to empty span tree */
        space->select.sel_info.hslab->span_lst = spans;
    } /* end if */

done:
    /* Free span trees */
    if(a_and_b)
        H5S__hyper_free_span_info(a_and_b);
    if(b_not_a)
        H5S__hyper_free_span_info(b_not_a);
    if(a_not_b) {
        HDassert(ret_value < 0);
        H5S__hyper_free_span_info(b_not_a);
    } /* end if */

    FUNC_LEAVE_NOAPI(ret_value)
} /* end H5S__hyper_subtract() */


/*--------------------------------------------------------------------------
 NAME
    H5S__hyper_get_clip_diminfo
 PURPOSE
    Calculates the count and block required to clip the specified
    unlimited dimension to include clip_size.  The returned selection may
    extent beyond clip_size.
 USAGE
    void H5S__hyper_get_clip_diminfo(start,stride,count,block,clip_size)
        hsize_t start;          IN: Start of hyperslab in unlimited dimension
        hsize_t stride;         IN: Stride of hyperslab in unlimited dimension
        hsize_t *count;         IN/OUT: Count of hyperslab in unlimited dimension
        hsize_t *block;         IN/OUT: Block of hyperslab in unlimited dimension
        hsize_t clip_size;      IN: Extent that hyperslab will be clipped to
 RETURNS
    Non-negative on success/Negative on failure.
 DESCRIPTION
    This function recalculates the internal description of the hyperslab
    to make the unlimited dimension extend to the specified extent.
 GLOBAL VARIABLES
 COMMENTS, BUGS, ASSUMPTIONS
 EXAMPLES
 REVISION LOG
--------------------------------------------------------------------------*/
void
H5S__hyper_get_clip_diminfo(hsize_t start, hsize_t stride, hsize_t *count,
    hsize_t *block, hsize_t clip_size)
{
    FUNC_ENTER_PACKAGE_NOERR

    /* Check for selection outside clip size */
    if(start >= clip_size) {
        if(*block == H5S_UNLIMITED)
            *block = 0;
        else
            *count = 0;
    } /* end if */
    /* Check for single block in unlimited dimension */
    else if((*block == H5S_UNLIMITED) || (*block == stride)) {
        /* Calculate actual block size for this clip size */
        *block = clip_size - start;
        *count = (hsize_t)1;
    } /* end if */
    else {
        HDassert(*count == H5S_UNLIMITED);

        /* Calculate initial count (last block may be partial) */
        *count = (clip_size - start + stride - (hsize_t)1) / stride;
        HDassert(*count > (hsize_t)0);
    } /* end else */

    FUNC_LEAVE_NOAPI_VOID
} /* end H5S_hyper_get_clip_diminfo() */


/*--------------------------------------------------------------------------
 NAME
    H5S_hyper_clip_unlim
 PURPOSE
    Clips the unlimited dimension of the hyperslab selection to the
    specified size
 USAGE
    void H5S_hyper_clip_unlim(space,clip_size)
        H5S_t *space,           IN/OUT: Unlimited space to clip
        hsize_t clip_size;      IN: Extent that hyperslab will be clipped to
 RETURNS
    Non-negative on success/Negative on failure.
 DESCRIPTION
    This function changes the unlimited selection into a limited selection
    with the extent of the formerly unlimited dimension specified by
    * clip_size.
 GLOBAL VARIABLES
 COMMENTS, BUGS, ASSUMPTIONS
    Note this function does not take the offset into account.
 EXAMPLES
 REVISION LOG
--------------------------------------------------------------------------*/
herr_t
H5S_hyper_clip_unlim(H5S_t *space, hsize_t clip_size)
{
    H5S_hyper_sel_t *hslab;     /* Convenience pointer to hyperslab info */
    hsize_t orig_count;         /* Original count in unlimited dimension */
    int orig_unlim_dim;         /* Original unliminted dimension */
    H5S_hyper_dim_t *diminfo;   /* Convenience pointer to opt_diminfo in unlimited dimension */
    herr_t ret_value = SUCCEED;

    FUNC_ENTER_NOAPI(FAIL)

    /* Check parameters */
    HDassert(space);
    hslab = space->select.sel_info.hslab;
    HDassert(hslab);
    HDassert(hslab->unlim_dim >= 0);
    HDassert(!hslab->span_lst);

    /* Save original unlimited dimension */
    orig_unlim_dim = hslab->unlim_dim;

    diminfo = &hslab->opt_diminfo[orig_unlim_dim];

    /* Save original count in unlimited dimension */
    orig_count = diminfo->count;

    /* Get initial diminfo */
    H5S__hyper_get_clip_diminfo(diminfo->start, diminfo->stride, &diminfo->count, &diminfo->block, clip_size);

    /* Selection is no longer unlimited */
    space->select.sel_info.hslab->unlim_dim = -1;

    /* Check for nothing returned */
    if((diminfo->block == 0) || (diminfo->count == 0)) {
        /* Convert to "none" selection */
        if(H5S_select_none(space) < 0)
            HGOTO_ERROR(H5E_DATASPACE, H5E_CANTDELETE, FAIL, "can't convert selection")
    } /* end if */
    /* Check for single block in unlimited dimension */
    else if(orig_count == (hsize_t)1) {
        /* Calculate number of elements */
        space->select.num_elem = diminfo->block * hslab->num_elem_non_unlim;

        /* Mark that opt_diminfo is valid */
        hslab->diminfo_valid = TRUE;
    } /* end if */
    else {
        /* Calculate number of elements */
        space->select.num_elem = diminfo->count * diminfo->block
                * hslab->num_elem_non_unlim;

        /* Check if last block is partial.  If superset is set, just keep the
         * last block complete to speed computation. */
        HDassert(clip_size > diminfo->start);
        if(((diminfo->stride * (diminfo->count - (hsize_t)1)) + diminfo->block)
                > (clip_size - diminfo->start)) {
            hsize_t start[H5S_MAX_RANK];
            hsize_t block[H5S_MAX_RANK];
            unsigned i;

            /* Last block is partial, need to construct compound selection */
            /* Fill start with zeros */
            HDmemset(start, 0, sizeof(start));

            /* Set block to clip_size in unlimited dimension, H5S_MAX_SIZE in
             * others so only unlimited dimension is clipped */
            for(i = 0; i < space->extent.rank; i++)
                if((int)i == orig_unlim_dim)
                    block[i] = clip_size;
                else
                    block[i] = H5S_MAX_SIZE;

            /* Generate span tree in selection */
            if(!hslab->span_lst)
                if(H5S__hyper_generate_spans(space) < 0)
                    HGOTO_ERROR(H5E_DATASPACE, H5E_CANTINIT, FAIL, "unable to generate span tree")

            /* Indicate that the regular dimensions are no longer valid */
            hslab->diminfo_valid = FALSE;

            /* "And" selection with calculated block to perform clip operation
             */
            if(H5S__generate_hyperslab(space, H5S_SELECT_AND, start, H5S_hyper_ones_g, H5S_hyper_ones_g, block) < 0)
                HGOTO_ERROR(H5E_DATASPACE, H5E_CANTINSERT, FAIL, "can't generate hyperslabs")
        } /* end if */
        else
            /* Last block is complete, simply mark that opt_diminfo is valid */
            hslab->diminfo_valid = TRUE;
    } /* end else */

done:
    FUNC_LEAVE_NOAPI(ret_value)
} /* end H5S_hyper_clip_unlim() */


/*--------------------------------------------------------------------------
 NAME
    H5S__hyper_get_clip_extent_real
 PURPOSE
    Gets the extent a space should be clipped to in order to contain the
    specified number of slices in the unlimited dimension
 USAGE
    hsize_t H5S__hyper_get_clip_extent_real(clip_space,num_slices,incl_trail)
        const H5S_t *clip_space, IN: Space that clip size will be calculated based on
        hsize_t num_slizes,     IN: Number of slices clip_space should contain when clipped
        hbool_t incl_trail;     IN: Whether to include trailing unselected space
 RETURNS
    Clip extent to match num_slices (never fails)
 DESCRIPTION
    Calculates and returns the extent that clip_space should be clipped to
    (via H5S_hyper_clip_unlim) in order for it to contain num_slices
    slices in the unlimited dimension.  If the clipped selection would end
    immediately before a section of unselected space (i.e. at the end of a
    block), then if incl_trail is TRUE, the returned clip extent is
    selected to include that trailing "blank" space, otherwise it is
    selected to end at the end before the blank space.
 GLOBAL VARIABLES
 COMMENTS, BUGS, ASSUMPTIONS
    Note this assumes the offset has been normalized.
 EXAMPLES
 REVISION LOG
--------------------------------------------------------------------------*/
static hsize_t
H5S__hyper_get_clip_extent_real(const H5S_t *clip_space, hsize_t num_slices,
    hbool_t incl_trail)
{
    const H5S_hyper_dim_t *diminfo; /* Convenience pointer to opt_unlim_diminfo in unlimited dimension */
    hsize_t count;
    hsize_t rem_slices;
    hsize_t ret_value = 0;      /* Return value */

    FUNC_ENTER_STATIC_NOERR

    /* Check parameters */
    HDassert(clip_space);
    HDassert(clip_space->select.sel_info.hslab);
    HDassert(clip_space->select.sel_info.hslab->unlim_dim >= 0);

    diminfo = &clip_space->select.sel_info.hslab->opt_diminfo[clip_space->select.sel_info.hslab->unlim_dim];

    if(num_slices == 0)
        ret_value = incl_trail ? diminfo->start : 0;
    else if((diminfo->block == H5S_UNLIMITED)
            || (diminfo->block == diminfo->stride))
        /* Unlimited block, just set the extent large enough for the block size
         * to match num_slices */
        ret_value = diminfo->start + num_slices;
    else {
        /* Unlimited count, need to match extent so a block (possibly) gets cut
         * off so the number of slices matches num_slices */
        HDassert(diminfo->count == H5S_UNLIMITED);

        /* Calculate number of complete blocks in clip_space */
        count = num_slices / diminfo->block;

        /* Calculate slices remaining */
        rem_slices = num_slices - (count * diminfo->block);

        if(rem_slices > 0)
            /* Must end extent in middle of partial block (or beginning of empty
             * block if include_trailing_space and rem_slices == 0) */
            ret_value = diminfo->start + (count * diminfo->stride) + rem_slices;
        else {
            if(incl_trail)
                /* End extent just before first missing block */
                ret_value = diminfo->start + (count * diminfo->stride);
            else
                /* End extent at end of last block */
                ret_value = diminfo->start + ((count - (hsize_t)1)
                        * diminfo->stride) + diminfo->block;
        } /* end else */
    } /* end else */

    FUNC_LEAVE_NOAPI(ret_value)
} /* end H5S__hyper_get_clip_extent_real() */


/*--------------------------------------------------------------------------
 NAME
    H5S_hyper_get_clip_extent
 PURPOSE
    Gets the extent a space should be clipped to in order to contain the
    same number of elements as another space
 USAGE
    hsize_t H5S__hyper_get_clip_extent(clip_space,match_space,incl_trail)
        const H5S_t *clip_space, IN: Space that clip size will be calculated based on
        const H5S_t *match_space, IN: Space containing the same number of elements as clip_space should after clipping
        hbool_t incl_trail;     IN: Whether to include trailing unselected space
 RETURNS
    Calculated clip extent (never fails)
 DESCRIPTION
    Calculates and returns the extent that clip_space should be clipped to
    (via H5S_hyper_clip_unlim) in order for it to contain the same number
    of elements as match_space.  If the clipped selection would end
    immediately before a section of unselected space (i.e. at the end of a
    block), then if incl_trail is TRUE, the returned clip extent is
    selected to include that trailing "blank" space, otherwise it is
    selected to end at the end before the blank space.
 GLOBAL VARIABLES
 COMMENTS, BUGS, ASSUMPTIONS
    Note this assumes the offset has been normalized.
 EXAMPLES
 REVISION LOG
--------------------------------------------------------------------------*/
hsize_t
H5S_hyper_get_clip_extent(const H5S_t *clip_space, const H5S_t *match_space,
    hbool_t incl_trail)
{
    hsize_t num_slices;         /* Number of slices in unlimited dimension */
    hsize_t ret_value = 0;      /* Return value */

    FUNC_ENTER_NOAPI(0)

    /* Check parameters */
    HDassert(clip_space);
    HDassert(match_space);
    HDassert(clip_space->select.sel_info.hslab->unlim_dim >= 0);

    /* Check for "none" match space */
    if(match_space->select.type->type == H5S_SEL_NONE)
        num_slices = (hsize_t)0;
    else {
        HDassert(match_space->select.type->type == H5S_SEL_HYPERSLABS);
        HDassert(match_space->select.sel_info.hslab);

        /* Calculate number of slices */
        num_slices = match_space->select.num_elem
                / clip_space->select.sel_info.hslab->num_elem_non_unlim;
        HDassert((match_space->select.num_elem
                % clip_space->select.sel_info.hslab->num_elem_non_unlim) == 0);
    } /* end else */

    /* Call "real" get_clip_extent function */
    ret_value = H5S__hyper_get_clip_extent_real(clip_space, num_slices, incl_trail);

done:
    FUNC_LEAVE_NOAPI(ret_value)
} /* end H5S_hyper_get_clip_extent() */


/*--------------------------------------------------------------------------
 NAME
    H5S_hyper_get_clip_extent_match
 PURPOSE
    Gets the extent a space should be clipped to in order to contain the
    same number of elements as another unlimited space that has been
    clipped to a different extent
 USAGE
    hsize_t H5S__hyper_get_clip_extent_match(clip_space,match_space,match_clip_size,incl_trail)
        const H5S_t *clip_space, IN: Space that clip size will be calculated based on
        const H5S_t *match_space, IN: Space that, after being clipped to match_clip_size, contains the same number of elements as clip_space should after clipping
        hsize_t match_clip_size, IN: Extent match_space would be clipped to to match the number of elements in clip_space
        hbool_t incl_trail;     IN: Whether to include trailing unselected space
 RETURNS
    Calculated clip extent (never fails)
 DESCRIPTION
    Calculates and returns the extent that clip_space should be clipped to
    (via H5S_hyper_clip_unlim) in order for it to contain the same number
    of elements as match_space would have after being clipped to
    match_clip_size.  If the clipped selection would end immediately
    before a section of unselected space (i.e. at the end of a block),
    then if incl_trail is TRUE, the returned clip extent is selected to
    include that trailing "blank" space, otherwise it is selected to end
    at the end before the blank space.
 GLOBAL VARIABLES
 COMMENTS, BUGS, ASSUMPTIONS
    Note this assumes the offset has been normalized.
 EXAMPLES
 REVISION LOG
--------------------------------------------------------------------------*/
hsize_t
H5S_hyper_get_clip_extent_match(const H5S_t *clip_space,
    const H5S_t *match_space, hsize_t match_clip_size, hbool_t incl_trail)
{
    const H5S_hyper_dim_t *match_diminfo; /* Convenience pointer to opt_unlim_diminfo in unlimited dimension in match_space */
    hsize_t count;              /* Temporary count */
    hsize_t block;              /* Temporary block */
    hsize_t num_slices;         /* Number of slices in unlimited dimension */
    hsize_t ret_value = 0;      /* Return value */

    FUNC_ENTER_NOAPI(0)

    /* Check parameters */
    HDassert(clip_space);
    HDassert(match_space);
    HDassert(clip_space->select.sel_info.hslab);
    HDassert(match_space->select.sel_info.hslab);
    HDassert(clip_space->select.sel_info.hslab->unlim_dim >= 0);
    HDassert(match_space->select.sel_info.hslab->unlim_dim >= 0);
    HDassert(clip_space->select.sel_info.hslab->num_elem_non_unlim
            == match_space->select.sel_info.hslab->num_elem_non_unlim);

    match_diminfo = &match_space->select.sel_info.hslab->opt_diminfo[match_space->select.sel_info.hslab->unlim_dim];

    /* Get initial count and block */
    count = match_diminfo->count;
    block = match_diminfo->block;
    H5S__hyper_get_clip_diminfo(match_diminfo->start, match_diminfo->stride, &count, &block, match_clip_size);

    /* Calculate number of slices */
    /* Check for nothing returned */
    if((block == 0) || (count == 0))
        num_slices = (hsize_t)0;
    /* Check for single block in unlimited dimension */
    else if(count == (hsize_t)1)
        num_slices = block;
    else {
        /* Calculate initial num_slices */
        num_slices = block * count;

        /* Check for partial last block */
        HDassert(match_clip_size >= match_diminfo->start);
        if(((match_diminfo->stride * (count - (hsize_t)1)) + block)
                > (match_clip_size - match_diminfo->start)) {
            /* Subtract slices missing from last block */
            HDassert((((match_diminfo->stride * (count - (hsize_t)1)) + block)
                    - (match_clip_size - match_diminfo->start)) < num_slices);
            num_slices -= ((match_diminfo->stride * (count - (hsize_t)1))
                    + block) - (match_clip_size - match_diminfo->start);
        } /* end if */
    } /* end else */

    /* Call "real" get_clip_extent function */
    ret_value = H5S__hyper_get_clip_extent_real(clip_space, num_slices, incl_trail);

done:
    FUNC_LEAVE_NOAPI(ret_value)
} /* end H5S_hyper_get_clip_extent_match() */


/*--------------------------------------------------------------------------
 NAME
    H5S_hyper_get_unlim_block
 PURPOSE
    Get the nth block in the unlimited dimension
 USAGE
    H5S_t *H5S_hyper_get_unlim_block(space,block_index)
        const H5S_t *space,     IN: Space with unlimited selection
        hsize_t block_index,    IN: Index of block to return in unlimited dimension
        hbool_t incl_trail;     IN: Whether to include trailing unselected space
 RETURNS
    New space on success/NULL on failure.
 DESCRIPTION
    Returns a space containing only the block_indexth block in the
    unlimited dimension on space.  All blocks in all other dimensions are
    preserved.
 GLOBAL VARIABLES
 COMMENTS, BUGS, ASSUMPTIONS
    Note this assumes the offset has been normalized.
 EXAMPLES
 REVISION LOG
--------------------------------------------------------------------------*/
H5S_t *
H5S_hyper_get_unlim_block(const H5S_t *space, hsize_t block_index)
{
    H5S_hyper_sel_t *hslab;     /* Convenience pointer to hyperslab info */
    H5S_t *space_out = NULL;
    hsize_t start[H5S_MAX_RANK];
    hsize_t stride[H5S_MAX_RANK];
    hsize_t count[H5S_MAX_RANK];
    hsize_t block[H5S_MAX_RANK];
    unsigned i;
    H5S_t *ret_value = NULL;

    FUNC_ENTER_NOAPI(NULL)

    /* Check parameters */
    HDassert(space);
    hslab = space->select.sel_info.hslab;
    HDassert(hslab);
    HDassert(hslab->unlim_dim >= 0);
    HDassert(hslab->opt_diminfo[hslab->unlim_dim].count == H5S_UNLIMITED);

    /* Set start to select block_indexth block in unlimited dimension and set
     * count to 1 in that dimension to only select that block.  Copy all other
     * diminfo parameters. */
    for(i = 0; i < space->extent.rank; i++) {
        if((int)i == hslab->unlim_dim){
            start[i] = hslab->opt_diminfo[i].start + (block_index
                    * hslab->opt_diminfo[i].stride);
            count[i] = (hsize_t)1;
        } /* end if */
        else {
            start[i] = hslab->opt_diminfo[i].start;
            count[i] = hslab->opt_diminfo[i].count;
        } /* end else */
        stride[i] = hslab->opt_diminfo[i].stride;
        block[i] = hslab->opt_diminfo[i].block;
    } /* end for */

    /* Create output space, copy extent */
    if(NULL == (space_out = H5S_create(H5S_SIMPLE)))
        HGOTO_ERROR(H5E_DATASPACE, H5E_CANTCREATE, NULL, "unable to create output dataspace")
    if(H5S_extent_copy_real(&space_out->extent, &space->extent, TRUE) < 0)
        HGOTO_ERROR(H5E_DATASPACE, H5E_CANTCOPY, NULL, "unable to copy destination space extent")

    /* Select block as defined by start/stride/count/block computed above */
    if(H5S_select_hyperslab(space_out, H5S_SELECT_SET, start, stride, count, block) < 0)
        HGOTO_ERROR(H5E_DATASPACE, H5E_CANTINIT, NULL, "can't select hyperslab")

    /* Set return value */
    ret_value = space_out;

done:
    /* Free space on error */
    if(!ret_value)
        if(space_out && H5S_close(space_out) < 0)
            HDONE_ERROR(H5E_DATASPACE, H5E_CANTRELEASE, NULL, "unable to release dataspace")

    FUNC_LEAVE_NOAPI(ret_value)
} /* end H5S_hyper_get_unlim_block */


/*--------------------------------------------------------------------------
 NAME
    H5S_hyper_get_first_inc_block
 PURPOSE
    Get the index of the first incomplete block in the specified extent
 USAGE
    hsize_t H5S_hyper_get_first_inc_block(space,clip_size,partial)
        const H5S_t *space,     IN: Space with unlimited selection
        hsize_t clip_size,      IN: Extent space would be clipped to
        hbool_t *partial;       OUT: Whether the ret_valueth block (first incomplete block) is partial
 RETURNS
    Index of first incomplete block in clip_size (never fails).
 DESCRIPTION
    Calculates and returns the index (as would be passed to
    H5S_hyper_get_unlim_block()) of the first block in the unlimited
    dimension of space which would be incomplete or missing when space is
    clipped to clip_size.  partial is set to TRUE if the first incomplete
    block is partial, and FALSE if the first incomplete block is missing.
 GLOBAL VARIABLES
 COMMENTS, BUGS, ASSUMPTIONS
    Note this assumes the offset has been normalized.
 EXAMPLES
 REVISION LOG
--------------------------------------------------------------------------*/
hsize_t
H5S_hyper_get_first_inc_block(const H5S_t *space, hsize_t clip_size,
    hbool_t *partial)
{
    H5S_hyper_sel_t *hslab;     /* Convenience pointer to hyperslab info */
    H5S_hyper_dim_t *diminfo;   /* Convenience pointer to opt_diminfo in unlimited dimension */
    hsize_t ret_value = 0;

    FUNC_ENTER_NOAPI(0)

    /* Check parameters */
    HDassert(space);
    hslab = space->select.sel_info.hslab;
    HDassert(hslab);
    HDassert(hslab->unlim_dim >= 0);
    HDassert(hslab->opt_diminfo[hslab->unlim_dim].count == H5S_UNLIMITED);

    diminfo = &hslab->opt_diminfo[hslab->unlim_dim];

    /* Check for selection outside of clip_size */
    if(diminfo->start >= clip_size) {
        ret_value = 0;
        if(partial)
            partial = FALSE;
    } /* end if */
    else {
        /* Calculate index of first incomplete block */
        ret_value = (clip_size - diminfo->start + diminfo->stride
                - diminfo->block) / diminfo->stride;

        if(partial) {
            /* Check for partial block */
            if((diminfo->stride * ret_value) < (clip_size - diminfo->start))
                *partial = TRUE;
            else
                *partial = FALSE;
        } /* end if */
    } /* end else */

done:
    FUNC_LEAVE_NOAPI(ret_value)
} /* end H5S_hyper_get_first_inc_block */


/*--------------------------------------------------------------------------
 NAME
    H5Sis_regular_hyperslab
 PURPOSE
    Determine if a hyperslab selection is regular
 USAGE
    htri_t H5Sis_regular_hyperslab(dsid)
        hid_t dsid;             IN: Dataspace ID of hyperslab selection to query
 RETURNS
    TRUE/FALSE for hyperslab selection, FAIL on error or when querying other
    selection types.
 DESCRIPTION
    If a hyperslab can be represented as a single call to H5Sselect_hyperslab,
    with the H5S_SELECT_SET option, it is regular.  If the hyperslab selection
    would require multiple calls to H5Sselect_hyperslab, it is irregular.
 GLOBAL VARIABLES
 COMMENTS, BUGS, ASSUMPTIONS
 EXAMPLES
 REVISION LOG
--------------------------------------------------------------------------*/
htri_t
H5Sis_regular_hyperslab(hid_t spaceid)
{
    H5S_t *space;               /* Dataspace to query */
    htri_t ret_value;           /* Return value */

    FUNC_ENTER_API(FAIL)
    H5TRACE1("t", "i", spaceid);

    /* Check args */
    if(NULL == (space = (H5S_t *)H5I_object_verify(spaceid, H5I_DATASPACE)))
        HGOTO_ERROR(H5E_ARGS, H5E_BADTYPE, FAIL, "not a dataspace")
    if(H5S_GET_SELECT_TYPE(space) != H5S_SEL_HYPERSLABS)
        HGOTO_ERROR(H5E_ARGS, H5E_BADTYPE, FAIL, "not a hyperslab selection")

    ret_value = H5S__hyper_is_regular(space);

done:
    FUNC_LEAVE_API(ret_value)
}   /* H5Sis_regular_hyperslab() */


/*--------------------------------------------------------------------------
 NAME
    H5Sgetregular_hyperslab
 PURPOSE
    Retrieve a regular hyperslab selection
 USAGE
    herr_t H5Sget_regular_hyperslab(dsid, start, stride, block, count)
        hid_t dsid;             IN: Dataspace ID of hyperslab selection to query
        hsize_t start[];        OUT: Offset of start of hyperslab
        hsize_t stride[];       OUT: Hyperslab stride
        hsize_t count[];        OUT: Number of blocks included in hyperslab
        hsize_t block[];        OUT: Size of block in hyperslab
 RETURNS
    Non-negative on success/Negative on failure.  (It is an error to query
    the regular hyperslab selections for non-regular hyperslab selections)
 DESCRIPTION
    Retrieve the start/stride/count/block for a regular hyperslab selection.
 GLOBAL VARIABLES
 COMMENTS, BUGS, ASSUMPTIONS
    Note that if a hyperslab is originally regular, then becomes irregular
    through selection operations, and then becomes regular again, the new
    final regular selection may be equivalent but not identical to the
    original regular selection.
 EXAMPLES
 REVISION LOG
--------------------------------------------------------------------------*/
herr_t
H5Sget_regular_hyperslab(hid_t spaceid, hsize_t start[], hsize_t stride[],
    hsize_t count[], hsize_t block[])
{
    H5S_t *space;               /* Dataspace to query */
    unsigned u;                 /* Local index variable */
    herr_t ret_value = SUCCEED; /* Return value */

    FUNC_ENTER_API(FAIL)
    H5TRACE5("e", "i*h*h*h*h", spaceid, start, stride, count, block);

    /* Check args */
    if(NULL == (space = (H5S_t *)H5I_object_verify(spaceid, H5I_DATASPACE)))
        HGOTO_ERROR(H5E_ARGS, H5E_BADTYPE, FAIL, "not a dataspace")
    if(H5S_GET_SELECT_TYPE(space) != H5S_SEL_HYPERSLABS)
        HGOTO_ERROR(H5E_ARGS, H5E_BADTYPE, FAIL, "not a hyperslab selection")
    if(TRUE != H5S__hyper_is_regular(space))
        HGOTO_ERROR(H5E_ARGS, H5E_BADTYPE, FAIL, "not a regular hyperslab selection")

    /* Retrieve hyperslab parameters */
    if(start)
        for(u = 0; u < space->extent.rank; u++)
            start[u] = space->select.sel_info.hslab->app_diminfo[u].start;
    if(stride)
        for(u = 0; u < space->extent.rank; u++)
            stride[u] = space->select.sel_info.hslab->app_diminfo[u].stride;
    if(count)
        for(u = 0; u < space->extent.rank; u++)
            count[u] = space->select.sel_info.hslab->app_diminfo[u].count;
    if(block)
        for(u = 0; u < space->extent.rank; u++)
            block[u] = space->select.sel_info.hslab->app_diminfo[u].block;

done:
    FUNC_LEAVE_API(ret_value)
}   /* H5Sget_regular_hyperslab() */
<|MERGE_RESOLUTION|>--- conflicted
+++ resolved
@@ -7626,13 +7626,8 @@
     H5TRACE6("e", "iSs*h*h*h*h", space_id, op, start, stride, count, block);
 
     /* Check args */
-<<<<<<< HEAD
-    if (NULL == (space=H5I_object_verify(space_id, H5I_DATASPACE)))
+    if (NULL == (space = (H5S_t *)H5I_object_verify(space_id, H5I_DATASPACE)))
         HGOTO_ERROR(H5E_ARGS, H5E_BADTYPE, FAIL, "not a dataspace")
-=======
-    if (NULL == (space = (H5S_t *)H5I_object_verify(space_id, H5I_DATASPACE)))
-        HGOTO_ERROR(H5E_ARGS, H5E_BADTYPE, FAIL, "not a data space")
->>>>>>> b3c52846
     if (H5S_SCALAR==H5S_GET_EXTENT_TYPE(space))
         HGOTO_ERROR(H5E_ARGS, H5E_BADTYPE, FAIL, "hyperslab doesn't support H5S_SCALAR space")
     if (H5S_NULL==H5S_GET_EXTENT_TYPE(space))
@@ -7701,15 +7696,9 @@
     H5TRACE6("i", "iSs*h*h*h*h", space_id, op, start, stride, count, block);
 
     /* Check args */
-<<<<<<< HEAD
     if(NULL == (space = (H5S_t *)H5I_object_verify(space_id, H5I_DATASPACE)))
         HGOTO_ERROR(H5E_ARGS, H5E_BADTYPE, FAIL, "not a dataspace")
     if(start == NULL || count == NULL)
-=======
-    if (NULL == (space = (H5S_t *)H5I_object_verify(space_id, H5I_DATASPACE)))
-        HGOTO_ERROR(H5E_ARGS, H5E_BADTYPE, FAIL, "not a data space")
-    if(start==NULL || count==NULL)
->>>>>>> b3c52846
         HGOTO_ERROR(H5E_ARGS, H5E_BADVALUE, FAIL, "hyperslab not specified")
     if(!(op >= H5S_SELECT_SET && op <= H5S_SELECT_NOTA))
         HGOTO_ERROR(H5E_ARGS, H5E_UNSUPPORTED, FAIL, "invalid selection operation")
@@ -7837,19 +7826,11 @@
     H5TRACE3("i", "iSsi", space1_id, op, space2_id);
 
     /* Check args */
-<<<<<<< HEAD
     if(NULL == (space1 = (H5S_t *)H5I_object_verify(space1_id, H5I_DATASPACE)))
         HGOTO_ERROR(H5E_ARGS, H5E_BADTYPE, FAIL, "not a dataspace")
     if(NULL == (space2 = (H5S_t *)H5I_object_verify(space2_id, H5I_DATASPACE)))
         HGOTO_ERROR(H5E_ARGS, H5E_BADTYPE, FAIL, "not a dataspace")
     if(!(op >= H5S_SELECT_OR && op <= H5S_SELECT_NOTA))
-=======
-    if (NULL == (space1 = (H5S_t *)H5I_object_verify(space1_id, H5I_DATASPACE)))
-        HGOTO_ERROR(H5E_ARGS, H5E_BADTYPE, FAIL, "not a data space")
-    if (NULL == (space2 = (H5S_t *)H5I_object_verify(space2_id, H5I_DATASPACE)))
-        HGOTO_ERROR(H5E_ARGS, H5E_BADTYPE, FAIL, "not a data space")
-    if(!(op>H5S_SELECT_NOOP && op<H5S_SELECT_INVALID))
->>>>>>> b3c52846
         HGOTO_ERROR(H5E_ARGS, H5E_UNSUPPORTED, FAIL, "invalid selection operation")
 
     /* Check that both dataspaces have the same rank */
@@ -7975,19 +7956,11 @@
     H5TRACE3("e", "iSsi", space1_id, op, space2_id);
 
     /* Check args */
-<<<<<<< HEAD
     if(NULL == (space1 = (H5S_t *)H5I_object_verify(space1_id, H5I_DATASPACE)))
         HGOTO_ERROR(H5E_ARGS, H5E_BADTYPE, FAIL, "not a dataspace")
     if(NULL == (space2 = (H5S_t *)H5I_object_verify(space2_id, H5I_DATASPACE)))
         HGOTO_ERROR(H5E_ARGS, H5E_BADTYPE, FAIL, "not a dataspace")
     if(!(op >= H5S_SELECT_OR && op <= H5S_SELECT_NOTA))
-=======
-    if (NULL == (space1 = (H5S_t *)H5I_object_verify(space1_id, H5I_DATASPACE)))
-        HGOTO_ERROR(H5E_ARGS, H5E_BADTYPE, FAIL, "not a data space")
-    if (NULL == (space2 = (H5S_t *)H5I_object_verify(space2_id, H5I_DATASPACE)))
-        HGOTO_ERROR(H5E_ARGS, H5E_BADTYPE, FAIL, "not a data space")
-    if(!(op>H5S_SELECT_NOOP && op<H5S_SELECT_INVALID))
->>>>>>> b3c52846
         HGOTO_ERROR(H5E_ARGS, H5E_UNSUPPORTED, FAIL, "invalid selection operation")
 
     /* Check that both dataspaces have the same rank */
