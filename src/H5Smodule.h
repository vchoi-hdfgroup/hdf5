--- conflicted
+++ resolved
@@ -29,9 +29,6 @@
 #define H5_MY_PKG_ERR  H5E_DATASPACE
 #define H5_MY_PKG_INIT YES
 
-<<<<<<< HEAD
-#endif /* _H5Smodule_H */
-=======
 /**\defgroup H5S H5S
  * \brief Dataspace Interface
  *
@@ -59,5 +56,4 @@
  *
  */
 
-#endif /* H5Smodule_H */
->>>>>>> 18bbd3f0
+#endif /* H5Smodule_H */