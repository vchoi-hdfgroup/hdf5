/* * * * * * * * * * * * * * * * * * * * * * * * * * * * * * * * * * * * * * *
 * Copyright by The HDF Group.                                               *
 * Copyright by the Board of Trustees of the University of Illinois.         *
 * All rights reserved.                                                      *
 *                                                                           *
 * This file is part of HDF5.  The full HDF5 copyright notice, including     *
 * terms governing use, modification, and redistribution, is contained in    *
 * the COPYING file, which can be found at the root of the source code       *
 * distribution tree, or in https://www.hdfgroup.org/licenses.               *
 * If you do not have access to either file, you may request a copy from     *
 * help@hdfgroup.org.                                                        *
 * * * * * * * * * * * * * * * * * * * * * * * * * * * * * * * * * * * * * * */

#include "H5Zmodule.h" /* This source code file is part of the H5Z module */

#include "H5private.h"   /* Generic Functions			*/
#include "H5Eprivate.h"  /* Error handling		  	*/
#include "H5Iprivate.h"  /* IDs			  		*/
#include "H5MMprivate.h" /* Memory management			*/
#include "H5Pprivate.h"  /* Property lists                       */
#include "H5Tprivate.h"  /* Datatypes         			*/
#include "H5Zpkg.h"      /* Data filters				*/

/* Local function prototypes */
<<<<<<< HEAD
static herr_t H5Z_set_local_shuffle(hid_t dcpl_id, hid_t type_id, hid_t space_id);
static size_t H5Z_filter_shuffle(unsigned flags, size_t cd_nelmts, const unsigned cd_values[], size_t nbytes,
                                 size_t *buf_size, void **buf);

/* This message derives from H5Z */
const H5Z_class2_t H5Z_SHUFFLE[1] = {{
    H5Z_CLASS_T_VERS,      /* H5Z_class_t version */
    H5Z_FILTER_SHUFFLE,    /* Filter id number		*/
    1,                     /* encoder_present flag (set to true) */
    1,                     /* decoder_present flag (set to true) */
    "shuffle",             /* Filter name for debugging	*/
    NULL,                  /* The "can apply" callback     */
    H5Z_set_local_shuffle, /* The "set local" callback     */
    H5Z_filter_shuffle,    /* The actual filter function	*/
=======
static herr_t H5Z__set_local_shuffle(hid_t dcpl_id, hid_t type_id, hid_t space_id);
static size_t H5Z__filter_shuffle(unsigned flags, size_t cd_nelmts, const unsigned cd_values[], size_t nbytes,
                                  size_t *buf_size, void **buf);

/* This message derives from H5Z */
const H5Z_class2_t H5Z_SHUFFLE[1] = {{
    H5Z_CLASS_T_VERS,       /* H5Z_class_t version */
    H5Z_FILTER_SHUFFLE,     /* Filter id number		*/
    1,                      /* encoder_present flag (set to true) */
    1,                      /* decoder_present flag (set to true) */
    "shuffle",              /* Filter name for debugging	*/
    NULL,                   /* The "can apply" callback     */
    H5Z__set_local_shuffle, /* The "set local" callback     */
    H5Z__filter_shuffle,    /* The actual filter function	*/
>>>>>>> 18bbd3f0
}};

/* Local macros */
#define H5Z_SHUFFLE_PARM_SIZE 0 /* "Local" parameter for shuffling size */

/*-------------------------------------------------------------------------
 * Function:	H5Z__set_local_shuffle
 *
 * Purpose:	Set the "local" dataset parameter for data shuffling to be
 *              the size of the datatype.
 *
 * Return:	Success: Non-negative
 *		Failure: Negative
 *
 * Programmer:	Quincey Koziol
 *              Monday, April  7, 2003
 *
 *-------------------------------------------------------------------------
 */
static herr_t
H5Z__set_local_shuffle(hid_t dcpl_id, hid_t type_id, hid_t H5_ATTR_UNUSED space_id)
{
    H5P_genplist_t *dcpl_plist;                          /* Property list pointer */
    const H5T_t *   type;                                /* Datatype */
    unsigned        flags;                               /* Filter flags */
    size_t          cd_nelmts = H5Z_SHUFFLE_USER_NPARMS; /* Number of filter parameters */
    unsigned        cd_values[H5Z_SHUFFLE_TOTAL_NPARMS]; /* Filter parameters */
    herr_t          ret_value = SUCCEED;                 /* Return value */

    FUNC_ENTER_STATIC

    /* Get the plist structure */
    if (NULL == (dcpl_plist = H5P_object_verify(dcpl_id, H5P_DATASET_CREATE)))
        HGOTO_ERROR(H5E_ATOM, H5E_BADATOM, FAIL, "can't find object for ID")

    /* Get datatype */
    if (NULL == (type = (const H5T_t *)H5I_object_verify(type_id, H5I_DATATYPE)))
        HGOTO_ERROR(H5E_ARGS, H5E_BADTYPE, FAIL, "not a datatype")

    /* Get the filter's current parameters */
    if (H5P_get_filter_by_id(dcpl_plist, H5Z_FILTER_SHUFFLE, &flags, &cd_nelmts, cd_values, (size_t)0, NULL,
                             NULL) < 0)
        HGOTO_ERROR(H5E_PLINE, H5E_CANTGET, FAIL, "can't get shuffle parameters")

    /* Set "local" parameter for this dataset */
    if ((cd_values[H5Z_SHUFFLE_PARM_SIZE] = (unsigned)H5T_get_size(type)) == 0)
        HGOTO_ERROR(H5E_PLINE, H5E_BADTYPE, FAIL, "bad datatype size")

    /* Modify the filter's parameters for this dataset */
    if (H5P_modify_filter(dcpl_plist, H5Z_FILTER_SHUFFLE, flags, (size_t)H5Z_SHUFFLE_TOTAL_NPARMS,
                          cd_values) < 0)
        HGOTO_ERROR(H5E_PLINE, H5E_CANTSET, FAIL, "can't set local shuffle parameters")

done:
    FUNC_LEAVE_NOAPI(ret_value)
} /* end H5Z__set_local_shuffle() */

/*-------------------------------------------------------------------------
 * Function:	H5Z__filter_shuffle
 *
 * Purpose:	Implement an I/O filter which "de-interlaces" a block of data
 *              by putting all the bytes in a byte-position for each element
 *              together in the block.  For example, for 4-byte elements stored
 *              as: 012301230123, shuffling will store them as: 000111222333
 *              Usually, the bytes in each byte position are more related to
 *              each other and putting them together will increase compression.
 *
 * Return:	Success: Size of buffer filtered
 *		Failure: 0
 *
 * Programmer:	Kent Yang
 *              Wednesday, November 13, 2002
 *
 *-------------------------------------------------------------------------
 */
static size_t
<<<<<<< HEAD
H5Z_filter_shuffle(unsigned flags, size_t cd_nelmts, const unsigned cd_values[], size_t nbytes,
                   size_t *buf_size, void **buf)
=======
H5Z__filter_shuffle(unsigned flags, size_t cd_nelmts, const unsigned cd_values[], size_t nbytes,
                    size_t *buf_size, void **buf)
>>>>>>> 18bbd3f0
{
    void *         dest  = NULL;  /* Buffer to deposit [un]shuffled bytes into */
    unsigned char *_src  = NULL;  /* Alias for source buffer */
    unsigned char *_dest = NULL;  /* Alias for destination buffer */
    unsigned       bytesoftype;   /* Number of bytes per element */
    size_t         numofelements; /* Number of elements in buffer */
    size_t         i;             /* Local index variables */
#ifdef NO_DUFFS_DEVICE
    size_t j;             /* Local index variable */
#endif                    /* NO_DUFFS_DEVICE */
    size_t leftover;      /* Extra bytes at end of buffer */
    size_t ret_value = 0; /* Return value */

    FUNC_ENTER_STATIC

    /* Check arguments */
    if (cd_nelmts != H5Z_SHUFFLE_TOTAL_NPARMS || cd_values[H5Z_SHUFFLE_PARM_SIZE] == 0)
        HGOTO_ERROR(H5E_ARGS, H5E_BADVALUE, 0, "invalid shuffle parameters")

    /* Get the number of bytes per element from the parameter block */
    bytesoftype = cd_values[H5Z_SHUFFLE_PARM_SIZE];

    /* Compute the number of elements in buffer */
    numofelements = nbytes / bytesoftype;

    /* Don't do anything for 1-byte elements, or "fractional" elements */
    if (bytesoftype > 1 && numofelements > 1) {
        /* Compute the leftover bytes if there are any */
        leftover = nbytes % bytesoftype;

        /* Allocate the destination buffer */
        if (NULL == (dest = H5MM_malloc(nbytes)))
            HGOTO_ERROR(H5E_RESOURCE, H5E_NOSPACE, 0, "memory allocation failed for shuffle buffer")

        if (flags & H5Z_FLAG_REVERSE) {
            /* Get the pointer to the source buffer */
            _src = (unsigned char *)(*buf);

            /* Input; unshuffle */
            for (i = 0; i < bytesoftype; i++) {
                _dest = ((unsigned char *)dest) + i;
#define DUFF_GUTS                                                                                            \
    *_dest = *_src++;                                                                                        \
    _dest += bytesoftype;
#ifdef NO_DUFFS_DEVICE
                j = numofelements;
                while (j > 0) {
                    DUFF_GUTS;

                    j--;
                } /* end for */
#else             /* NO_DUFFS_DEVICE */
                {
                    size_t duffs_index; /* Counting index for Duff's device */

                    duffs_index = (numofelements + 7) / 8;
                    switch (numofelements % 8) {
                        default:
                            HDassert(0 && "This Should never be executed!");
                            break;
                        case 0:
                            do {
                                DUFF_GUTS
<<<<<<< HEAD
                                H5_ATTR_FALLTHROUGH
                                case 7:
                                    DUFF_GUTS
                                    H5_ATTR_FALLTHROUGH
                                case 6:
                                    DUFF_GUTS
                                    H5_ATTR_FALLTHROUGH
                                case 5:
                                    DUFF_GUTS
                                    H5_ATTR_FALLTHROUGH
                                case 4:
                                    DUFF_GUTS
                                    H5_ATTR_FALLTHROUGH
                                case 3:
                                    DUFF_GUTS
                                    H5_ATTR_FALLTHROUGH
                                case 2:
                                    DUFF_GUTS
=======
                                /* FALLTHROUGH */
                                H5_ATTR_FALLTHROUGH
                                case 7:
                                    DUFF_GUTS
                                    /* FALLTHROUGH */
                                    H5_ATTR_FALLTHROUGH
                                case 6:
                                    DUFF_GUTS
                                    /* FALLTHROUGH */
                                    H5_ATTR_FALLTHROUGH
                                case 5:
                                    DUFF_GUTS
                                    /* FALLTHROUGH */
                                    H5_ATTR_FALLTHROUGH
                                case 4:
                                    DUFF_GUTS
                                    /* FALLTHROUGH */
                                    H5_ATTR_FALLTHROUGH
                                case 3:
                                    DUFF_GUTS
                                    /* FALLTHROUGH */
                                    H5_ATTR_FALLTHROUGH
                                case 2:
                                    DUFF_GUTS
                                    /* FALLTHROUGH */
>>>>>>> 18bbd3f0
                                    H5_ATTR_FALLTHROUGH
                                case 1:
                                    DUFF_GUTS
                            } while (--duffs_index > 0);
                    } /* end switch */
                }
#endif            /* NO_DUFFS_DEVICE */
#undef DUFF_GUTS
            } /* end for */

            /* Add leftover to the end of data */
            if (leftover > 0) {
                /* Adjust back to end of shuffled bytes */
                _dest -= (bytesoftype - 1); /*lint !e794 _dest is initialized */
                H5MM_memcpy((void *)_dest, (void *)_src, leftover);
            }
        } /* end if */
        else {
            /* Get the pointer to the destination buffer */
            _dest = (unsigned char *)dest;

            /* Output; shuffle */
            for (i = 0; i < bytesoftype; i++) {
                _src = ((unsigned char *)(*buf)) + i;
#define DUFF_GUTS                                                                                            \
    *_dest++ = *_src;                                                                                        \
    _src += bytesoftype;
#ifdef NO_DUFFS_DEVICE
                j = numofelements;
                while (j > 0) {
                    DUFF_GUTS;

                    j--;
                } /* end for */
#else             /* NO_DUFFS_DEVICE */
                {
                    size_t duffs_index; /* Counting index for Duff's device */

                    duffs_index = (numofelements + 7) / 8;
                    switch (numofelements % 8) {
                        default:
                            HDassert(0 && "This Should never be executed!");
                            break;
                        case 0:
                            do {
                                DUFF_GUTS
<<<<<<< HEAD
                                H5_ATTR_FALLTHROUGH
                                case 7:
                                    DUFF_GUTS
                                    H5_ATTR_FALLTHROUGH
                                case 6:
                                    DUFF_GUTS
                                    H5_ATTR_FALLTHROUGH
                                case 5:
                                    DUFF_GUTS
                                    H5_ATTR_FALLTHROUGH
                                case 4:
                                    DUFF_GUTS
                                    H5_ATTR_FALLTHROUGH
                                case 3:
                                    DUFF_GUTS
                                    H5_ATTR_FALLTHROUGH
                                case 2:
                                    DUFF_GUTS
=======
                                /* FALLTHROUGH */
                                H5_ATTR_FALLTHROUGH
                                case 7:
                                    DUFF_GUTS
                                    /* FALLTHROUGH */
                                    H5_ATTR_FALLTHROUGH
                                case 6:
                                    DUFF_GUTS
                                    /* FALLTHROUGH */
                                    H5_ATTR_FALLTHROUGH
                                case 5:
                                    DUFF_GUTS
                                    /* FALLTHROUGH */
                                    H5_ATTR_FALLTHROUGH
                                case 4:
                                    DUFF_GUTS
                                    /* FALLTHROUGH */
                                    H5_ATTR_FALLTHROUGH
                                case 3:
                                    DUFF_GUTS
                                    /* FALLTHROUGH */
                                    H5_ATTR_FALLTHROUGH
                                case 2:
                                    DUFF_GUTS
                                    /* FALLTHROUGH */
>>>>>>> 18bbd3f0
                                    H5_ATTR_FALLTHROUGH
                                case 1:
                                    DUFF_GUTS
                            } while (--duffs_index > 0);
                    } /* end switch */
                }
#endif            /* NO_DUFFS_DEVICE */
#undef DUFF_GUTS
            } /* end for */

            /* Add leftover to the end of data */
            if (leftover > 0) {
                /* Adjust back to end of shuffled bytes */
                _src -= (bytesoftype - 1); /*lint !e794 _src is initialized */
                H5MM_memcpy((void *)_dest, (void *)_src, leftover);
            }
        } /* end else */

        /* Free the input buffer */
        H5MM_xfree(*buf);

        /* Set the buffer information to return */
        *buf      = dest;
        *buf_size = nbytes;
    } /* end else */

    /* Set the return value */
    ret_value = nbytes;

done:
    FUNC_LEAVE_NOAPI(ret_value)
}<|MERGE_RESOLUTION|>--- conflicted
+++ resolved
@@ -22,22 +22,6 @@
 #include "H5Zpkg.h"      /* Data filters				*/
 
 /* Local function prototypes */
-<<<<<<< HEAD
-static herr_t H5Z_set_local_shuffle(hid_t dcpl_id, hid_t type_id, hid_t space_id);
-static size_t H5Z_filter_shuffle(unsigned flags, size_t cd_nelmts, const unsigned cd_values[], size_t nbytes,
-                                 size_t *buf_size, void **buf);
-
-/* This message derives from H5Z */
-const H5Z_class2_t H5Z_SHUFFLE[1] = {{
-    H5Z_CLASS_T_VERS,      /* H5Z_class_t version */
-    H5Z_FILTER_SHUFFLE,    /* Filter id number		*/
-    1,                     /* encoder_present flag (set to true) */
-    1,                     /* decoder_present flag (set to true) */
-    "shuffle",             /* Filter name for debugging	*/
-    NULL,                  /* The "can apply" callback     */
-    H5Z_set_local_shuffle, /* The "set local" callback     */
-    H5Z_filter_shuffle,    /* The actual filter function	*/
-=======
 static herr_t H5Z__set_local_shuffle(hid_t dcpl_id, hid_t type_id, hid_t space_id);
 static size_t H5Z__filter_shuffle(unsigned flags, size_t cd_nelmts, const unsigned cd_values[], size_t nbytes,
                                   size_t *buf_size, void **buf);
@@ -52,7 +36,6 @@
     NULL,                   /* The "can apply" callback     */
     H5Z__set_local_shuffle, /* The "set local" callback     */
     H5Z__filter_shuffle,    /* The actual filter function	*/
->>>>>>> 18bbd3f0
 }};
 
 /* Local macros */
@@ -129,13 +112,8 @@
  *-------------------------------------------------------------------------
  */
 static size_t
-<<<<<<< HEAD
-H5Z_filter_shuffle(unsigned flags, size_t cd_nelmts, const unsigned cd_values[], size_t nbytes,
-                   size_t *buf_size, void **buf)
-=======
 H5Z__filter_shuffle(unsigned flags, size_t cd_nelmts, const unsigned cd_values[], size_t nbytes,
                     size_t *buf_size, void **buf)
->>>>>>> 18bbd3f0
 {
     void *         dest  = NULL;  /* Buffer to deposit [un]shuffled bytes into */
     unsigned char *_src  = NULL;  /* Alias for source buffer */
@@ -199,26 +177,6 @@
                         case 0:
                             do {
                                 DUFF_GUTS
-<<<<<<< HEAD
-                                H5_ATTR_FALLTHROUGH
-                                case 7:
-                                    DUFF_GUTS
-                                    H5_ATTR_FALLTHROUGH
-                                case 6:
-                                    DUFF_GUTS
-                                    H5_ATTR_FALLTHROUGH
-                                case 5:
-                                    DUFF_GUTS
-                                    H5_ATTR_FALLTHROUGH
-                                case 4:
-                                    DUFF_GUTS
-                                    H5_ATTR_FALLTHROUGH
-                                case 3:
-                                    DUFF_GUTS
-                                    H5_ATTR_FALLTHROUGH
-                                case 2:
-                                    DUFF_GUTS
-=======
                                 /* FALLTHROUGH */
                                 H5_ATTR_FALLTHROUGH
                                 case 7:
@@ -244,7 +202,6 @@
                                 case 2:
                                     DUFF_GUTS
                                     /* FALLTHROUGH */
->>>>>>> 18bbd3f0
                                     H5_ATTR_FALLTHROUGH
                                 case 1:
                                     DUFF_GUTS
@@ -291,26 +248,6 @@
                         case 0:
                             do {
                                 DUFF_GUTS
-<<<<<<< HEAD
-                                H5_ATTR_FALLTHROUGH
-                                case 7:
-                                    DUFF_GUTS
-                                    H5_ATTR_FALLTHROUGH
-                                case 6:
-                                    DUFF_GUTS
-                                    H5_ATTR_FALLTHROUGH
-                                case 5:
-                                    DUFF_GUTS
-                                    H5_ATTR_FALLTHROUGH
-                                case 4:
-                                    DUFF_GUTS
-                                    H5_ATTR_FALLTHROUGH
-                                case 3:
-                                    DUFF_GUTS
-                                    H5_ATTR_FALLTHROUGH
-                                case 2:
-                                    DUFF_GUTS
-=======
                                 /* FALLTHROUGH */
                                 H5_ATTR_FALLTHROUGH
                                 case 7:
@@ -336,7 +273,6 @@
                                 case 2:
                                     DUFF_GUTS
                                     /* FALLTHROUGH */
->>>>>>> 18bbd3f0
                                     H5_ATTR_FALLTHROUGH
                                 case 1:
                                     DUFF_GUTS
