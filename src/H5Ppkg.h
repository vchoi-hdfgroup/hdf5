/* * * * * * * * * * * * * * * * * * * * * * * * * * * * * * * * * * * * * * *
 * Copyright by The HDF Group.                                               *
 * Copyright by the Board of Trustees of the University of Illinois.         *
 * All rights reserved.                                                      *
 *                                                                           *
 * This file is part of HDF5.  The full HDF5 copyright notice, including     *
 * terms governing use, modification, and redistribution, is contained in    *
 * the COPYING file, which can be found at the root of the source code       *
 * distribution tree, or in https://www.hdfgroup.org/licenses.               *
 * If you do not have access to either file, you may request a copy from     *
 * help@hdfgroup.org.                                                        *
 * * * * * * * * * * * * * * * * * * * * * * * * * * * * * * * * * * * * * * */

/*
 * Programmer:	Quincey Koziol
 *		Friday, November 16, 2001
 *
 * Purpose:	This file contains declarations which are visible only within
 *		the H5P package.  Source files outside the H5P package should
 *		include H5Pprivate.h instead.
 */
#if !(defined H5P_FRIEND || defined H5P_MODULE)
#error "Do not include this file outside the H5P package!"
#endif

#ifndef H5Ppkg_H
#define H5Ppkg_H

/* Get package's private header */
#include "H5Pprivate.h"

/* Other private headers needed by this file */
#include "H5SLprivate.h" /* Skip lists				*/

/**************************/
/* Package Private Macros */
/**************************/

/****************************/
/* Package Private Typedefs */
/****************************/

/* Define enum for type of object that property is within */
typedef enum {
    H5P_PROP_WITHIN_UNKNOWN = 0, /* Property container is unknown */
    H5P_PROP_WITHIN_LIST,        /* Property is within a list */
    H5P_PROP_WITHIN_CLASS        /* Property is within a class */
} H5P_prop_within_t;

/* Define enum for modifications to class */
typedef enum {
    H5P_MOD_ERR = (-1), /* Indicate an error */
    H5P_MOD_INC_CLS,    /* Increment the dependent class count*/
    H5P_MOD_DEC_CLS,    /* Decrement the dependent class count*/
    H5P_MOD_INC_LST,    /* Increment the dependent list count*/
    H5P_MOD_DEC_LST,    /* Decrement the dependent list count*/
    H5P_MOD_INC_REF,    /* Increment the ID reference count*/
    H5P_MOD_DEC_REF,    /* Decrement the ID reference count*/
    H5P_MOD_MAX         /* Upper limit on class modifications */
} H5P_class_mod_t;

/* Define structure to hold property information */
typedef struct H5P_genprop_t {
    /* Values for this property */
    char *            name;        /* Name of property */
    size_t            size;        /* Size of property value */
    void *            value;       /* Pointer to property value */
    H5P_prop_within_t type;        /* Type of object the property is within */
    hbool_t           shared_name; /* Whether the name is shared or not */

    /* Callback function pointers & info */
    H5P_prp_create_func_t  create; /* Function to call when a property is created */
    H5P_prp_set_func_t     set;    /* Function to call when a property value is set */
    H5P_prp_get_func_t     get;    /* Function to call when a property value is retrieved */
    H5P_prp_encode_func_t  encode; /* Function to call when a property is encoded */
    H5P_prp_decode_func_t  decode; /* Function to call when a property is decoded */
    H5P_prp_delete_func_t  del;    /* Function to call when a property is deleted */
    H5P_prp_copy_func_t    copy;   /* Function to call when a property is copied */
    H5P_prp_compare_func_t cmp;    /* Function to call when a property is compared */
    H5P_prp_close_func_t   close;  /* Function to call when a property is closed */
} H5P_genprop_t;

/* Define structure to hold class information */
struct H5P_genclass_t {
    struct H5P_genclass_t *parent; /* Pointer to parent class */
    char *                 name;   /* Name of property list class */
    H5P_plist_type_t       type;   /* Type of property */
    size_t                 nprops; /* Number of properties in class */
    unsigned
             plists; /* Number of property lists that have been created since the last modification to the class */
    unsigned classes; /* Number of classes that have been derived since the last modification to the class */
    unsigned ref_count; /* Number of outstanding ID's open on this class object */
    hbool_t  deleted;  /* Whether this class has been deleted and is waiting for dependent classes & proplists
                          to close */
    unsigned revision; /* Revision number of a particular class (global) */
    H5SL_t * props;    /* Skip list containing properties */

    /* Callback function pointers & info */
    H5P_cls_create_func_t create_func; /* Function to call when a property list is created */
    void *                create_data; /* Pointer to user data to pass along to create callback */
    H5P_cls_copy_func_t   copy_func;   /* Function to call when a property list is copied */
    void *                copy_data;   /* Pointer to user data to pass along to copy callback */
    H5P_cls_close_func_t  close_func;  /* Function to call when a property list is closed */
    void *                close_data;  /* Pointer to user data to pass along to close callback */
};

/* Define structure to hold property list information */
struct H5P_genplist_t {
    H5P_genclass_t *pclass;     /* Pointer to class info */
    hid_t           plist_id;   /* Copy of the property list ID (for use in close callback) */
    size_t          nprops;     /* Number of properties in class */
    hbool_t         class_init; /* Whether the class initialization callback finished successfully */
    H5SL_t *        del;        /* Skip list containing names of deleted properties */
    H5SL_t *        props;      /* Skip list containing properties */
};

/* Property list/class iterator callback function pointer */
typedef int (*H5P_iterate_int_t)(H5P_genprop_t *prop, void *udata);

/* Forward declarations (for prototypes & struct definitions) */
struct H5Z_filter_info_t;

/*****************************/
/* Package Private Variables */
/*****************************/

/******************************/
/* Package Private Prototypes */
/******************************/

/* Private functions, not part of the publicly documented API */
H5_DLL H5P_genclass_t *H5P__create_class(H5P_genclass_t *par_class, const char *name, H5P_plist_type_t type,
                                         H5P_cls_create_func_t cls_create, void *create_data,
                                         H5P_cls_copy_func_t cls_copy, void *copy_data,
                                         H5P_cls_close_func_t cls_close, void *close_data);
H5_DLL H5P_genclass_t *H5P__copy_pclass(H5P_genclass_t *pclass);
H5_DLL herr_t H5P__register_real(H5P_genclass_t *pclass, const char *name, size_t size, const void *def_value,
                                 H5P_prp_create_func_t prp_create, H5P_prp_set_func_t prp_set,
                                 H5P_prp_get_func_t prp_get, H5P_prp_encode_func_t prp_encode,
                                 H5P_prp_decode_func_t prp_decode, H5P_prp_delete_func_t prp_delete,
                                 H5P_prp_copy_func_t prp_copy, H5P_prp_compare_func_t prp_cmp,
                                 H5P_prp_close_func_t prp_close);
H5_DLL herr_t H5P__register(H5P_genclass_t **pclass, const char *name, size_t size, const void *def_value,
                            H5P_prp_create_func_t prp_create, H5P_prp_set_func_t prp_set,
                            H5P_prp_get_func_t prp_get, H5P_prp_encode_func_t prp_encode,
                            H5P_prp_decode_func_t prp_decode, H5P_prp_delete_func_t prp_delete,
                            H5P_prp_copy_func_t prp_copy, H5P_prp_compare_func_t prp_cmp,
                            H5P_prp_close_func_t prp_close);
H5_DLL herr_t H5P__add_prop(H5SL_t *props, H5P_genprop_t *prop);
H5_DLL herr_t H5P__access_class(H5P_genclass_t *pclass, H5P_class_mod_t mod);
H5_DLL herr_t H5P__class_get(const H5P_genclass_t *pclass, const char *name, void *value);
H5_DLL herr_t H5P__class_set(const H5P_genclass_t *pclass, const char *name, const void *value);
H5_DLL htri_t H5P__exist_pclass(H5P_genclass_t *pclass, const char *name);
H5_DLL herr_t H5P__get_size_plist(const H5P_genplist_t *plist, const char *name, size_t *size);
H5_DLL herr_t H5P__get_size_pclass(H5P_genclass_t *pclass, const char *name, size_t *size);
H5_DLL herr_t H5P__get_nprops_plist(const H5P_genplist_t *plist, size_t *nprops);
H5_DLL int    H5P__cmp_class(const H5P_genclass_t *pclass1, const H5P_genclass_t *pclass2);
H5_DLL herr_t H5P__cmp_plist(const H5P_genplist_t *plist1, const H5P_genplist_t *plist2, int *cmp_ret);
H5_DLL int    H5P__iterate_plist(const H5P_genplist_t *plist, hbool_t iter_all_prop, int *idx,
                                 H5P_iterate_int_t iter_func, void *iter_data);
H5_DLL int    H5P__iterate_pclass(const H5P_genclass_t *pclass, int *idx, H5P_iterate_int_t iter_func,
                                  void *iter_data);
H5_DLL herr_t H5P__copy_prop_plist(hid_t dst_id, hid_t src_id, const char *name);
H5_DLL herr_t H5P__copy_prop_pclass(hid_t dst_id, hid_t src_id, const char *name);
H5_DLL herr_t H5P__unregister(H5P_genclass_t *pclass, const char *name);
H5_DLL char * H5P__get_class_path(H5P_genclass_t *pclass);
H5_DLL H5P_genclass_t *H5P__open_class_path(const char *path);
H5_DLL H5P_genclass_t *H5P__get_class_parent(const H5P_genclass_t *pclass);
H5_DLL herr_t          H5P__close_class(void *_pclass);
H5_DLL H5P_genprop_t *H5P__find_prop_plist(const H5P_genplist_t *plist, const char *name);
H5_DLL hid_t          H5P__new_plist_of_type(H5P_plist_type_t type);

/* Encode/decode routines */
H5_DLL herr_t H5P__encode(const H5P_genplist_t *plist, hbool_t enc_all_prop, void *buf, size_t *nalloc);
H5_DLL hid_t  H5P__decode(const void *buf);
H5_DLL herr_t H5P__encode_hsize_t(const void *value, void **_pp, size_t *size);
H5_DLL herr_t H5P__encode_size_t(const void *value, void **_pp, size_t *size);
H5_DLL herr_t H5P__encode_unsigned(const void *value, void **_pp, size_t *size);
H5_DLL herr_t H5P__encode_uint8_t(const void *value, void **_pp, size_t *size);
H5_DLL herr_t H5P__encode_hbool_t(const void *value, void **_pp, size_t *size);
H5_DLL herr_t H5P__encode_double(const void *value, void **_pp, size_t *size);
H5_DLL herr_t H5P__decode_hsize_t(const void **_pp, void *value);
H5_DLL herr_t H5P__decode_size_t(const void **_pp, void *value);
H5_DLL herr_t H5P__decode_unsigned(const void **_pp, void *value);
H5_DLL herr_t H5P__decode_uint8_t(const void **_pp, void *value);
H5_DLL herr_t H5P__decode_hbool_t(const void **_pp, void *value);
H5_DLL herr_t H5P__decode_double(const void **_pp, void *value);
H5_DLL herr_t H5P__encode_coll_md_read_flag_t(const void *value, void **_pp, size_t *size);
H5_DLL herr_t H5P__decode_coll_md_read_flag_t(const void **_pp, void *value);

/* Private OCPL routines */
H5_DLL herr_t H5P__get_filter(const struct H5Z_filter_info_t *filter, unsigned int *flags, size_t *cd_nelmts,
                              unsigned cd_values[], size_t namelen, char name[], unsigned *filter_config);

/* Testing functions */
#ifdef H5P_TESTING
H5_DLL char *H5P__get_class_path_test(hid_t pclass_id);
H5_DLL hid_t H5P__open_class_path_test(const char *path);
#endif /* H5P_TESTING */

<<<<<<< HEAD
#endif /* _H5Ppkg_H */
=======
#endif /* H5Ppkg_H */
>>>>>>> 18bbd3f0
<|MERGE_RESOLUTION|>--- conflicted
+++ resolved
@@ -198,8 +198,4 @@
 H5_DLL hid_t H5P__open_class_path_test(const char *path);
 #endif /* H5P_TESTING */
 
-<<<<<<< HEAD
-#endif /* _H5Ppkg_H */
-=======
-#endif /* H5Ppkg_H */
->>>>>>> 18bbd3f0
+#endif /* H5Ppkg_H */