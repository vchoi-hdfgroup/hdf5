--- conflicted
+++ resolved
@@ -31,11 +31,6 @@
 extern "C" {
 #endif
 
-<<<<<<< HEAD
-enum H5C_cache_incr_mode { H5C_incr__off, H5C_incr__threshold };
-
-enum H5C_cache_flash_incr_mode { H5C_flash_incr__off, H5C_flash_incr__add_space };
-=======
 enum H5C_cache_incr_mode {
     H5C_incr__off,
     /**<Automatic cache size increase is disabled, and the remaining increment fields are ignored.*/
@@ -51,7 +46,6 @@
     H5C_flash_incr__add_space
     /**<Flash cache size increase is enabled using the add space algorithm.*/
 };
->>>>>>> 18bbd3f0
 
 enum H5C_cache_decr_mode {
     H5C_decr__off,
