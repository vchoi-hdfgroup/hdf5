--- conflicted
+++ resolved
@@ -304,10 +304,7 @@
     struct H5G_t *       root_grp;          /* Open root group			*/
     H5FO_t *             open_objs;         /* Open objects in file                 */
     H5UC_t *             grp_btree_shared;  /* Ref-counted group B-tree node info   */
-<<<<<<< HEAD
-=======
     hbool_t              use_file_locking;  /* Whether or not to use file locking */
->>>>>>> 18bbd3f0
     hbool_t              closing;           /* File is in the process of being closed */
 
     /* Cached VOL connector ID & info */
@@ -396,14 +393,11 @@
 /* Declare a free list to manage the H5F_shared_t struct */
 H5FL_EXTERN(H5F_shared_t);
 
-<<<<<<< HEAD
-=======
 /* Whether or not to use file locking (based on the environment variable)
  * FAIL means ignore the environment variable.
  */
 H5_DLLVAR htri_t use_locks_env_g;
 
->>>>>>> 18bbd3f0
 /******************************/
 /* Package Private Prototypes */
 /******************************/
@@ -411,10 +405,6 @@
 /* General routines */
 H5_DLL herr_t H5F__post_open(H5F_t *f);
 H5_DLL H5F_t * H5F__reopen(H5F_t *f);
-<<<<<<< HEAD
-H5_DLL herr_t  H5F__dest(H5F_t *f, hbool_t flush);
-=======
->>>>>>> 18bbd3f0
 H5_DLL herr_t  H5F__flush(H5F_t *f);
 H5_DLL htri_t  H5F__is_hdf5(const char *name, hid_t fapl_id);
 H5_DLL ssize_t H5F__get_file_image(H5F_t *f, void *buf_ptr, size_t buf_len);
@@ -424,10 +414,7 @@
 H5_DLL herr_t  H5F__close(H5F_t *f);
 H5_DLL herr_t  H5F__set_libver_bounds(H5F_t *f, H5F_libver_t low, H5F_libver_t high);
 H5_DLL herr_t  H5F__get_cont_info(const H5F_t *f, H5VL_file_cont_info_t *info);
-<<<<<<< HEAD
-=======
 H5_DLL herr_t  H5F__parse_file_lock_env_var(htri_t *use_locks);
->>>>>>> 18bbd3f0
 
 /* File mount related routines */
 H5_DLL herr_t H5F__mount(H5G_loc_t *loc, const char *name, H5F_t *child, hid_t plist_id);
@@ -493,8 +480,4 @@
 H5_DLL herr_t H5F__reparse_file_lock_variable_test(void);
 #endif /* H5F_TESTING */
 
-<<<<<<< HEAD
-#endif /* _H5Fpkg_H */
-=======
-#endif /* H5Fpkg_H */
->>>>>>> 18bbd3f0
+#endif /* H5Fpkg_H */