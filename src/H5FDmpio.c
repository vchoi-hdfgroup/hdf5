/* * * * * * * * * * * * * * * * * * * * * * * * * * * * * * * * * * * * * * *
 * Copyright by The HDF Group.                                               *
 * All rights reserved.                                                      *
 *                                                                           *
 * This file is part of HDF5.  The full HDF5 copyright notice, including     *
 * terms governing use, modification, and redistribution, is contained in    *
 * the COPYING file, which can be found at the root of the source code       *
 * distribution tree, or in https://www.hdfgroup.org/licenses.               *
 * If you do not have access to either file, you may request a copy from     *
 * help@hdfgroup.org.                                                        *
 * * * * * * * * * * * * * * * * * * * * * * * * * * * * * * * * * * * * * * */

/*
 * Programmer:  Robb Matzke
 *              Thursday, July 29, 1999
 *
 * Purpose:     This is the MPI-2 I/O driver.
 *
 */

#include "H5FDdrvr_module.h" /* This source code file is part of the H5FD driver module */

#include "H5private.h"   /* Generic Functions                    */
#include "H5CXprivate.h" /* API Contexts                         */
#include "H5Dprivate.h"  /* Dataset functions                    */
#include "H5Eprivate.h"  /* Error handling                       */
#include "H5Fprivate.h"  /* File access                          */
#include "H5FDprivate.h" /* File drivers                         */
#include "H5FDmpi.h"     /* MPI-based file drivers               */
#include "H5Iprivate.h"  /* IDs                                  */
#include "H5MMprivate.h" /* Memory management                    */
#include "H5Pprivate.h"  /* Property lists                       */

#ifdef H5_HAVE_PARALLEL

/*
 * The driver identification number, initialized at runtime if H5_HAVE_PARALLEL
 * is defined. This allows applications to still have the H5FD_MPIO
 * "constants" in their source code.
 */
static hid_t H5FD_MPIO_g = 0;

/* Whether to allow collective I/O operations */
/* (Can be changed by setting "HDF5_MPI_OPT_TYPES" environment variable to '0' or '1') */
hbool_t H5FD_mpi_opt_types_g = TRUE;

/* Whether the driver initialized MPI on its own */
static hbool_t H5FD_mpi_self_initialized = FALSE;

/*
 * The view is set to this value
 */
static char H5FD_mpi_native_g[] = "native";

/*
 * The description of a file belonging to this driver.
 * The EOF value is only used just after the file is opened in order for the
 * library to determine whether the file is empty, truncated, or okay. The MPIO
 * driver doesn't bother to keep it updated since it's an expensive operation.
 */
typedef struct H5FD_mpio_t {
    H5FD_t   pub;                    /* Public stuff, must be first                  */
    MPI_File f;                      /* MPIO file handle                             */
    MPI_Comm comm;                   /* MPI Communicator                             */
    MPI_Info info;                   /* MPI info object                              */
    int      mpi_rank;               /* This process's rank                          */
    int      mpi_size;               /* Total number of processes                    */
    haddr_t  eof;                    /* End-of-file marker                           */
    haddr_t  eoa;                    /* End-of-address marker                        */
    haddr_t  last_eoa;               /* Last known end-of-address marker             */
    haddr_t  local_eof;              /* Local end-of-file address for each process   */
    hbool_t  mpi_file_sync_required; /* Whether the ROMIO driver requires MPI_File_sync after write */
} H5FD_mpio_t;

/* Private Prototypes */

/* Callbacks */
static herr_t  H5FD__mpio_term(void);
static H5FD_t *H5FD__mpio_open(const char *name, unsigned flags, hid_t fapl_id, haddr_t maxaddr);
static herr_t  H5FD__mpio_close(H5FD_t *_file);
static herr_t  H5FD__mpio_query(const H5FD_t *_f1, unsigned long *flags);
static haddr_t H5FD__mpio_get_eoa(const H5FD_t *_file, H5FD_mem_t type);
static herr_t  H5FD__mpio_set_eoa(H5FD_t *_file, H5FD_mem_t type, haddr_t addr);
static haddr_t H5FD__mpio_get_eof(const H5FD_t *_file, H5FD_mem_t type);
static herr_t  H5FD__mpio_get_handle(H5FD_t *_file, hid_t fapl, void **file_handle);
static herr_t  H5FD__mpio_read(H5FD_t *_file, H5FD_mem_t type, hid_t dxpl_id, haddr_t addr, size_t size,
                               void *buf);
static herr_t  H5FD__mpio_write(H5FD_t *_file, H5FD_mem_t type, hid_t dxpl_id, haddr_t addr, size_t size,
                                const void *buf);
static herr_t  H5FD__mpio_read_vector(H5FD_t *_file, hid_t H5_ATTR_UNUSED dxpl_id, uint32_t count,
                                      H5FD_mem_t types[], haddr_t addrs[], size_t sizes[], void *bufs[]);
static herr_t  H5FD__mpio_write_vector(H5FD_t *_file, hid_t H5_ATTR_UNUSED dxpl_id, uint32_t count,
                                       H5FD_mem_t types[], haddr_t addrs[], size_t sizes[],
                                       const void *bufs[]);

static herr_t H5FD__mpio_read_selection(H5FD_t *_file, H5FD_mem_t type, hid_t H5_ATTR_UNUSED dxpl_id,
                                        uint32_t count, hid_t mem_space_ids[], hid_t file_space_ids[],
                                        haddr_t offsets[], size_t element_sizes[], void *bufs[]);

static herr_t H5FD__mpio_write_selection(H5FD_t *_file, H5FD_mem_t type, hid_t H5_ATTR_UNUSED dxpl_id,
                                         uint32_t count, hid_t mem_space_ids[], hid_t file_space_ids[],
                                         haddr_t offsets[], size_t element_sizes[], const void *bufs[]);

static herr_t H5FD__mpio_flush(H5FD_t *_file, hid_t dxpl_id, hbool_t closing);
static herr_t H5FD__mpio_truncate(H5FD_t *_file, hid_t dxpl_id, hbool_t closing);
static herr_t H5FD__mpio_delete(const char *filename, hid_t fapl_id);
static herr_t H5FD__mpio_ctl(H5FD_t *_file, uint64_t op_code, uint64_t flags, const void *input,
                             void **output);

/* Other functions */
static herr_t H5FD__mpio_vector_build_types(
    uint32_t count, H5FD_mem_t types[], haddr_t addrs[], size_t sizes[], H5_flexible_const_ptr_t bufs[],
    haddr_t *s_addrs[], size_t *s_sizes[], H5_flexible_const_ptr_t *s_bufs[], hbool_t *vector_was_sorted,
    MPI_Offset *mpi_off, H5_flexible_const_ptr_t *mpi_bufs_base, int *size_i, MPI_Datatype *buf_type,
    hbool_t *buf_type_created, MPI_Datatype *file_type, hbool_t *file_type_created, char *unused);

<<<<<<< HEAD
static herr_t H5FD__selection_build_types(
    hbool_t io_op_write, uint32_t num_pieces, H5S_t **file_spaces, H5S_t **mem_spaces,
    haddr_t offsets[], H5_flexible_const_ptr_t bufs[], size_t src_element_sizes[],
    size_t dst_element_sizes[], MPI_Datatype *final_ftype,
    hbool_t *final_ftype_is_derived, MPI_Datatype *final_mtype,
    hbool_t *final_mtype_is_derived, int *size_i,
    H5_flexible_const_ptr_t *mpi_bufs_base);
=======
static herr_t H5FD__selection_build_types(hbool_t io_op_write, uint32_t num_pieces, H5S_t **file_spaces,
                                          H5S_t **mem_spaces, haddr_t offsets[],
                                          H5_flexible_const_ptr_t bufs[], size_t src_element_sizes[],
                                          size_t dst_element_sizes[], MPI_Datatype *final_ftype,
                                          hbool_t *final_ftype_is_derived, MPI_Datatype *final_mtype,
                                          hbool_t *final_mtype_is_derived, int *size_i,
                                          H5_flexible_const_ptr_t *mpi_bufs_base);
>>>>>>> fbf7f472

/* The MPIO file driver information */
static const H5FD_class_t H5FD_mpio_g = {
    H5FD_CLASS_VERSION,         /* struct version        */
    H5_VFD_MPIO,                /* value                 */
    "mpio",                     /* name                  */
    HADDR_MAX,                  /* maxaddr               */
    H5F_CLOSE_SEMI,             /* fc_degree             */
    H5FD__mpio_term,            /* terminate             */
    NULL,                       /* sb_size               */
    NULL,                       /* sb_encode             */
    NULL,                       /* sb_decode             */
    0,                          /* fapl_size             */
    NULL,                       /* fapl_get              */
    NULL,                       /* fapl_copy             */
    NULL,                       /* fapl_free             */
    0,                          /* dxpl_size             */
    NULL,                       /* dxpl_copy             */
    NULL,                       /* dxpl_free             */
    H5FD__mpio_open,            /* open                  */
    H5FD__mpio_close,           /* close                 */
    NULL,                       /* cmp                   */
    H5FD__mpio_query,           /* query                 */
    NULL,                       /* get_type_map          */
    NULL,                       /* alloc                 */
    NULL,                       /* free                  */
    H5FD__mpio_get_eoa,         /* get_eoa               */
    H5FD__mpio_set_eoa,         /* set_eoa               */
    H5FD__mpio_get_eof,         /* get_eof               */
    H5FD__mpio_get_handle,      /* get_handle            */
    H5FD__mpio_read,            /* read                  */
    H5FD__mpio_write,           /* write                 */
    H5FD__mpio_read_vector,     /* read_vector           */
    H5FD__mpio_write_vector,    /* write_vector          */
    H5FD__mpio_read_selection,  /* read_selection        */
    H5FD__mpio_write_selection, /* write_selection       */
    H5FD__mpio_flush,           /* flush                 */
    H5FD__mpio_truncate,        /* truncate              */
    NULL,                       /* lock                  */
    NULL,                       /* unlock                */
    H5FD__mpio_delete,          /* del                   */
    H5FD__mpio_ctl,             /* ctl                   */
    H5FD_FLMAP_DICHOTOMY        /* fl_map                */
};

#ifdef H5FDmpio_DEBUG
/* Flags to control debug actions in the MPI-IO VFD.
 * (Meant to be indexed by characters)
 *
 * These flags can be set with either (or both) the environment variable
 *      "H5FD_mpio_Debug" set to a string containing one or more characters
 *      (flags) or by setting them as a string value for the
 *      "H5F_mpio_debug_key" MPI Info key.
 *
 * Supported characters in 'H5FD_mpio_Debug' string:
 *      't' trace function entry and exit
 *      'r' show read offset and size
 *      'w' show write offset and size
 *      '0'-'9' only show output from a single MPI rank (ranks 0-9 supported)
 */
static int H5FD_mpio_debug_flags_s[256];
static int H5FD_mpio_debug_rank_s = -1;

/* Indicate if this rank should output tracing info */
#define H5FD_MPIO_TRACE_THIS_RANK(file)                                                                      \
    (H5FD_mpio_debug_rank_s < 0 || H5FD_mpio_debug_rank_s == (file)->mpi_rank)
#endif

#ifdef H5FDmpio_DEBUG

/*---------------------------------------------------------------------------
 * Function:    H5FD__mpio_parse_debug_str
 *
 * Purpose:     Parse a string for debugging flags
 *
 * Returns:     N/A
 *
 * Programmer:  Quincey Koziol
 *              Wednesday, Aug 12, 2020
 *
 *---------------------------------------------------------------------------
 */
static void
H5FD__mpio_parse_debug_str(const char *s)
{
    FUNC_ENTER_PACKAGE_NOERR

    /* Sanity check */
    HDassert(s);

    /* Set debug mask */
    while (*s) {
        if ((int)(*s) >= (int)'0' && (int)(*s) <= (int)'9')
            H5FD_mpio_debug_rank_s = ((int)*s) - (int)'0';
        else
            H5FD_mpio_debug_flags_s[(int)*s]++;
        s++;
    } /* end while */

    FUNC_LEAVE_NOAPI_VOID
} /* end H5FD__mpio_parse_debug_str() */

/*---------------------------------------------------------------------------
 * Function:    H5FD__mem_t_to_str
 *
 * Purpose:     Returns a string representing the enum value in an H5FD_mem_t
 *              enum
 *
 * Returns:     H5FD_mem_t enum value string
 *
 *---------------------------------------------------------------------------
 */
static const char *
H5FD__mem_t_to_str(H5FD_mem_t mem_type)
{
    switch (mem_type) {
        case H5FD_MEM_NOLIST:
            return "H5FD_MEM_NOLIST";
        case H5FD_MEM_DEFAULT:
            return "H5FD_MEM_DEFAULT";
        case H5FD_MEM_SUPER:
            return "H5FD_MEM_SUPER";
        case H5FD_MEM_BTREE:
            return "H5FD_MEM_BTREE";
        case H5FD_MEM_DRAW:
            return "H5FD_MEM_DRAW";
        case H5FD_MEM_GHEAP:
            return "H5FD_MEM_GHEAP";
        case H5FD_MEM_LHEAP:
            return "H5FD_MEM_LHEAP";
        case H5FD_MEM_OHDR:
            return "H5FD_MEM_OHDR";
        default:
            return "(Unknown)";
    }
}
#endif /* H5FDmpio_DEBUG */

/*-------------------------------------------------------------------------
 * Function:    H5FD_mpio_init
 *
 * Purpose:     Initialize this driver by registering the driver with the
 *              library.
 *
 * Return:      Success:    The driver ID for the mpio driver
 *              Failure:    H5I_INVALID_HID
 *
 * Programmer:  Robb Matzke
 *              Thursday, August 5, 1999
 *
 *-------------------------------------------------------------------------
 */
hid_t
H5FD_mpio_init(void)
{
    static int H5FD_mpio_Debug_inited = 0;
    char      *env                    = NULL;
    hid_t      ret_value              = H5I_INVALID_HID; /* Return value */

    FUNC_ENTER_NOAPI(H5I_INVALID_HID)

    /* Register the MPI-IO VFD, if it isn't already */
    if (H5I_VFL != H5I_get_type(H5FD_MPIO_g)) {
        H5FD_MPIO_g = H5FD_register((const H5FD_class_t *)&H5FD_mpio_g, sizeof(H5FD_class_t), FALSE);

        /* Check if MPI driver has been loaded dynamically */
        env = HDgetenv(HDF5_DRIVER);
        if (env && !HDstrcmp(env, "mpio")) {
            int mpi_initialized = 0;

            /* Initialize MPI if not already initialized */
            if (MPI_SUCCESS != MPI_Initialized(&mpi_initialized))
                HGOTO_ERROR(H5E_VFL, H5E_UNINITIALIZED, H5I_INVALID_HID, "can't check if MPI is initialized")
            if (!mpi_initialized) {
                if (MPI_SUCCESS != MPI_Init(NULL, NULL))
                    HGOTO_ERROR(H5E_VFL, H5E_CANTINIT, H5I_INVALID_HID, "can't initialize MPI")
                H5FD_mpi_self_initialized = TRUE;
            }
        }
    }

    if (!H5FD_mpio_Debug_inited) {
        const char *s; /* String for environment variables */

        /* Allow MPI buf-and-file-type optimizations? */
        s = HDgetenv("HDF5_MPI_OPT_TYPES");
        if (s && HDisdigit(*s))
            H5FD_mpi_opt_types_g = (0 == HDstrtol(s, NULL, 0)) ? FALSE : TRUE;

#ifdef H5FDmpio_DEBUG
        /* Clear the flag buffer */
        HDmemset(H5FD_mpio_debug_flags_s, 0, sizeof(H5FD_mpio_debug_flags_s));

        /* Retrieve MPI-IO debugging environment variable */
        s = HDgetenv("H5FD_mpio_Debug");
        if (s)
            H5FD__mpio_parse_debug_str(s);
#endif /* H5FDmpio_DEBUG */

        H5FD_mpio_Debug_inited++;
    } /* end if */

    /* Set return value */
    ret_value = H5FD_MPIO_g;

done:
    FUNC_LEAVE_NOAPI(ret_value)
} /* end H5FD_mpio_init() */

/*---------------------------------------------------------------------------
 * Function:    H5FD__mpio_term
 *
 * Purpose:     Shut down the VFD
 *
 * Returns:     Non-negative on success or negative on failure
 *
 * Programmer:  Quincey Koziol
 *              Friday, Jan 30, 2004
 *
 *---------------------------------------------------------------------------
 */
static herr_t
H5FD__mpio_term(void)
{
    FUNC_ENTER_PACKAGE_NOERR

    /* Terminate MPI if the driver initialized it */
    if (H5FD_mpi_self_initialized) {
        int mpi_finalized = 0;

        MPI_Finalized(&mpi_finalized);
        if (!mpi_finalized)
            MPI_Finalize();

        H5FD_mpi_self_initialized = FALSE;
    }

    /* Reset VFL ID */
    H5FD_MPIO_g = 0;

    FUNC_LEAVE_NOAPI(SUCCEED)
} /* end H5FD__mpio_term() */

/*-------------------------------------------------------------------------
 * Function:    H5Pset_fapl_mpio
 *
 * Purpose:     Store the user supplied MPIO communicator comm and info in
 *              the file access property list FAPL_ID which can then be used
 *              to create and/or open the file.  This function is available
 *              only in the parallel HDF5 library and is not collective.
 *
 *              comm is the MPI communicator to be used for file open as
 *              defined in MPI_FILE_OPEN of MPI-2. This function makes a
 *              duplicate of comm. Any modification to comm after this function
 *              call returns has no effect on the access property list.
 *
 *              info is the MPI Info object to be used for file open as
 *              defined in MPI_FILE_OPEN of MPI-2. This function makes a
 *              duplicate of info. Any modification to info after this
 *              function call returns has no effect on the access property
 *              list.
 *
 *              If fapl_id has previously set comm and info values, they
 *              will be replaced and the old communicator and Info object
 *              are freed.
 *
 * Return:      Success:    Non-negative
 *              Failure:    Negative
 *
 * Programmer:  Albert Cheng
 *              Feb 3, 1998
 *
 *-------------------------------------------------------------------------
 */
herr_t
H5Pset_fapl_mpio(hid_t fapl_id, MPI_Comm comm, MPI_Info info)
{
    H5P_genplist_t *plist; /* Property list pointer */
    herr_t          ret_value;

    FUNC_ENTER_API(FAIL)
    H5TRACE3("e", "iMcMi", fapl_id, comm, info);

    /* Check arguments */
    if (fapl_id == H5P_DEFAULT)
        HGOTO_ERROR(H5E_PLIST, H5E_BADVALUE, FAIL, "can't set values in default property list")
    if (NULL == (plist = H5P_object_verify(fapl_id, H5P_FILE_ACCESS)))
        HGOTO_ERROR(H5E_PLIST, H5E_BADTYPE, FAIL, "not a file access list")
    if (MPI_COMM_NULL == comm)
        HGOTO_ERROR(H5E_PLIST, H5E_BADTYPE, FAIL, "MPI_COMM_NULL is not a valid communicator")

    /* Set the MPI communicator and info object */
    if (H5P_set(plist, H5F_ACS_MPI_PARAMS_COMM_NAME, &comm) < 0)
        HGOTO_ERROR(H5E_PLIST, H5E_CANTSET, FAIL, "can't set MPI communicator")
    if (H5P_set(plist, H5F_ACS_MPI_PARAMS_INFO_NAME, &info) < 0)
        HGOTO_ERROR(H5E_PLIST, H5E_CANTSET, FAIL, "can't set MPI info object")

    /* duplication is done during driver setting. */
    ret_value = H5P_set_driver(plist, H5FD_MPIO, NULL, NULL);

done:
    FUNC_LEAVE_API(ret_value)
} /* H5Pset_fapl_mpio() */

/*-------------------------------------------------------------------------
 * Function:    H5Pget_fapl_mpio
 *
 * Purpose:     If the file access property list is set to the H5FD_MPIO
 *              driver then this function returns duplicates of the MPI
 *              communicator and Info object stored through the comm and
 *              info pointers.  It is the responsibility of the application
 *              to free the returned communicator and Info object.
 *
 * Return:      Success:    Non-negative with the communicator and
 *                          Info object returned through the comm and
 *                          info arguments if non-null. Since they are
 *                          duplicates of the stored objects, future
 *                          modifications to the access property list do
 *                          not affect them and it is the responsibility
 *                          of the application to free them.
 *              Failure:    Negative
 *
 * Programmer:  Robb Matzke
 *              Thursday, February 26, 1998
 *
 *-------------------------------------------------------------------------
 */
herr_t
H5Pget_fapl_mpio(hid_t fapl_id, MPI_Comm *comm /*out*/, MPI_Info *info /*out*/)
{
    H5P_genplist_t *plist;               /* Property list pointer */
    herr_t          ret_value = SUCCEED; /* Return value */

    FUNC_ENTER_API(FAIL)
    H5TRACE3("e", "ixx", fapl_id, comm, info);

    /* Set comm and info in case we have problems */
    if (comm)
        *comm = MPI_COMM_NULL;
    if (info)
        *info = MPI_INFO_NULL;

    /* Check arguments */
    if (NULL == (plist = H5P_object_verify(fapl_id, H5P_FILE_ACCESS)))
        HGOTO_ERROR(H5E_PLIST, H5E_BADTYPE, FAIL, "not a file access list")
    if (H5FD_MPIO != H5P_peek_driver(plist))
        HGOTO_ERROR(H5E_PLIST, H5E_BADVALUE, FAIL, "VFL driver is not MPI-I/O")

    /* Get the MPI communicator and info object */
    if (comm)
        if (H5P_get(plist, H5F_ACS_MPI_PARAMS_COMM_NAME, comm) < 0)
            HGOTO_ERROR(H5E_PLIST, H5E_CANTGET, FAIL, "can't get MPI communicator")
    if (info)
        if (H5P_get(plist, H5F_ACS_MPI_PARAMS_INFO_NAME, info) < 0)
            HGOTO_ERROR(H5E_PLIST, H5E_CANTGET, FAIL, "can't get MPI info object")

done:
    /* Clean up anything duplicated on errors. The free calls will set
     * the output values to MPI_COMM|INFO_NULL.
     */
    if (ret_value != SUCCEED) {
        if (comm)
            if (H5_mpi_comm_free(comm) < 0)
                HDONE_ERROR(H5E_PLIST, H5E_CANTFREE, FAIL, "unable to free MPI communicator")
        if (info)
            if (H5_mpi_info_free(info) < 0)
                HDONE_ERROR(H5E_PLIST, H5E_CANTFREE, FAIL, "unable to free MPI info object")
    }

    FUNC_LEAVE_API(ret_value)
} /* end H5Pget_fapl_mpio() */

/*-------------------------------------------------------------------------
 * Function:    H5Pset_dxpl_mpio
 *
 * Purpose:     Set the data transfer property list DXPL_ID to use transfer
 *              mode XFER_MODE. The property list can then be used to control
 *              the I/O transfer mode during data I/O operations. The valid
 *              transfer modes are:
 *
 *              H5FD_MPIO_INDEPENDENT:
 *                  Use independent I/O access (the default).
 *
 *              H5FD_MPIO_COLLECTIVE:
 *                  Use collective I/O access.
 *
 * Return:      Success:    Non-negative
 *              Failure:    Negative
 *
 * Programmer:  Albert Cheng
 *              April 2, 1998
 *
 *-------------------------------------------------------------------------
 */
herr_t
H5Pset_dxpl_mpio(hid_t dxpl_id, H5FD_mpio_xfer_t xfer_mode)
{
    H5P_genplist_t *plist;               /* Property list pointer */
    herr_t          ret_value = SUCCEED; /* Return value */

    FUNC_ENTER_API(FAIL)
    H5TRACE2("e", "iDt", dxpl_id, xfer_mode);

    /* Check arguments */
    if (dxpl_id == H5P_DEFAULT)
        HGOTO_ERROR(H5E_PLIST, H5E_BADVALUE, FAIL, "can't set values in default property list")
    if (NULL == (plist = H5P_object_verify(dxpl_id, H5P_DATASET_XFER)))
        HGOTO_ERROR(H5E_PLIST, H5E_BADTYPE, FAIL, "not a dxpl")
    if (H5FD_MPIO_INDEPENDENT != xfer_mode && H5FD_MPIO_COLLECTIVE != xfer_mode)
        HGOTO_ERROR(H5E_ARGS, H5E_BADVALUE, FAIL, "incorrect xfer_mode")

    /* Set the transfer mode */
    if (H5P_set(plist, H5D_XFER_IO_XFER_MODE_NAME, &xfer_mode) < 0)
        HGOTO_ERROR(H5E_PLIST, H5E_CANTSET, FAIL, "unable to set value")

done:
    FUNC_LEAVE_API(ret_value)
} /* end H5Pset_dxpl_mpio() */

/*-------------------------------------------------------------------------
 * Function:    H5Pget_dxpl_mpio
 *
 * Purpose:     Queries the transfer mode current set in the data transfer
 *              property list DXPL_ID. This is not collective.
 *
 * Return:      Success:    Non-negative, with the transfer mode returned
 *                          through the XFER_MODE argument if it is
 *                          non-null.
 *              Failure:    Negative
 *
 * Programmer:  Albert Cheng
 *              April 2, 1998
 *
 *-------------------------------------------------------------------------
 */
herr_t
H5Pget_dxpl_mpio(hid_t dxpl_id, H5FD_mpio_xfer_t *xfer_mode /*out*/)
{
    H5P_genplist_t *plist;               /* Property list pointer */
    herr_t          ret_value = SUCCEED; /* Return value */

    FUNC_ENTER_API(FAIL)
    H5TRACE2("e", "ix", dxpl_id, xfer_mode);

    /* Check arguments */
    if (NULL == (plist = H5P_object_verify(dxpl_id, H5P_DATASET_XFER)))
        HGOTO_ERROR(H5E_PLIST, H5E_BADTYPE, FAIL, "not a dxpl")

    /* Get the transfer mode */
    if (xfer_mode)
        if (H5P_get(plist, H5D_XFER_IO_XFER_MODE_NAME, xfer_mode) < 0)
            HGOTO_ERROR(H5E_PLIST, H5E_CANTSET, FAIL, "unable to get value")

done:
    FUNC_LEAVE_API(ret_value)
} /* end H5Pget_dxpl_mpio() */

/*-------------------------------------------------------------------------
 * Function:    H5Pset_dxpl_mpio_collective_opt
 *
 * Purpose:     To set a flag to choose linked chunk I/O or multi-chunk I/O
 *              without involving decision-making inside HDF5
 *
 * Note:        The library will do linked chunk I/O or multi-chunk I/O without
 *              involving communications for decision-making process.
 *              The library won't behave as it asks for only when we find
 *              that the low-level MPI-IO package doesn't support this.
 *
 * Return:      Success:    Non-negative
 *              Failure:    Negative
 *
 * Programmer:  Kent Yang
 *
 *-------------------------------------------------------------------------
 */
herr_t
H5Pset_dxpl_mpio_collective_opt(hid_t dxpl_id, H5FD_mpio_collective_opt_t opt_mode)
{
    H5P_genplist_t *plist;               /* Property list pointer */
    herr_t          ret_value = SUCCEED; /* Return value */

    FUNC_ENTER_API(FAIL)
    H5TRACE2("e", "iDc", dxpl_id, opt_mode);

    /* Check arguments */
    if (dxpl_id == H5P_DEFAULT)
        HGOTO_ERROR(H5E_PLIST, H5E_BADVALUE, FAIL, "can't set values in default property list")
    if (NULL == (plist = H5P_object_verify(dxpl_id, H5P_DATASET_XFER)))
        HGOTO_ERROR(H5E_PLIST, H5E_BADTYPE, FAIL, "not a dxpl")

    /* Set the transfer mode */
    if (H5P_set(plist, H5D_XFER_MPIO_COLLECTIVE_OPT_NAME, &opt_mode) < 0)
        HGOTO_ERROR(H5E_PLIST, H5E_CANTSET, FAIL, "unable to set value")

done:
    FUNC_LEAVE_API(ret_value)
} /* end H5Pset_dxpl_mpio_collective_opt() */

/*-------------------------------------------------------------------------
 * Function:    H5Pset_dxpl_mpio_chunk_opt
 *
 * Purpose:     To set a flag to choose linked chunk I/O or multi-chunk I/O
 *              without involving decision-making inside HDF5
 *
 * Note:        The library will do linked chunk I/O or multi-chunk I/O without
 *              involving communications for decision-making process.
 *              The library won't behave as it asks for only when we find
 *              that the low-level MPI-IO package doesn't support this.
 *
 * Return:      Success:    Non-negative
 *              Failure:    Negative
 *
 * Programmer:  Kent Yang
 *
 *-------------------------------------------------------------------------
 */
herr_t
H5Pset_dxpl_mpio_chunk_opt(hid_t dxpl_id, H5FD_mpio_chunk_opt_t opt_mode)
{
    H5P_genplist_t *plist;               /* Property list pointer */
    herr_t          ret_value = SUCCEED; /* Return value */

    FUNC_ENTER_API(FAIL)
    H5TRACE2("e", "iDh", dxpl_id, opt_mode);

    /* Check arguments */
    if (dxpl_id == H5P_DEFAULT)
        HGOTO_ERROR(H5E_PLIST, H5E_BADVALUE, FAIL, "can't set values in default property list")
    if (NULL == (plist = H5P_object_verify(dxpl_id, H5P_DATASET_XFER)))
        HGOTO_ERROR(H5E_PLIST, H5E_BADTYPE, FAIL, "not a dxpl")

    /* Set the transfer mode */
    if (H5P_set(plist, H5D_XFER_MPIO_CHUNK_OPT_HARD_NAME, &opt_mode) < 0)
        HGOTO_ERROR(H5E_PLIST, H5E_CANTSET, FAIL, "unable to set value")

done:
    FUNC_LEAVE_API(ret_value)
} /* end H5Pset_dxpl_mpio_chunk_opt() */

/*-------------------------------------------------------------------------
 * Function:    H5Pset_dxpl_mpio_chunk_opt_num
 *
 * Purpose:     To set a threshold for doing linked chunk IO
 *
 * Note:        If the number is greater than the threshold set by the user,
 *              the library will do linked chunk I/O; otherwise, I/O will be
 *              done for every chunk.
 *
 * Return:      Success:    Non-negative
 *              Failure:    Negative
 *
 * Programmer:  Kent Yang
 *
 *-------------------------------------------------------------------------
 */
herr_t
H5Pset_dxpl_mpio_chunk_opt_num(hid_t dxpl_id, unsigned num_chunk_per_proc)
{
    H5P_genplist_t *plist;               /* Property list pointer */
    herr_t          ret_value = SUCCEED; /* Return value */

    FUNC_ENTER_API(FAIL)
    H5TRACE2("e", "iIu", dxpl_id, num_chunk_per_proc);

    /* Check arguments */
    if (dxpl_id == H5P_DEFAULT)
        HGOTO_ERROR(H5E_PLIST, H5E_BADVALUE, FAIL, "can't set values in default property list")
    if (NULL == (plist = H5P_object_verify(dxpl_id, H5P_DATASET_XFER)))
        HGOTO_ERROR(H5E_PLIST, H5E_BADTYPE, FAIL, "not a dxpl")

    /* Set the transfer mode */
    if (H5P_set(plist, H5D_XFER_MPIO_CHUNK_OPT_NUM_NAME, &num_chunk_per_proc) < 0)
        HGOTO_ERROR(H5E_PLIST, H5E_CANTSET, FAIL, "unable to set value")

done:
    FUNC_LEAVE_API(ret_value)
} /* end H5Pset_dxpl_mpio_chunk_opt_num() */

/*-------------------------------------------------------------------------
 * Function:    H5Pset_dxpl_mpio_chunk_opt_ratio
 *
 * Purpose:     To set a threshold for doing collective I/O for each chunk
 *
 * Note:        The library will calculate the percentage of the number of
 *              process holding selections at each chunk. If that percentage
 *              of number of process in the individual chunk is greater than
 *              the threshold set by the user, the library will do collective
 *              chunk I/O for this chunk; otherwise, independent I/O will be
 *              done for this chunk.
 *
 * Return:      Success:    Non-negative
 *              Failure:    Negative
 *
 * Programmer:  Kent Yang
 *
 *-------------------------------------------------------------------------
 */
herr_t
H5Pset_dxpl_mpio_chunk_opt_ratio(hid_t dxpl_id, unsigned percent_num_proc_per_chunk)
{
    H5P_genplist_t *plist;               /* Property list pointer */
    herr_t          ret_value = SUCCEED; /* Return value */

    FUNC_ENTER_API(FAIL)
    H5TRACE2("e", "iIu", dxpl_id, percent_num_proc_per_chunk);

    /* Check arguments */
    if (dxpl_id == H5P_DEFAULT)
        HGOTO_ERROR(H5E_PLIST, H5E_BADVALUE, FAIL, "can't set values in default property list")
    if (NULL == (plist = H5P_object_verify(dxpl_id, H5P_DATASET_XFER)))
        HGOTO_ERROR(H5E_PLIST, H5E_BADTYPE, FAIL, "not a dxpl")

    /* Set the transfer mode */
    if (H5P_set(plist, H5D_XFER_MPIO_CHUNK_OPT_RATIO_NAME, &percent_num_proc_per_chunk) < 0)
        HGOTO_ERROR(H5E_PLIST, H5E_CANTSET, FAIL, "unable to set value")

done:
    FUNC_LEAVE_API(ret_value)
} /* end H5Pset_dxpl_mpio_chunk_opt_ratio() */

/*-------------------------------------------------------------------------
 * Function:    H5FD_set_mpio_atomicity
 *
 * Purpose:     Sets the atomicity mode
 *
 * Return:      SUCCEED/FAIL
 *
 * Programmer:  Mohamad Chaarawi
 *              Feb 14, 2012
 *
 *-------------------------------------------------------------------------
 */
herr_t
H5FD_set_mpio_atomicity(H5FD_t *_file, hbool_t flag)
{
    H5FD_mpio_t *file = (H5FD_mpio_t *)_file;
#ifdef H5FDmpio_DEBUG
    hbool_t H5FD_mpio_debug_t_flag = (H5FD_mpio_debug_flags_s[(int)'t'] && H5FD_MPIO_TRACE_THIS_RANK(file));
#endif
    int    mpi_code; /* MPI return code */
    herr_t ret_value = SUCCEED;

    FUNC_ENTER_NOAPI_NOINIT

#ifdef H5FDmpio_DEBUG
    if (H5FD_mpio_debug_t_flag)
        HDfprintf(stderr, "%s: (%d) Entering\n", __func__, file->mpi_rank);
#endif

    /* set atomicity value */
    if (MPI_SUCCESS != (mpi_code = MPI_File_set_atomicity(file->f, (int)(flag != FALSE))))
        HMPI_GOTO_ERROR(FAIL, "MPI_File_set_atomicity", mpi_code)

done:
#ifdef H5FDmpio_DEBUG
    if (H5FD_mpio_debug_t_flag)
        HDfprintf(stderr, "%s: (%d) Leaving\n", __func__, file->mpi_rank);
#endif

    FUNC_LEAVE_NOAPI(ret_value)
} /* end H5FD_set_mpio_atomicity() */

/*-------------------------------------------------------------------------
 * Function:    H5FD_get_mpio_atomicity
 *
 * Purpose:     Returns the atomicity mode
 *
 * Return:      SUCCEED/FAIL
 *
 * Programmer:  Mohamad Chaarawi
 *              Feb 14, 2012
 *
 *-------------------------------------------------------------------------
 */
herr_t
H5FD_get_mpio_atomicity(H5FD_t *_file, hbool_t *flag)
{
    H5FD_mpio_t *file = (H5FD_mpio_t *)_file;
    int          temp_flag;
#ifdef H5FDmpio_DEBUG
    hbool_t H5FD_mpio_debug_t_flag = (H5FD_mpio_debug_flags_s[(int)'t'] && H5FD_MPIO_TRACE_THIS_RANK(file));
#endif
    int    mpi_code; /* MPI return code */
    herr_t ret_value = SUCCEED;

    FUNC_ENTER_NOAPI_NOINIT

#ifdef H5FDmpio_DEBUG
    if (H5FD_mpio_debug_t_flag)
        HDfprintf(stderr, "%s: (%d) Entering\n", __func__, file->mpi_rank);
#endif

    /* Get atomicity value */
    if (MPI_SUCCESS != (mpi_code = MPI_File_get_atomicity(file->f, &temp_flag)))
        HMPI_GOTO_ERROR(FAIL, "MPI_File_get_atomicity", mpi_code)

    if (0 != temp_flag)
        *flag = TRUE;
    else
        *flag = FALSE;

done:
#ifdef H5FDmpio_DEBUG
    if (H5FD_mpio_debug_t_flag)
        HDfprintf(stderr, "%s: (%d) Leaving\n", __func__, file->mpi_rank);
#endif

    FUNC_LEAVE_NOAPI(ret_value)
} /* end H5FD_get_mpio_atomicity() */

/*-------------------------------------------------------------------------
 * Function:    H5FD__mpio_open
 *
 * Purpose:     Opens a file with name NAME.  The FLAGS are a bit field with
 *              purpose similar to the second argument of open(2) and which
 *              are defined in H5Fpublic.h. The file access property list
 *              FAPL_ID contains the properties driver properties and MAXADDR
 *              is the largest address which this file will be expected to
 *              access.  This is collective.
 *
 * Return:      Success:    A new file pointer
 *              Failure:    NULL
 *
 * Programmer:  Robert Kim Yates
 *              January 30, 1998
 *
 *-------------------------------------------------------------------------
 */
static H5FD_t *
H5FD__mpio_open(const char *name, unsigned flags, hid_t fapl_id, haddr_t H5_ATTR_UNUSED maxaddr)
{
    H5FD_mpio_t    *file = NULL;          /* VFD File struct for new file */
    H5P_genplist_t *plist;                /* Property list pointer */
    MPI_Comm        comm = MPI_COMM_NULL; /* MPI Communicator, from plist */
    MPI_Info        info = MPI_INFO_NULL; /* MPI Info, from plist */
    MPI_Info        info_used;            /* MPI Info returned from MPI_File_open */
    MPI_File        fh;                   /* MPI file handle */
    hbool_t         file_opened = FALSE;  /* Flag to indicate that the file was successfully opened */
    int             mpi_amode;            /* MPI file access flags */
    int             mpi_rank = INT_MAX;   /* MPI rank of this process */
    int             mpi_size;             /* Total number of MPI processes */
    MPI_Offset      file_size;            /* File size (of existing files) */
#ifdef H5FDmpio_DEBUG
    hbool_t H5FD_mpio_debug_t_flag = FALSE;
#endif
    int     mpi_code;         /* MPI return code */
    H5FD_t *ret_value = NULL; /* Return value */

    FUNC_ENTER_PACKAGE

    /* Get a pointer to the fapl */
    if (NULL == (plist = H5P_object_verify(fapl_id, H5P_FILE_ACCESS)))
        HGOTO_ERROR(H5E_ARGS, H5E_BADTYPE, NULL, "not a file access property list")

    if (H5FD_mpi_self_initialized) {
        comm = MPI_COMM_WORLD;
    }
    else {
        /* Get the MPI communicator and info object from the property list */
        if (H5P_get(plist, H5F_ACS_MPI_PARAMS_COMM_NAME, &comm) < 0)
            HGOTO_ERROR(H5E_VFL, H5E_CANTGET, NULL, "can't get MPI communicator")
        if (H5P_get(plist, H5F_ACS_MPI_PARAMS_INFO_NAME, &info) < 0)
            HGOTO_ERROR(H5E_VFL, H5E_CANTGET, NULL, "can't get MPI info object")
    }

    /* Get the MPI rank of this process and the total number of processes */
    if (MPI_SUCCESS != (mpi_code = MPI_Comm_rank(comm, &mpi_rank)))
        HMPI_GOTO_ERROR(NULL, "MPI_Comm_rank failed", mpi_code)
    if (MPI_SUCCESS != (mpi_code = MPI_Comm_size(comm, &mpi_size)))
        HMPI_GOTO_ERROR(NULL, "MPI_Comm_size failed", mpi_code)

#ifdef H5FDmpio_DEBUG
    H5FD_mpio_debug_t_flag = (H5FD_mpio_debug_flags_s[(int)'t'] &&
                              (H5FD_mpio_debug_rank_s < 0 || H5FD_mpio_debug_rank_s == mpi_rank));
    if (H5FD_mpio_debug_t_flag)
        HDfprintf(stderr, "%s: (%d) Entering - name = \"%s\", flags = 0x%x, fapl_id = %d, maxaddr = %lu\n",
                  __func__, mpi_rank, name, flags, (int)fapl_id, (unsigned long)maxaddr);
#endif

    /* Convert HDF5 flags to MPI-IO flags */
    /* Some combinations are illegal; let MPI-IO figure it out */
    mpi_amode = (flags & H5F_ACC_RDWR) ? MPI_MODE_RDWR : MPI_MODE_RDONLY;
    if (flags & H5F_ACC_CREAT)
        mpi_amode |= MPI_MODE_CREATE;
    if (flags & H5F_ACC_EXCL)
        mpi_amode |= MPI_MODE_EXCL;

#ifdef H5FDmpio_DEBUG
    /* Check for debug commands in the info parameter */
    if (MPI_INFO_NULL != info) {
        char debug_str[128];
        int  flag;

        MPI_Info_get(info, H5F_MPIO_DEBUG_KEY, sizeof(debug_str) - 1, debug_str, &flag);
        if (flag)
            H5FD__mpio_parse_debug_str(debug_str);
    } /* end if */
#endif

    if (MPI_SUCCESS != (mpi_code = MPI_File_open(comm, name, mpi_amode, info, &fh)))
        HMPI_GOTO_ERROR(NULL, "MPI_File_open failed", mpi_code)
    file_opened = TRUE;

    /* Get the MPI-IO hints that actually used by MPI-IO underneath. */
    if (MPI_SUCCESS != (mpi_code = MPI_File_get_info(fh, &info_used)))
        HMPI_GOTO_ERROR(NULL, "MPI_File_get_info failed", mpi_code)

    /* Copy hints in info_used into info. Note hints in info_used supersede
     * info. There may be some hints set and used by HDF5 only, but not
     * recognizable by MPI-IO. We need to keep them, as MPI_File_get_info()
     * will remove any hints unrecognized by MPI-IO library underneath.
     */
    if (info_used != MPI_INFO_NULL) {
        int i, nkeys;

        if (info == MPI_INFO_NULL) /* reuse info created from MPI_File_get_info() */
            info = info_used;
        else {
            /* retrieve the number of hints */
            if (MPI_SUCCESS != (mpi_code = MPI_Info_get_nkeys(info_used, &nkeys)))
                HMPI_GOTO_ERROR(NULL, "MPI_Info_get_nkeys failed", mpi_code)

            /* copy over each hint */
            for (i = 0; i < nkeys; i++) {
                char key[MPI_MAX_INFO_KEY], value[MPI_MAX_INFO_VAL];
                int  valuelen, flag;

                /* retrieve the nth hint */
                if (MPI_SUCCESS != (mpi_code = MPI_Info_get_nthkey(info_used, i, key)))
                    HMPI_GOTO_ERROR(NULL, "MPI_Info_get_nkeys failed", mpi_code)
                /* retrieve the key of nth hint */
                if (MPI_SUCCESS != (mpi_code = MPI_Info_get_valuelen(info_used, key, &valuelen, &flag)))
                    HMPI_GOTO_ERROR(NULL, "MPI_Info_get_valuelen failed", mpi_code)
                /* retrieve the value of nth hint */
                if (MPI_SUCCESS != (mpi_code = MPI_Info_get(info_used, key, valuelen + 1, value, &flag)))
                    HMPI_GOTO_ERROR(NULL, "MPI_Info_get failed", mpi_code)

                /* copy the hint into info */
                if (MPI_SUCCESS != (mpi_code = MPI_Info_set(info, key, value)))
                    HMPI_GOTO_ERROR(NULL, "MPI_Info_set failed", mpi_code)
            }

            /* Free info_used allocated in the call to MPI_File_get_info() */
            if (MPI_SUCCESS != (mpi_code = MPI_Info_free(&info_used)))
                HMPI_GOTO_ERROR(NULL, "MPI_Info_free failed", mpi_code)
        }
        /* Add info to the file access property list */
        if (H5P_set(plist, H5F_ACS_MPI_PARAMS_INFO_NAME, &info) < 0)
            HGOTO_ERROR(H5E_VFL, H5E_CANTSET, NULL, "can't set MPI info object")
    }

    /* Build the return value and initialize it */
    if (NULL == (file = (H5FD_mpio_t *)H5MM_calloc(sizeof(H5FD_mpio_t))))
        HGOTO_ERROR(H5E_RESOURCE, H5E_NOSPACE, NULL, "memory allocation failed")
    file->f        = fh;
    file->comm     = comm;
    file->info     = info;
    file->mpi_rank = mpi_rank;
    file->mpi_size = mpi_size;

    /* Retrieve the flag indicating whether MPI_File_sync is needed after each write */
    if (H5_mpio_get_file_sync_required(fh, &file->mpi_file_sync_required) < 0)
        HGOTO_ERROR(H5E_VFL, H5E_CANTGET, NULL, "unable to get mpi_file_sync_required hint")

    /* Only processor p0 will get the filesize and broadcast it. */
    if (mpi_rank == 0) {
        /* If MPI_File_get_size fails, broadcast file size as -1 to signal error */
        if (MPI_SUCCESS != (mpi_code = MPI_File_get_size(fh, &file_size)))
            file_size = (MPI_Offset)-1;
    }

    /* Broadcast file size */
    if (MPI_SUCCESS != (mpi_code = MPI_Bcast(&file_size, (int)sizeof(MPI_Offset), MPI_BYTE, 0, comm)))
        HMPI_GOTO_ERROR(NULL, "MPI_Bcast failed", mpi_code)

    if (file_size < 0)
        HMPI_GOTO_ERROR(NULL, "MPI_File_get_size failed", mpi_code)

    /* Determine if the file should be truncated */
    if (file_size && (flags & H5F_ACC_TRUNC)) {
        /* Truncate the file */
        if (MPI_SUCCESS != (mpi_code = MPI_File_set_size(fh, (MPI_Offset)0)))
            HMPI_GOTO_ERROR(NULL, "MPI_File_set_size failed", mpi_code)

        /* Don't let any proc return until all have truncated the file. */
        if (MPI_SUCCESS != (mpi_code = MPI_Barrier(comm)))
            HMPI_GOTO_ERROR(NULL, "MPI_Barrier failed", mpi_code)

        /* File is zero size now */
        file_size = 0;
    } /* end if */

    /* Set the size of the file (from library's perspective) */
    file->eof       = H5FD_mpi_MPIOff_to_haddr(file_size);
    file->local_eof = file->eof;

    /* Set return value */
    ret_value = (H5FD_t *)file;

done:
    if (ret_value == NULL) {
        if (file_opened)
            MPI_File_close(&fh);
        if (H5_mpi_comm_free(&comm) < 0)
            HDONE_ERROR(H5E_VFL, H5E_CANTFREE, NULL, "unable to free MPI communicator")
        if (H5_mpi_info_free(&info) < 0)
            HDONE_ERROR(H5E_VFL, H5E_CANTFREE, NULL, "unable to free MPI info object")
        if (file)
            H5MM_xfree(file);
    } /* end if */

#ifdef H5FDmpio_DEBUG
    if (H5FD_mpio_debug_t_flag)
        HDfprintf(stderr, "%s: (%d) Leaving\n", __func__, mpi_rank);
#endif

    FUNC_LEAVE_NOAPI(ret_value)
} /* end H5FD__mpio_open() */

/*-------------------------------------------------------------------------
 * Function:    H5FD__mpio_close
 *
 * Purpose:     Closes a file.  This is collective.
 *
 * Return:      SUCCEED/FAIL
 *
 * Programmer:  Unknown
 *              January 30, 1998
 *
 *-------------------------------------------------------------------------
 */
static herr_t
H5FD__mpio_close(H5FD_t *_file)
{
    H5FD_mpio_t *file = (H5FD_mpio_t *)_file;
#ifdef H5FDmpio_DEBUG
    hbool_t H5FD_mpio_debug_t_flag = (H5FD_mpio_debug_flags_s[(int)'t'] && H5FD_MPIO_TRACE_THIS_RANK(file));
    int     mpi_rank               = file->mpi_rank;
#endif
    int    mpi_code;            /* MPI return code */
    herr_t ret_value = SUCCEED; /* Return value */

    FUNC_ENTER_PACKAGE

#ifdef H5FDmpio_DEBUG
    if (H5FD_mpio_debug_t_flag)
        HDfprintf(stderr, "%s: (%d) Entering\n", __func__, file->mpi_rank);
#endif

    /* Sanity checks */
    HDassert(file);
    HDassert(H5FD_MPIO == file->pub.driver_id);

    /* MPI_File_close sets argument to MPI_FILE_NULL */
    if (MPI_SUCCESS != (mpi_code = MPI_File_close(&(file->f))))
        HMPI_GOTO_ERROR(FAIL, "MPI_File_close failed", mpi_code)

    /* Clean up other stuff */
    H5_mpi_comm_free(&file->comm);
    H5_mpi_info_free(&file->info);
    H5MM_xfree(file);

done:
#ifdef H5FDmpio_DEBUG
    if (H5FD_mpio_debug_t_flag)
        HDfprintf(stderr, "%s: (%d) Leaving\n", __func__, mpi_rank);
#endif

    FUNC_LEAVE_NOAPI(ret_value)
} /* end H5FD__mpio_close() */

/*-------------------------------------------------------------------------
 * Function:    H5FD__mpio_query
 *
 * Purpose:     Set the flags that this VFL driver is capable of supporting.
 *              (listed in H5FDpublic.h)
 *
 * Return:      SUCCEED/FAIL
 *
 * Programmer:  Quincey Koziol
 *              Friday, August 25, 2000
 *
 *-------------------------------------------------------------------------
 */
static herr_t
H5FD__mpio_query(const H5FD_t H5_ATTR_UNUSED *_file, unsigned long *flags /* out */)
{
    FUNC_ENTER_PACKAGE_NOERR

    /* Set the VFL feature flags that this driver supports */
    if (flags) {
        *flags = 0;
        *flags |= H5FD_FEAT_AGGREGATE_METADATA;  /* OK to aggregate metadata allocations  */
        *flags |= H5FD_FEAT_AGGREGATE_SMALLDATA; /* OK to aggregate "small" raw data allocations */
        *flags |= H5FD_FEAT_HAS_MPI; /* This driver uses MPI                                             */
        *flags |= H5FD_FEAT_DEFAULT_VFD_COMPATIBLE; /* VFD creates a file which can be opened with the default
                                                       VFD */
    }                                               /* end if */

    FUNC_LEAVE_NOAPI(SUCCEED)
} /* end H5FD__mpio_query() */

/*-------------------------------------------------------------------------
 * Function:    H5FD__mpio_get_eoa
 *
 * Purpose:     Gets the end-of-address marker for the file. The EOA marker
 *              is the first address past the last byte allocated in the
 *              format address space.
 *
 * Return:      Success:    The end-of-address marker
 *              Failure:    HADDR_UNDEF
 *
 * Programmer:  Robb Matzke
 *              Friday, August  6, 1999
 *
 *-------------------------------------------------------------------------
 */
static haddr_t
H5FD__mpio_get_eoa(const H5FD_t *_file, H5FD_mem_t H5_ATTR_UNUSED type)
{
    const H5FD_mpio_t *file = (const H5FD_mpio_t *)_file;

    FUNC_ENTER_PACKAGE_NOERR

    /* Sanity checks */
    HDassert(file);
    HDassert(H5FD_MPIO == file->pub.driver_id);

    FUNC_LEAVE_NOAPI(file->eoa)
} /* end H5FD__mpio_get_eoa() */

/*-------------------------------------------------------------------------
 * Function:    H5FD__mpio_set_eoa
 *
 * Purpose:     Set the end-of-address marker for the file. This function is
 *              called shortly after an existing HDF5 file is opened in order
 *              to tell the driver where the end of the HDF5 data is located.
 *
 * Return:      SUCCEED/FAIL
 *
 * Programmer:  Robb Matzke
 *              Friday, August 6, 1999
 *
 *-------------------------------------------------------------------------
 */
static herr_t
H5FD__mpio_set_eoa(H5FD_t *_file, H5FD_mem_t H5_ATTR_UNUSED type, haddr_t addr)
{
    H5FD_mpio_t *file = (H5FD_mpio_t *)_file;

    FUNC_ENTER_PACKAGE_NOERR

    /* Sanity checks */
    HDassert(file);
    HDassert(H5FD_MPIO == file->pub.driver_id);

    file->eoa = addr;

    FUNC_LEAVE_NOAPI(SUCCEED)
} /* end H5FD__mpio_set_eoa() */

/*-------------------------------------------------------------------------
 * Function:    H5FD__mpio_get_eof
 *
 * Purpose:     Gets the end-of-file marker for the file. The EOF marker
 *              is the real size of the file.
 *
 *              The MPIO driver doesn't bother keeping this field updated
 *              since that's a relatively expensive operation. Fortunately
 *              the library only needs the EOF just after the file is opened
 *              in order to determine whether the file is empty, truncated,
 *              or okay.  Therefore, any MPIO I/O function will set its value
 *              to HADDR_UNDEF which is the error return value of this
 *              function.
 *
 *              Keeping the EOF updated (during write calls) is expensive
 *              because any process may extend the physical end of the
 *              file. -QAK
 *
 * Return:      Success:    The end-of-file marker
 *              Failure:    HADDR_UNDEF
 *
 * Programmer:  Robb Matzke
 *              Friday, August  6, 1999
 *
 *-------------------------------------------------------------------------
 */
static haddr_t
H5FD__mpio_get_eof(const H5FD_t *_file, H5FD_mem_t H5_ATTR_UNUSED type)
{
    const H5FD_mpio_t *file = (const H5FD_mpio_t *)_file;

    FUNC_ENTER_PACKAGE_NOERR

    /* Sanity checks */
    HDassert(file);
    HDassert(H5FD_MPIO == file->pub.driver_id);

    FUNC_LEAVE_NOAPI(file->eof)
} /* end H5FD__mpio_get_eof() */

/*-------------------------------------------------------------------------
 * Function:       H5FD__mpio_get_handle
 *
 * Purpose:        Returns the file handle of MPIO file driver.
 *
 * Returns:        SUCCEED/FAIL
 *
 * Programmer:     Raymond Lu
 *                 Sept. 16, 2002
 *
 *-------------------------------------------------------------------------
 */
static herr_t
H5FD__mpio_get_handle(H5FD_t *_file, hid_t H5_ATTR_UNUSED fapl, void **file_handle)
{
    H5FD_mpio_t *file      = (H5FD_mpio_t *)_file;
    herr_t       ret_value = SUCCEED;

    FUNC_ENTER_PACKAGE

    if (!file_handle)
        HGOTO_ERROR(H5E_ARGS, H5E_BADVALUE, FAIL, "file handle not valid")

    *file_handle = &(file->f);

done:
    FUNC_LEAVE_NOAPI(ret_value)
} /* end H5FD__mpio_get_handle() */

/*-------------------------------------------------------------------------
 * Function:    H5FD__mpio_read
 *
 * Purpose:     Reads SIZE bytes of data from FILE beginning at address ADDR
 *              into buffer BUF according to data transfer properties in
 *              DXPL_ID using potentially complex file and buffer types to
 *              effect the transfer.
 *
 *              Reading past the end of the MPI file returns zeros instead of
 *              failing.  MPI is able to coalesce requests from different
 *              processes (collective or independent).
 *
 * Return:      Success:    SUCCEED. Result is stored in caller-supplied
 *                          buffer BUF.
 *
 *              Failure:    FAIL. Contents of buffer BUF are undefined.
 *
 * Programmer:  rky, 1998-01-30
 *
 *-------------------------------------------------------------------------
 */
static herr_t
H5FD__mpio_read(H5FD_t *_file, H5FD_mem_t H5_ATTR_UNUSED type, hid_t H5_ATTR_UNUSED dxpl_id, haddr_t addr,
                size_t size, void *buf /*out*/)
{
    H5FD_mpio_t *file = (H5FD_mpio_t *)_file;
    MPI_Offset   mpi_off;
    MPI_Status   mpi_stat;            /* Status from I/O operation */
    MPI_Datatype buf_type = MPI_BYTE; /* MPI description of the selection in memory */
    int          size_i;              /* Integer copy of 'size' to read */
#if H5_CHECK_MPI_VERSION(3, 0)
    MPI_Count bytes_read = 0; /* Number of bytes read in */
    MPI_Count type_size;      /* MPI datatype used for I/O's size */
    MPI_Count io_size;        /* Actual number of bytes requested */
    MPI_Count n;
#else
    int bytes_read = 0; /* Number of bytes read in */
    int type_size;      /* MPI datatype used for I/O's size */
    int io_size;        /* Actual number of bytes requested */
    int n;
#endif
    hbool_t use_view_this_time = FALSE;
    hbool_t derived_type       = FALSE;
    hbool_t rank0_bcast        = FALSE; /* If read-with-rank0-and-bcast flag was used */
#ifdef H5FDmpio_DEBUG
    hbool_t H5FD_mpio_debug_t_flag = (H5FD_mpio_debug_flags_s[(int)'t'] && H5FD_MPIO_TRACE_THIS_RANK(file));
    hbool_t H5FD_mpio_debug_r_flag = (H5FD_mpio_debug_flags_s[(int)'r'] && H5FD_MPIO_TRACE_THIS_RANK(file));
#endif
    int    mpi_code; /* MPI return code */
    herr_t ret_value = SUCCEED;

    FUNC_ENTER_PACKAGE

#ifdef H5FDmpio_DEBUG
    if (H5FD_mpio_debug_t_flag)
        HDfprintf(stderr, "%s: (%d) Entering\n", __func__, file->mpi_rank);
#endif

    /* Sanity checks */
    HDassert(file);
    HDassert(H5FD_MPIO == file->pub.driver_id);
    HDassert(buf);

    /* Portably initialize MPI status variable */
    HDmemset(&mpi_stat, 0, sizeof(MPI_Status));

    /* some numeric conversions */
    if (H5FD_mpi_haddr_to_MPIOff(addr, &mpi_off /*out*/) < 0)
        HGOTO_ERROR(H5E_INTERNAL, H5E_BADRANGE, FAIL, "can't convert from haddr to MPI off")
    size_i = (int)size;

    /* Only look for MPI views for raw data transfers */
    if (type == H5FD_MEM_DRAW) {
        H5FD_mpio_xfer_t xfer_mode; /* I/O transfer mode */

        /* Get the transfer mode from the API context */
        if (H5CX_get_io_xfer_mode(&xfer_mode) < 0)
            HGOTO_ERROR(H5E_VFL, H5E_CANTGET, FAIL, "can't get MPI-I/O transfer mode")

        /*
         * Set up for a fancy xfer using complex types, or single byte block. We
         * wouldn't need to rely on the use_view field if MPI semantics allowed
         * us to test that btype=ftype=MPI_BYTE (or even MPI_TYPE_NULL, which
         * could mean "use MPI_BYTE" by convention).
         */
        if (xfer_mode == H5FD_MPIO_COLLECTIVE) {
            MPI_Datatype file_type;

            /* Remember that views are used */
            use_view_this_time = TRUE;

            /* Prepare for a full-blown xfer using btype, ftype, and disp */
            if (H5CX_get_mpi_coll_datatypes(&buf_type, &file_type) < 0)
                HGOTO_ERROR(H5E_VFL, H5E_CANTGET, FAIL, "can't get MPI-I/O datatypes")

            /*
             * Set the file view when we are using MPI derived types
             */
            if (MPI_SUCCESS != (mpi_code = MPI_File_set_view(file->f, mpi_off, MPI_BYTE, file_type,
                                                             H5FD_mpi_native_g, file->info)))
                HMPI_GOTO_ERROR(FAIL, "MPI_File_set_view failed", mpi_code)

            /* When using types, use the address as the displacement for
             * MPI_File_set_view and reset the address for the read to zero
             */
            mpi_off = 0;
        } /* end if */
    }     /* end if */

    /* Read the data. */
    if (use_view_this_time) {
        H5FD_mpio_collective_opt_t coll_opt_mode;

#ifdef H5FDmpio_DEBUG
        if (H5FD_mpio_debug_r_flag)
            HDfprintf(stderr, "%s: (%d) using MPIO collective mode\n", __func__, file->mpi_rank);
#endif
        /* Get the collective_opt property to check whether the application wants to do IO individually. */
        if (H5CX_get_mpio_coll_opt(&coll_opt_mode) < 0)
            HGOTO_ERROR(H5E_VFL, H5E_CANTGET, FAIL, "can't get MPI-I/O collective_op property")

        if (coll_opt_mode == H5FD_MPIO_COLLECTIVE_IO) {
#ifdef H5FDmpio_DEBUG
            if (H5FD_mpio_debug_r_flag)
                HDfprintf(stderr, "%s: (%d) doing MPI collective IO\n", __func__, file->mpi_rank);
#endif
            /* Check whether we should read from rank 0 and broadcast to other ranks */
            if (H5CX_get_mpio_rank0_bcast()) {
#ifdef H5FDmpio_DEBUG
                if (H5FD_mpio_debug_r_flag)
                    HDfprintf(stderr, "%s: (%d) doing read-rank0-and-MPI_Bcast\n", __func__, file->mpi_rank);
#endif
                /* Indicate path we've taken */
                rank0_bcast = TRUE;

                /* Read on rank 0 Bcast to other ranks */
                if (file->mpi_rank == 0) {
                    /* If MPI_File_read_at fails, push an error, but continue
                     * to participate in following MPI_Bcast */
                    if (MPI_SUCCESS !=
                        (mpi_code = MPI_File_read_at(file->f, mpi_off, buf, size_i, buf_type, &mpi_stat)))
                        HMPI_DONE_ERROR(FAIL, "MPI_File_read_at failed", mpi_code)
                }

                if (MPI_SUCCESS != (mpi_code = MPI_Bcast(buf, size_i, buf_type, 0, file->comm)))
                    HMPI_GOTO_ERROR(FAIL, "MPI_Bcast failed", mpi_code)
            } /* end if */
            else
                /* Perform collective read operation */
                if (MPI_SUCCESS !=
                    (mpi_code = MPI_File_read_at_all(file->f, mpi_off, buf, size_i, buf_type, &mpi_stat)))
                    HMPI_GOTO_ERROR(FAIL, "MPI_File_read_at_all failed", mpi_code)
        } /* end if */
        else {
#ifdef H5FDmpio_DEBUG
            if (H5FD_mpio_debug_r_flag)
                HDfprintf(stderr, "%s: (%d) doing MPI independent IO\n", __func__, file->mpi_rank);
#endif

            /* Perform independent read operation */
            if (MPI_SUCCESS !=
                (mpi_code = MPI_File_read_at(file->f, mpi_off, buf, size_i, buf_type, &mpi_stat)))
                HMPI_GOTO_ERROR(FAIL, "MPI_File_read_at failed", mpi_code)
        } /* end else */

        /*
         * Reset the file view when we used MPI derived types
         */
        if (MPI_SUCCESS != (mpi_code = MPI_File_set_view(file->f, (MPI_Offset)0, MPI_BYTE, MPI_BYTE,
                                                         H5FD_mpi_native_g, file->info)))
            HMPI_GOTO_ERROR(FAIL, "MPI_File_set_view failed", mpi_code)
    } /* end if */
    else {
        if (size != (hsize_t)size_i) {
            /* If HERE, then we need to work around the integer size limit
             * of 2GB. The input size_t size variable cannot fit into an integer,
             * but we can get around that limitation by creating a different datatype
             * and then setting the integer size (or element count) to 1 when using
             * the derived_type.
             */

            if (H5_mpio_create_large_type(size, 0, MPI_BYTE, &buf_type) < 0)
                HGOTO_ERROR(H5E_INTERNAL, H5E_CANTGET, FAIL, "can't create MPI-I/O datatype")

            derived_type = TRUE;
            size_i       = 1;
        }

#ifdef H5FDmpio_DEBUG
        if (H5FD_mpio_debug_r_flag)
            HDfprintf(stderr, "%s: (%d) doing MPI independent IO\n", __func__, file->mpi_rank);
#endif

        /* Perform independent read operation */
        if (MPI_SUCCESS != (mpi_code = MPI_File_read_at(file->f, mpi_off, buf, size_i, buf_type, &mpi_stat)))
            HMPI_GOTO_ERROR(FAIL, "MPI_File_read_at failed", mpi_code)
    } /* end else */

    /* Only retrieve bytes read if this rank _actually_ participated in I/O */
    if (!rank0_bcast || (rank0_bcast && file->mpi_rank == 0)) {
        /* How many bytes were actually read? */
#if H5_CHECK_MPI_VERSION(3, 0)
        if (MPI_SUCCESS != (mpi_code = MPI_Get_elements_x(&mpi_stat, buf_type, &bytes_read))) {
#else
        if (MPI_SUCCESS != (mpi_code = MPI_Get_elements(&mpi_stat, MPI_BYTE, &bytes_read))) {
#endif
            if (rank0_bcast && file->mpi_rank == 0) {
                /* If MPI_Get_elements(_x) fails for a rank 0 bcast strategy,
                 * push an error, but continue to participate in the following
                 * MPI_Bcast.
                 */
                bytes_read = -1;
                HMPI_DONE_ERROR(FAIL, "MPI_Get_elements failed", mpi_code)
            }
            else
                HMPI_GOTO_ERROR(FAIL, "MPI_Get_elements failed", mpi_code)
        }
    } /* end if */

    /* If the rank0-bcast feature was used, broadcast the # of bytes read to
     * other ranks, which didn't perform any I/O.
     */
    /* NOTE: This could be optimized further to be combined with the broadcast
     *          of the data.  (QAK - 2019/1/2)
     */
    if (rank0_bcast)
#if H5_CHECK_MPI_VERSION(3, 0)
        if (MPI_SUCCESS != MPI_Bcast(&bytes_read, 1, MPI_COUNT, 0, file->comm))
#else
        if (MPI_SUCCESS != MPI_Bcast(&bytes_read, 1, MPI_INT, 0, file->comm))
#endif
            HMPI_GOTO_ERROR(FAIL, "MPI_Bcast failed", 0)

            /* Get the type's size */
#if H5_CHECK_MPI_VERSION(3, 0)
    if (MPI_SUCCESS != (mpi_code = MPI_Type_size_x(buf_type, &type_size)))
#else
    if (MPI_SUCCESS != (mpi_code = MPI_Type_size(buf_type, &type_size)))
#endif
        HMPI_GOTO_ERROR(FAIL, "MPI_Type_size failed", mpi_code)

    /* Compute the actual number of bytes requested */
    io_size = type_size * size_i;

    /* Check for read failure */
    if (bytes_read < 0 || bytes_read > io_size)
        HGOTO_ERROR(H5E_IO, H5E_READERROR, FAIL, "file read failed")

#ifdef H5FDmpio_DEBUG
    if (H5FD_mpio_debug_r_flag)
        HDfprintf(stderr, "%s: (%d) mpi_off = %ld  bytes_read = %lld  type = %s\n", __func__, file->mpi_rank,
                  (long)mpi_off, (long long)bytes_read, H5FD__mem_t_to_str(type));
#endif

    /*
     * This gives us zeroes beyond end of physical MPI file.
     */
    if ((n = (io_size - bytes_read)) > 0)
        HDmemset((char *)buf + bytes_read, 0, (size_t)n);

done:
    if (derived_type)
        MPI_Type_free(&buf_type);

#ifdef H5FDmpio_DEBUG
    if (H5FD_mpio_debug_t_flag)
        HDfprintf(stderr, "%s: (%d) Leaving\n", __func__, file->mpi_rank);
#endif

    FUNC_LEAVE_NOAPI(ret_value)
} /* end H5FD__mpio_read() */

/*-------------------------------------------------------------------------
 * Function:    H5FD__mpio_write
 *
 * Purpose:     Writes SIZE bytes of data to FILE beginning at address ADDR
 *              from buffer BUF according to data transfer properties in
 *              DXPL_ID using potentially complex file and buffer types to
 *              effect the transfer.
 *
 *              MPI is able to coalesce requests from different processes
 *              (collective and independent).
 *
 * Return:      Success:    SUCCEED. USE_TYPES and OLD_USE_TYPES in the
 *                          access params are altered.
 *              Failure:    FAIL. USE_TYPES and OLD_USE_TYPES in the
 *                          access params may be altered.
 *
 * Programmer:  Robert Kim Yates
 *              January 30, 1998
 *
 *-------------------------------------------------------------------------
 */
static herr_t
H5FD__mpio_write(H5FD_t *_file, H5FD_mem_t type, hid_t H5_ATTR_UNUSED dxpl_id, haddr_t addr, size_t size,
                 const void *buf)
{
    H5FD_mpio_t *file = (H5FD_mpio_t *)_file;
    MPI_Offset   mpi_off;
    MPI_Status   mpi_stat;            /* Status from I/O operation */
    MPI_Datatype buf_type = MPI_BYTE; /* MPI description of the selection in memory */
#if H5_CHECK_MPI_VERSION(3, 0)
    MPI_Count bytes_written;
    MPI_Count type_size; /* MPI datatype used for I/O's size */
    MPI_Count io_size;   /* Actual number of bytes requested */
#else
    int bytes_written;
    int type_size; /* MPI datatype used for I/O's size */
    int io_size;   /* Actual number of bytes requested */
#endif
    int              size_i;
    hbool_t          use_view_this_time = FALSE;
    hbool_t          derived_type       = FALSE;
    H5FD_mpio_xfer_t xfer_mode; /* I/O transfer mode */
#ifdef H5FDmpio_DEBUG
    hbool_t H5FD_mpio_debug_t_flag = (H5FD_mpio_debug_flags_s[(int)'t'] && H5FD_MPIO_TRACE_THIS_RANK(file));
    hbool_t H5FD_mpio_debug_w_flag = (H5FD_mpio_debug_flags_s[(int)'w'] && H5FD_MPIO_TRACE_THIS_RANK(file));
#endif
    int    mpi_code; /* MPI return code */
    herr_t ret_value = SUCCEED;

    FUNC_ENTER_PACKAGE

#ifdef H5FDmpio_DEBUG
    if (H5FD_mpio_debug_t_flag)
        HDfprintf(stderr, "%s: (%d) Entering\n", __func__, file->mpi_rank);
#endif

    /* Sanity checks */
    HDassert(file);
    HDassert(H5FD_MPIO == file->pub.driver_id);
    HDassert(buf);

    /* Verify that no data is written when between MPI_Barrier()s during file flush */
    HDassert(!H5CX_get_mpi_file_flushing());

    /* Portably initialize MPI status variable */
    HDmemset(&mpi_stat, 0, sizeof(MPI_Status));

    /* some numeric conversions */
    if (H5FD_mpi_haddr_to_MPIOff(addr, &mpi_off) < 0)
        HGOTO_ERROR(H5E_INTERNAL, H5E_BADRANGE, FAIL, "can't convert from haddr to MPI off")
    size_i = (int)size;

    /* Get the transfer mode from the API context */
    if (H5CX_get_io_xfer_mode(&xfer_mode) < 0)
        HGOTO_ERROR(H5E_VFL, H5E_CANTGET, FAIL, "can't get MPI-I/O transfer mode")

    /*
     * Set up for a fancy xfer using complex types, or single byte block. We
     * wouldn't need to rely on the use_view field if MPI semantics allowed
     * us to test that btype=ftype=MPI_BYTE (or even MPI_TYPE_NULL, which
     * could mean "use MPI_BYTE" by convention).
     */
    if (xfer_mode == H5FD_MPIO_COLLECTIVE) {
        MPI_Datatype file_type;

        /* Remember that views are used */
        use_view_this_time = TRUE;

        /* Prepare for a full-blown xfer using btype, ftype, and disp */
        if (H5CX_get_mpi_coll_datatypes(&buf_type, &file_type) < 0)
            HGOTO_ERROR(H5E_VFL, H5E_CANTGET, FAIL, "can't get MPI-I/O datatypes")

        /*
         * Set the file view when we are using MPI derived types
         */
        if (MPI_SUCCESS != (mpi_code = MPI_File_set_view(file->f, mpi_off, MPI_BYTE, file_type,
                                                         H5FD_mpi_native_g, file->info)))
            HMPI_GOTO_ERROR(FAIL, "MPI_File_set_view failed", mpi_code)

        /* When using types, use the address as the displacement for
         * MPI_File_set_view and reset the address for the read to zero
         */
        mpi_off = 0;
    } /* end if */

    /* Write the data. */
    if (use_view_this_time) {
        H5FD_mpio_collective_opt_t coll_opt_mode;

#ifdef H5FDmpio_DEBUG
        if (H5FD_mpio_debug_w_flag)
            HDfprintf(stderr, "%s: (%d) using MPIO collective mode\n", __func__, file->mpi_rank);
#endif

        /* Get the collective_opt property to check whether the application wants to do IO individually. */
        if (H5CX_get_mpio_coll_opt(&coll_opt_mode) < 0)
            HGOTO_ERROR(H5E_VFL, H5E_CANTGET, FAIL, "can't get MPI-I/O collective_op property")

        if (coll_opt_mode == H5FD_MPIO_COLLECTIVE_IO) {
#ifdef H5FDmpio_DEBUG
            if (H5FD_mpio_debug_w_flag)
                HDfprintf(stderr, "%s: (%d) doing MPI collective IO\n", __func__, file->mpi_rank);
#endif
            /* Perform collective write operation */
            if (MPI_SUCCESS !=
                (mpi_code = MPI_File_write_at_all(file->f, mpi_off, buf, size_i, buf_type, &mpi_stat)))
                HMPI_GOTO_ERROR(FAIL, "MPI_File_write_at_all failed", mpi_code)

            /* Do MPI_File_sync when needed by underlying ROMIO driver */
            if (file->mpi_file_sync_required) {
                if (MPI_SUCCESS != (mpi_code = MPI_File_sync(file->f)))
                    HMPI_GOTO_ERROR(FAIL, "MPI_File_sync failed", mpi_code)
            }
        } /* end if */
        else {
            if (type != H5FD_MEM_DRAW)
                HGOTO_ERROR(H5E_PLIST, H5E_BADTYPE, FAIL,
                            "Metadata Coll opt property should be collective at this point")

#ifdef H5FDmpio_DEBUG
            if (H5FD_mpio_debug_w_flag)
                HDfprintf(stderr, "%s: (%d) doing MPI independent IO\n", __func__, file->mpi_rank);
#endif
            /* Perform independent write operation */
            if (MPI_SUCCESS !=
                (mpi_code = MPI_File_write_at(file->f, mpi_off, buf, size_i, buf_type, &mpi_stat)))
                HMPI_GOTO_ERROR(FAIL, "MPI_File_write_at failed", mpi_code)
        } /* end else */

        /* Reset the file view when we used MPI derived types */
        if (MPI_SUCCESS != (mpi_code = MPI_File_set_view(file->f, (MPI_Offset)0, MPI_BYTE, MPI_BYTE,
                                                         H5FD_mpi_native_g, file->info)))
            HMPI_GOTO_ERROR(FAIL, "MPI_File_set_view failed", mpi_code)
    } /* end if */
    else {
        if (size != (hsize_t)size_i) {
            /* If HERE, then we need to work around the integer size limit
             * of 2GB. The input size_t size variable cannot fit into an integer,
             * but we can get around that limitation by creating a different datatype
             * and then setting the integer size (or element count) to 1 when using
             * the derived_type.
             */

            if (H5_mpio_create_large_type(size, 0, MPI_BYTE, &buf_type) < 0)
                HGOTO_ERROR(H5E_INTERNAL, H5E_CANTGET, FAIL, "can't create MPI-I/O datatype")

            derived_type = TRUE;
            size_i       = 1;
        }

#ifdef H5FDmpio_DEBUG
        if (H5FD_mpio_debug_w_flag)
            HDfprintf(stderr, "%s: (%d) doing MPI independent IO\n", __func__, file->mpi_rank);
#endif

        /* Perform independent write operation */
        if (MPI_SUCCESS != (mpi_code = MPI_File_write_at(file->f, mpi_off, buf, size_i, buf_type, &mpi_stat)))
            HMPI_GOTO_ERROR(FAIL, "MPI_File_write_at failed", mpi_code)
    } /* end else */

    /* How many bytes were actually written? */
#if H5_CHECK_MPI_VERSION(3, 0)
    if (MPI_SUCCESS != (mpi_code = MPI_Get_elements_x(&mpi_stat, buf_type, &bytes_written)))
#else
    if (MPI_SUCCESS != (mpi_code = MPI_Get_elements(&mpi_stat, MPI_BYTE, &bytes_written)))
#endif
        HMPI_GOTO_ERROR(FAIL, "MPI_Get_elements failed", mpi_code)

        /* Get the type's size */
#if H5_CHECK_MPI_VERSION(3, 0)
    if (MPI_SUCCESS != (mpi_code = MPI_Type_size_x(buf_type, &type_size)))
#else
    if (MPI_SUCCESS != (mpi_code = MPI_Type_size(buf_type, &type_size)))
#endif
        HMPI_GOTO_ERROR(FAIL, "MPI_Type_size failed", mpi_code)

    /* Compute the actual number of bytes requested */
    io_size = type_size * size_i;

    /* Check for write failure */
    if (bytes_written != io_size || bytes_written < 0)
        HGOTO_ERROR(H5E_IO, H5E_WRITEERROR, FAIL, "file write failed")

#ifdef H5FDmpio_DEBUG
    if (H5FD_mpio_debug_w_flag)
        HDfprintf(stderr, "%s: (%d) mpi_off = %ld  bytes_written = %lld  type = %s\n", __func__,
                  file->mpi_rank, (long)mpi_off, (long long)bytes_written, H5FD__mem_t_to_str(type));
#endif

    /* Each process will keep track of its perceived EOF value locally, and
     * ultimately we will reduce this value to the maximum amongst all
     * processes, but until then keep the actual eof at HADDR_UNDEF just in
     * case something bad happens before that point. (rather have a value
     * we know is wrong sitting around rather than one that could only
     * potentially be wrong.) */
    file->eof = HADDR_UNDEF;

    if (bytes_written && (((haddr_t)bytes_written + addr) > file->local_eof))
        file->local_eof = addr + (haddr_t)bytes_written;

done:
    if (derived_type)
        MPI_Type_free(&buf_type);

#ifdef H5FDmpio_DEBUG
    if (H5FD_mpio_debug_t_flag)
        HDfprintf(stderr, "%s: (%d) Leaving: ret_value = %d\n", __func__, file->mpi_rank, ret_value);
#endif

    FUNC_LEAVE_NOAPI(ret_value)
} /* end H5FD__mpio_write() */

/*-------------------------------------------------------------------------
 * Function:    H5FD__mpio_vector_build_types
 *
 * Purpose:     Build MPI datatypes and calculate offset, base buffer, and
 *              size for MPIO vector I/O.  Spun off from common code in
 *              H5FD__mpio_vector_read() and H5FD__mpio_vector_write().
 *
 * Return:      Success:    SUCCEED.
 *              Failure:    FAIL.
 *
 * Programmer:  Neil Fortner
 *              March 14, 2022
 *
 *-------------------------------------------------------------------------
 */
static herr_t
H5FD__mpio_vector_build_types(uint32_t count, H5FD_mem_t types[], haddr_t addrs[], size_t sizes[],
                              H5_flexible_const_ptr_t bufs[], haddr_t *s_addrs[], size_t *s_sizes[],
                              H5_flexible_const_ptr_t *s_bufs[], hbool_t *vector_was_sorted,
                              MPI_Offset *mpi_off, H5_flexible_const_ptr_t *mpi_bufs_base, int *size_i,
                              MPI_Datatype *buf_type, hbool_t *buf_type_created, MPI_Datatype *file_type,
                              hbool_t *file_type_created, char *unused)
{
    hsize_t       bigio_count; /* Transition point to create derived type */
    hbool_t       fixed_size = FALSE;
    size_t        size;
    H5FD_mem_t   *s_types           = NULL;
    int          *mpi_block_lengths = NULL;
    MPI_Aint      mpi_bufs_base_Aint;
    MPI_Aint     *mpi_bufs          = NULL;
    MPI_Aint     *mpi_displacements = NULL;
    MPI_Datatype *sub_types         = NULL;
    uint8_t      *sub_types_created = NULL;
    int           i;
    int           j;
    int           mpi_code; /* MPI return code */
    herr_t        ret_value = SUCCEED;

    FUNC_ENTER_PACKAGE

    /* Sanity checks */
    HDassert(s_sizes);
    HDassert(s_bufs);
    HDassert(vector_was_sorted);
    HDassert(*vector_was_sorted);
    HDassert(mpi_off);
    HDassert(mpi_bufs_base);
    HDassert(size_i);
    HDassert(buf_type);
    HDassert(buf_type_created);
    HDassert(!*buf_type_created);
    HDassert(file_type);
    HDassert(file_type_created);
    HDassert(!*file_type_created);
    HDassert(unused);

    /* Get bio I/O transition point (may be lower than 2G for testing) */
    bigio_count = H5_mpi_get_bigio_count();

    if (count == 1) {
        /* Single block.  Just use a series of MPI_BYTEs for the file view.
         */
        *size_i        = (int)sizes[0];
        *buf_type      = MPI_BYTE;
        *file_type     = MPI_BYTE;
        *mpi_bufs_base = bufs[0];

        /* Setup s_addrs, s_sizes and s_bufs (needed for incomplete read filling code and eof
         * calculation code) */
        *s_addrs = addrs;
        *s_sizes = sizes;
        *s_bufs  = bufs;

        /* some numeric conversions */
        if (H5FD_mpi_haddr_to_MPIOff(addrs[0], mpi_off) < 0)
            HGOTO_ERROR(H5E_INTERNAL, H5E_BADRANGE, FAIL, "can't set MPI offset")

        /* Check for size overflow */
        if (sizes[0] > bigio_count) {
            /* We need to work around the integer size limit of 2GB. The input size_t size
             * variable cannot fit into an integer, but we can get around that limitation by
             * creating a different datatype and then setting the integer size (or element
             * count) to 1 when using the derived_type. */

            if (H5_mpio_create_large_type(sizes[0], 0, MPI_BYTE, buf_type) < 0)
                HGOTO_ERROR(H5E_INTERNAL, H5E_CANTGET, FAIL, "can't create MPI-I/O datatype")
            *buf_type_created = TRUE;

            if (H5_mpio_create_large_type(sizes[0], 0, MPI_BYTE, file_type) < 0)
                HGOTO_ERROR(H5E_INTERNAL, H5E_CANTGET, FAIL, "can't create MPI-I/O datatype")
            *file_type_created = TRUE;

            *size_i = 1;
        }
    }
    else if (count > 0) { /* create MPI derived types describing the vector write */

        /* sort the vector I/O request into increasing address order if required
         *
         * If the vector is already sorted, the base addresses of types, addrs, sizes,
         * and bufs will be returned in s_types, s_addrs, s_sizes, and s_bufs respectively.
         *
         * If the vector was not already sorted, new, sorted versions of types, addrs, sizes, and bufs
         * are allocated, populated, and returned in s_types, s_addrs, s_sizes, and s_bufs respectively.
         * In this case, this function must free the memory allocated for the sorted vectors.
         */
        if (H5FD_sort_vector_io_req(vector_was_sorted, count, types, addrs, sizes, bufs, &s_types, s_addrs,
                                    s_sizes, s_bufs) < 0)
            HGOTO_ERROR(H5E_ARGS, H5E_BADVALUE, FAIL, "can't sort vector I/O request")

        if ((NULL == (mpi_block_lengths = (int *)HDmalloc((size_t)count * sizeof(int)))) ||
            (NULL == (mpi_displacements = (MPI_Aint *)HDmalloc((size_t)count * sizeof(MPI_Aint)))) ||
            (NULL == (mpi_bufs = (MPI_Aint *)HDmalloc((size_t)count * sizeof(MPI_Aint))))) {

            HGOTO_ERROR(H5E_RESOURCE, H5E_CANTALLOC, FAIL, "can't alloc mpi block lengths / displacement")
        }

        /* when we setup mpi_bufs[] below, all addresses are offsets from
         * mpi_bufs_base.
         *
         * Since these offsets must all be positive, we must scan through
         * s_bufs[] to find the smallest value, and choose that for
         * mpi_bufs_base.
         */

        j = 0; /* guess at the index of the smallest value of s_bufs[] */

        for (i = 1; i < (int)count; i++) {

            if ((*s_bufs)[i].cvp < (*s_bufs)[j].cvp) {

                j = i;
            }
        }

        *mpi_bufs_base = (*s_bufs)[j];

        if (MPI_SUCCESS != (mpi_code = MPI_Get_address(mpi_bufs_base->cvp, &mpi_bufs_base_Aint)))

            HMPI_GOTO_ERROR(FAIL, "MPI_Get_address for s_bufs[] to mpi_bufs_base failed", mpi_code)

        *size_i = 1;

        fixed_size = FALSE;

        /* load the mpi_block_lengths and mpi_displacements arrays */
        for (i = 0; i < (int)count; i++) {
            /* Determine size of this vector element */
            if (!fixed_size) {
                if ((*s_sizes)[i] == 0) {
                    HDassert(vector_was_sorted);
                    fixed_size = TRUE;
                    size       = sizes[i - 1];
                }
                else {
                    size = (*s_sizes)[i];
                }
            }

            /* Add to block lengths and displacements arrays */
            mpi_block_lengths[i] = (int)size;
            mpi_displacements[i] = (MPI_Aint)(*s_addrs)[i];

            /* convert s_bufs[i] to MPI_Aint... */
            if (MPI_SUCCESS != (mpi_code = MPI_Get_address((*s_bufs)[i].cvp, &(mpi_bufs[i]))))
                HMPI_GOTO_ERROR(FAIL, "MPI_Get_address for s_bufs[] - mpi_bufs_base failed", mpi_code)

                /*... and then subtract mpi_bufs_base_Aint from it. */
#if ((MPI_VERSION > 3) || ((MPI_VERSION == 3) && (MPI_SUBVERSION >= 1)))
            mpi_bufs[i] = MPI_Aint_diff(mpi_bufs[i], mpi_bufs_base_Aint);
#else
            mpi_bufs[i] = mpi_bufs[i] - mpi_bufs_base_Aint;
#endif

            /* Check for size overflow */
            if (size > bigio_count) {
                /* We need to work around the integer size limit of 2GB. The input size_t size
                 * variable cannot fit into an integer, but we can get around that limitation by
                 * creating a different datatype and then setting the integer size (or element
                 * count) to 1 when using the derived_type. */

                /* Allocate arrays to keep track of types and whether they were created, if
                 * necessary */
                if (!sub_types) {
                    HDassert(!sub_types_created);

                    if (NULL == (sub_types = HDmalloc((size_t)count * sizeof(MPI_Datatype))))
                        HGOTO_ERROR(H5E_RESOURCE, H5E_CANTALLOC, FAIL, "can't alloc sub types array")
                    if (NULL == (sub_types_created = (uint8_t *)HDcalloc((size_t)count, 1))) {
                        H5MM_free(sub_types);
                        sub_types = NULL;
                        HGOTO_ERROR(H5E_RESOURCE, H5E_CANTALLOC, FAIL, "can't alloc sub types created array")
                    }

                    /* Initialize sub_types to all MPI_BYTE */
                    for (j = 0; j < (int)count; j++)
                        sub_types[j] = MPI_BYTE;
                }
                HDassert(sub_types_created);

                /* Create type for large block */
                if (H5_mpio_create_large_type(size, 0, MPI_BYTE, &sub_types[i]) < 0)
                    HGOTO_ERROR(H5E_INTERNAL, H5E_CANTGET, FAIL, "can't create MPI-I/O datatype")
                sub_types_created[i] = TRUE;

                /* Only one of these large types for this vector element */
                mpi_block_lengths[i] = 1;
            }
            else
                HDassert(size == (size_t)mpi_block_lengths[i]);
        }

        /* create the memory MPI derived types */
        if (sub_types) {
            if (MPI_SUCCESS != (mpi_code = MPI_Type_create_struct((int)count, mpi_block_lengths, mpi_bufs,
                                                                  sub_types, buf_type)))
                HMPI_GOTO_ERROR(FAIL, "MPI_Type_create_struct for buf_type failed", mpi_code)
        }
        else if (MPI_SUCCESS != (mpi_code = MPI_Type_create_hindexed((int)count, mpi_block_lengths, mpi_bufs,
                                                                     MPI_BYTE, buf_type)))
            HMPI_GOTO_ERROR(FAIL, "MPI_Type_create_hindexed for buf_type failed", mpi_code)

        *buf_type_created = TRUE;

        if (MPI_SUCCESS != (mpi_code = MPI_Type_commit(buf_type)))

            HMPI_GOTO_ERROR(FAIL, "MPI_Type_commit for buf_type failed", mpi_code)

        /* create the file MPI derived type */
        if (sub_types) {
            if (MPI_SUCCESS != (mpi_code = MPI_Type_create_struct((int)count, mpi_block_lengths,
                                                                  mpi_displacements, sub_types, file_type)))
                HMPI_GOTO_ERROR(FAIL, "MPI_Type_create_struct for file_type failed", mpi_code)
        }
        else if (MPI_SUCCESS != (mpi_code = MPI_Type_create_hindexed((int)count, mpi_block_lengths,
                                                                     mpi_displacements, MPI_BYTE, file_type)))
            HMPI_GOTO_ERROR(FAIL, "MPI_Type_create_hindexed for file_type failed", mpi_code)

        *file_type_created = TRUE;

        if (MPI_SUCCESS != (mpi_code = MPI_Type_commit(file_type)))

            HMPI_GOTO_ERROR(FAIL, "MPI_Type_commit for file_type failed", mpi_code)

        /* Free up memory used to build types */
        HDassert(mpi_block_lengths);
        HDfree(mpi_block_lengths);
        mpi_block_lengths = NULL;

        HDassert(mpi_displacements);
        HDfree(mpi_displacements);
        mpi_displacements = NULL;

        HDassert(mpi_bufs);
        HDfree(mpi_bufs);
        mpi_bufs = NULL;

        if (sub_types) {
            HDassert(sub_types);

            for (i = 0; i < (int)count; i++)
                if (sub_types_created[i])
                    MPI_Type_free(&sub_types[i]);

            HDfree(sub_types);
            sub_types = NULL;
            HDfree(sub_types_created);
            sub_types_created = NULL;
        }

        /* some numeric conversions */
        if (H5FD_mpi_haddr_to_MPIOff((haddr_t)0, mpi_off) < 0)
            HGOTO_ERROR(H5E_INTERNAL, H5E_BADRANGE, FAIL, "can't set MPI off to 0")
    }
    else {
        /* setup for null participation in the collective operation. */
        *buf_type  = MPI_BYTE;
        *file_type = MPI_BYTE;

        /* Set non-NULL pointer for I/O operation */
        mpi_bufs_base->vp = unused;

        /* MPI count to read */
        *size_i = 0;

        /* some numeric conversions */
        if (H5FD_mpi_haddr_to_MPIOff((haddr_t)0, mpi_off) < 0)
            HGOTO_ERROR(H5E_INTERNAL, H5E_BADRANGE, FAIL, "can't set MPI off to 0")
    }

done:
    /* free sorted vectors if they exist */
    if (!vector_was_sorted)
        if (s_types) {
            HDfree(s_types);
            s_types = NULL;
        }

    /* Clean up on error */
    if (ret_value < 0) {
        if (mpi_block_lengths) {
            HDfree(mpi_block_lengths);
            mpi_block_lengths = NULL;
        }

        if (mpi_displacements) {
            HDfree(mpi_displacements);
            mpi_displacements = NULL;
        }

        if (mpi_bufs) {
            HDfree(mpi_bufs);
            mpi_bufs = NULL;
        }

        if (sub_types) {
            HDassert(sub_types_created);

            for (i = 0; i < (int)count; i++)
                if (sub_types_created[i])
                    MPI_Type_free(&sub_types[i]);

            HDfree(sub_types);
            sub_types = NULL;
            HDfree(sub_types_created);
            sub_types_created = NULL;
        }
    }

    /* Make sure we cleaned up */
    HDassert(!mpi_block_lengths);
    HDassert(!mpi_displacements);
    HDassert(!mpi_bufs);
    HDassert(!sub_types);
    HDassert(!sub_types_created);

    FUNC_LEAVE_NOAPI(ret_value)
} /* end H5FD__mpio_vector_build_types() */

/*-------------------------------------------------------------------------
 * Function:    H5FD__mpio_read_vector()
 *
 * Purpose:     The behaviour of this function dependes on the value of
 *              the io_xfer_mode obtained from the context.
 *
 *              If it is H5FD_MPIO_COLLECTIVE, this is a collective
 *              operation, which allows us to use MPI_File_set_view, and
 *              then perform the entire vector read in a single MPI call.
 *
 *              Do this (if count is positive), by constructing memory
 *              and file derived types from the supplied vector, using
 *              file type to set the file view, and then reading the
 *              the memory type from file.  Note that this read is
 *              either independent or collective depending on the
 *              value of mpio_coll_opt -- again obtained from the context.
 *
 *              If count is zero, participate in the collective read
 *              (if so configured) with an empty read.
 *
 *              Finally, set the file view back to its default state.
 *
 *              In contrast, if io_xfer_mode is H5FD_MPIO_INDEPENDENT,
 *              this call is independent, and thus we cannot use
 *              MPI_File_set_view().
 *
 *              In this case, simply walk the vector, and issue an
 *              independent read for each entry.
 *
 * Return:      Success:    SUCCEED.
 *              Failure:    FAIL.
 *
 * Programmer:  John Mainzer
 *              March 15, 2021
 *
 *-------------------------------------------------------------------------
 */
static herr_t
H5FD__mpio_read_vector(H5FD_t *_file, hid_t H5_ATTR_UNUSED dxpl_id, uint32_t count, H5FD_mem_t types[],
                       haddr_t addrs[], size_t sizes[], void *bufs[])
{
    H5FD_mpio_t               *file              = (H5FD_mpio_t *)_file;
    hbool_t                    vector_was_sorted = TRUE;
    haddr_t                   *s_addrs           = NULL;
    size_t                    *s_sizes           = NULL;
    void                     **s_bufs            = NULL;
    char                       unused            = 0; /* Unused, except for non-NULL pointer value */
    void                      *mpi_bufs_base     = NULL;
    MPI_Datatype               buf_type          = MPI_BYTE; /* MPI description of the selection in memory */
    hbool_t                    buf_type_created  = FALSE;
    MPI_Datatype               file_type         = MPI_BYTE; /* MPI description of the selection in file */
    hbool_t                    file_type_created = FALSE;
    int                        i;
    int                        mpi_code; /* MPI return code */
    MPI_Offset                 mpi_off = 0;
    MPI_Status                 mpi_stat;      /* Status from I/O operation */
    H5FD_mpio_xfer_t           xfer_mode;     /* I/O transfer mode */
    H5FD_mpio_collective_opt_t coll_opt_mode; /* whether we are doing collective or independent I/O */
    int                        size_i;
#if MPI_VERSION >= 3
    MPI_Count bytes_read = 0; /* Number of bytes read in */
    MPI_Count type_size;      /* MPI datatype used for I/O's size */
    MPI_Count io_size;        /* Actual number of bytes requested */
    MPI_Count n;
#else
    int bytes_read = 0; /* Number of bytes read in */
    int type_size;      /* MPI datatype used for I/O's size */
    int io_size;        /* Actual number of bytes requested */
    int n;
#endif
    hbool_t rank0_bcast = FALSE; /* If read-with-rank0-and-bcast flag was used */
#ifdef H5FDmpio_DEBUG
    hbool_t H5FD_mpio_debug_t_flag = (H5FD_mpio_debug_flags_s[(int)'t'] && H5FD_MPIO_TRACE_THIS_RANK(file));
    hbool_t H5FD_mpio_debug_r_flag = (H5FD_mpio_debug_flags_s[(int)'r'] && H5FD_MPIO_TRACE_THIS_RANK(file));
#endif
    herr_t ret_value = SUCCEED;

    FUNC_ENTER_PACKAGE

#ifdef H5FDmpio_DEBUG
    if (H5FD_mpio_debug_t_flag)
        HDfprintf(stderr, "%s: (%d) Entering\n", __func__, file->mpi_rank);
#endif

    /* Sanity checks */
    HDassert(file);
    HDassert(H5FD_MPIO == file->pub.driver_id);
    HDassert((types) || (count == 0));
    HDassert((addrs) || (count == 0));
    HDassert((sizes) || (count == 0));
    HDassert((bufs) || (count == 0));

    /* verify that the first elements of the sizes and types arrays are
     * valid.
     */
    HDassert((count == 0) || (sizes[0] != 0));
    HDassert((count == 0) || (types[0] != H5FD_MEM_NOLIST));

    /* Get the transfer mode from the API context
     *
     * This flag is set to H5FD_MPIO_COLLECTIVE if the API call is
     * collective, and to H5FD_MPIO_INDEPENDENT if it is not.
     *
     * While this doesn't mean that we are actually about to do a collective
     * read, it does mean that all ranks are here, so we can use MPI_File_set_view().
     */
    if (H5CX_get_io_xfer_mode(&xfer_mode) < 0)
        HGOTO_ERROR(H5E_VFL, H5E_CANTGET, FAIL, "can't get MPI-I/O transfer mode")

    if (xfer_mode == H5FD_MPIO_COLLECTIVE) {
        /* Build MPI types, etc. */
        if (H5FD__mpio_vector_build_types(count, types, addrs, sizes, (H5_flexible_const_ptr_t *)bufs,
                                          &s_addrs, &s_sizes, (H5_flexible_const_ptr_t **)&s_bufs,
                                          &vector_was_sorted, &mpi_off,
                                          (H5_flexible_const_ptr_t *)&mpi_bufs_base, &size_i, &buf_type,
                                          &buf_type_created, &file_type, &file_type_created, &unused) < 0)
            HGOTO_ERROR(H5E_VFL, H5E_CANTGET, FAIL, "can't build MPI datatypes for I/O")

        /* free sorted addrs vector if it exists */
        if (!vector_was_sorted)
            if (s_addrs) {
                HDfree(s_addrs);
                s_addrs = NULL;
            }

        /* Portably initialize MPI status variable */
        HDmemset(&mpi_stat, 0, sizeof(mpi_stat));

#ifdef H5FDmpio_DEBUG
        if (H5FD_mpio_debug_r_flag)
            HDfprintf(stdout, "%s: mpi_off = %ld  size_i = %d\n", __func__, (long)mpi_off, size_i);
#endif

        /* Setup the file view. */
        if (MPI_SUCCESS != (mpi_code = MPI_File_set_view(file->f, mpi_off, MPI_BYTE, file_type,
                                                         H5FD_mpi_native_g, file->info)))
            HMPI_GOTO_ERROR(FAIL, "MPI_File_set_view failed", mpi_code)

        /* Reset mpi_off to 0 since the view now starts at the data offset */
        if (H5FD_mpi_haddr_to_MPIOff((haddr_t)0, &mpi_off) < 0)
            HGOTO_ERROR(H5E_INTERNAL, H5E_BADRANGE, FAIL, "can't set MPI off to 0")

        /* Get the collective_opt property to check whether the application wants to do IO individually.
         */
        if (H5CX_get_mpio_coll_opt(&coll_opt_mode) < 0)

            HGOTO_ERROR(H5E_VFL, H5E_CANTGET, FAIL, "can't get MPI-I/O collective_op property")

            /* Read the data. */
#ifdef H5FDmpio_DEBUG
        if (H5FD_mpio_debug_r_flag)
            HDfprintf(stdout, "%s: using MPIO collective mode\n", __func__);
#endif
        if (coll_opt_mode == H5FD_MPIO_COLLECTIVE_IO) {
#ifdef H5FDmpio_DEBUG
            if (H5FD_mpio_debug_r_flag)
                HDfprintf(stdout, "%s: doing MPI collective IO\n", __func__);
#endif
            /* Check whether we should read from rank 0 and broadcast to other ranks */
            if (H5CX_get_mpio_rank0_bcast()) {
#ifdef H5FDmpio_DEBUG
                if (H5FD_mpio_debug_r_flag)
                    HDfprintf(stdout, "%s: doing read-rank0-and-MPI_Bcast\n", __func__);
#endif
                /* Indicate path we've taken */
                rank0_bcast = TRUE;

                /* Read on rank 0 Bcast to other ranks */
                if (file->mpi_rank == 0)
                    if (MPI_SUCCESS != (mpi_code = MPI_File_read_at(file->f, mpi_off, mpi_bufs_base, size_i,
                                                                    buf_type, &mpi_stat)))
                        HMPI_GOTO_ERROR(FAIL, "MPI_File_read_at_all failed", mpi_code)
                if (MPI_SUCCESS != (mpi_code = MPI_Bcast(mpi_bufs_base, size_i, buf_type, 0, file->comm)))
                    HMPI_GOTO_ERROR(FAIL, "MPI_Bcast failed", mpi_code)
            } /* end if */
            else if (MPI_SUCCESS != (mpi_code = MPI_File_read_at_all(file->f, mpi_off, mpi_bufs_base, size_i,
                                                                     buf_type, &mpi_stat)))
                HMPI_GOTO_ERROR(FAIL, "MPI_File_read_at_all failed", mpi_code)
        } /* end if */
        else if (size_i > 0) {
#ifdef H5FDmpio_DEBUG
            if (H5FD_mpio_debug_r_flag)
                HDfprintf(stdout, "%s: doing MPI independent IO\n", __func__);
#endif

            if (MPI_SUCCESS !=
                (mpi_code = MPI_File_read_at(file->f, mpi_off, mpi_bufs_base, size_i, buf_type, &mpi_stat)))

                HMPI_GOTO_ERROR(FAIL, "MPI_File_read_at failed", mpi_code)

        } /* end else */

        /* Reset the file view  */
        if (MPI_SUCCESS != (mpi_code = MPI_File_set_view(file->f, (MPI_Offset)0, MPI_BYTE, MPI_BYTE,
                                                         H5FD_mpi_native_g, file->info)))
            HMPI_GOTO_ERROR(FAIL, "MPI_File_set_view failed", mpi_code)

        /* Only retrieve bytes read if this rank _actually_ participated in I/O */
        if (!rank0_bcast || (rank0_bcast && file->mpi_rank == 0)) {
            /* How many bytes were actually read? */
#if MPI_VERSION >= 3
            if (MPI_SUCCESS != (mpi_code = MPI_Get_elements_x(&mpi_stat, buf_type, &bytes_read)))
#else
            if (MPI_SUCCESS != (mpi_code = MPI_Get_elements(&mpi_stat, MPI_BYTE, &bytes_read)))
#endif
                HMPI_GOTO_ERROR(FAIL, "MPI_Get_elements failed", mpi_code)
        } /* end if */

        /* If the rank0-bcast feature was used, broadcast the # of bytes read to
         * other ranks, which didn't perform any I/O.
         */
        /* NOTE: This could be optimized further to be combined with the broadcast
         *          of the data.  (QAK - 2019/1/2)
         *       Or have rank 0 clear the unread parts of the buffer prior to
         *          the bcast.  (NAF - 2021/9/15)
         */
        if (rank0_bcast)
#if MPI_VERSION >= 3
            if (MPI_SUCCESS != MPI_Bcast(&bytes_read, 1, MPI_COUNT, 0, file->comm))
#else
            if (MPI_SUCCESS != MPI_Bcast(&bytes_read, 1, MPI_INT, 0, file->comm))
#endif
                HMPI_GOTO_ERROR(FAIL, "MPI_Bcast failed", 0)

                /* Get the type's size */
#if MPI_VERSION >= 3
        if (MPI_SUCCESS != (mpi_code = MPI_Type_size_x(buf_type, &type_size)))
#else
        if (MPI_SUCCESS != (mpi_code = MPI_Type_size(buf_type, &type_size)))
#endif
            HMPI_GOTO_ERROR(FAIL, "MPI_Type_size failed", mpi_code)

        /* Compute the actual number of bytes requested */
        io_size = type_size * size_i;

        /* Check for read failure */
        if (bytes_read < 0 || bytes_read > io_size)
            HGOTO_ERROR(H5E_IO, H5E_READERROR, FAIL, "file read failed")

        /* Check for incomplete read */
        n = io_size - bytes_read;
        if (n > 0) {
            i = (int)count - 1;

            /* Iterate over sorted array in reverse, filling in zeroes to
             * sections of the buffers that were not read to */
            do {
                HDassert(i >= 0);

#if MPI_VERSION >= 3
                io_size    = MIN(n, (MPI_Count)s_sizes[i]);
                bytes_read = (MPI_Count)s_sizes[i] - io_size;
#else
                io_size    = MIN(n, (int)s_sizes[i]);
                bytes_read = (int)s_sizes[i] - io_size;
#endif
                HDassert(bytes_read >= 0);

                HDmemset((char *)s_bufs[i] + bytes_read, 0, (size_t)io_size);

                n -= io_size;
                i--;
            } while (n > 0);
        }
    }
    else if (count > 0) {
        haddr_t max_addr   = HADDR_MAX;
        hbool_t fixed_size = FALSE;
        size_t  size;

        /* The read is part of an independent operation. As a result,
         * we can't use MPI_File_set_view() (since it it a collective operation),
         * and thus we can't use the above code to construct the MPI datatypes.
         * In the future, we could write code to detect when a contiguous slab
         * in the file selection spans multiple vector elements and construct a
         * memory datatype to match this larger block in the file, but for now
         * just read in each element of the vector in a separate
         * MPI_File_read_at() call.
         *
         * We could also just detect the case when the entire file selection is
         * contiguous, which would allow us to use
         * H5FD__mpio_vector_build_types() to construct the memory datatype.
         */

#ifdef H5FDmpio_DEBUG
        if (H5FD_mpio_debug_r_flag)
            HDfprintf(stdout, "%s: doing MPI independent IO\n", __func__);
#endif

        /* Loop over vector elements */
        for (i = 0; i < (int)count; i++) {
            /* Convert address to mpi offset */
            if (H5FD_mpi_haddr_to_MPIOff(addrs[i], &mpi_off) < 0)
                HGOTO_ERROR(H5E_INTERNAL, H5E_BADRANGE, FAIL, "can't convert from haddr to MPI off")

            /* Calculate I/O size */
            if (!fixed_size) {
                if (sizes[i] == 0) {
                    fixed_size = TRUE;
                    size       = sizes[i - 1];
                }
                else {
                    size = sizes[i];
                }
            }
            size_i = (int)size;

            if (size != (size_t)size_i) {
                /* If HERE, then we need to work around the integer size limit
                 * of 2GB. The input size_t size variable cannot fit into an integer,
                 * but we can get around that limitation by creating a different datatype
                 * and then setting the integer size (or element count) to 1 when using
                 * the derived_type.
                 */

                if (H5_mpio_create_large_type(size, 0, MPI_BYTE, &buf_type) < 0)
                    HGOTO_ERROR(H5E_INTERNAL, H5E_CANTGET, FAIL, "can't create MPI-I/O datatype")

                buf_type_created = TRUE;
                size_i           = 1;
            }

            /* Check if we actually need to do I/O */
            if (addrs[i] < max_addr) {
                /* Portably initialize MPI status variable */
                HDmemset(&mpi_stat, 0, sizeof(mpi_stat));

                /* Issue read */
                if (MPI_SUCCESS !=
                    (mpi_code = MPI_File_read_at(file->f, mpi_off, bufs[i], size_i, buf_type, &mpi_stat)))

                    HMPI_GOTO_ERROR(FAIL, "MPI_File_read_at failed", mpi_code)

                    /* How many bytes were actually read? */
#if MPI_VERSION >= 3
                if (MPI_SUCCESS != (mpi_code = MPI_Get_elements_x(&mpi_stat, MPI_BYTE, &bytes_read)))
#else
                if (MPI_SUCCESS != (mpi_code = MPI_Get_elements(&mpi_stat, MPI_BYTE, &bytes_read)))
#endif
                    HMPI_GOTO_ERROR(FAIL, "MPI_Get_elements failed", mpi_code)

                    /* Compute the actual number of bytes requested */
#if MPI_VERSION >= 3
                io_size = (MPI_Count)size;
#else
                io_size = (int)size;
#endif

                /* Check for read failure */
                if (bytes_read < 0 || bytes_read > io_size)
                    HGOTO_ERROR(H5E_IO, H5E_READERROR, FAIL, "file read failed")

                /*
                 * If we didn't read the entire I/O, fill in zeroes beyond end of
                 * the physical MPI file and don't issue any more reads at higher
                 * addresses.
                 */
                if ((n = (io_size - bytes_read)) > 0) {
                    HDmemset((char *)bufs[i] + bytes_read, 0, (size_t)n);
                    max_addr = addrs[i] + (haddr_t)bytes_read;
                }
            }
            else {
                /* Read is past the max address, fill in zeroes */
                HDmemset((char *)bufs[i], 0, size);
            }
        }
    }

done:
    if (buf_type_created) {
        MPI_Type_free(&buf_type);
    }

    if (file_type_created) {
        MPI_Type_free(&file_type);
    }

    /* free sorted vectors if they exist */
    if (!vector_was_sorted) {
        if (s_addrs) {
            HDfree(s_addrs);
            s_addrs = NULL;
        }
        if (s_sizes) {
            HDfree(s_sizes);
            s_sizes = NULL;
        }
        if (s_bufs) {
            HDfree(s_bufs);
            s_bufs = NULL;
        }
    }

#ifdef H5FDmpio_DEBUG
    if (H5FD_mpio_debug_t_flag)
        HDfprintf(stdout, "%s: Leaving, proc %d: ret_value = %d\n", __func__, file->mpi_rank, ret_value);
#endif

    FUNC_LEAVE_NOAPI(ret_value)

} /* end H5FD__mpio_read_vector() */

/*-------------------------------------------------------------------------
 * Function:    H5FD__mpio_write_vector
 *
 * Purpose:     The behaviour of this function dependes on the value of
 *              the io_xfer_mode obtained from the context.
 *
 *              If it is H5FD_MPIO_COLLECTIVE, this is a collective
 *              operation, which allows us to use MPI_File_set_view, and
 *              then perform the entire vector write in a single MPI call.
 *
 *              Do this (if count is positive), by constructing memory
 *              and file derived types from the supplied vector, using
 *              file type to set the file view, and then writing the
 *              the memory type to file.  Note that this write is
 *              either independent or collective depending on the
 *              value of mpio_coll_opt -- again obtained from the context.
 *
 *              If count is zero, participate in the collective write
 *              (if so configured) with an empty write.
 *
 *              Finally, set the file view back to its default state.
 *
 *              In contrast, if io_xfer_mode is H5FD_MPIO_INDEPENDENT,
 *              this call is independent, and thus we cannot use
 *              MPI_File_set_view().
 *
 *              In this case, simply walk the vector, and issue an
 *              independent write for each entry.
 *
 * Return:      Success:    SUCCEED.
 *              Failure:    FAIL.
 *
 * Programmer:  John Mainzer
 *              March 15, 2021
 *
 *-------------------------------------------------------------------------
 */
static herr_t
H5FD__mpio_write_vector(H5FD_t *_file, hid_t H5_ATTR_UNUSED dxpl_id, uint32_t count, H5FD_mem_t types[],
                        haddr_t addrs[], size_t sizes[], const void *bufs[])
{
    H5FD_mpio_t               *file              = (H5FD_mpio_t *)_file;
    hbool_t                    vector_was_sorted = TRUE;
    haddr_t                   *s_addrs           = NULL;
    size_t                    *s_sizes           = NULL;
    const void               **s_bufs            = NULL;
    char                       unused            = 0; /* Unused, except for non-NULL pointer value */
    const void                *mpi_bufs_base     = NULL;
    MPI_Datatype               buf_type          = MPI_BYTE; /* MPI description of the selection in memory */
    hbool_t                    buf_type_created  = FALSE;
    MPI_Datatype               file_type         = MPI_BYTE; /* MPI description of the selection in file */
    hbool_t                    file_type_created = FALSE;
    int                        i;
    int                        mpi_code; /* MPI return code */
    MPI_Offset                 mpi_off = 0;
    MPI_Status                 mpi_stat;      /* Status from I/O operation */
    H5FD_mpio_xfer_t           xfer_mode;     /* I/O transfer mode */
    H5FD_mpio_collective_opt_t coll_opt_mode; /* whether we are doing collective or independent I/O */
    int                        size_i;
#ifdef H5FDmpio_DEBUG
    hbool_t H5FD_mpio_debug_t_flag = (H5FD_mpio_debug_flags_s[(int)'t'] && H5FD_MPIO_TRACE_THIS_RANK(file));
    hbool_t H5FD_mpio_debug_w_flag = (H5FD_mpio_debug_flags_s[(int)'w'] && H5FD_MPIO_TRACE_THIS_RANK(file));
#endif
    haddr_t max_addr  = 0;
    herr_t  ret_value = SUCCEED;

    FUNC_ENTER_PACKAGE

#ifdef H5FDmpio_DEBUG
    if (H5FD_mpio_debug_t_flag)
        HDfprintf(stderr, "%s: (%d) Entering\n", __func__, file->mpi_rank);
#endif

    /* Sanity checks */
    HDassert(file);
    HDassert(H5FD_MPIO == file->pub.driver_id);
    HDassert((types) || (count == 0));
    HDassert((addrs) || (count == 0));
    HDassert((sizes) || (count == 0));
    HDassert((bufs) || (count == 0));

    /* verify that the first elements of the sizes and types arrays are
     * valid.
     */
    HDassert((count == 0) || (sizes[0] != 0));
    HDassert((count == 0) || (types[0] != H5FD_MEM_NOLIST));

    /* Verify that no data is written when between MPI_Barrier()s during file flush */

    HDassert(!H5CX_get_mpi_file_flushing());

    /* Get the transfer mode from the API context
     *
     * This flag is set to H5FD_MPIO_COLLECTIVE if the API call is
     * collective, and to H5FD_MPIO_INDEPENDENT if it is not.
     *
     * While this doesn't mean that we are actually about to do a collective
     * write, it does mean that all ranks are here, so we can use MPI_File_set_view().
     */
    if (H5CX_get_io_xfer_mode(&xfer_mode) < 0)
        HGOTO_ERROR(H5E_VFL, H5E_CANTGET, FAIL, "can't get MPI-I/O transfer mode")

    if (xfer_mode == H5FD_MPIO_COLLECTIVE) {
        /* Build MPI types, etc. */
        if (H5FD__mpio_vector_build_types(count, types, addrs, sizes, (H5_flexible_const_ptr_t *)bufs,
                                          &s_addrs, &s_sizes, (H5_flexible_const_ptr_t **)&s_bufs,
                                          &vector_was_sorted, &mpi_off,
                                          (H5_flexible_const_ptr_t *)&mpi_bufs_base, &size_i, &buf_type,
                                          &buf_type_created, &file_type, &file_type_created, &unused) < 0)
            HGOTO_ERROR(H5E_VFL, H5E_CANTGET, FAIL, "can't build MPI datatypes for I/O")

        /* Compute max addr writted to */
        if (count > 0)
            max_addr = s_addrs[count - 1] + (haddr_t)(s_sizes[count - 1]);

        /* free sorted vectors if they exist */
        if (!vector_was_sorted) {
            if (s_addrs) {
                HDfree(s_addrs);
                s_addrs = NULL;
            }
            if (s_sizes) {
                HDfree(s_sizes);
                s_sizes = NULL;
            }
            if (s_bufs) {
                HDfree(s_bufs);
                s_bufs = NULL;
            }
        }

        /* Portably initialize MPI status variable */
        HDmemset(&mpi_stat, 0, sizeof(MPI_Status));

#ifdef H5FDmpio_DEBUG
        if (H5FD_mpio_debug_w_flag)
            HDfprintf(stdout, "%s: mpi_off = %ld  size_i = %d\n", __func__, (long)mpi_off, size_i);
#endif

        /* Setup the file view. */
        if (MPI_SUCCESS != (mpi_code = MPI_File_set_view(file->f, mpi_off, MPI_BYTE, file_type,
                                                         H5FD_mpi_native_g, file->info)))
            HMPI_GOTO_ERROR(FAIL, "MPI_File_set_view failed", mpi_code)

        /* Reset mpi_off to 0 since the view now starts at the data offset */
        if (H5FD_mpi_haddr_to_MPIOff((haddr_t)0, &mpi_off) < 0)
            HGOTO_ERROR(H5E_INTERNAL, H5E_BADRANGE, FAIL, "can't set MPI off to 0")

        /* Get the collective_opt property to check whether the application wants to do IO individually.
         */
        if (H5CX_get_mpio_coll_opt(&coll_opt_mode) < 0)
            HGOTO_ERROR(H5E_VFL, H5E_CANTGET, FAIL, "can't get MPI-I/O collective_op property")

            /* Write the data. */
#ifdef H5FDmpio_DEBUG
        if (H5FD_mpio_debug_w_flag)
            HDfprintf(stdout, "%s: using MPIO collective mode\n", __func__);
#endif

        if (coll_opt_mode == H5FD_MPIO_COLLECTIVE_IO) {
#ifdef H5FDmpio_DEBUG
            if (H5FD_mpio_debug_w_flag)
                HDfprintf(stdout, "%s: doing MPI collective IO\n", __func__);
#endif

            if (MPI_SUCCESS != (mpi_code = MPI_File_write_at_all(file->f, mpi_off, mpi_bufs_base, size_i,
                                                                 buf_type, &mpi_stat)))
                HMPI_GOTO_ERROR(FAIL, "MPI_File_write_at_all failed", mpi_code)

            /* Do MPI_File_sync when needed by underlying ROMIO driver */
            if (file->mpi_file_sync_required) {
                if (MPI_SUCCESS != (mpi_code = MPI_File_sync(file->f)))
                    HMPI_GOTO_ERROR(FAIL, "MPI_File_sync failed", mpi_code)
            }
        } /* end if */
        else if (size_i > 0) {
#ifdef H5FDmpio_DEBUG
            if (H5FD_mpio_debug_w_flag)
                HDfprintf(stdout, "%s: doing MPI independent IO\n", __func__);
#endif

            if (MPI_SUCCESS !=
                (mpi_code = MPI_File_write_at(file->f, mpi_off, mpi_bufs_base, size_i, buf_type, &mpi_stat)))
                HMPI_GOTO_ERROR(FAIL, "MPI_File_write_at failed", mpi_code)
        } /* end else */

        /* Reset the file view  */
        if (MPI_SUCCESS != (mpi_code = MPI_File_set_view(file->f, (MPI_Offset)0, MPI_BYTE, MPI_BYTE,
                                                         H5FD_mpi_native_g, file->info)))
            HMPI_GOTO_ERROR(FAIL, "MPI_File_set_view failed", mpi_code)
    }
    else if (count > 0) {
        hbool_t fixed_size = FALSE;
        size_t  size;

        /* The read is part of an independent operation. As a result,
         * we can't use MPI_File_set_view() (since it it a collective operation),
         * and thus we can't use the above code to construct the MPI datatypes.
         * In the future, we could write code to detect when a contiguous slab
         * in the file selection spans multiple vector elements and construct a
         * memory datatype to match this larger block in the file, but for now
         * just read in each element of the vector in a separate
         * MPI_File_read_at() call.
         *
         * We could also just detect the case when the entire file selection is
         * contiguous, which would allow us to use
         * H5FD__mpio_vector_build_types() to construct the memory datatype.
         */

#ifdef H5FDmpio_DEBUG
        if (H5FD_mpio_debug_w_flag)
            HDfprintf(stdout, "%s: doing MPI independent IO\n", __func__);
#endif

        /* Loop over vector elements */
        for (i = 0; i < (int)count; i++) {
            /* Convert address to mpi offset */
            if (H5FD_mpi_haddr_to_MPIOff(addrs[i], &mpi_off) < 0)
                HGOTO_ERROR(H5E_INTERNAL, H5E_BADRANGE, FAIL, "can't convert from haddr to MPI off")

            /* Calculate I/O size */
            if (!fixed_size) {
                if (sizes[i] == 0) {
                    fixed_size = TRUE;
                    size       = sizes[i - 1];
                }
                else {
                    size = sizes[i];
                }
            }
            size_i = (int)size;

            if (size != (size_t)size_i) {
                /* If HERE, then we need to work around the integer size limit
                 * of 2GB. The input size_t size variable cannot fit into an integer,
                 * but we can get around that limitation by creating a different datatype
                 * and then setting the integer size (or element count) to 1 when using
                 * the derived_type.
                 */

                if (H5_mpio_create_large_type(size, 0, MPI_BYTE, &buf_type) < 0)
                    HGOTO_ERROR(H5E_INTERNAL, H5E_CANTGET, FAIL, "can't create MPI-I/O datatype")

                buf_type_created = TRUE;
                size_i           = 1;
            }

            /* Perform write */
            if (MPI_SUCCESS !=
                (mpi_code = MPI_File_write_at(file->f, mpi_off, bufs[i], size_i, buf_type, &mpi_stat)))

                HMPI_GOTO_ERROR(FAIL, "MPI_File_write_at failed", mpi_code)

            /* Check if this is the highest address written to so far */
            if (addrs[i] + size > max_addr)
                max_addr = addrs[i] + size;
        }
    }

    /* Each process will keep track of its perceived EOF value locally, and
     * ultimately we will reduce this value to the maximum amongst all
     * processes, but until then keep the actual eof at HADDR_UNDEF just in
     * case something bad happens before that point. (rather have a value
     * we know is wrong sitting around rather than one that could only
     * potentially be wrong.)
     */
    file->eof = HADDR_UNDEF;

    /* check to see if the local eof has changed been extended, and update if so */
    if (max_addr > file->local_eof)
        file->local_eof = max_addr;

done:
    if (buf_type_created)
        MPI_Type_free(&buf_type);

    if (file_type_created)
        MPI_Type_free(&file_type);

    /* Cleanup on error */
    if (ret_value < 0 && !vector_was_sorted) {
        if (s_addrs) {
            HDfree(s_addrs);
            s_addrs = NULL;
        }
        if (s_sizes) {
            HDfree(s_sizes);
            s_sizes = NULL;
        }
        if (s_bufs) {
            HDfree(s_bufs);
            s_bufs = NULL;
        }
    }

    /* Make sure we cleaned up */
    HDassert(vector_was_sorted || !s_addrs);
    HDassert(vector_was_sorted || !s_sizes);
    HDassert(vector_was_sorted || !s_bufs);

#ifdef H5FDmpio_DEBUG
    if (H5FD_mpio_debug_t_flag)
        HDfprintf(stdout, "%s: Leaving, proc %d: ret_value = %d\n", __func__, file->mpi_rank, ret_value);
#endif

    FUNC_LEAVE_NOAPI(ret_value)
} /* end H5FD__mpio_write_vector() */

/*-------------------------------------------------------------------------
 * Function:    H5FD__selection_build_types
 *
 * Purpose:     ??
 *              (derived from H5D__link_piece_collective_io() in src/H5Dmpio.c)
 *              (also reference H5FD__mpio_vector_build_types() in src/H5FDmpio.c)
 *
 * Return:      Non-negative on success/Negative on failure
 *
 * Programmer:
 *
 *-------------------------------------------------------------------------
 */
static herr_t
H5FD__selection_build_types(hbool_t io_op_write, uint32_t num_pieces, H5S_t **file_spaces, H5S_t **mem_spaces,
                            haddr_t offsets[], H5_flexible_const_ptr_t bufs[], size_t src_element_sizes[],
                            size_t dst_element_sizes[], MPI_Datatype *final_ftype,
                            hbool_t *final_ftype_is_derived, MPI_Datatype *final_mtype,
                            hbool_t *final_mtype_is_derived, int *size_i,
                            H5_flexible_const_ptr_t *mpi_bufs_base)
{

    MPI_Datatype *piece_mtype           = NULL;
    MPI_Datatype *piece_ftype           = NULL;
    MPI_Aint     *piece_file_disp_array = NULL;
    MPI_Aint     *piece_mem_disp_array  = NULL;
    hbool_t      *piece_mft_is_derived_array =
        NULL; /* Flags to indicate each piece's MPI file datatype is derived */
    ;
    hbool_t *piece_mmt_is_derived_array =
        NULL;                          /* Flags to indicate each piece's MPI memory datatype is derived */
    int *piece_mpi_file_counts = NULL; /* Count of MPI file datatype for each piece */
    int *piece_mpi_mem_counts  = NULL; /* Count of MPI memory datatype for each piece */

    haddr_t base_file_addr;
    size_t  i, j;     /* Local index variable */
    int     mpi_code; /* MPI return code */

    hbool_t                 extend_src_sizes = FALSE;
    hbool_t                 extend_dst_sizes = FALSE;
    hbool_t                 extend_bufs      = FALSE;
    H5_flexible_const_ptr_t buf;
    size_t                  src_element_size, dst_element_size;

    herr_t ret_value = SUCCEED;

    FUNC_ENTER_PACKAGE

    if (num_pieces) {

        /* Allocate information for num_pieces */
        if (NULL == (piece_mtype = (MPI_Datatype *)H5MM_malloc(num_pieces * sizeof(MPI_Datatype))))
            HGOTO_ERROR(H5E_DATASET, H5E_CANTALLOC, FAIL, "couldn't allocate piece memory datatype buffer")
        if (NULL == (piece_ftype = (MPI_Datatype *)H5MM_malloc(num_pieces * sizeof(MPI_Datatype))))
            HGOTO_ERROR(H5E_DATASET, H5E_CANTALLOC, FAIL, "couldn't allocate piece file datatype buffer")
        if (NULL == (piece_file_disp_array = (MPI_Aint *)H5MM_malloc(num_pieces * sizeof(MPI_Aint))))
            HGOTO_ERROR(H5E_DATASET, H5E_CANTALLOC, FAIL, "couldn't allocate piece file displacement buffer")
        if (NULL == (piece_mem_disp_array = (MPI_Aint *)H5MM_calloc(num_pieces * sizeof(MPI_Aint))))
            HGOTO_ERROR(H5E_DATASET, H5E_CANTALLOC, FAIL,
                        "couldn't allocate piece memory displacement buffer")
        if (NULL == (piece_mpi_mem_counts = (int *)H5MM_calloc(num_pieces * sizeof(int))))
            HGOTO_ERROR(H5E_DATASET, H5E_CANTALLOC, FAIL, "couldn't allocate piece memory counts buffer")
        if (NULL == (piece_mpi_file_counts = (int *)H5MM_calloc(num_pieces * sizeof(int))))
            HGOTO_ERROR(H5E_DATASET, H5E_CANTALLOC, FAIL, "couldn't allocate piece file counts buffer")
        if (NULL == (piece_mmt_is_derived_array = (hbool_t *)H5MM_calloc(num_pieces * sizeof(hbool_t))))
            HGOTO_ERROR(H5E_DATASET, H5E_CANTALLOC, FAIL,
                        "couldn't allocate piece memory is derived datatype flags buffer")
        if (NULL == (piece_mft_is_derived_array = (hbool_t *)H5MM_calloc(num_pieces * sizeof(hbool_t))))
            HGOTO_ERROR(H5E_DATASET, H5E_CANTALLOC, FAIL,
                        "couldn't allocate piece file is derived datatype flags buffer")

        /* save lowest file address */
        base_file_addr = offsets[0];

        /* when we setup mpi_bufs[] below, all addresses are offsets from
         * mpi_bufs_base.
         *
         * Since these offsets must all be positive, we must scan through
         * s_bufs[] to find the smallest value, and choose that for
         * mpi_bufs_base.
         */
        j = 0; /* guess at the index of the smallest value of s_bufs[] */

        for (i = 1; i < num_pieces; i++) {

            if (io_op_write) {
                if (bufs[i].cvp < bufs[j].cvp)
                    j = i;
            }
            else {
                if (bufs[i].vp < bufs[j].vp)
                    j = i;
            }
        }

        *mpi_bufs_base = bufs[j];

        /* Obtain MPI derived datatype from all individual pieces */
        /* Iterate over selected pieces for this process */
        for (i = 0; i < num_pieces; i++) {
            hsize_t *permute_map = NULL; /* array that holds the mapping from the old,
                                                out-of-order displacements to the in-order
                                                displacements of the MPI datatypes of the
                                                point selection of the file space */
            hbool_t is_permuted = FALSE;

            if (!extend_src_sizes) {
                if (src_element_sizes[i] == 0) {
                    extend_src_sizes = TRUE;
                    src_element_size = src_element_sizes[i - 1];
                }
                else
                    src_element_size = src_element_sizes[i];
            }

            if (!extend_dst_sizes) {
                if (dst_element_sizes[i] == 0) {
                    extend_dst_sizes = TRUE;
                    dst_element_size = dst_element_sizes[i - 1];
                }
                else
                    dst_element_size = src_element_sizes[i];
            }

            if (!extend_bufs) {
                if (bufs[i].cvp == NULL) {
                    extend_bufs = TRUE;
                    buf         = bufs[i - 1];
                }
                else
                    buf = bufs[i];
            }

            /* Obtain disk and memory MPI derived datatype */
            /* NOTE: The permute_map array can be allocated within H5S_mpio_space_type
             *       and will be fed into the next call to H5S_mpio_space_type
             *       where it will be freed.
             */
            if (H5S_mpio_space_type(file_spaces[i], src_element_size,
                                    &piece_ftype[i],                  /* OUT: datatype created */
                                    &piece_mpi_file_counts[i],        /* OUT */
                                    &(piece_mft_is_derived_array[i]), /* OUT */
                                    TRUE,                             /* this is a file space,
                                                                         so permute the
                                                                         datatype if the point
                                                                         selections are out of
                                                                         order */
                                    &permute_map,                     /* OUT: a map to indicate the
                                                                         permutation of points
                                                                         selected in case they
                                                                         are out of order */
                                    &is_permuted /* OUT */) < 0)
                HGOTO_ERROR(H5E_DATASPACE, H5E_BADTYPE, FAIL, "couldn't create MPI file type")

            /* Sanity check */
            if (is_permuted)
                HDassert(permute_map);

            if (H5S_mpio_space_type(mem_spaces[i], dst_element_size, &piece_mtype[i],
                                    &piece_mpi_mem_counts[i], &(piece_mmt_is_derived_array[i]),
                                    FALSE,        /* this is a memory
                                                     space, so if the file
                                                     space is not
                                                     permuted, there is no
                                                     need to permute the
                                                     datatype if the point
                                                     selections are out of
                                                     order*/
                                    &permute_map, /* IN: the permutation map
                                                     generated by the
                                                     file_space selection
                                                     and applied to the
                                                     memory selection */
                                    &is_permuted /* IN */) < 0)
                HGOTO_ERROR(H5E_DATASPACE, H5E_BADTYPE, FAIL, "couldn't create MPI buf type")

            /* Sanity check */
            if (is_permuted)
                HDassert(!permute_map);

            /* Piece address relative to the first piece addr
             * Assign piece address to MPI displacement
             * (assume MPI_Aint big enough to hold it) */
            piece_file_disp_array[i] = (MPI_Aint)offsets[i] - (MPI_Aint)base_file_addr;

            if (io_op_write) {
                piece_mem_disp_array[i] = (MPI_Aint)buf.cvp - (MPI_Aint)(*mpi_bufs_base).cvp;
            }
            else {
                piece_mem_disp_array[i] = (MPI_Aint)buf.vp - (MPI_Aint)(*mpi_bufs_base).vp;
            }
        } /* end for */

        /* Create final MPI derived datatype for the file */
        if (MPI_SUCCESS !=
            (mpi_code = MPI_Type_create_struct((int)num_pieces, piece_mpi_file_counts, piece_file_disp_array,
                                               piece_ftype, final_ftype)))
            HMPI_GOTO_ERROR(FAIL, "MPI_Type_create_struct failed", mpi_code)

        if (MPI_SUCCESS != (mpi_code = MPI_Type_commit(final_ftype)))
            HMPI_GOTO_ERROR(FAIL, "MPI_Type_commit failed", mpi_code)
        *final_ftype_is_derived = TRUE;

        /* Create final MPI derived datatype for memory */
        if (MPI_SUCCESS !=
            (mpi_code = MPI_Type_create_struct((int)num_pieces, piece_mpi_mem_counts, piece_mem_disp_array,
                                               piece_mtype, final_mtype)))
            HMPI_GOTO_ERROR(FAIL, "MPI_Type_create_struct failed", mpi_code)

        if (MPI_SUCCESS != (mpi_code = MPI_Type_commit(final_mtype)))
            HMPI_GOTO_ERROR(FAIL, "MPI_Type_commit failed", mpi_code)
        *final_mtype_is_derived = TRUE;

        /* Free the file & memory MPI datatypes for each piece */
        for (i = 0; i < num_pieces; i++) {
            if (piece_mmt_is_derived_array[i])
                if (MPI_SUCCESS != (mpi_code = MPI_Type_free(piece_mtype + i)))
                    HMPI_DONE_ERROR(FAIL, "MPI_Type_free failed", mpi_code)

            if (piece_mft_is_derived_array[i])
                if (MPI_SUCCESS != (mpi_code = MPI_Type_free(piece_ftype + i)))
                    HMPI_DONE_ERROR(FAIL, "MPI_Type_free failed", mpi_code)
        } /* end for */

        /* We have a single, complicated MPI datatype for both memory & file */
        *size_i = 1;
    }
    else {

        /* No chunks selected for this process */
        *size_i = 0;

        /* Set the MPI datatype */
        *final_ftype = MPI_BYTE;
        *final_mtype = MPI_BYTE;
    }

done:

    /* Release resources */
    if (piece_mtype)
        H5MM_xfree(piece_mtype);
    if (piece_ftype)
        H5MM_xfree(piece_ftype);
    if (piece_file_disp_array)
        H5MM_xfree(piece_file_disp_array);
    if (piece_mem_disp_array)
        H5MM_xfree(piece_mem_disp_array);
    if (piece_mpi_mem_counts)
        H5MM_xfree(piece_mpi_mem_counts);
    if (piece_mpi_file_counts)
        H5MM_xfree(piece_mpi_file_counts);
    if (piece_mmt_is_derived_array)
        H5MM_xfree(piece_mmt_is_derived_array);
    if (piece_mft_is_derived_array)
        H5MM_xfree(piece_mft_is_derived_array);

    FUNC_LEAVE_NOAPI(ret_value);

} /* H5FD__selection_build_types() */

/*-------------------------------------------------------------------------
 * Function:    H5FD__mpio_read_selection
 *
 * Purpose:     ???Reads SIZE bytes of data from FILE beginning at address ADDR
 *              into buffer BUF according to data transfer properties in
 *              DXPL_ID using potentially complex file and buffer types to
 *              effect the transfer.
 *
 *              Reading past the end of the MPI file returns zeros instead of
 *              failing.  MPI is able to coalesce requests from different
 *              processes (collective or independent).
 *
 * Return:      Success:    SUCCEED. Result is stored in caller-supplied
 *                          buffer BUF.
 *
 *              Failure:    FAIL. Contents of buffer BUF are undefined.
 *
 * Programmer:
 *
 *-------------------------------------------------------------------------
 */
static herr_t
H5FD__mpio_read_selection(H5FD_t *_file, H5FD_mem_t type, hid_t H5_ATTR_UNUSED dxpl_id, uint32_t count,
                          hid_t mem_space_ids[], hid_t file_space_ids[], haddr_t offsets[],
                          size_t element_sizes[], void *bufs[] /* out */)
{
    H5FD_mpio_t *file = (H5FD_mpio_t *)_file;
    MPI_Offset   mpi_off;
    MPI_Status   mpi_stat; /* Status from I/O operation */
    int          size_i;   /* Integer copy of 'size' to read */

    H5FD_mpio_xfer_t           xfer_mode; /* I/O transfer mode */
    H5FD_mpio_collective_opt_t coll_opt_mode;

    MPI_Datatype final_mtype; /* Final memory MPI datatype for all pieces with selection */
    hbool_t      final_mtype_is_derived = FALSE;

    MPI_Datatype final_ftype; /* Final file MPI datatype for all pieces with selection */
    hbool_t      final_ftype_is_derived = FALSE;

    hid_t   *s_mem_space_ids      = NULL;
    hid_t   *s_file_space_ids     = NULL;
    haddr_t *s_offsets            = NULL;
    size_t  *s_element_sizes      = NULL;
    void   **s_bufs               = NULL;
    hbool_t  selection_was_sorted = TRUE;

    uint32_t i;
    H5S_t  **s_mem_spaces  = NULL;
    H5S_t  **s_file_spaces = NULL;
    haddr_t  tmp_offset;
    void    *mpi_bufs_base = NULL;

#if H5_CHECK_MPI_VERSION(3, 0)
    MPI_Count bytes_read = 0; /* Number of bytes read in */
    MPI_Count type_size;      /* MPI datatype used for I/O's size */
    MPI_Count io_size;        /* Actual number of bytes requested */
    MPI_Count n;
#else
    int bytes_read = 0; /* Number of bytes read in */
    int type_size;      /* MPI datatype used for I/O's size */
    int io_size;        /* Actual number of bytes requested */
    int n;
#endif
    hbool_t rank0_bcast = FALSE; /* If read-with-rank0-and-bcast flag was used */
#ifdef H5FDmpio_DEBUG
    hbool_t H5FD_mpio_debug_t_flag = (H5FD_mpio_debug_flags_s[(int)'t'] && H5FD_MPIO_TRACE_THIS_RANK(file));
    hbool_t H5FD_mpio_debug_r_flag = (H5FD_mpio_debug_flags_s[(int)'r'] && H5FD_MPIO_TRACE_THIS_RANK(file));
#endif
    int    mpi_code; /* MPI return code */
    herr_t ret_value = SUCCEED;

    FUNC_ENTER_PACKAGE

#ifdef H5FDmpio_DEBUG
    if (H5FD_mpio_debug_t_flag)
        HDfprintf(stderr, "%s: (%d) Entering\n", __func__, file->mpi_rank);
#endif

    /* Sanity checks */
    HDassert(file);
    HDassert(H5FD_MPIO == file->pub.driver_id);
    HDassert((count == 0) || (mem_space_ids));
    HDassert((count == 0) || (file_space_ids));
    HDassert((count == 0) || (offsets));
    HDassert((count == 0) || (element_sizes));
    HDassert((count == 0) || (bufs));

    /* Verify that the first elements of the element_sizes and bufs arrays are
     * valid. */
    HDassert((count == 0) || (element_sizes[0] != 0));
    HDassert((count == 0) || (bufs[0] != NULL));

    /* Portably initialize MPI status variable */
    HDmemset(&mpi_stat, 0, sizeof(MPI_Status));

    if (H5FD_sort_selection_io_req(&selection_was_sorted, count, mem_space_ids, file_space_ids, offsets,
                                   element_sizes, (H5_flexible_const_ptr_t *)bufs, &s_mem_space_ids,
                                   &s_file_space_ids, &s_offsets, &s_element_sizes,
                                   (H5_flexible_const_ptr_t **)&s_bufs) < 0)
        HGOTO_ERROR(H5E_VFL, H5E_BADVALUE, FAIL, "can't sort selection I/O request");

    tmp_offset = (count == 0) ? 0 : s_offsets[0];
    /* some numeric conversions */
    if (H5FD_mpi_haddr_to_MPIOff(tmp_offset, &mpi_off /*out*/) < 0)
        HGOTO_ERROR(H5E_INTERNAL, H5E_BADRANGE, FAIL, "can't convert from haddr to MPI off")

    /* I remove the check and if/else for H5FD_MEM_DRAW */

    /* Get the transfer mode from the API context */
    if (H5CX_get_io_xfer_mode(&xfer_mode) < 0)
        HGOTO_ERROR(H5E_VFL, H5E_CANTGET, FAIL, "can't get MPI-I/O transfer mode")

    /*
     * Set up for a fancy xfer using complex types, or single byte block. We
     * wouldn't need to rely on the use_view field if MPI semantics allowed
     * us to test that btype=ftype=MPI_BYTE (or even MPI_TYPE_NULL, which
     * could mean "use MPI_BYTE" by convention).
     */
    if (xfer_mode == H5FD_MPIO_COLLECTIVE) {

        if (count) {
            if (NULL == (s_file_spaces = H5MM_malloc(count * sizeof(H5S_t *))))
                HGOTO_ERROR(H5E_RESOURCE, H5E_CANTALLOC, FAIL, "memory allocation failed for file space list")
            if (NULL == (s_mem_spaces = H5MM_malloc(count * sizeof(H5S_t *))))
                HGOTO_ERROR(H5E_RESOURCE, H5E_CANTALLOC, FAIL,
                            "memory allocation failed for memory space list")
        }

        for (i = 0; i < count; i++) {
            if (NULL == (s_mem_spaces[i] = (H5S_t *)H5I_object_verify(s_mem_space_ids[i], H5I_DATASPACE)))
                HGOTO_ERROR(H5E_VFL, H5E_BADTYPE, H5I_INVALID_HID, "can't retrieve memory dataspace from ID")
            if (NULL == (s_file_spaces[i] = (H5S_t *)H5I_object_verify(s_file_space_ids[i], H5I_DATASPACE)))
                HGOTO_ERROR(H5E_VFL, H5E_BADTYPE, H5I_INVALID_HID, "can't retrieve file dataspace from ID")
        }

        if (H5FD__selection_build_types(
                FALSE, count, s_file_spaces, s_mem_spaces, s_offsets, (H5_flexible_const_ptr_t *)s_bufs,
                s_element_sizes, s_element_sizes, &final_ftype, &final_ftype_is_derived, &final_mtype,
                &final_mtype_is_derived, &size_i, (H5_flexible_const_ptr_t *)&mpi_bufs_base) < 0)
            HGOTO_ERROR(H5E_VFL, H5E_CANTGET, FAIL, "couldn't build type for MPI-IO");

        /*
         * Set the file view when we are using MPI derived types
         */
        if (MPI_SUCCESS != (mpi_code = MPI_File_set_view(file->f, mpi_off, MPI_BYTE, final_ftype,
                                                         H5FD_mpi_native_g, file->info)))
            HMPI_GOTO_ERROR(FAIL, "MPI_File_set_view failed", mpi_code)

        /* When using types, use the address as the displacement for
         * MPI_File_set_view and reset the address for the read to zero
         */
        /* Reset mpi_off to 0 since the view now starts at the data offset */
        if (H5FD_mpi_haddr_to_MPIOff((haddr_t)0, &mpi_off) < 0)
            HGOTO_ERROR(H5E_INTERNAL, H5E_BADRANGE, FAIL, "can't set MPI off to 0")

#ifdef H5FDmpio_DEBUG
        if (H5FD_mpio_debug_r_flag)
            HDfprintf(stderr, "%s: (%d) using MPIO collective mode\n", __func__, file->mpi_rank);
#endif
        /* Get the collective_opt property to check whether the application wants to do IO individually. */
        if (H5CX_get_mpio_coll_opt(&coll_opt_mode) < 0)
            HGOTO_ERROR(H5E_VFL, H5E_CANTGET, FAIL, "can't get MPI-I/O collective_op property")

        if (coll_opt_mode == H5FD_MPIO_COLLECTIVE_IO) {
#ifdef H5FDmpio_DEBUG
            if (H5FD_mpio_debug_r_flag)
                HDfprintf(stderr, "%s: (%d) doing MPI collective IO\n", __func__, file->mpi_rank);
#endif
            /* Check whether we should read from rank 0 and broadcast to other ranks */
            if (H5CX_get_mpio_rank0_bcast()) {
#ifdef H5FDmpio_DEBUG
                if (H5FD_mpio_debug_r_flag)
                    HDfprintf(stderr, "%s: (%d) doing read-rank0-and-MPI_Bcast\n", __func__, file->mpi_rank);
#endif
                /* Indicate path we've taken */
                rank0_bcast = TRUE;

                /* Read on rank 0 Bcast to other ranks */
                if (file->mpi_rank == 0) {
                    /* If MPI_File_read_at fails, push an error, but continue
                     * to participate in following MPI_Bcast */
                    if (MPI_SUCCESS != (mpi_code = MPI_File_read_at(file->f, mpi_off, mpi_bufs_base, size_i,
                                                                    final_mtype, &mpi_stat)))
                        HMPI_DONE_ERROR(FAIL, "MPI_File_read_at failed", mpi_code)
                }

                if (MPI_SUCCESS != (mpi_code = MPI_Bcast(mpi_bufs_base, size_i, final_mtype, 0, file->comm)))
                    HMPI_GOTO_ERROR(FAIL, "MPI_Bcast failed", mpi_code)
            } /* end if */
            else
                /* Perform collective read operation */
                if (MPI_SUCCESS != (mpi_code = MPI_File_read_at_all(file->f, mpi_off, mpi_bufs_base, size_i,
                                                                    final_mtype, &mpi_stat)))
                    HMPI_GOTO_ERROR(FAIL, "MPI_File_read_at_all failed", mpi_code)
        } /* end if */
        else {
#ifdef H5FDmpio_DEBUG
            if (H5FD_mpio_debug_r_flag)
                HDfprintf(stderr, "%s: (%d) doing MPI independent IO\n", __func__, file->mpi_rank);
#endif

            /* Perform independent read operation */
            if (MPI_SUCCESS != (mpi_code = MPI_File_read_at(file->f, mpi_off, mpi_bufs_base, size_i,
                                                            final_mtype, &mpi_stat)))
                HMPI_GOTO_ERROR(FAIL, "MPI_File_read_at failed", mpi_code)
        } /* end else */

        /*
         * Reset the file view when we used MPI derived types
         */
        if (MPI_SUCCESS != (mpi_code = MPI_File_set_view(file->f, (MPI_Offset)0, MPI_BYTE, MPI_BYTE,
                                                         H5FD_mpi_native_g, file->info)))
            HMPI_GOTO_ERROR(FAIL, "MPI_File_set_view failed", mpi_code)

        /* Only retrieve bytes read if this rank _actually_ participated in I/O */
        if (!rank0_bcast || (rank0_bcast && file->mpi_rank == 0)) {
            /* How many bytes were actually read? */
#if H5_CHECK_MPI_VERSION(3, 0)
            if (MPI_SUCCESS != (mpi_code = MPI_Get_elements_x(&mpi_stat, final_mtype, &bytes_read))) {
#else
            if (MPI_SUCCESS != (mpi_code = MPI_Get_elements(&mpi_stat, MPI_BYTE, &bytes_read))) {
#endif
                if (rank0_bcast && file->mpi_rank == 0) {
                    /* If MPI_Get_elements(_x) fails for a rank 0 bcast strategy,
                     * push an error, but continue to participate in the following
                     * MPI_Bcast.
                     */
                    bytes_read = -1;
                    HMPI_DONE_ERROR(FAIL, "MPI_Get_elements failed", mpi_code)
                }
                else
                    HMPI_GOTO_ERROR(FAIL, "MPI_Get_elements failed", mpi_code)
            }
        } /* end if */

        /* If the rank0-bcast feature was used, broadcast the # of bytes read to
         * other ranks, which didn't perform any I/O.
         */
        /* NOTE: This could be optimized further to be combined with the broadcast
         *          of the data.  (QAK - 2019/1/2)
         */
        if (rank0_bcast)
#if H5_CHECK_MPI_VERSION(3, 0)
            if (MPI_SUCCESS != MPI_Bcast(&bytes_read, 1, MPI_COUNT, 0, file->comm))
#else
            if (MPI_SUCCESS != MPI_Bcast(&bytes_read, 1, MPI_INT, 0, file->comm))
#endif
                HMPI_GOTO_ERROR(FAIL, "MPI_Bcast failed", 0)

                /* Get the type's size */
#if H5_CHECK_MPI_VERSION(3, 0)
        if (MPI_SUCCESS != (mpi_code = MPI_Type_size_x(final_mtype, &type_size)))
#else
        if (MPI_SUCCESS != (mpi_code = MPI_Type_size(final_mtype, &type_size)))
#endif
            HMPI_GOTO_ERROR(FAIL, "MPI_Type_size failed", mpi_code)

        /* Compute the actual number of bytes requested */
        io_size = type_size * size_i;

        /* Check for read failure */
        if (bytes_read < 0 || bytes_read > io_size)
            HGOTO_ERROR(H5E_IO, H5E_READERROR, FAIL, "file read failed")

#ifdef H5FDmpio_DEBUG
        if (H5FD_mpio_debug_r_flag)
            HDfprintf(stderr, "%s: (%d) mpi_off = %ld  bytes_read = %lld  type = %s\n", __func__,
                      file->mpi_rank, (long)mpi_off, (long long)bytes_read, H5FD__mem_t_to_str(type));
#endif

        /*
         * This gives us zeroes beyond end of physical MPI file.
         */
        if ((n = (io_size - bytes_read)) > 0)
            HDmemset((char *)bufs[0] + bytes_read, 0, (size_t)n);

    } /* end if */
    else {
#ifdef H5FDmpio_DEBUG
        if (H5FD_mpio_debug_r_flag)
            HDfprintf(stderr, "%s: (%d) doing MPI independent IO\n", __func__, file->mpi_rank);
#endif
        if (H5FDread_vector_from_selection(_file, type, dxpl_id, count, mem_space_ids, file_space_ids,
                                           offsets, element_sizes, bufs) < 0)
            HGOTO_ERROR(H5E_VFL, H5E_READERROR, FAIL, "read vector from selection failed")
    }

done:
    /* Free the MPI buf and file types, if they were derived */
    if (final_mtype_is_derived && MPI_SUCCESS != (mpi_code = MPI_Type_free(&final_mtype)))
        HMPI_DONE_ERROR(FAIL, "MPI_Type_free failed", mpi_code)
    if (final_ftype_is_derived && MPI_SUCCESS != (mpi_code = MPI_Type_free(&final_ftype)))
        HMPI_DONE_ERROR(FAIL, "MPI_Type_free failed", mpi_code)

    /* Cleanup dataspace arrays */
    if (s_mem_spaces)
        s_mem_spaces = H5MM_xfree(s_mem_spaces);
    if (s_file_spaces)
        s_file_spaces = H5MM_xfree(s_file_spaces);

    if (!selection_was_sorted) {
        HDfree(s_mem_space_ids);
        s_mem_space_ids = NULL;
        HDfree(s_file_space_ids);
        s_file_space_ids = NULL;
        HDfree(s_offsets);
        s_offsets = NULL;
        HDfree(s_element_sizes);
        s_element_sizes = NULL;
        HDfree(s_bufs);
        s_bufs = NULL;
    }

#ifdef H5FDmpio_DEBUG
    if (H5FD_mpio_debug_t_flag)
        HDfprintf(stderr, "%s: (%d) Leaving\n", __func__, file->mpi_rank);
#endif

    FUNC_LEAVE_NOAPI(ret_value)

} /* end H5FD__mpio_read_selection() */

/*-------------------------------------------------------------------------
 * Function:    H5FD__mpio_write_selection
 *
 * Purpose:     ???Writes SIZE bytes of data to FILE beginning at address ADDR
 *              from buffer BUF according to data transfer properties in
 *              DXPL_ID using potentially complex file and buffer types to
 *              effect the transfer.
 *
 *              MPI is able to coalesce requests from different processes
 *              (collective and independent).
 *
 * Return:      Success:    SUCCEED. USE_TYPES and OLD_USE_TYPES in the
 *                          access params are altered.
 *              Failure:    FAIL. USE_TYPES and OLD_USE_TYPES in the
 *                          access params may be altered.
 *
 * Programmer:
 *
 *-------------------------------------------------------------------------
 */
static herr_t
H5FD__mpio_write_selection(H5FD_t *_file, H5FD_mem_t type, hid_t H5_ATTR_UNUSED dxpl_id, uint32_t count,
                           hid_t mem_space_ids[], hid_t file_space_ids[], haddr_t offsets[],
                           size_t element_sizes[], const void *bufs[])
{
    H5FD_mpio_t *file = (H5FD_mpio_t *)_file;
    MPI_Offset   mpi_off;
    MPI_Offset   save_mpi_off; /* Use at the end of the routine for setting local_eof */
    MPI_Status   mpi_stat;     /* Status from I/O operation */

    int                        size_i;
    H5FD_mpio_xfer_t           xfer_mode; /* I/O transfer mode */
    H5FD_mpio_collective_opt_t coll_opt_mode;

    MPI_Datatype final_mtype; /* Final memory MPI datatype for all pieces with selection */
    hbool_t      final_mtype_is_derived = FALSE;

    MPI_Datatype final_ftype; /* Final file MPI datatype for all pieces with selection */
    hbool_t      final_ftype_is_derived = FALSE;

    hid_t       *s_mem_space_ids      = NULL;
    hid_t       *s_file_space_ids     = NULL;
    haddr_t     *s_offsets            = NULL;
    size_t      *s_element_sizes      = NULL;
    const void **s_bufs               = NULL;
    hbool_t      selection_was_sorted = TRUE;
    const void  *mpi_bufs_base        = NULL;

    uint32_t i;
    H5S_t  **s_mem_spaces  = NULL;
    H5S_t  **s_file_spaces = NULL;
    haddr_t  tmp_offset;

#if H5_CHECK_MPI_VERSION(3, 0)
    MPI_Count bytes_written;
    MPI_Count type_size; /* MPI datatype used for I/O's size */
    MPI_Count io_size;   /* Actual number of bytes requested */
#else
    int bytes_written;
    int type_size; /* MPI datatype used for I/O's size */
    int io_size;   /* Actual number of bytes requested */
#endif

#ifdef H5FDmpio_DEBUG
    hbool_t H5FD_mpio_debug_t_flag = (H5FD_mpio_debug_flags_s[(int)'t'] && H5FD_MPIO_TRACE_THIS_RANK(file));
    hbool_t H5FD_mpio_debug_w_flag = (H5FD_mpio_debug_flags_s[(int)'w'] && H5FD_MPIO_TRACE_THIS_RANK(file));
#endif
    int    mpi_code; /* MPI return code */
    herr_t ret_value = SUCCEED;

    FUNC_ENTER_PACKAGE

#ifdef H5FDmpio_DEBUG
    if (H5FD_mpio_debug_t_flag)
        HDfprintf(stderr, "%s: (%d) Entering: count=%u\n", __func__, file->mpi_rank, count);
#endif

    /* Sanity checks */
    HDassert(file);
    HDassert(H5FD_MPIO == file->pub.driver_id);
    HDassert((count == 0) || (mem_space_ids));
    HDassert((count == 0) || (file_space_ids));
    HDassert((count == 0) || (offsets));
    HDassert((count == 0) || (element_sizes));
    HDassert((count == 0) || (bufs));

    /* Verify that the first elements of the element_sizes and bufs arrays are
     * valid. */
    HDassert((count == 0) || (element_sizes[0] != 0));
    HDassert((count == 0) || (bufs[0] != NULL));

    /* Verify that no data is written when between MPI_Barrier()s during file flush */
    HDassert(!H5CX_get_mpi_file_flushing());

    /* Portably initialize MPI status variable */
    HDmemset(&mpi_stat, 0, sizeof(MPI_Status));

    if (H5FD_sort_selection_io_req(&selection_was_sorted, count, mem_space_ids, file_space_ids, offsets,
                                   element_sizes, (H5_flexible_const_ptr_t *)bufs, &s_mem_space_ids,
                                   &s_file_space_ids, &s_offsets, &s_element_sizes,
                                   (H5_flexible_const_ptr_t **)&s_bufs) < 0)
        HGOTO_ERROR(H5E_VFL, H5E_BADVALUE, FAIL, "can't sort selection I/O request");

    tmp_offset = (count == 0) ? 0 : s_offsets[0];

    /* some numeric conversions */
    if (H5FD_mpi_haddr_to_MPIOff(tmp_offset, &mpi_off /*out*/) < 0)
        HGOTO_ERROR(H5E_INTERNAL, H5E_BADRANGE, FAIL, "can't convert from haddr to MPI off")

    /* To be used at the end of the routine for setting local_eof */
    save_mpi_off = mpi_off;

    /* Get the transfer mode from the API context */
    if (H5CX_get_io_xfer_mode(&xfer_mode) < 0)
        HGOTO_ERROR(H5E_VFL, H5E_CANTGET, FAIL, "can't get MPI-I/O transfer mode")

    /*
     * Set up for a fancy xfer using complex types, or single byte block. We
     * wouldn't need to rely on the use_view field if MPI semantics allowed
     * us to test that btype=ftype=MPI_BYTE (or even MPI_TYPE_NULL, which
     * could mean "use MPI_BYTE" by convention).
     */
    if (xfer_mode == H5FD_MPIO_COLLECTIVE) {

        if (count) {
            if (NULL == (s_file_spaces = H5MM_malloc(count * sizeof(H5S_t *))))
                HGOTO_ERROR(H5E_RESOURCE, H5E_CANTALLOC, FAIL, "memory allocation failed for file space list")
            if (NULL == (s_mem_spaces = H5MM_malloc(count * sizeof(H5S_t *))))
                HGOTO_ERROR(H5E_RESOURCE, H5E_CANTALLOC, FAIL,
                            "memory allocation failed for memory space list")
        }

        for (i = 0; i < count; i++) {
            if (NULL == (s_file_spaces[i] = (H5S_t *)H5I_object_verify(s_file_space_ids[i], H5I_DATASPACE)))
                HGOTO_ERROR(H5E_VFL, H5E_BADTYPE, H5I_INVALID_HID, "can't retrieve file dataspace from ID")
            if (NULL == (s_mem_spaces[i] = (H5S_t *)H5I_object_verify(s_mem_space_ids[i], H5I_DATASPACE)))
                HGOTO_ERROR(H5E_VFL, H5E_BADTYPE, H5I_INVALID_HID, "can't retrieve memory dataspace from ID")
        }

        if (H5FD__selection_build_types(
                TRUE, count, s_file_spaces, s_mem_spaces, s_offsets, (H5_flexible_const_ptr_t *)s_bufs,
                s_element_sizes, s_element_sizes, &final_ftype, &final_ftype_is_derived, &final_mtype,
                &final_mtype_is_derived, &size_i, (H5_flexible_const_ptr_t *)&mpi_bufs_base) < 0)
            HGOTO_ERROR(H5E_VFL, H5E_CANTGET, FAIL, "couldn't build type for MPI-IO");

        /*
         * Set the file view when we are using MPI derived types
         */
        if (MPI_SUCCESS != (mpi_code = MPI_File_set_view(file->f, mpi_off, MPI_BYTE, final_ftype,
                                                         H5FD_mpi_native_g, file->info)))
            HMPI_GOTO_ERROR(FAIL, "MPI_File_set_view failed", mpi_code)

        /* Reset mpi_off to 0 since the view now starts at the data offset */
        if (H5FD_mpi_haddr_to_MPIOff((haddr_t)0, &mpi_off) < 0)
            HGOTO_ERROR(H5E_INTERNAL, H5E_BADRANGE, FAIL, "can't set MPI off to 0")

#ifdef H5FDmpio_DEBUG
        if (H5FD_mpio_debug_w_flag)
            HDfprintf(stderr, "%s: (%d) using MPIO collective mode\n", __func__, file->mpi_rank);
#endif

        /* Get the collective_opt property to check whether the application wants to do IO individually. */
        if (H5CX_get_mpio_coll_opt(&coll_opt_mode) < 0)
            HGOTO_ERROR(H5E_VFL, H5E_CANTGET, FAIL, "can't get MPI-I/O collective_op property")

        if (coll_opt_mode == H5FD_MPIO_COLLECTIVE_IO) {

#ifdef H5FDmpio_DEBUG
            if (H5FD_mpio_debug_w_flag)
                HDfprintf(stderr, "%s: (%d) doing MPI collective IO\n", __func__, file->mpi_rank);
#endif

            /* Perform collective write operation */
            if (MPI_SUCCESS != (mpi_code = MPI_File_write_at_all(file->f, mpi_off, mpi_bufs_base, size_i,
                                                                 final_mtype, &mpi_stat)))
                HMPI_GOTO_ERROR(FAIL, "MPI_File_write_at_all failed", mpi_code)

            /* Do MPI_File_sync when needed by underlying ROMIO driver */
            if (file->mpi_file_sync_required) {
                if (MPI_SUCCESS != (mpi_code = MPI_File_sync(file->f)))
                    HMPI_GOTO_ERROR(FAIL, "MPI_File_sync failed", mpi_code)
            }
        }
        else {
            /* I remove the check for H5FD_MEM_DRAW: Do I need that? */

#ifdef H5FDmpio_DEBUG
            if (H5FD_mpio_debug_w_flag)
                HDfprintf(stderr, "%s: (%d) doing MPI independent IO\n", __func__, file->mpi_rank);
#endif
            /* Perform independent write operation */
            if (MPI_SUCCESS != (mpi_code = MPI_File_write_at(file->f, mpi_off, mpi_bufs_base, size_i,
                                                             final_mtype, &mpi_stat)))
                HMPI_GOTO_ERROR(FAIL, "MPI_File_write_at failed", mpi_code)
        } /* end else */

        /* Reset the file view when we used MPI derived types */
        if (MPI_SUCCESS != (mpi_code = MPI_File_set_view(file->f, (MPI_Offset)0, MPI_BYTE, MPI_BYTE,
                                                         H5FD_mpi_native_g, file->info)))
            HMPI_GOTO_ERROR(FAIL, "MPI_File_set_view failed", mpi_code)

            /* How many bytes were actually written */
#if H5_CHECK_MPI_VERSION(3, 0)
        if (MPI_SUCCESS != (mpi_code = MPI_Get_elements_x(&mpi_stat, final_mtype, &bytes_written)))
#else
        if (MPI_SUCCESS != (mpi_code = MPI_Get_elements(&mpi_stat, MPI_BYTE, &bytes_written)))
#endif
            HMPI_GOTO_ERROR(FAIL, "MPI_Get_elements failed", mpi_code)

            /* Get the type's size */
#if H5_CHECK_MPI_VERSION(3, 0)
        if (MPI_SUCCESS != (mpi_code = MPI_Type_size_x(final_mtype, &type_size)))
#else
        if (MPI_SUCCESS != (mpi_code = MPI_Type_size(final_mtype, &type_size)))
#endif
            HMPI_GOTO_ERROR(FAIL, "MPI_Type_size failed", mpi_code)

        /* Compute the actual number of bytes requested */
        io_size = type_size * size_i;

        /* Check for write failure */
        if (bytes_written != io_size || bytes_written < 0)
            HGOTO_ERROR(H5E_IO, H5E_WRITEERROR, FAIL, "file write failed")

#ifdef H5FDmpio_DEBUG
        if (H5FD_mpio_debug_w_flag)
            HDfprintf(stderr, "%s: (%d) mpi_off = %ld  bytes_written = %lld  type = %s\n", __func__,
                      file->mpi_rank, (long)mpi_off, (long long)bytes_written, H5FD__mem_t_to_str(type));
#endif

        /* Each process will keep track of its perceived EOF value locally, and
         * ultimately we will reduce this value to the maximum amongst all
         * processes, but until then keep the actual eof at HADDR_UNDEF just in
         * case something bad happens before that point. (rather have a value
         * we know is wrong sitting around rather than one that could only
         * potentially be wrong.) */
        file->eof = HADDR_UNDEF;

        if (bytes_written && (((haddr_t)bytes_written + (haddr_t)save_mpi_off) > file->local_eof))
            file->local_eof = (haddr_t)save_mpi_off + (haddr_t)bytes_written;
    }
    else { /* Not H5FD_MPIO_COLLECTIVE */

#ifdef H5FDmpio_DEBUG
        if (H5FD_mpio_debug_w_flag)
            HDfprintf(stderr, "%s: (%d) doing MPI independent IO\n", __func__, file->mpi_rank);
#endif
        if (H5FDwrite_vector_from_selection(_file, type, dxpl_id, count, mem_space_ids, file_space_ids,
                                            offsets, element_sizes, bufs) < 0)
            HGOTO_ERROR(H5E_VFL, H5E_WRITEERROR, FAIL, "write vector from selection failed")
    }

done:
    /* Free the MPI buf and file types, if they were derived */
    if (final_mtype_is_derived && MPI_SUCCESS != (mpi_code = MPI_Type_free(&final_mtype)))
        HMPI_DONE_ERROR(FAIL, "MPI_Type_free failed", mpi_code)
    if (final_ftype_is_derived && MPI_SUCCESS != (mpi_code = MPI_Type_free(&final_ftype)))
        HMPI_DONE_ERROR(FAIL, "MPI_Type_free failed", mpi_code)

    /* Cleanup dataspace arrays */
    if (s_mem_spaces)
        s_mem_spaces = H5MM_xfree(s_mem_spaces);
    if (s_file_spaces)
        s_file_spaces = H5MM_xfree(s_file_spaces);

    if (!selection_was_sorted) {
        HDfree(s_mem_space_ids);
        s_mem_space_ids = NULL;
        HDfree(s_file_space_ids);
        s_file_space_ids = NULL;
        HDfree(s_offsets);
        s_offsets = NULL;
        HDfree(s_element_sizes);
        s_element_sizes = NULL;
        HDfree(s_bufs);
        s_bufs = NULL;
    }

#ifdef H5FDmpio_DEBUG
    if (H5FD_mpio_debug_t_flag)
        HDfprintf(stderr, "%s: (%d) Leaving: ret_value = %d\n", __func__, file->mpi_rank, ret_value);
#endif

    FUNC_LEAVE_NOAPI(ret_value)

} /* end H5FD__mpio_write_selection() */

/*-------------------------------------------------------------------------
 * Function:    H5FD__mpio_flush
 *
 * Purpose:     Makes sure that all data is on disk.  This is collective.
 *
 * Return:      SUCCEED/FAIL
 *
 * Programmer:  Robb Matzke
 *              January 30, 1998
 *
 *-------------------------------------------------------------------------
 */
static herr_t
H5FD__mpio_flush(H5FD_t *_file, hid_t H5_ATTR_UNUSED dxpl_id, hbool_t closing)
{
    H5FD_mpio_t *file = (H5FD_mpio_t *)_file;
#ifdef H5FDmpio_DEBUG
    hbool_t H5FD_mpio_debug_t_flag = (H5FD_mpio_debug_flags_s[(int)'t'] && H5FD_MPIO_TRACE_THIS_RANK(file));
#endif
    int    mpi_code; /* mpi return code */
    herr_t ret_value = SUCCEED;

    FUNC_ENTER_PACKAGE

#ifdef H5FDmpio_DEBUG
    if (H5FD_mpio_debug_t_flag)
        HDfprintf(stderr, "%s: (%d) Entering\n", __func__, file->mpi_rank);
#endif

    /* Sanity checks */
    HDassert(file);
    HDassert(H5FD_MPIO == file->pub.driver_id);

    /* Only sync the file if we are not going to immediately close it */
    if (!closing)
        if (MPI_SUCCESS != (mpi_code = MPI_File_sync(file->f)))
            HMPI_GOTO_ERROR(FAIL, "MPI_File_sync failed", mpi_code)

done:
#ifdef H5FDmpio_DEBUG
    if (H5FD_mpio_debug_t_flag)
        HDfprintf(stderr, "%s: (%d) Leaving\n", __func__, file->mpi_rank);
#endif

    FUNC_LEAVE_NOAPI(ret_value)
} /* end H5FD__mpio_flush() */

/*-------------------------------------------------------------------------
 * Function:    H5FD__mpio_truncate
 *
 * Purpose:     Make certain the file's size matches it's allocated size
 *
 *              This is a little sticky in the mpio case, as it is not
 *              easy for us to track the current EOF by extracting it from
 *              write calls, since other ranks could have written to the
 *              file beyond the local EOF.
 *
 *              Instead, we first check to see if the EOA has changed since
 *              the last call to this function.  If it has, we call
 *              MPI_File_get_size() to determine the current EOF, and
 *              only call MPI_File_set_size() if this value disagrees
 *              with the current EOA.
 *
 * Return:      SUCCEED/FAIL
 *
 * Programmer:  Quincey Koziol
 *              January 31, 2008
 *
 *-------------------------------------------------------------------------
 */
static herr_t
H5FD__mpio_truncate(H5FD_t *_file, hid_t H5_ATTR_UNUSED dxpl_id, hbool_t H5_ATTR_UNUSED closing)
{
    H5FD_mpio_t *file = (H5FD_mpio_t *)_file;
#ifdef H5FDmpio_DEBUG
    hbool_t H5FD_mpio_debug_t_flag = (H5FD_mpio_debug_flags_s[(int)'t'] && H5FD_MPIO_TRACE_THIS_RANK(file));
#endif
    herr_t ret_value = SUCCEED;

    FUNC_ENTER_PACKAGE

#ifdef H5FDmpio_DEBUG
    if (H5FD_mpio_debug_t_flag)
        HDfprintf(stderr, "%s: (%d) Entering\n", __func__, file->mpi_rank);
#endif

    /* Sanity checks */
    HDassert(file);
    HDassert(H5FD_MPIO == file->pub.driver_id);

    if (!H5_addr_eq(file->eoa, file->last_eoa)) {
        int        mpi_code; /* mpi return code */
        MPI_Offset size;
        MPI_Offset needed_eof;

        /* In principle, it is possible for the size returned by the
         * call to MPI_File_get_size() to depend on whether writes from
         * all proceeses have completed at the time process 0 makes the
         * call.
         *
         * In practice, most (all?) truncate calls will come after a barrier
         * and with no intervening writes to the file (with the possible
         * exception of sueprblock / superblock extension message updates).
         *
         * Check the "MPI file closing" flag in the API context to determine
         * if we can skip the barrier.
         */
        if (!H5CX_get_mpi_file_flushing())
            if (MPI_SUCCESS != (mpi_code = MPI_Barrier(file->comm)))
                HMPI_GOTO_ERROR(FAIL, "MPI_Barrier failed", mpi_code)

        /* Only processor p0 will get the filesize and broadcast it. */
        if (0 == file->mpi_rank) {
            /* If MPI_File_get_size fails, broadcast file size as -1 to signal error */
            if (MPI_SUCCESS != (mpi_code = MPI_File_get_size(file->f, &size)))
                size = (MPI_Offset)-1;
        }

        /* Broadcast file size */
        if (MPI_SUCCESS != (mpi_code = MPI_Bcast(&size, (int)sizeof(MPI_Offset), MPI_BYTE, 0, file->comm)))
            HMPI_GOTO_ERROR(FAIL, "MPI_Bcast failed", mpi_code)

        if (size < 0)
            HMPI_GOTO_ERROR(FAIL, "MPI_File_get_size failed", mpi_code)

        if (H5FD_mpi_haddr_to_MPIOff(file->eoa, &needed_eof) < 0)
            HGOTO_ERROR(H5E_INTERNAL, H5E_BADRANGE, FAIL, "cannot convert from haddr_t to MPI_Offset")

        /* EOA != EOF.  Set EOF to EOA */
        if (size != needed_eof) {
            /* Extend the file's size */
            if (MPI_SUCCESS != (mpi_code = MPI_File_set_size(file->f, needed_eof)))
                HMPI_GOTO_ERROR(FAIL, "MPI_File_set_size failed", mpi_code)

            /* In general, we must wait until all processes have finished
             * the truncate before any process can continue, since it is
             * possible that a process would write at the end of the
             * file, and this write would be discarded by the truncate.
             *
             * While this is an issue for a user initiated flush, it may
             * not be an issue at file close.  If so, we may be able to
             * optimize out the following barrier in that case.
             */
            if (MPI_SUCCESS != (mpi_code = MPI_Barrier(file->comm)))
                HMPI_GOTO_ERROR(FAIL, "MPI_Barrier failed", mpi_code)
        } /* end if */

        /* Update the 'last' eoa value */
        file->last_eoa = file->eoa;
    } /* end if */

done:
#ifdef H5FDmpio_DEBUG
    if (H5FD_mpio_debug_t_flag)
        HDfprintf(stderr, "%s: (%d) Leaving\n", __func__, file->mpi_rank);
#endif

    FUNC_LEAVE_NOAPI(ret_value)
} /* end H5FD__mpio_truncate() */

/*-------------------------------------------------------------------------
 * Function:    H5FD__mpio_delete
 *
 * Purpose:     Delete a file
 *
 * Return:      SUCCEED/FAIL
 *
 *-------------------------------------------------------------------------
 */
static herr_t
H5FD__mpio_delete(const char *filename, hid_t fapl_id)
{
    H5P_genplist_t *plist; /* Property list pointer */
    MPI_Comm        comm     = MPI_COMM_NULL;
    MPI_Info        info     = MPI_INFO_NULL;
    int             mpi_rank = INT_MAX;
    int             mpi_code;            /* MPI return code */
    herr_t          ret_value = SUCCEED; /* Return value */

    FUNC_ENTER_PACKAGE

    HDassert(filename);

    if (NULL == (plist = H5P_object_verify(fapl_id, H5P_FILE_ACCESS)))
        HGOTO_ERROR(H5E_ARGS, H5E_BADTYPE, FAIL, "not a file access property list")
    HDassert(H5FD_MPIO == H5P_peek_driver(plist));

    if (H5FD_mpi_self_initialized) {
        comm = MPI_COMM_WORLD;
    }
    else {
        /* Get the MPI communicator and info from the fapl */
        if (H5P_get(plist, H5F_ACS_MPI_PARAMS_INFO_NAME, &info) < 0)
            HGOTO_ERROR(H5E_VFL, H5E_CANTGET, FAIL, "can't get MPI info object")
        if (H5P_get(plist, H5F_ACS_MPI_PARAMS_COMM_NAME, &comm) < 0)
            HGOTO_ERROR(H5E_VFL, H5E_CANTGET, FAIL, "can't get MPI communicator")
    }

    /* Get the MPI rank of this process */
    if (MPI_SUCCESS != (mpi_code = MPI_Comm_rank(comm, &mpi_rank)))
        HMPI_GOTO_ERROR(FAIL, "MPI_Comm_rank failed", mpi_code)

    /* Set up a barrier */
    if (MPI_SUCCESS != (mpi_code = MPI_Barrier(comm)))
        HMPI_GOTO_ERROR(FAIL, "MPI_Barrier failed", mpi_code)

    /* Delete the file */
    if (mpi_rank == 0) {
        /* If MPI_File_delete fails, push an error but
         * still participate in the following MPI_Barrier
         */
        if (MPI_SUCCESS != (mpi_code = MPI_File_delete(filename, info)))
            HMPI_DONE_ERROR(FAIL, "MPI_File_delete failed", mpi_code)
    }

    /* Set up a barrier (don't want processes to run ahead of the delete) */
    if (MPI_SUCCESS != (mpi_code = MPI_Barrier(comm)))
        HMPI_GOTO_ERROR(FAIL, "MPI_Barrier failed", mpi_code)

done:
    /* Free duplicated MPI Communicator and Info objects */
    if (H5_mpi_comm_free(&comm) < 0)
        HDONE_ERROR(H5E_VFL, H5E_CANTFREE, FAIL, "unable to free MPI communicator")
    if (H5_mpi_info_free(&info) < 0)
        HDONE_ERROR(H5E_VFL, H5E_CANTFREE, FAIL, "unable to free MPI info object")

    FUNC_LEAVE_NOAPI(ret_value)
} /* end H5FD__mpio_delete() */

/*-------------------------------------------------------------------------
 * Function:    H5FD__mpio_ctl
 *
 * Purpose:     MPIO version of the ctl callback.
 *
 *              The desired operation is specified by the op_code
 *              parameter.
 *
 *              The flags parameter controls management of op_codes that
 *              are unknown to the callback
 *
 *              The input and output parameters allow op_code specific
 *              input and output
 *
 *              At present, the supported op codes are:
 *
 *                  H5FD_CTL_GET_MPI_COMMUNICATOR_OPCODE
 *                  H5FD_CTL_GET_MPI_RANK_OPCODE
 *                  H5FD_CTL_GET_MPI_SIZE_OPCODE
 *                  H5FD_CTL_GET_MPI_FILE_SYNC_OPCODE
 *
 *              Note that these opcodes must be supported by all VFDs that
 *              support MPI.
 *
 * Return:      Non-negative on success/Negative on failure
 *
 * Programmer:  JRM -- 8/3/21
 *
 *-------------------------------------------------------------------------
 */
static herr_t
H5FD__mpio_ctl(H5FD_t *_file, uint64_t op_code, uint64_t flags, const void H5_ATTR_UNUSED *input,
               void **output)
{
    H5FD_mpio_t *file      = (H5FD_mpio_t *)_file;
    herr_t       ret_value = SUCCEED; /* Return value */

    FUNC_ENTER_NOAPI(FAIL)

    /* Sanity checks */
    HDassert(file);
    HDassert(H5FD_MPIO == file->pub.driver_id);

    switch (op_code) {

        case H5FD_CTL_GET_MPI_COMMUNICATOR_OPCODE:
            HDassert(output);
            HDassert(*output);
            **((MPI_Comm **)output) = file->comm;
            break;

        case H5FD_CTL_GET_MPI_RANK_OPCODE:
            HDassert(output);
            HDassert(*output);
            **((int **)output) = file->mpi_rank;
            break;

        case H5FD_CTL_GET_MPI_SIZE_OPCODE:
            HDassert(output);
            HDassert(*output);
            **((int **)output) = file->mpi_size;
            break;

        case H5FD_CTL_GET_MPI_FILE_SYNC_OPCODE:
            HDassert(output);
            HDassert(*output);
            **((hbool_t **)output) = file->mpi_file_sync_required;
            break;

        default: /* unknown op code */
            if (flags & H5FD_CTL_FAIL_IF_UNKNOWN_FLAG) {

                HGOTO_ERROR(H5E_VFL, H5E_FCNTL, FAIL, "unknown op_code and fail if unknown")
            }
            break;
    }

done:

    FUNC_LEAVE_NOAPI(ret_value)

} /* end H5FD__mpio_ctl() */
#endif /* H5_HAVE_PARALLEL */<|MERGE_RESOLUTION|>--- conflicted
+++ resolved
@@ -114,7 +114,6 @@
     MPI_Offset *mpi_off, H5_flexible_const_ptr_t *mpi_bufs_base, int *size_i, MPI_Datatype *buf_type,
     hbool_t *buf_type_created, MPI_Datatype *file_type, hbool_t *file_type_created, char *unused);
 
-<<<<<<< HEAD
 static herr_t H5FD__selection_build_types(
     hbool_t io_op_write, uint32_t num_pieces, H5S_t **file_spaces, H5S_t **mem_spaces,
     haddr_t offsets[], H5_flexible_const_ptr_t bufs[], size_t src_element_sizes[],
@@ -122,15 +121,6 @@
     hbool_t *final_ftype_is_derived, MPI_Datatype *final_mtype,
     hbool_t *final_mtype_is_derived, int *size_i,
     H5_flexible_const_ptr_t *mpi_bufs_base);
-=======
-static herr_t H5FD__selection_build_types(hbool_t io_op_write, uint32_t num_pieces, H5S_t **file_spaces,
-                                          H5S_t **mem_spaces, haddr_t offsets[],
-                                          H5_flexible_const_ptr_t bufs[], size_t src_element_sizes[],
-                                          size_t dst_element_sizes[], MPI_Datatype *final_ftype,
-                                          hbool_t *final_ftype_is_derived, MPI_Datatype *final_mtype,
-                                          hbool_t *final_mtype_is_derived, int *size_i,
-                                          H5_flexible_const_ptr_t *mpi_bufs_base);
->>>>>>> fbf7f472
 
 /* The MPIO file driver information */
 static const H5FD_class_t H5FD_mpio_g = {
