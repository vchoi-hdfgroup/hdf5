--- conflicted
+++ resolved
@@ -59,12 +59,8 @@
     hbool_t        backing_store;    /* write to file name on flush          */
     hbool_t        write_tracking;   /* Whether to track writes              */
     size_t         bstore_page_size; /* backing store page size              */
-<<<<<<< HEAD
-    int            fd;               /* backing store file descriptor        */
-=======
     hbool_t        ignore_disabled_file_locks;
     int            fd; /* backing store file descriptor        */
->>>>>>> 18bbd3f0
     /* Information for determining uniqueness of a file with a backing store */
 #ifndef H5_HAVE_WIN32_API
     /* On most systems the combination of device and i-node number uniquely
@@ -150,13 +146,8 @@
                                 const void *buf);
 static herr_t  H5FD__core_flush(H5FD_t *_file, hid_t dxpl_id, hbool_t closing);
 static herr_t  H5FD__core_truncate(H5FD_t *_file, hid_t dxpl_id, hbool_t closing);
-<<<<<<< HEAD
-static herr_t  H5FD_core_lock(H5FD_t *_file, hbool_t rw);
-static herr_t  H5FD_core_unlock(H5FD_t *_file);
-=======
 static herr_t  H5FD__core_lock(H5FD_t *_file, hbool_t rw);
 static herr_t  H5FD__core_unlock(H5FD_t *_file);
->>>>>>> 18bbd3f0
 
 static const H5FD_class_t H5FD_core_g = {
     "core",                   /* name                 */
@@ -188,13 +179,8 @@
     H5FD__core_write,         /* write                */
     H5FD__core_flush,         /* flush                */
     H5FD__core_truncate,      /* truncate             */
-<<<<<<< HEAD
-    H5FD_core_lock,           /* lock                 */
-    H5FD_core_unlock,         /* unlock               */
-=======
     H5FD__core_lock,          /* lock                 */
     H5FD__core_unlock,        /* unlock               */
->>>>>>> 18bbd3f0
     H5FD_FLMAP_DICHOTOMY      /* fl_map               */
 };
 
@@ -295,13 +281,8 @@
         else {
             /* Store the new item endpoint if it's bigger */
             item->end = (item->end < end) ? end : item->end;
-<<<<<<< HEAD
-        } /* end else */
-    }     /* end if */
-=======
         }
     }
->>>>>>> 18bbd3f0
     else {
         /* Update the size of the before region */
         if (b_item->end < end)
@@ -361,12 +342,8 @@
     unsigned char *ptr = file->mem + addr; /* mutable pointer into the
                                             * buffer (can't change mem)
                                             */
-<<<<<<< HEAD
-    herr_t ret_value = SUCCEED;            /* Return value */
-=======
     HDoff_t offset    = (HDoff_t)addr;     /* Offset to write at */
     herr_t  ret_value = SUCCEED;           /* Return value */
->>>>>>> 18bbd3f0
 
     FUNC_ENTER_STATIC
 
@@ -382,10 +359,6 @@
 
         h5_posix_io_t     bytes_in    = 0;  /* # of bytes to write  */
         h5_posix_io_ret_t bytes_wrote = -1; /* # of bytes written   */
-<<<<<<< HEAD
-        HDoff_t           offset      = (HDoff_t)addr;
-=======
->>>>>>> 18bbd3f0
 
         /* Trying to write more bytes than the return type can handle is
          * undefined behavior in POSIX.
@@ -449,8 +422,6 @@
 
     FUNC_ENTER_STATIC
 
-<<<<<<< HEAD
-=======
     /* Check the use disabled file locks environment variable */
     lock_env_var = HDgetenv("HDF5_USE_FILE_LOCKING");
     if (lock_env_var && !HDstrcmp(lock_env_var, "BEST_EFFORT"))
@@ -460,7 +431,6 @@
     else
         ignore_disabled_file_locks_s = FAIL; /* Environment variable not set, or not set correctly */
 
->>>>>>> 18bbd3f0
     if (H5FD_core_init() < 0)
         HGOTO_ERROR(H5E_VFL, H5E_CANTINIT, FAIL, "unable to initialize core VFD")
 
@@ -838,8 +808,6 @@
     /* Save file image callbacks */
     file->fi_callbacks = file_image_info.callbacks;
 
-<<<<<<< HEAD
-=======
     /* Check the file locking flags in the fapl */
     if (ignore_disabled_file_locks_s != FAIL)
         /* The environment variable was set, so use that preferentially */
@@ -850,7 +818,6 @@
             HGOTO_ERROR(H5E_VFL, H5E_CANTGET, NULL, "can't get ignore disabled file locks property")
     }
 
->>>>>>> 18bbd3f0
     if (fd >= 0) {
         /* Retrieve information for determining uniqueness of file */
 #ifdef H5_HAVE_WIN32_API
@@ -913,20 +880,12 @@
                  * partial results, and the end of the file.
                  */
 
-<<<<<<< HEAD
-                uint8_t *mem = file->mem; /* memory pointer for writes */
-=======
                 uint8_t *mem    = file->mem;  /* memory pointer for writes */
                 HDoff_t  offset = (HDoff_t)0; /* offset for reading */
->>>>>>> 18bbd3f0
 
                 while (size > 0) {
                     h5_posix_io_t     bytes_in   = 0;  /* # of bytes to read       */
                     h5_posix_io_ret_t bytes_read = -1; /* # of bytes actually read */
-<<<<<<< HEAD
-                    HDoff_t           offset     = (HDoff_t)0;
-=======
->>>>>>> 18bbd3f0
 
                     /* Trying to read more bytes than the return type can handle is
                      * undefined behavior in POSIX.
@@ -1173,21 +1132,19 @@
 
     /* clang-format off */
     /* Set the VFL feature flags that this driver supports */
-    if (flags) {
+    if(flags) {
         *flags = 0;
-        *flags |= H5FD_FEAT_AGGREGATE_METADATA;  /* OK to aggregate metadata allocations  */
-        *flags |= H5FD_FEAT_ACCUMULATE_METADATA; /* OK to accumulate metadata for faster writes */
-        *flags |= H5FD_FEAT_DATA_SIEVE; /* OK to perform data sieving for faster raw data reads & writes    */
-        *flags |= H5FD_FEAT_AGGREGATE_SMALLDATA;          /* OK to aggregate "small" raw data allocations          */
-        *flags |= H5FD_FEAT_ALLOW_FILE_IMAGE;             /* OK to use file image feature with this VFD             */
-        *flags |= H5FD_FEAT_CAN_USE_FILE_IMAGE_CALLBACKS; /* OK to use file image callbacks with this VFD */
+        *flags |= H5FD_FEAT_AGGREGATE_METADATA;             /* OK to aggregate metadata allocations                             */
+        *flags |= H5FD_FEAT_ACCUMULATE_METADATA;            /* OK to accumulate metadata for faster writes                      */
+        *flags |= H5FD_FEAT_DATA_SIEVE;                     /* OK to perform data sieving for faster raw data reads & writes    */
+        *flags |= H5FD_FEAT_AGGREGATE_SMALLDATA;            /* OK to aggregate "small" raw data allocations                     */
+        *flags |= H5FD_FEAT_ALLOW_FILE_IMAGE;               /* OK to use file image feature with this VFD                       */
+        *flags |= H5FD_FEAT_CAN_USE_FILE_IMAGE_CALLBACKS;   /* OK to use file image callbacks with this VFD                     */
 
         /* These feature flags are only applicable if the backing store is enabled */
-        if (file && file->fd >= 0 && file->backing_store) {
-            *flags |=
-                H5FD_FEAT_POSIX_COMPAT_HANDLE; /* get_handle callback returns a POSIX file descriptor */
-            *flags |= H5FD_FEAT_DEFAULT_VFD_COMPATIBLE; /* VFD creates a file which can be opened with the
-                                                           default VFD      */
+        if(file && file->fd >= 0 && file->backing_store) {
+            *flags |= H5FD_FEAT_POSIX_COMPAT_HANDLE;        /* get_handle callback returns a POSIX file descriptor              */
+            *flags |= H5FD_FEAT_DEFAULT_VFD_COMPATIBLE;     /* VFD creates a file which can be opened with the default VFD      */
         }
     } /* end if */
     /* clang-format on */
@@ -1568,11 +1525,7 @@
  *              If we are not closing, we realloc the buffer to size equal
  *              to the smallest multiple of the allocation increment that
  *              equals or exceeds the eoa and set the eof accordingly.
-<<<<<<< HEAD
- *              Note that we no longer truncate	the backing store to the
-=======
  *              Note that we no longer truncate    the backing store to the
->>>>>>> 18bbd3f0
  *              new eof if applicable.
  *                                                                  -- JRM
  *
@@ -1699,28 +1652,17 @@
      * descriptor, this is a no-op.
      */
     if (file->fd >= 0) {
-<<<<<<< HEAD
-
-=======
->>>>>>> 18bbd3f0
         /* Set exclusive or shared lock based on rw status */
         lock_flags = rw ? LOCK_EX : LOCK_SH;
 
         /* Place a non-blocking lock on the file */
         if (HDflock(file->fd, lock_flags | LOCK_NB) < 0) {
-<<<<<<< HEAD
-            if (ENOSYS == errno)
-                HSYS_GOTO_ERROR(H5E_FILE, H5E_BADFILE, FAIL,
-                                "file locking disabled on this file system (use HDF5_USE_FILE_LOCKING "
-                                "environment variable to override)")
-=======
             if (file->ignore_disabled_file_locks && ENOSYS == errno) {
                 /* When errno is set to ENOSYS, the file system does not support
                  * locking, so ignore it.
                  */
                 errno = 0;
             }
->>>>>>> 18bbd3f0
             else
                 HSYS_GOTO_ERROR(H5E_FILE, H5E_BADFILE, FAIL, "unable to lock file")
         } /* end if */
@@ -1751,15 +1693,6 @@
 
     HDassert(file);
 
-<<<<<<< HEAD
-    if (file->fd >= 0) {
-
-        if (HDflock(file->fd, LOCK_UN) < 0) {
-            if (ENOSYS == errno)
-                HSYS_GOTO_ERROR(H5E_FILE, H5E_BADFILE, FAIL,
-                                "file locking disabled on this file system (use HDF5_USE_FILE_LOCKING "
-                                "environment variable to override)")
-=======
     if (file->fd >= 0)
         if (HDflock(file->fd, LOCK_UN) < 0) {
             if (file->ignore_disabled_file_locks && ENOSYS == errno) {
@@ -1768,15 +1701,10 @@
                  */
                 errno = 0;
             }
->>>>>>> 18bbd3f0
             else
                 HSYS_GOTO_ERROR(H5E_FILE, H5E_BADFILE, FAIL, "unable to unlock file")
         }
 
 done:
     FUNC_LEAVE_NOAPI(ret_value)
-<<<<<<< HEAD
-} /* end H5FD_core_unlock() */
-=======
-} /* end H5FD__core_unlock() */
->>>>>>> 18bbd3f0
+} /* end H5FD__core_unlock() */