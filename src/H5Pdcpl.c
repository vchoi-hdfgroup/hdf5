--- conflicted
+++ resolved
@@ -699,11 +699,7 @@
                         (tmp_layout.storage.u.virt.list[u].source_file_name = (char *)H5MM_malloc(tmp_size)))
                         HGOTO_ERROR(H5E_PLIST, H5E_CANTALLOC, FAIL,
                                     "unable to allocate memory for source file name")
-<<<<<<< HEAD
-                    (void)H5MM_memcpy(tmp_layout.storage.u.virt.list[u].source_file_name, *pp, tmp_size);
-=======
                     H5MM_memcpy(tmp_layout.storage.u.virt.list[u].source_file_name, *pp, tmp_size);
->>>>>>> 18bbd3f0
                     *pp += tmp_size;
 
                     /* Source dataset name */
@@ -712,11 +708,7 @@
                         (tmp_layout.storage.u.virt.list[u].source_dset_name = (char *)H5MM_malloc(tmp_size)))
                         HGOTO_ERROR(H5E_PLIST, H5E_CANTALLOC, FAIL,
                                     "unable to allocate memory for source dataset name")
-<<<<<<< HEAD
-                    (void)H5MM_memcpy(tmp_layout.storage.u.virt.list[u].source_dset_name, *pp, tmp_size);
-=======
                     H5MM_memcpy(tmp_layout.storage.u.virt.list[u].source_dset_name, *pp, tmp_size);
->>>>>>> 18bbd3f0
                     *pp += tmp_size;
 
                     /* Source selection */
@@ -916,7 +908,6 @@
 
         case H5D_CHUNKED: {
             unsigned u; /* Local index variable */
-<<<<<<< HEAD
 
             /* Check the number of dimensions */
             if (layout1->u.chunk.ndims < layout2->u.chunk.ndims)
@@ -960,51 +951,6 @@
                          layout1->storage.u.virt.list[u].source_dset.virtual_select,
                          layout2->storage.u.virt.list[u].source_dset.virtual_select)) < 0)
                     HGOTO_DONE(-1)
-=======
-
-            /* Check the number of dimensions */
-            if (layout1->u.chunk.ndims < layout2->u.chunk.ndims)
-                HGOTO_DONE(-1)
-            if (layout1->u.chunk.ndims > layout2->u.chunk.ndims)
-                HGOTO_DONE(1)
-
-            /* Compare the chunk dims */
-            for (u = 0; u < layout1->u.chunk.ndims - 1; u++) {
-                if (layout1->u.chunk.dim[u] < layout2->u.chunk.dim[u])
-                    HGOTO_DONE(-1)
-                if (layout1->u.chunk.dim[u] > layout2->u.chunk.dim[u])
-                    HGOTO_DONE(1)
-            } /* end for */
-        }     /* end case */
-        break;
-
-        case H5D_VIRTUAL: {
-            htri_t equal;
-            int    strcmp_ret;
-            size_t u; /* Local index variable */
-
-            /* Compare number of mappings */
-            if (layout1->storage.u.virt.list_nused < layout2->storage.u.virt.list_nused)
-                HGOTO_DONE(-1)
-            if (layout1->storage.u.virt.list_nused > layout2->storage.u.virt.list_nused)
-                HGOTO_DONE(1)
-
-            /* Iterate over mappings */
-            for (u = 0; u < layout1->storage.u.virt.list_nused; u++) {
-                /* Compare virtual spaces.  Note we cannot tell which is
-                 * "greater", so just return 1 if different, -1 on failure.
-                 */
-                if ((equal = H5S_extent_equal(layout1->storage.u.virt.list[u].source_dset.virtual_select,
-                                              layout2->storage.u.virt.list[u].source_dset.virtual_select)) <
-                    0)
-                    HGOTO_DONE(-1)
-                if (!equal)
-                    HGOTO_DONE(1)
-                if ((equal = H5S_SELECT_SHAPE_SAME(
-                         layout1->storage.u.virt.list[u].source_dset.virtual_select,
-                         layout2->storage.u.virt.list[u].source_dset.virtual_select)) < 0)
-                    HGOTO_DONE(-1)
->>>>>>> 18bbd3f0
                 if (!equal)
                     HGOTO_DONE(1)
 
@@ -2281,11 +2227,7 @@
 H5Pset_virtual(hid_t dcpl_id, hid_t vspace_id, const char *src_file_name, const char *src_dset_name,
                hid_t src_space_id)
 {
-<<<<<<< HEAD
-    H5P_genplist_t *           plist;                      /* Property list pointer */
-=======
     H5P_genplist_t *           plist = NULL;               /* Property list pointer */
->>>>>>> 18bbd3f0
     H5O_layout_t               virtual_layout;             /* Layout information for setting virtual info */
     H5S_t *                    vspace;                     /* Virtual dataset space selection */
     H5S_t *                    src_space;                  /* Source dataset space selection */
@@ -2532,11 +2474,7 @@
 
     /* Get the virtual space */
     if (idx >= layout.storage.u.virt.list_nused)
-<<<<<<< HEAD
-        HGOTO_ERROR(H5E_ARGS, H5E_BADRANGE, FAIL, "invalid idx (out of range)")
-=======
         HGOTO_ERROR(H5E_ARGS, H5E_BADRANGE, FAIL, "invalid index (out of range)")
->>>>>>> 18bbd3f0
     HDassert(layout.storage.u.virt.list_nused <= layout.storage.u.virt.list_nalloc);
     if (NULL == (space = H5S_copy(layout.storage.u.virt.list[idx].source_dset.virtual_select, FALSE, TRUE)))
         HGOTO_ERROR(H5E_PLIST, H5E_CANTCOPY, FAIL, "unable to copy virtual selection")
@@ -2591,15 +2529,9 @@
     if (H5D_VIRTUAL != layout.type)
         HGOTO_ERROR(H5E_ARGS, H5E_BADVALUE, FAIL, "not a virtual storage layout")
 
-<<<<<<< HEAD
-    /* Check idx */
-    if (idx >= layout.storage.u.virt.list_nused)
-        HGOTO_ERROR(H5E_ARGS, H5E_BADRANGE, FAIL, "invalid idx (out of range)")
-=======
     /* Check index */
     if (idx >= layout.storage.u.virt.list_nused)
         HGOTO_ERROR(H5E_ARGS, H5E_BADRANGE, FAIL, "invalid index (out of range)")
->>>>>>> 18bbd3f0
     HDassert(layout.storage.u.virt.list_nused <= layout.storage.u.virt.list_nalloc);
 
     /* Attempt to open source dataset and patch extent if extent status is not
@@ -2702,11 +2634,7 @@
 
     /* Get the virtual filename */
     if (idx >= layout.storage.u.virt.list_nused)
-<<<<<<< HEAD
-        HGOTO_ERROR(H5E_ARGS, H5E_BADRANGE, FAIL, "invalid idx (out of range)")
-=======
         HGOTO_ERROR(H5E_ARGS, H5E_BADRANGE, FAIL, "invalid index (out of range)")
->>>>>>> 18bbd3f0
     HDassert(layout.storage.u.virt.list_nused <= layout.storage.u.virt.list_nalloc);
     HDassert(layout.storage.u.virt.list[idx].source_file_name);
     if (name && (size > 0))
@@ -2767,11 +2695,7 @@
 
     /* Get the virtual filename */
     if (idx >= layout.storage.u.virt.list_nused)
-<<<<<<< HEAD
-        HGOTO_ERROR(H5E_ARGS, H5E_BADRANGE, FAIL, "invalid idx (out of range)")
-=======
         HGOTO_ERROR(H5E_ARGS, H5E_BADRANGE, FAIL, "invalid index (out of range)")
->>>>>>> 18bbd3f0
     HDassert(layout.storage.u.virt.list_nused <= layout.storage.u.virt.list_nalloc);
     HDassert(layout.storage.u.virt.list[idx].source_dset_name);
     if (name && (size > 0))
