/* * * * * * * * * * * * * * * * * * * * * * * * * * * * * * * * * * * * * * *
 * Copyright by The HDF Group.                                               *
 * Copyright by the Board of Trustees of the University of Illinois.         *
 * All rights reserved.                                                      *
 *                                                                           *
 * This file is part of HDF5.  The full HDF5 copyright notice, including     *
 * terms governing use, modification, and redistribution, is contained in    *
 * the COPYING file, which can be found at the root of the source code       *
 * distribution tree, or in https://www.hdfgroup.org/licenses.               *
 * If you do not have access to either file, you may request a copy from     *
 * help@hdfgroup.org.                                                        *
 * * * * * * * * * * * * * * * * * * * * * * * * * * * * * * * * * * * * * * */

/*
 * Programmer:  Robb Matzke
 *              Monday, July 26, 1999
 */
#ifndef H5FDpublic_H
#define H5FDpublic_H

#include "H5public.h"
#include "H5Fpublic.h" /*for H5F_close_degree_t */

#define H5_HAVE_VFL      1 /*define a convenient app feature test*/
#define H5FD_VFD_DEFAULT 0 /* Default VFL driver value */

/* Types of allocation requests: see H5Fpublic.h  */
typedef enum H5F_mem_t H5FD_mem_t;

/* Map "fractal heap" header blocks to 'ohdr' type file memory, since its
 * a fair amount of work to add a new kind of file memory and they are similar
 * enough to object headers and probably too minor to deserve their own type.
 *
 * Map "fractal heap" indirect blocks to 'ohdr' type file memory, since they
 * are similar to fractal heap header blocks.
 *
 * Map "fractal heap" direct blocks to 'lheap' type file memory, since they
 * will be replacing local heaps.
 *
 * Map "fractal heap" 'huge' objects to 'draw' type file memory, since they
 * represent large objects that are directly stored in the file.
 *
 *      -QAK
 */
#define H5FD_MEM_FHEAP_HDR      H5FD_MEM_OHDR
#define H5FD_MEM_FHEAP_IBLOCK   H5FD_MEM_OHDR
#define H5FD_MEM_FHEAP_DBLOCK   H5FD_MEM_LHEAP
#define H5FD_MEM_FHEAP_HUGE_OBJ H5FD_MEM_DRAW

/* Map "free space" header blocks to 'ohdr' type file memory, since its
 * a fair amount of work to add a new kind of file memory and they are similar
 * enough to object headers and probably too minor to deserve their own type.
 *
 * Map "free space" serialized sections to 'lheap' type file memory, since they
 * are similar enough to local heap info.
 *
 *      -QAK
 */
#define H5FD_MEM_FSPACE_HDR   H5FD_MEM_OHDR
#define H5FD_MEM_FSPACE_SINFO H5FD_MEM_LHEAP

/* Map "shared object header message" master table to 'ohdr' type file memory,
 * since its a fair amount of work to add a new kind of file memory and they are
 * similar enough to object headers and probably too minor to deserve their own
 * type.
 *
 * Map "shared object header message" indices to 'btree' type file memory,
 * since they are similar enough to B-tree nodes.
 *
 *      -QAK
 */
#define H5FD_MEM_SOHM_TABLE H5FD_MEM_OHDR
#define H5FD_MEM_SOHM_INDEX H5FD_MEM_BTREE

/* Map "extensible array" header blocks to 'ohdr' type file memory, since its
 * a fair amount of work to add a new kind of file memory and they are similar
 * enough to object headers and probably too minor to deserve their own type.
 *
 * Map "extensible array" index blocks to 'ohdr' type file memory, since they
 * are similar to extensible array header blocks.
 *
 * Map "extensible array" super blocks to 'btree' type file memory, since they
 * are similar enough to B-tree nodes.
 *
 * Map "extensible array" data blocks & pages to 'lheap' type file memory, since
 * they are similar enough to local heap info.
 *
 *      -QAK
 */
#define H5FD_MEM_EARRAY_HDR       H5FD_MEM_OHDR
#define H5FD_MEM_EARRAY_IBLOCK    H5FD_MEM_OHDR
#define H5FD_MEM_EARRAY_SBLOCK    H5FD_MEM_BTREE
#define H5FD_MEM_EARRAY_DBLOCK    H5FD_MEM_LHEAP
#define H5FD_MEM_EARRAY_DBLK_PAGE H5FD_MEM_LHEAP

/* Map "fixed array" header blocks to 'ohdr' type file memory, since its
 * a fair amount of work to add a new kind of file memory and they are similar
 * enough to object headers and probably too minor to deserve their own type.
 *
 * Map "fixed array" data blocks & pages to 'lheap' type file memory, since
 * they are similar enough to local heap info.
 *
 */
#define H5FD_MEM_FARRAY_HDR       H5FD_MEM_OHDR
#define H5FD_MEM_FARRAY_DBLOCK    H5FD_MEM_LHEAP
#define H5FD_MEM_FARRAY_DBLK_PAGE H5FD_MEM_LHEAP

/*
 * A free-list map which maps all types of allocation requests to a single
 * free list.  This is useful for drivers that don't really care about
 * keeping different requests segregated in the underlying file and which
 * want to make most efficient reuse of freed memory.  The use of the
 * H5FD_MEM_SUPER free list is arbitrary.
 */
#define H5FD_FLMAP_SINGLE                                                                                    \
    {                                                                                                        \
        H5FD_MEM_SUPER,     /*default*/                                                                      \
            H5FD_MEM_SUPER, /*super*/                                                                        \
            H5FD_MEM_SUPER, /*btree*/                                                                        \
            H5FD_MEM_SUPER, /*draw*/                                                                         \
            H5FD_MEM_SUPER, /*gheap*/                                                                        \
            H5FD_MEM_SUPER, /*lheap*/                                                                        \
            H5FD_MEM_SUPER  /*ohdr*/                                                                         \
    }

/*
 * A free-list map which segregates requests into `raw' or `meta' data
 * pools.
 */
#define H5FD_FLMAP_DICHOTOMY                                                                                 \
    {                                                                                                        \
        H5FD_MEM_SUPER,     /*default*/                                                                      \
            H5FD_MEM_SUPER, /*super*/                                                                        \
            H5FD_MEM_SUPER, /*btree*/                                                                        \
            H5FD_MEM_DRAW,  /*draw*/                                                                         \
            H5FD_MEM_DRAW,  /*gheap*/                                                                        \
            H5FD_MEM_SUPER, /*lheap*/                                                                        \
            H5FD_MEM_SUPER  /*ohdr*/                                                                         \
    }

/*
 * The default free list map which causes each request type to use it's own
 * free-list.
 */
#define H5FD_FLMAP_DEFAULT                                                                                   \
    {                                                                                                        \
        H5FD_MEM_DEFAULT,     /*default*/                                                                    \
            H5FD_MEM_DEFAULT, /*super*/                                                                      \
            H5FD_MEM_DEFAULT, /*btree*/                                                                      \
            H5FD_MEM_DEFAULT, /*draw*/                                                                       \
            H5FD_MEM_DEFAULT, /*gheap*/                                                                      \
            H5FD_MEM_DEFAULT, /*lheap*/                                                                      \
            H5FD_MEM_DEFAULT  /*ohdr*/                                                                       \
    }

/* Define VFL driver features that can be enabled on a per-driver basis */
/* These are returned with the 'query' function pointer in H5FD_class_t */
/*
 * Defining H5FD_FEAT_AGGREGATE_METADATA for a VFL driver means that
 * the library will attempt to allocate a larger block for metadata and
 * then sub-allocate each metadata request from that larger block.
 */
#define H5FD_FEAT_AGGREGATE_METADATA 0x00000001
/*
 * Defining H5FD_FEAT_ACCUMULATE_METADATA for a VFL driver means that
 * the library will attempt to cache metadata as it is written to the file
 * and build up a larger block of metadata to eventually pass to the VFL
 * 'write' routine.
 *
 * Distinguish between updating the metadata accumulator on writes and
 * reads.  This is particularly (perhaps only, even) important for MPI-I/O
 * where we guarantee that writes are collective, but reads may not be.
 * If we were to allow the metadata accumulator to be written during a
 * read operation, the application would hang.
 */
#define H5FD_FEAT_ACCUMULATE_METADATA_WRITE 0x00000002
#define H5FD_FEAT_ACCUMULATE_METADATA_READ  0x00000004
#define H5FD_FEAT_ACCUMULATE_METADATA                                                                        \
    (H5FD_FEAT_ACCUMULATE_METADATA_WRITE | H5FD_FEAT_ACCUMULATE_METADATA_READ)
/*
 * Defining H5FD_FEAT_DATA_SIEVE for a VFL driver means that
 * the library will attempt to cache raw data as it is read from/written to
 * a file in a "data seive" buffer.  See Rajeev Thakur's papers:
 *  http://www.mcs.anl.gov/~thakur/papers/romio-coll.ps.gz
 *  http://www.mcs.anl.gov/~thakur/papers/mpio-high-perf.ps.gz
 */
#define H5FD_FEAT_DATA_SIEVE 0x00000008
/*
 * Defining H5FD_FEAT_AGGREGATE_SMALLDATA for a VFL driver means that
 * the library will attempt to allocate a larger block for "small" raw data
 * and then sub-allocate "small" raw data requests from that larger block.
 */
#define H5FD_FEAT_AGGREGATE_SMALLDATA 0x00000010
/*
 * Defining H5FD_FEAT_IGNORE_DRVRINFO for a VFL driver means that
 * the library will ignore the driver info that is encoded in the file
 * for the VFL driver.  (This will cause the driver info to be eliminated
 * from the file when it is flushed/closed, if the file is opened R/W).
 */
#define H5FD_FEAT_IGNORE_DRVRINFO 0x00000020
/*
 * Defining the H5FD_FEAT_DIRTY_DRVRINFO_LOAD for a VFL driver means that
 * the library will mark the driver info dirty when the file is opened
 * R/W.  This will cause the driver info to be re-encoded when the file
 * is flushed/closed.
 */
#define H5FD_FEAT_DIRTY_DRVRINFO_LOAD 0x00000040
/*
 * Defining H5FD_FEAT_POSIX_COMPAT_HANDLE for a VFL driver means that
 * the handle for the VFD (returned with the 'get_handle' callback) is
 * of type 'int' and is compatible with POSIX I/O calls.
 */
#define H5FD_FEAT_POSIX_COMPAT_HANDLE 0x00000080
/*
 * Defining H5FD_FEAT_HAS_MPI for a VFL driver means that
 * the driver makes use of MPI communication and code may retrieve
 * communicator/rank information from it
 */
#define H5FD_FEAT_HAS_MPI 0x00000100
/*
 * Defining the H5FD_FEAT_ALLOCATE_EARLY for a VFL driver will force
 * the library to use the H5D_ALLOC_TIME_EARLY on dataset create
 * instead of the default H5D_ALLOC_TIME_LATE
 */
#define H5FD_FEAT_ALLOCATE_EARLY 0x00000200
/*
 * Defining H5FD_FEAT_ALLOW_FILE_IMAGE for a VFL driver means that
 * the driver is able to use a file image in the fapl as the initial
 * contents of a file.
 */
#define H5FD_FEAT_ALLOW_FILE_IMAGE 0x00000400
/*
 * Defining H5FD_FEAT_CAN_USE_FILE_IMAGE_CALLBACKS for a VFL driver
 * means that the driver is able to use callbacks to make a copy of the
 * image to store in memory.
 */
#define H5FD_FEAT_CAN_USE_FILE_IMAGE_CALLBACKS 0x00000800
/*
 * Defining H5FD_FEAT_SUPPORTS_SWMR_IO for a VFL driver means that the
 * driver supports the single-writer/multiple-readers I/O pattern.
 */
#define H5FD_FEAT_SUPPORTS_SWMR_IO 0x00001000
/*
 * Defining H5FD_FEAT_USE_ALLOC_SIZE for a VFL driver
 * means that the library will just pass the allocation size to the
 * the driver's allocation callback which will eventually handle alignment.
 * This is specifically used for the multi/split driver.
 */
#define H5FD_FEAT_USE_ALLOC_SIZE 0x00002000
/*
 * Defining H5FD_FEAT_PAGED_AGGR for a VFL driver
 * means that the driver needs special file space mapping for paged aggregation.
 * This is specifically used for the multi/split driver.
 */
#define H5FD_FEAT_PAGED_AGGR 0x00004000
/*
 * Defining H5FD_FEAT_DEFAULT_VFD_COMPATIBLE for a VFL driver
 * that creates a file which is compatible with the default VFD.
 * Generally, this means that the VFD creates a single file that follows
 * the canonical HDF5 file format.
<<<<<<< HEAD
=======
 * Regarding the Splitter VFD specifically, only drivers with this flag
 * enabled may be used as the Write-Only (W/O) channel driver.
>>>>>>> 18bbd3f0
 */
#define H5FD_FEAT_DEFAULT_VFD_COMPATIBLE 0x00008000

/* Forward declaration */
typedef struct H5FD_t H5FD_t;

/* Class information for each file driver */
typedef struct H5FD_class_t {
    const char *       name;
    haddr_t            maxaddr;
    H5F_close_degree_t fc_degree;
    herr_t (*terminate)(void);
    hsize_t (*sb_size)(H5FD_t *file);
    herr_t (*sb_encode)(H5FD_t *file, char *name /*out*/, unsigned char *p /*out*/);
    herr_t (*sb_decode)(H5FD_t *f, const char *name, const unsigned char *p);
    size_t fapl_size;
    void *(*fapl_get)(H5FD_t *file);
    void *(*fapl_copy)(const void *fapl);
    herr_t (*fapl_free)(void *fapl);
    size_t dxpl_size;
    void *(*dxpl_copy)(const void *dxpl);
    herr_t (*dxpl_free)(void *dxpl);
    H5FD_t *(*open)(const char *name, unsigned flags, hid_t fapl, haddr_t maxaddr);
    herr_t (*close)(H5FD_t *file);
    int (*cmp)(const H5FD_t *f1, const H5FD_t *f2);
    herr_t (*query)(const H5FD_t *f1, unsigned long *flags);
    herr_t (*get_type_map)(const H5FD_t *file, H5FD_mem_t *type_map);
    haddr_t (*alloc)(H5FD_t *file, H5FD_mem_t type, hid_t dxpl_id, hsize_t size);
    herr_t (*free)(H5FD_t *file, H5FD_mem_t type, hid_t dxpl_id, haddr_t addr, hsize_t size);
    haddr_t (*get_eoa)(const H5FD_t *file, H5FD_mem_t type);
    herr_t (*set_eoa)(H5FD_t *file, H5FD_mem_t type, haddr_t addr);
    haddr_t (*get_eof)(const H5FD_t *file, H5FD_mem_t type);
    herr_t (*get_handle)(H5FD_t *file, hid_t fapl, void **file_handle);
    herr_t (*read)(H5FD_t *file, H5FD_mem_t type, hid_t dxpl, haddr_t addr, size_t size, void *buffer);
    herr_t (*write)(H5FD_t *file, H5FD_mem_t type, hid_t dxpl, haddr_t addr, size_t size, const void *buffer);
    herr_t (*flush)(H5FD_t *file, hid_t dxpl_id, hbool_t closing);
    herr_t (*truncate)(H5FD_t *file, hid_t dxpl_id, hbool_t closing);
    herr_t (*lock)(H5FD_t *file, hbool_t rw);
    herr_t (*unlock)(H5FD_t *file);
    H5FD_mem_t fl_map[H5FD_MEM_NTYPES];
} H5FD_class_t;

/* A free list is a singly-linked list of address/size pairs. */
typedef struct H5FD_free_t {
    haddr_t             addr;
    hsize_t             size;
    struct H5FD_free_t *next;
} H5FD_free_t;

/*
 * The main datatype for each driver. Public fields common to all drivers
 * are declared here and the driver appends private fields in memory.
 */
struct H5FD_t {
    hid_t               driver_id;     /*driver ID for this file   */
    const H5FD_class_t *cls;           /*constant class info       */
    unsigned long       fileno;        /* File 'serial' number     */
    unsigned            access_flags;  /* File access flags (from create or open) */
    unsigned long       feature_flags; /* VFL Driver feature Flags */
    haddr_t             maxaddr;       /* For this file, overrides class */
    haddr_t             base_addr;     /* Base address for HDF5 data w/in file */

    /* Space allocation management fields */
    hsize_t threshold;  /* Threshold for alignment  */
    hsize_t alignment;  /* Allocation alignment     */
    hbool_t paged_aggr; /* Paged aggregation for file space is enabled or not */
};

/**
 * Define enum for the source of file image callbacks
 */
//! <!-- [H5FD_file_image_op_t_snip] -->
typedef enum {
    H5FD_FILE_IMAGE_OP_NO_OP,
    H5FD_FILE_IMAGE_OP_PROPERTY_LIST_SET,
<<<<<<< HEAD
=======
    /**< Passed to the \p image_malloc and \p image_memcpy callbacks when a
     * file image buffer is to be copied while being set in a file access
     * property list (FAPL)*/
>>>>>>> 18bbd3f0
    H5FD_FILE_IMAGE_OP_PROPERTY_LIST_COPY,
    /**< Passed to the \p image_malloc and \p image_memcpy callbacks
     * when a file image buffer is to be copied when a FAPL is copied*/
    H5FD_FILE_IMAGE_OP_PROPERTY_LIST_GET,
    /**<Passed to the \p image_malloc and \p image_memcpy callbacks when
     * a file image buffer is to be copied while being retrieved from a FAPL*/
    H5FD_FILE_IMAGE_OP_PROPERTY_LIST_CLOSE,
    /**<Passed to the \p image_free callback when a file image
     * buffer is to be released during a FAPL close operation*/
    H5FD_FILE_IMAGE_OP_FILE_OPEN,
    /**<Passed to the \p image_malloc and
     * \p image_memcpy callbackswhen a
     * file image buffer is to be copied during a file open operation \n
     * While the file image being opened will typically be copied from a
     * FAPL, this need not always be the case. For example, the core file
     * driver, also known as the memory file driver, takes its initial
     * image from a file.*/
    H5FD_FILE_IMAGE_OP_FILE_RESIZE,
    /**<Passed to the \p image_realloc callback when a file driver needs
     * to resize an image buffer*/
    H5FD_FILE_IMAGE_OP_FILE_CLOSE
    /**<Passed to the \p image_free callback when an image buffer is to
     * be released during a file close operation*/
} H5FD_file_image_op_t;
//! <!-- [H5FD_file_image_op_t_snip] -->

/**
 * Define structure to hold file image callbacks
 */
//! <!-- [H5FD_file_image_callbacks_t_snip] -->
typedef struct {
<<<<<<< HEAD
    void *(*image_malloc)(size_t size, H5FD_file_image_op_t file_image_op, void *udata);
    void *(*image_memcpy)(void *dest, const void *src, size_t size, H5FD_file_image_op_t file_image_op,
                          void *udata);
    void *(*image_realloc)(void *ptr, size_t size, H5FD_file_image_op_t file_image_op, void *udata);
    herr_t (*image_free)(void *ptr, H5FD_file_image_op_t file_image_op, void *udata);
    void *(*udata_copy)(void *udata);
    herr_t (*udata_free)(void *udata);
=======
    /**
     * \param[in] size Size in bytes of the file image buffer to allocate
     * \param[in] file_image_op A value from H5FD_file_image_op_t indicating
     *                          the operation being performed on the file image
     *                          when this callback is invoked
     * \param[in] udata Value passed in in the H5Pset_file_image_callbacks
     *            parameter \p udata
     */
    //! <!-- [image_malloc_snip] -->
    void *(*image_malloc)(size_t size, H5FD_file_image_op_t file_image_op, void *udata);
    //! <!-- [image_malloc_snip] -->
    /**
     * \param[in] dest Address of the destination buffer
     * \param[in] src Address of the source buffer
     * \param[in] file_image_op A value from #H5FD_file_image_op_t indicating
     *                          the operation being performed on the file image
     *                          when this callback is invoked
     * \param[in] udata Value passed in in the H5Pset_file_image_callbacks
     *            parameter \p udata
     */
    //! <!-- [image_memcpy_snip] -->
    void *(*image_memcpy)(void *dest, const void *src, size_t size, H5FD_file_image_op_t file_image_op,
                          void *udata);
    //! <!-- [image_memcpy_snip] -->
    /**
     * \param[in] ptr Pointer to the buffer being reallocated
     * \param[in] file_image_op A value from #H5FD_file_image_op_t indicating
     *                          the operation being performed on the file image
     *                          when this callback is invoked
     * \param[in] udata Value passed in in the H5Pset_file_image_callbacks
     *            parameter \p udata
     */
    //! <!-- [image_realloc_snip] -->
    void *(*image_realloc)(void *ptr, size_t size, H5FD_file_image_op_t file_image_op, void *udata);
    //! <!-- [image_realloc_snip] -->
    /**
     * \param[in] udata Value passed in in the H5Pset_file_image_callbacks
     *            parameter \p udata
     */
    //! <!-- [image_free_snip] -->
    herr_t (*image_free)(void *ptr, H5FD_file_image_op_t file_image_op, void *udata);
    //! <!-- [image_free_snip] -->
    /**
     * \param[in] udata Value passed in in the H5Pset_file_image_callbacks
     *            parameter \p udata
     */
    //! <!-- [udata_copy_snip] -->
    void *(*udata_copy)(void *udata);
    //! <!-- [udata_copy_snip] -->
    /**
     * \param[in] udata Value passed in in the H5Pset_file_image_callbacks
     *            parameter \p udata
     */
    //! <!-- [udata_free_snip] -->
    herr_t (*udata_free)(void *udata);
    //! <!-- [udata_free_snip] -->
    /**
     * \brief The final field in the #H5FD_file_image_callbacks_t struct,
     *        provides a pointer to user-defined data. This pointer will be
     *        passed to the image_malloc, image_memcpy, image_realloc, and
     *        image_free callbacks. Define udata as NULL if no user-defined
     *        data is provided.
     */
>>>>>>> 18bbd3f0
    void *udata;
} H5FD_file_image_callbacks_t;
//! <!-- [H5FD_file_image_callbacks_t_snip] -->

#ifdef __cplusplus
extern "C" {
#endif

/* Function prototypes */
H5_DLL hid_t  H5FDregister(const H5FD_class_t *cls);
H5_DLL herr_t H5FDunregister(hid_t driver_id);
H5_DLL H5FD_t *H5FDopen(const char *name, unsigned flags, hid_t fapl_id, haddr_t maxaddr);
H5_DLL herr_t  H5FDclose(H5FD_t *file);
H5_DLL int     H5FDcmp(const H5FD_t *f1, const H5FD_t *f2);
H5_DLL int     H5FDquery(const H5FD_t *f, unsigned long *flags);
H5_DLL haddr_t H5FDalloc(H5FD_t *file, H5FD_mem_t type, hid_t dxpl_id, hsize_t size);
H5_DLL herr_t  H5FDfree(H5FD_t *file, H5FD_mem_t type, hid_t dxpl_id, haddr_t addr, hsize_t size);
H5_DLL haddr_t H5FDget_eoa(H5FD_t *file, H5FD_mem_t type);
H5_DLL herr_t  H5FDset_eoa(H5FD_t *file, H5FD_mem_t type, haddr_t eoa);
H5_DLL haddr_t H5FDget_eof(H5FD_t *file, H5FD_mem_t type);
H5_DLL herr_t  H5FDget_vfd_handle(H5FD_t *file, hid_t fapl, void **file_handle);
H5_DLL herr_t  H5FDread(H5FD_t *file, H5FD_mem_t type, hid_t dxpl_id, haddr_t addr, size_t size,
                        void *buf /*out*/);
H5_DLL herr_t  H5FDwrite(H5FD_t *file, H5FD_mem_t type, hid_t dxpl_id, haddr_t addr, size_t size,
                         const void *buf);
H5_DLL herr_t  H5FDflush(H5FD_t *file, hid_t dxpl_id, hbool_t closing);
H5_DLL herr_t  H5FDtruncate(H5FD_t *file, hid_t dxpl_id, hbool_t closing);
H5_DLL herr_t  H5FDlock(H5FD_t *file, hbool_t rw);
H5_DLL herr_t  H5FDunlock(H5FD_t *file);

/* Allows querying a VFD ID for features before the file is opened */
H5_DLL herr_t H5FDdriver_query(hid_t driver_id, unsigned long *flags /*out*/);

#ifdef __cplusplus
}
#endif
#endif<|MERGE_RESOLUTION|>--- conflicted
+++ resolved
@@ -258,11 +258,8 @@
  * that creates a file which is compatible with the default VFD.
  * Generally, this means that the VFD creates a single file that follows
  * the canonical HDF5 file format.
-<<<<<<< HEAD
-=======
  * Regarding the Splitter VFD specifically, only drivers with this flag
  * enabled may be used as the Write-Only (W/O) channel driver.
->>>>>>> 18bbd3f0
  */
 #define H5FD_FEAT_DEFAULT_VFD_COMPATIBLE 0x00008000
 
@@ -338,12 +335,9 @@
 typedef enum {
     H5FD_FILE_IMAGE_OP_NO_OP,
     H5FD_FILE_IMAGE_OP_PROPERTY_LIST_SET,
-<<<<<<< HEAD
-=======
     /**< Passed to the \p image_malloc and \p image_memcpy callbacks when a
      * file image buffer is to be copied while being set in a file access
      * property list (FAPL)*/
->>>>>>> 18bbd3f0
     H5FD_FILE_IMAGE_OP_PROPERTY_LIST_COPY,
     /**< Passed to the \p image_malloc and \p image_memcpy callbacks
      * when a file image buffer is to be copied when a FAPL is copied*/
@@ -375,15 +369,6 @@
  */
 //! <!-- [H5FD_file_image_callbacks_t_snip] -->
 typedef struct {
-<<<<<<< HEAD
-    void *(*image_malloc)(size_t size, H5FD_file_image_op_t file_image_op, void *udata);
-    void *(*image_memcpy)(void *dest, const void *src, size_t size, H5FD_file_image_op_t file_image_op,
-                          void *udata);
-    void *(*image_realloc)(void *ptr, size_t size, H5FD_file_image_op_t file_image_op, void *udata);
-    herr_t (*image_free)(void *ptr, H5FD_file_image_op_t file_image_op, void *udata);
-    void *(*udata_copy)(void *udata);
-    herr_t (*udata_free)(void *udata);
-=======
     /**
      * \param[in] size Size in bytes of the file image buffer to allocate
      * \param[in] file_image_op A value from H5FD_file_image_op_t indicating
@@ -447,7 +432,6 @@
      *        image_free callbacks. Define udata as NULL if no user-defined
      *        data is provided.
      */
->>>>>>> 18bbd3f0
     void *udata;
 } H5FD_file_image_callbacks_t;
 //! <!-- [H5FD_file_image_callbacks_t_snip] -->
