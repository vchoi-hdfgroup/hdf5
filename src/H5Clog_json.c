/* * * * * * * * * * * * * * * * * * * * * * * * * * * * * * * * * * * * * * *
 * Copyright by The HDF Group.                                               *
 * Copyright by the Board of Trustees of the University of Illinois.         *
 * All rights reserved.                                                      *
 *                                                                           *
 * This file is part of HDF5.  The full HDF5 copyright notice, including     *
 * terms governing use, modification, and redistribution, is contained in    *
 * the COPYING file, which can be found at the root of the source code       *
 * distribution tree, or in https://www.hdfgroup.org/licenses.               *
 * If you do not have access to either file, you may request a copy from     *
 * help@hdfgroup.org.                                                        *
 * * * * * * * * * * * * * * * * * * * * * * * * * * * * * * * * * * * * * * */

/*-------------------------------------------------------------------------
 *
 * Created:     H5Clog_json.c
 *
 * Purpose:     Cache log implementation that emits JSON-formatted log
 *              entries for consumption by new-fangled data analysis tools.
 *
 *-------------------------------------------------------------------------
 */

/****************/
/* Module Setup */
/****************/
#include "H5Cmodule.h" /* This source code file is part of the H5C module */

/***********/
/* Headers */
/***********/
#include "H5private.h"   /* Generic Functions                        */
#include "H5Cpkg.h"      /* Cache                                    */
#include "H5Clog.h"      /* Cache logging                            */
#include "H5Eprivate.h"  /* Error handling                           */
#include "H5MMprivate.h" /* Memory management                        */

/****************/
/* Local Macros */
/****************/

/* Max log message size */
#define H5C_MAX_JSON_LOG_MSG_SIZE 1024

/******************/
/* Local Typedefs */
/******************/

/********************/
/* Package Typedefs */
/********************/

typedef struct H5C_log_json_udata_t {
    FILE *outfile;
    char *message;
} H5C_log_json_udata_t;

/********************/
/* Local Prototypes */
/********************/

/* Internal message handling calls */
static herr_t H5C__json_write_log_message(H5C_log_json_udata_t *json_udata);

/* Log message callbacks */
static herr_t H5C__json_tear_down_logging(H5C_log_info_t *log_info);
static herr_t H5C__json_write_start_log_msg(void *udata);
static herr_t H5C__json_write_stop_log_msg(void *udata);
static herr_t H5C__json_write_create_cache_log_msg(void *udata, herr_t fxn_ret_value);
static herr_t H5C__json_write_destroy_cache_log_msg(void *udata);
static herr_t H5C__json_write_evict_cache_log_msg(void *udata, herr_t fxn_ret_value);
static herr_t H5C__json_write_expunge_entry_log_msg(void *udata, haddr_t address, int type_id,
                                                    herr_t fxn_ret_value);
static herr_t H5C__json_write_flush_cache_log_msg(void *udata, herr_t fxn_ret_value);
static herr_t H5C__json_write_insert_entry_log_msg(void *udata, haddr_t address, int type_id, unsigned flags,
                                                   size_t size, herr_t fxn_ret_value);
static herr_t H5C__json_write_mark_entry_dirty_log_msg(void *udata, const H5C_cache_entry_t *entry,
                                                       herr_t fxn_ret_value);
static herr_t H5C__json_write_mark_entry_clean_log_msg(void *udata, const H5C_cache_entry_t *entry,
                                                       herr_t fxn_ret_value);
static herr_t H5C__json_write_mark_unserialized_entry_log_msg(void *udata, const H5C_cache_entry_t *entry,
                                                              herr_t fxn_ret_value);
static herr_t H5C__json_write_mark_serialized_entry_log_msg(void *udata, const H5C_cache_entry_t *entry,
                                                            herr_t fxn_ret_value);
static herr_t H5C__json_write_move_entry_log_msg(void *udata, haddr_t old_addr, haddr_t new_addr, int type_id,
                                                 herr_t fxn_ret_value);
static herr_t H5C__json_write_pin_entry_log_msg(void *udata, const H5C_cache_entry_t *entry,
                                                herr_t fxn_ret_value);
static herr_t H5C__json_write_create_fd_log_msg(void *udata, const H5C_cache_entry_t *parent,
                                                const H5C_cache_entry_t *child, herr_t fxn_ret_value);
static herr_t H5C__json_write_protect_entry_log_msg(void *udata, const H5C_cache_entry_t *entry, int type_id,
                                                    unsigned flags, herr_t fxn_ret_value);
static herr_t H5C__json_write_resize_entry_log_msg(void *udata, const H5C_cache_entry_t *entry,
                                                   size_t new_size, herr_t fxn_ret_value);
static herr_t H5C__json_write_unpin_entry_log_msg(void *udata, const H5C_cache_entry_t *entry,
                                                  herr_t fxn_ret_value);
static herr_t H5C__json_write_destroy_fd_log_msg(void *udata, const H5C_cache_entry_t *parent,
                                                 const H5C_cache_entry_t *child, herr_t fxn_ret_value);
static herr_t H5C__json_write_unprotect_entry_log_msg(void *udata, haddr_t address, int type_id,
                                                      unsigned flags, herr_t fxn_ret_value);
static herr_t H5C__json_write_set_cache_config_log_msg(void *udata, const H5AC_cache_config_t *config,
                                                       herr_t fxn_ret_value);
static herr_t H5C__json_write_remove_entry_log_msg(void *udata, const H5C_cache_entry_t *entry,
                                                   herr_t fxn_ret_value);

/*********************/
/* Package Variables */
/*********************/

/*****************************/
/* Library Private Variables */
/*****************************/

/*******************/
/* Local Variables */
/*******************/

/* Note that there's no cache set up call since that's the
 * place where this struct is wired into the cache.
 */
<<<<<<< HEAD
static H5C_log_class_t H5C_json_log_class_g = {"json",
                                               H5C__json_tear_down_logging,
                                               NULL, /* start logging */
                                               NULL, /* stop logging */
                                               H5C__json_write_start_log_msg,
                                               H5C__json_write_stop_log_msg,
                                               H5C__json_write_create_cache_log_msg,
                                               H5C__json_write_destroy_cache_log_msg,
                                               H5C__json_write_evict_cache_log_msg,
                                               H5C__json_write_expunge_entry_log_msg,
                                               H5C__json_write_flush_cache_log_msg,
                                               H5C__json_write_insert_entry_log_msg,
                                               H5C__json_write_mark_entry_dirty_log_msg,
                                               H5C__json_write_mark_entry_clean_log_msg,
                                               H5C__json_write_mark_unserialized_entry_log_msg,
                                               H5C__json_write_mark_serialized_entry_log_msg,
                                               H5C__json_write_move_entry_log_msg,
                                               H5C__json_write_pin_entry_log_msg,
                                               H5C__json_write_create_fd_log_msg,
                                               H5C__json_write_protect_entry_log_msg,
                                               H5C__json_write_resize_entry_log_msg,
                                               H5C__json_write_unpin_entry_log_msg,
                                               H5C__json_write_destroy_fd_log_msg,
                                               H5C__json_write_unprotect_entry_log_msg,
                                               H5C__json_write_set_cache_config_log_msg,
                                               H5C__json_write_remove_entry_log_msg};
=======
static const H5C_log_class_t H5C_json_log_class_g = {"json",
                                                     H5C__json_tear_down_logging,
                                                     NULL, /* start logging */
                                                     NULL, /* stop logging */
                                                     H5C__json_write_start_log_msg,
                                                     H5C__json_write_stop_log_msg,
                                                     H5C__json_write_create_cache_log_msg,
                                                     H5C__json_write_destroy_cache_log_msg,
                                                     H5C__json_write_evict_cache_log_msg,
                                                     H5C__json_write_expunge_entry_log_msg,
                                                     H5C__json_write_flush_cache_log_msg,
                                                     H5C__json_write_insert_entry_log_msg,
                                                     H5C__json_write_mark_entry_dirty_log_msg,
                                                     H5C__json_write_mark_entry_clean_log_msg,
                                                     H5C__json_write_mark_unserialized_entry_log_msg,
                                                     H5C__json_write_mark_serialized_entry_log_msg,
                                                     H5C__json_write_move_entry_log_msg,
                                                     H5C__json_write_pin_entry_log_msg,
                                                     H5C__json_write_create_fd_log_msg,
                                                     H5C__json_write_protect_entry_log_msg,
                                                     H5C__json_write_resize_entry_log_msg,
                                                     H5C__json_write_unpin_entry_log_msg,
                                                     H5C__json_write_destroy_fd_log_msg,
                                                     H5C__json_write_unprotect_entry_log_msg,
                                                     H5C__json_write_set_cache_config_log_msg,
                                                     H5C__json_write_remove_entry_log_msg};
>>>>>>> 18bbd3f0

/*-------------------------------------------------------------------------
 * Function:    H5C__json_write_log_message
 *
 * Purpose:     Write a message to the log file and flush the file.
 *              The message string is neither modified nor freed.
 *
 * Return:      SUCCEED/FAIL
 *
 * Programmer:  Dana Robinson
 *              Fall 2018
 *
 *-------------------------------------------------------------------------
 */
static herr_t
H5C__json_write_log_message(H5C_log_json_udata_t *json_udata)
{
    size_t n_chars;
    herr_t ret_value = SUCCEED; /* Return value */

    FUNC_ENTER_STATIC

    /* Sanity checks */
    HDassert(json_udata);
    HDassert(json_udata->outfile);
    HDassert(json_udata->message);

    /* Write the log message and flush */
    n_chars = HDstrlen(json_udata->message);
<<<<<<< HEAD
    if ((int)n_chars != HDfprintf(json_udata->outfile, json_udata->message))
=======
    if ((int)n_chars != HDfprintf(json_udata->outfile, "%s", json_udata->message))
>>>>>>> 18bbd3f0
        HGOTO_ERROR(H5E_CACHE, H5E_LOGGING, FAIL, "error writing log message")
    HDmemset((void *)(json_udata->message), 0, (size_t)(n_chars * sizeof(char)));

done:
    FUNC_LEAVE_NOAPI(ret_value)
} /* H5C__json_write_log_message() */

/*-------------------------------------------------------------------------
 * Function:    H5C_log_json_set_up
 *
 * Purpose:     Setup for metadata cache logging.
 *
 *              Metadata logging is enabled and disabled at two levels. This
 *              function and the associated tear_down function open and close
 *              the log file. the start_ and stop_logging functions are then
 *              used to switch logging on/off. Optionally, logging can begin
 *              as soon as the log file is opened (set via the start_immediately
 *              parameter to this function).
 *
 *              The log functionality is split between the H5C and H5AC
 *              packages. Log state and direct log manipulation resides in
 *              H5C. Log messages are generated in H5AC and sent to
 *              the H5C__json_write_log_message function.
 *
 * Return:      SUCCEED/FAIL
 *
 * Programmer:  Dana Robinson
 *              Fall 2018
 *
 *-------------------------------------------------------------------------
 */
herr_t
H5C_log_json_set_up(H5C_log_info_t *log_info, const char log_location[], int mpi_rank)
{
    H5C_log_json_udata_t *json_udata = NULL;
    char *                file_name  = NULL;
    size_t                n_chars;
    herr_t                ret_value = SUCCEED; /* Return value */

    FUNC_ENTER_NOAPI(FAIL)

    /* Sanity checks */
    HDassert(log_info);
    HDassert(log_location);

    /* Set up the class struct */
    log_info->cls = &H5C_json_log_class_g;

    /* Allocate memory for the JSON-specific data */
    if (NULL == (log_info->udata = H5MM_calloc(sizeof(H5C_log_json_udata_t))))
        HGOTO_ERROR(H5E_CACHE, H5E_CANTALLOC, FAIL, "memory allocation failed")
    json_udata = (H5C_log_json_udata_t *)(log_info->udata);

    /* Allocate memory for the message buffer */
    if (NULL == (json_udata->message = (char *)H5MM_calloc(H5C_MAX_JSON_LOG_MSG_SIZE * sizeof(char))))
        HGOTO_ERROR(H5E_CACHE, H5E_CANTALLOC, FAIL, "memory allocation failed")

    /* Possibly fix up the log file name.
     * The extra 39 characters are for adding the rank to the file name
     * under parallel HDF5. 39 characters allows > 2^127 processes which
     * should be enough for anybody.
     *
     * allocation size = "RANK_" + <rank # length> + dot + <path length> + \0
     */
    n_chars = 5 + 39 + 1 + HDstrlen(log_location) + 1;
    if (NULL == (file_name = (char *)H5MM_calloc(n_chars * sizeof(char))))
        HGOTO_ERROR(H5E_CACHE, H5E_CANTALLOC, FAIL,
                    "can't allocate memory for mdc log file name manipulation")

    /* Add the rank to the log file name when MPI is in use */
    if (-1 == mpi_rank)
        HDsnprintf(file_name, n_chars, "%s", log_location);
    else
        HDsnprintf(file_name, n_chars, "RANK_%d.%s", mpi_rank, log_location);

    /* Open log file and set it to be unbuffered */
    if (NULL == (json_udata->outfile = HDfopen(file_name, "w")))
        HGOTO_ERROR(H5E_CACHE, H5E_LOGGING, FAIL, "can't create mdc log file")
    HDsetbuf(json_udata->outfile, NULL);

done:
    if (file_name)
        H5MM_xfree(file_name);

    /* Free and reset the log info struct on errors */
    if (FAIL == ret_value) {
        /* Free */
        if (json_udata && json_udata->message)
            H5MM_xfree(json_udata->message);
        if (json_udata)
            H5MM_xfree(json_udata);

        /* Reset */
        log_info->udata = NULL;
        log_info->cls   = NULL;
    }

    FUNC_LEAVE_NOAPI(ret_value)
} /* H5C_log_json_set_up() */

/*-------------------------------------------------------------------------
 * Function:    H5C__json_tear_down_logging
 *
 * Purpose:     Tear-down for metadata cache logging.
 *
 * Return:      SUCCEED/FAIL
 *
 * Programmer:  Dana Robinson
 *              Fall 2018
 *
 *-------------------------------------------------------------------------
 */
static herr_t
H5C__json_tear_down_logging(H5C_log_info_t *log_info)
{
    H5C_log_json_udata_t *json_udata = NULL;
    herr_t                ret_value  = SUCCEED; /* Return value */

    FUNC_ENTER_STATIC

    /* Sanity checks */
    HDassert(log_info);

    /* Alias */
    json_udata = (H5C_log_json_udata_t *)(log_info->udata);

    /* Free the message buffer */
    H5MM_xfree(json_udata->message);

    /* Close log file */
    if (EOF == HDfclose(json_udata->outfile))
        HGOTO_ERROR(H5E_CACHE, H5E_LOGGING, FAIL, "problem closing mdc log file")
    json_udata->outfile = NULL;

    /* Fre the udata */
    H5MM_xfree(json_udata);

    /* Reset the log class info and udata */
    log_info->cls   = NULL;
    log_info->udata = NULL;

done:
    FUNC_LEAVE_NOAPI(ret_value)
} /* H5C__json_tear_down_logging() */

/*-------------------------------------------------------------------------
 * Function:    H5C__json_write_start_log_msg
 *
 * Purpose:     Write a log message when logging starts.
 *
 * Return:      SUCCEED/FAIL
 *
 * Programmer:  Dana Robinson
 *              Fall 2018
 *
 *-------------------------------------------------------------------------
 */
static herr_t
H5C__json_write_start_log_msg(void *udata)
{
    H5C_log_json_udata_t *json_udata = (H5C_log_json_udata_t *)(udata);
    herr_t                ret_value  = SUCCEED; /* Return value */

    FUNC_ENTER_STATIC

    /* Sanity checks */
    HDassert(json_udata);
    HDassert(json_udata->message);

    /* Create the log message string (opens the JSON array) */
    HDsnprintf(json_udata->message, H5C_MAX_JSON_LOG_MSG_SIZE, "\
{\n\
\"HDF5 metadata cache log messages\" : [\n\
{\
\"timestamp\":%lld,\
\"action\":\"logging start\"\
},\n\
",
               (long long)HDtime(NULL));

    /* Write the log message to the file */
    if (H5C__json_write_log_message(json_udata) < 0)
        HGOTO_ERROR(H5E_CACHE, H5E_LOGGING, FAIL, "unable to emit log message")

done:
    FUNC_LEAVE_NOAPI(ret_value)
} /* H5C__json_write_start_log_msg() */

/*-------------------------------------------------------------------------
 * Function:    H5C__json_write_stop_log_msg
 *
 * Purpose:     Write a log message when logging ends.
 *
 * Return:      SUCCEED/FAIL
 *
 * Programmer:  Dana Robinson
 *              Fall 2018
 *
 *-------------------------------------------------------------------------
 */
static herr_t
H5C__json_write_stop_log_msg(void *udata)
{
    H5C_log_json_udata_t *json_udata = (H5C_log_json_udata_t *)(udata);
    herr_t                ret_value  = SUCCEED; /* Return value */

    FUNC_ENTER_STATIC

    /* Sanity checks */
    HDassert(json_udata);
    HDassert(json_udata->message);

    /* Create the log message string (closes the JSON array) */
    HDsnprintf(json_udata->message, H5C_MAX_JSON_LOG_MSG_SIZE, "\
{\
\"timestamp\":%lld,\
\"action\":\"logging stop\"\
}\n\
]}\n\
",
               (long long)HDtime(NULL));

    /* Write the log message to the file */
    if (H5C__json_write_log_message(json_udata) < 0)
        HGOTO_ERROR(H5E_CACHE, H5E_LOGGING, FAIL, "unable to emit log message")

done:
    FUNC_LEAVE_NOAPI(ret_value)
} /* H5C__json_write_stop_log_msg() */

/*-------------------------------------------------------------------------
 * Function:    H5C__json_write_create_cache_log_msg
 *
 * Purpose:     Write a log message for cache creation.
 *
 * Return:      SUCCEED/FAIL
 *
 * Programmer:  Dana Robinson
 *              Fall 2018
 *
 *-------------------------------------------------------------------------
 */
static herr_t
H5C__json_write_create_cache_log_msg(void *udata, herr_t fxn_ret_value)
{
    H5C_log_json_udata_t *json_udata = (H5C_log_json_udata_t *)(udata);
    herr_t                ret_value  = SUCCEED; /* Return value */

    FUNC_ENTER_STATIC

    /* Sanity checks */
    HDassert(json_udata);
    HDassert(json_udata->message);

    /* Create the log message string */
    HDsnprintf(json_udata->message, H5C_MAX_JSON_LOG_MSG_SIZE, "\
{\
\"timestamp\":%lld,\
\"action\":\"create\",\
\"returned\":%d\
},\n\
",
               (long long)HDtime(NULL), (int)fxn_ret_value);

    /* Write the log message to the file */
    if (H5C__json_write_log_message(json_udata) < 0)
        HGOTO_ERROR(H5E_CACHE, H5E_LOGGING, FAIL, "unable to emit log message")

done:
    FUNC_LEAVE_NOAPI(ret_value)
} /* H5C__json_write_create_cache_log_msg() */

/*-------------------------------------------------------------------------
 * Function:    H5C__json_write_destroy_cache_log_msg
 *
 * Purpose:     Write a log message for cache destruction.
 *
 * Return:      SUCCEED/FAIL
 *
 * Programmer:  Dana Robinson
 *              Fall 2018
 *
 *-------------------------------------------------------------------------
 */
static herr_t
H5C__json_write_destroy_cache_log_msg(void *udata)
{
    H5C_log_json_udata_t *json_udata = (H5C_log_json_udata_t *)(udata);
    herr_t                ret_value  = SUCCEED; /* Return value */

    FUNC_ENTER_STATIC

    /* Sanity checks */
    HDassert(json_udata);
    HDassert(json_udata->message);

    /* Create the log message string */
    HDsnprintf(json_udata->message, H5C_MAX_JSON_LOG_MSG_SIZE, "\
{\
\"timestamp\":%lld,\
\"action\":\"destroy\"\
},\n\
",
               (long long)HDtime(NULL));

    /* Write the log message to the file */
    if (H5C__json_write_log_message(json_udata) < 0)
        HGOTO_ERROR(H5E_CACHE, H5E_LOGGING, FAIL, "unable to emit log message")

done:
    FUNC_LEAVE_NOAPI(ret_value)
} /* H5C__json_write_destroy_cache_log_msg() */

/*-------------------------------------------------------------------------
 * Function:    H5C__json_write_evict_cache_log_msg
 *
 * Purpose:     Write a log message for eviction of cache entries.
 *
 * Return:      SUCCEED/FAIL
 *
 * Programmer:  Dana Robinson
 *              Fall 2018
 *
 *-------------------------------------------------------------------------
 */
static herr_t
H5C__json_write_evict_cache_log_msg(void *udata, herr_t fxn_ret_value)
{
    H5C_log_json_udata_t *json_udata = (H5C_log_json_udata_t *)(udata);
    herr_t                ret_value  = SUCCEED;

    FUNC_ENTER_STATIC

    /* Sanity checks */
    HDassert(json_udata);
    HDassert(json_udata->message);

    /* Create the log message string */
    HDsnprintf(json_udata->message, H5C_MAX_JSON_LOG_MSG_SIZE, "\
{\
\"timestamp\":%lld,\
\"action\":\"evict\",\
\"returned\":%d\
},\n\
",
               (long long)HDtime(NULL), (int)fxn_ret_value);

    /* Write the log message to the file */
    if (H5C__json_write_log_message(json_udata) < 0)
        HGOTO_ERROR(H5E_CACHE, H5E_LOGGING, FAIL, "unable to emit log message")

done:
    FUNC_LEAVE_NOAPI(ret_value)
} /* H5C__json_write_evict_cache_log_msg() */

/*-------------------------------------------------------------------------
 * Function:    H5C__json_write_expunge_entry_log_msg
 *
 * Purpose:     Write a log message for expunge of cache entries.
 *
 * Return:      SUCCEED/FAIL
 *
 * Programmer:  Dana Robinson
 *              Fall 2018
 *
 *-------------------------------------------------------------------------
 */
static herr_t
H5C__json_write_expunge_entry_log_msg(void *udata, haddr_t address, int type_id, herr_t fxn_ret_value)
{
    H5C_log_json_udata_t *json_udata = (H5C_log_json_udata_t *)(udata);
    herr_t                ret_value  = SUCCEED;

    FUNC_ENTER_STATIC

    /* Sanity checks */
    HDassert(json_udata);
    HDassert(json_udata->message);

    /* Create the log message string */
    HDsnprintf(json_udata->message, H5C_MAX_JSON_LOG_MSG_SIZE, "\
{\
\"timestamp\":%lld,\
\"action\":\"expunge\",\
\"address\":0x%lx,\
\"type_id\":%d,\
\"returned\":%d\
},\n\
",
               (long long)HDtime(NULL), (unsigned long)address, (int)type_id, (int)fxn_ret_value);

    /* Write the log message to the file */
    if (H5C__json_write_log_message(json_udata) < 0)
        HGOTO_ERROR(H5E_CACHE, H5E_LOGGING, FAIL, "unable to emit log message")

done:
    FUNC_LEAVE_NOAPI(ret_value)
} /* H5C__json_write_expunge_entry_log_msg() */

/*-------------------------------------------------------------------------
 * Function:    H5C__json_write_flush_cache_log_msg
 *
 * Purpose:     Write a log message for cache flushes.
 *
 * Return:      SUCCEED/FAIL
 *
 * Programmer:  Dana Robinson
 *              Fall 2018
 *
 *-------------------------------------------------------------------------
 */
static herr_t
H5C__json_write_flush_cache_log_msg(void *udata, herr_t fxn_ret_value)
{
    H5C_log_json_udata_t *json_udata = (H5C_log_json_udata_t *)(udata);
    herr_t                ret_value  = SUCCEED;

    FUNC_ENTER_STATIC

    /* Sanity checks */
    HDassert(json_udata);
    HDassert(json_udata->message);

    /* Create the log message string */
    HDsnprintf(json_udata->message, H5C_MAX_JSON_LOG_MSG_SIZE, "\
{\
\"timestamp\":%lld,\
\"action\":\"flush\",\
\"returned\":%d\
},\n\
",
               (long long)HDtime(NULL), (int)fxn_ret_value);

    /* Write the log message to the file */
    if (H5C__json_write_log_message(json_udata) < 0)
        HGOTO_ERROR(H5E_CACHE, H5E_LOGGING, FAIL, "unable to emit log message")

done:
    FUNC_LEAVE_NOAPI(ret_value)
} /* H5C__json_write_flush_cache_log_msg() */

/*-------------------------------------------------------------------------
 * Function:    H5C__json_write_insert_entry_log_msg
 *
 * Purpose:     Write a log message for insertion of cache entries.
 *
 * Return:      SUCCEED/FAIL
 *
 * Programmer:  Dana Robinson
 *              Fall 2018
 *
 *-------------------------------------------------------------------------
 */
static herr_t
H5C__json_write_insert_entry_log_msg(void *udata, haddr_t address, int type_id, unsigned flags, size_t size,
                                     herr_t fxn_ret_value)
{
    H5C_log_json_udata_t *json_udata = (H5C_log_json_udata_t *)(udata);
    herr_t                ret_value  = SUCCEED;

    FUNC_ENTER_STATIC

    /* Sanity checks */
    HDassert(json_udata);
    HDassert(json_udata->message);

    /* Create the log message string */
    HDsnprintf(json_udata->message, H5C_MAX_JSON_LOG_MSG_SIZE, "\
{\
\"timestamp\":%lld,\
\"action\":\"insert\",\
\"address\":0x%lx,\
\"type_id\":%d,\
\"flags\":0x%x,\
\"size\":%d,\
\"returned\":%d\
},\n\
",
               (long long)HDtime(NULL), (unsigned long)address, type_id, flags, (int)size,
               (int)fxn_ret_value);

    /* Write the log message to the file */
    if (H5C__json_write_log_message(json_udata) < 0)
        HGOTO_ERROR(H5E_CACHE, H5E_LOGGING, FAIL, "unable to emit log message")

done:
    FUNC_LEAVE_NOAPI(ret_value)
} /* H5C__json_write_insert_entry_log_msg() */

/*-------------------------------------------------------------------------
 * Function:    H5C__json_write_mark_entry_dirty_log_msg
 *
 * Purpose:     Write a log message for marking cache entries as dirty.
 *
 * Return:      SUCCEED/FAIL
 *
 * Programmer:  Dana Robinson
 *              Fall 2018
 *
 *-------------------------------------------------------------------------
 */
static herr_t
H5C__json_write_mark_entry_dirty_log_msg(void *udata, const H5C_cache_entry_t *entry, herr_t fxn_ret_value)
{
    H5C_log_json_udata_t *json_udata = (H5C_log_json_udata_t *)(udata);
    herr_t                ret_value  = SUCCEED;

    FUNC_ENTER_STATIC

    /* Sanity checks */
    HDassert(json_udata);
    HDassert(json_udata->message);
    HDassert(entry);

    /* Create the log message string */
    HDsnprintf(json_udata->message, H5C_MAX_JSON_LOG_MSG_SIZE, "\
{\
\"timestamp\":%lld,\
\"action\":\"dirty\",\
\"address\":0x%lx,\
\"returned\":%d\
},\n\
",
               (long long)HDtime(NULL), (unsigned long)entry->addr, (int)fxn_ret_value);

    /* Write the log message to the file */
    if (H5C__json_write_log_message(json_udata) < 0)
        HGOTO_ERROR(H5E_CACHE, H5E_LOGGING, FAIL, "unable to emit log message")

done:
    FUNC_LEAVE_NOAPI(ret_value)
} /* H5C__json_write_mark_entry_dirty_log_msg() */

/*-------------------------------------------------------------------------
 * Function:    H5C__json_write_mark_entry_clean_log_msg
 *
 * Purpose:     Write a log message for marking cache entries as clean.
 *
 * Return:      SUCCEED/FAIL
 *
 * Programmer:  Dana Robinson
 *              Fall 2018
 *
 *-------------------------------------------------------------------------
 */
static herr_t
H5C__json_write_mark_entry_clean_log_msg(void *udata, const H5C_cache_entry_t *entry, herr_t fxn_ret_value)
{
    H5C_log_json_udata_t *json_udata = (H5C_log_json_udata_t *)(udata);
    herr_t                ret_value  = SUCCEED; /* Return value */

    FUNC_ENTER_STATIC

    /* Sanity checks */
    HDassert(json_udata);
    HDassert(json_udata->message);
    HDassert(entry);

    /* Create the log message string */
    HDsnprintf(json_udata->message, H5C_MAX_JSON_LOG_MSG_SIZE, "\
{\
\"timestamp\":%lld,\
\"action\":\"clean\",\
\"address\":0x%lx,\
\"returned\":%d\
},\n\
",
               (long long)HDtime(NULL), (unsigned long)entry->addr, (int)fxn_ret_value);

    /* Write the log message to the file */
    if (H5C__json_write_log_message(json_udata) < 0)
        HGOTO_ERROR(H5E_CACHE, H5E_LOGGING, FAIL, "unable to emit log message")

done:
    FUNC_LEAVE_NOAPI(ret_value)
} /* H5C__json_write_mark_entry_clean_log_msg() */

/*-------------------------------------------------------------------------
 * Function:    H5C__json_write_mark_unserialized_entry_log_msg
 *
 * Purpose:     Write a log message for marking cache entries as unserialized.
 *
 * Return:      SUCCEED/FAIL
 *
 * Programmer:  Dana Robinson
 *              Fall 2018
 *
 *-------------------------------------------------------------------------
 */
static herr_t
H5C__json_write_mark_unserialized_entry_log_msg(void *udata, const H5C_cache_entry_t *entry,
                                                herr_t fxn_ret_value)
{
    H5C_log_json_udata_t *json_udata = (H5C_log_json_udata_t *)(udata);
    herr_t                ret_value  = SUCCEED;

    FUNC_ENTER_STATIC

    /* Sanity checks */
    HDassert(json_udata);
    HDassert(json_udata->message);
    HDassert(entry);

    /* Create the log message string */
    HDsnprintf(json_udata->message, H5C_MAX_JSON_LOG_MSG_SIZE, "\
{\
\"timestamp\":%lld,\
\"action\":\"unserialized\",\
\"address\":0x%lx,\
\"returned\":%d\
},\n\
",
               (long long)HDtime(NULL), (unsigned long)entry->addr, (int)fxn_ret_value);

    /* Write the log message to the file */
    if (H5C__json_write_log_message(json_udata) < 0)
        HGOTO_ERROR(H5E_CACHE, H5E_LOGGING, FAIL, "unable to emit log message")

done:
    FUNC_LEAVE_NOAPI(ret_value)
} /* H5C__json_write_mark_unserialized_entry_log_msg() */

/*-------------------------------------------------------------------------
 * Function:    H5C__json_write_mark_serialize_entry_log_msg
 *
 * Purpose:     Write a log message for marking cache entries as serialize.
 *
 * Return:      SUCCEED/FAIL
 *
 * Programmer:  Dana Robinson
 *              Fall 2018
 *
 *-------------------------------------------------------------------------
 */
static herr_t
H5C__json_write_mark_serialized_entry_log_msg(void *udata, const H5C_cache_entry_t *entry,
                                              herr_t fxn_ret_value)
{
    H5C_log_json_udata_t *json_udata = (H5C_log_json_udata_t *)(udata);
    herr_t                ret_value  = SUCCEED; /* Return value */

    FUNC_ENTER_STATIC

    /* Sanity checks */
    HDassert(json_udata);
    HDassert(json_udata->message);
    HDassert(entry);

    /* Create the log message string */
    HDsnprintf(json_udata->message, H5C_MAX_JSON_LOG_MSG_SIZE, "\
{\
\"timestamp\":%lld,\
\"action\":\"serialized\",\
\"address\":0x%lx,\
\"returned\":%d\
},\n\
",
               (long long)HDtime(NULL), (unsigned long)entry->addr, (int)fxn_ret_value);

    /* Write the log message to the file */
    if (H5C__json_write_log_message(json_udata) < 0)
        HGOTO_ERROR(H5E_CACHE, H5E_LOGGING, FAIL, "unable to emit log message")

done:
    FUNC_LEAVE_NOAPI(ret_value)
} /* H5C__json_write_mark_serialized_entry_log_msg() */

/*-------------------------------------------------------------------------
 * Function:    H5C__json_write_move_entry_log_msg
 *
 * Purpose:     Write a log message for moving a cache entry.
 *
 * Return:      SUCCEED/FAIL
 *
 * Programmer:  Dana Robinson
 *              Fall 2018
 *
 *-------------------------------------------------------------------------
 */
static herr_t
H5C__json_write_move_entry_log_msg(void *udata, haddr_t old_addr, haddr_t new_addr, int type_id,
                                   herr_t fxn_ret_value)
{
    H5C_log_json_udata_t *json_udata = (H5C_log_json_udata_t *)(udata);
    herr_t                ret_value  = SUCCEED;

    FUNC_ENTER_STATIC

    /* Sanity checks */
    HDassert(json_udata);
    HDassert(json_udata->message);

    /* Create the log message string */
    HDsnprintf(json_udata->message, H5C_MAX_JSON_LOG_MSG_SIZE, "\
{\
\"timestamp\":%lld,\
\"action\":\"move\",\
\"old_address\":0x%lx,\
\"new_address\":0x%lx,\
\"type_id\":%d,\
\"returned\":%d\
},\n\
",
               (long long)HDtime(NULL), (unsigned long)old_addr, (unsigned long)new_addr, type_id,
               (int)fxn_ret_value);

    /* Write the log message to the file */
    if (H5C__json_write_log_message(json_udata) < 0)
        HGOTO_ERROR(H5E_CACHE, H5E_LOGGING, FAIL, "unable to emit log message")

done:
    FUNC_LEAVE_NOAPI(ret_value)
} /* H5C__json_write_move_entry_log_msg() */

/*-------------------------------------------------------------------------
 * Function:    H5C__json_write_pin_entry_log_msg
 *
 * Purpose:     Write a log message for pinning a cache entry.
 *
 * Return:      SUCCEED/FAIL
 *
 * Programmer:  Dana Robinson
 *              Fall 2018
 *
 *-------------------------------------------------------------------------
 */
static herr_t
H5C__json_write_pin_entry_log_msg(void *udata, const H5C_cache_entry_t *entry, herr_t fxn_ret_value)
{
    H5C_log_json_udata_t *json_udata = (H5C_log_json_udata_t *)(udata);
    herr_t                ret_value  = SUCCEED;

    FUNC_ENTER_STATIC

    /* Sanity checks */
    HDassert(json_udata);
    HDassert(json_udata->message);
    HDassert(entry);

    /* Create the log message string */
    HDsnprintf(json_udata->message, H5C_MAX_JSON_LOG_MSG_SIZE, "\
{\
\"timestamp\":%lld,\
\"action\":\"pin\",\
\"address\":0x%lx,\
\"returned\":%d\
},\n\
",
               (long long)HDtime(NULL), (unsigned long)entry->addr, (int)fxn_ret_value);

    /* Write the log message to the file */
    if (H5C__json_write_log_message(json_udata) < 0)
        HGOTO_ERROR(H5E_CACHE, H5E_LOGGING, FAIL, "unable to emit log message")

done:
    FUNC_LEAVE_NOAPI(ret_value)
} /* H5C__json_write_pin_entry_log_msg() */

/*-------------------------------------------------------------------------
 * Function:    H5C__json_write_create_fd_log_msg
 *
 * Purpose:     Write a log message for creating a flush dependency between
 *              two cache entries.
 *
 * Return:      SUCCEED/FAIL
 *
 * Programmer:  Dana Robinson
 *              Fall 2018
 *
 *-------------------------------------------------------------------------
 */
static herr_t
H5C__json_write_create_fd_log_msg(void *udata, const H5C_cache_entry_t *parent,
                                  const H5C_cache_entry_t *child, herr_t fxn_ret_value)
{
    H5C_log_json_udata_t *json_udata = (H5C_log_json_udata_t *)(udata);
    herr_t                ret_value  = SUCCEED;

    FUNC_ENTER_STATIC

    /* Sanity checks */
    HDassert(json_udata);
    HDassert(json_udata->message);
    HDassert(parent);
    HDassert(child);

    /* Create the log message string */
    HDsnprintf(json_udata->message, H5C_MAX_JSON_LOG_MSG_SIZE, "\
{\
\"timestamp\":%lld,\
\"action\":\"create_fd\",\
\"parent_addr\":0x%lx,\
\"child_addr\":0x%lx,\
\"returned\":%d\
},\n\
",
               (long long)HDtime(NULL), (unsigned long)parent->addr, (unsigned long)child->addr,
               (int)fxn_ret_value);

    /* Write the log message to the file */
    if (H5C__json_write_log_message(json_udata) < 0)
        HGOTO_ERROR(H5E_CACHE, H5E_LOGGING, FAIL, "unable to emit log message")

done:
    FUNC_LEAVE_NOAPI(ret_value)
} /* H5C__json_write_create_fd_log_msg() */

/*-------------------------------------------------------------------------
 * Function:    H5C__json_write_protect_entry_log_msg
 *
 * Purpose:     Write a log message for protecting a cache entry.
 *
 * Return:      SUCCEED/FAIL
 *
 * Programmer:  Dana Robinson
 *              Fall 2018
 *
 *-------------------------------------------------------------------------
 */
static herr_t
H5C__json_write_protect_entry_log_msg(void *udata, const H5C_cache_entry_t *entry, int type_id,
                                      unsigned flags, herr_t fxn_ret_value)
{
    H5C_log_json_udata_t *json_udata = (H5C_log_json_udata_t *)(udata);
    char                  rw_s[16];
    herr_t                ret_value = SUCCEED;

    FUNC_ENTER_STATIC

    /* Sanity checks */
    HDassert(json_udata);
    HDassert(json_udata->message);
    HDassert(entry);

    if (H5C__READ_ONLY_FLAG == flags)
        HDstrcpy(rw_s, "READ");
    else
        HDstrcpy(rw_s, "WRITE");

    /* Create the log message string */
    HDsnprintf(json_udata->message, H5C_MAX_JSON_LOG_MSG_SIZE, "\
{\
\"timestamp\":%lld,\
\"action\":\"protect\",\
\"address\":0x%lx,\
\"type_id\":%d,\
\"readwrite\":\"%s\",\
\"size\":%d,\
\"returned\":%d\
},\n\
",
               (long long)HDtime(NULL), (unsigned long)entry->addr, type_id, rw_s, (int)entry->size,
               (int)fxn_ret_value);

    /* Write the log message to the file */
    if (H5C__json_write_log_message(json_udata) < 0)
        HGOTO_ERROR(H5E_CACHE, H5E_LOGGING, FAIL, "unable to emit log message")

done:
    FUNC_LEAVE_NOAPI(ret_value)
} /* H5C__json_write_protect_entry_log_msg() */

/*-------------------------------------------------------------------------
 * Function:    H5C__json_write_resize_entry_log_msg
 *
 * Purpose:     Write a log message for resizing a cache entry.
 *
 * Return:      SUCCEED/FAIL
 *
 * Programmer:  Dana Robinson
 *              Fall 2018
 *
 *-------------------------------------------------------------------------
 */
static herr_t
H5C__json_write_resize_entry_log_msg(void *udata, const H5C_cache_entry_t *entry, size_t new_size,
                                     herr_t fxn_ret_value)
{
    H5C_log_json_udata_t *json_udata = (H5C_log_json_udata_t *)(udata);
    herr_t                ret_value  = SUCCEED;

    FUNC_ENTER_STATIC

    /* Sanity checks */
    HDassert(json_udata);
    HDassert(json_udata->message);
    HDassert(entry);

    /* Create the log message string */
    HDsnprintf(json_udata->message, H5C_MAX_JSON_LOG_MSG_SIZE, "\
{\
\"timestamp\":%lld,\
\"action\":\"resize\",\
\"address\":0x%lx,\
\"new_size\":%d,\
\"returned\":%d\
},\n\
",
               (long long)HDtime(NULL), (unsigned long)entry->addr, (int)new_size, (int)fxn_ret_value);

    /* Write the log message to the file */
    if (H5C__json_write_log_message(json_udata) < 0)
        HGOTO_ERROR(H5E_CACHE, H5E_LOGGING, FAIL, "unable to emit log message")

done:
    FUNC_LEAVE_NOAPI(ret_value)
} /* H5C__json_write_resize_entry_log_msg() */

/*-------------------------------------------------------------------------
 * Function:    H5C__json_write_unpin_entry_log_msg
 *
 * Purpose:     Write a log message for unpinning a cache entry.
 *
 * Return:      SUCCEED/FAIL
 *
 * Programmer:  Dana Robinson
 *              Fall 2018
 *
 *-------------------------------------------------------------------------
 */
static herr_t
H5C__json_write_unpin_entry_log_msg(void *udata, const H5C_cache_entry_t *entry, herr_t fxn_ret_value)
{
    H5C_log_json_udata_t *json_udata = (H5C_log_json_udata_t *)(udata);
    herr_t                ret_value  = SUCCEED;

    FUNC_ENTER_STATIC

    /* Sanity checks */
    HDassert(json_udata);
    HDassert(json_udata->message);
    HDassert(entry);

    /* Create the log message string */
    HDsnprintf(json_udata->message, H5C_MAX_JSON_LOG_MSG_SIZE, "\
{\
\"timestamp\":%lld,\
\"action\":\"unpin\",\
\"address\":0x%lx,\
\"returned\":%d\
},\n\
",
               (long long)HDtime(NULL), (unsigned long)entry->addr, (int)fxn_ret_value);

    /* Write the log message to the file */
    if (H5C__json_write_log_message(json_udata) < 0)
        HGOTO_ERROR(H5E_CACHE, H5E_LOGGING, FAIL, "unable to emit log message")

done:
    FUNC_LEAVE_NOAPI(ret_value)
} /* H5C__json_write_unpin_entry_log_msg() */

/*-------------------------------------------------------------------------
 * Function:    H5C__json_write_destroy_fd_log_msg
 *
 * Purpose:     Write a log message for destroying a flush dependency
 *              between two cache entries.
 *
 * Return:      SUCCEED/FAIL
 *
 * Programmer:  Dana Robinson
 *              Fall 2018
 *
 *-------------------------------------------------------------------------
 */
static herr_t
H5C__json_write_destroy_fd_log_msg(void *udata, const H5C_cache_entry_t *parent,
                                   const H5C_cache_entry_t *child, herr_t fxn_ret_value)
{
    H5C_log_json_udata_t *json_udata = (H5C_log_json_udata_t *)(udata);
    herr_t                ret_value  = SUCCEED;

    FUNC_ENTER_STATIC

    /* Sanity checks */
    HDassert(json_udata);
    HDassert(json_udata->message);
    HDassert(parent);
    HDassert(child);

    /* Create the log message string */
    HDsnprintf(json_udata->message, H5C_MAX_JSON_LOG_MSG_SIZE, "\
{\
\"timestamp\":%lld,\
\"action\":\"destroy_fd\",\
\"parent_addr\":0x%lx,\
\"child_addr\":0x%lx,\
\"returned\":%d\
},\n\
",
               (long long)HDtime(NULL), (unsigned long)parent->addr, (unsigned long)child->addr,
               (int)fxn_ret_value);

    /* Write the log message to the file */
    if (H5C__json_write_log_message(json_udata) < 0)
        HGOTO_ERROR(H5E_CACHE, H5E_LOGGING, FAIL, "unable to emit log message")

done:
    FUNC_LEAVE_NOAPI(ret_value)
} /* H5C__json_write_destroy_fd_log_msg() */

/*-------------------------------------------------------------------------
 * Function:    H5C__json_write_unprotect_entry_log_msg
 *
 * Purpose:     Write a log message for unprotecting a cache entry.
 *
 * Return:      SUCCEED/FAIL
 *
 * Programmer:  Dana Robinson
 *              Fall 2018
 *
 *-------------------------------------------------------------------------
 */
static herr_t
H5C__json_write_unprotect_entry_log_msg(void *udata, haddr_t address, int type_id, unsigned flags,
                                        herr_t fxn_ret_value)
{
    H5C_log_json_udata_t *json_udata = (H5C_log_json_udata_t *)(udata);
    herr_t                ret_value  = SUCCEED;

    FUNC_ENTER_STATIC

    /* Sanity checks */
    HDassert(json_udata);
    HDassert(json_udata->message);

    /* Create the log message string */
    HDsnprintf(json_udata->message, H5C_MAX_JSON_LOG_MSG_SIZE, "\
{\
\"timestamp\":%lld,\
\"action\":\"unprotect\",\
\"address\":0x%lx,\
\"id\":%d,\
\"flags\":%x,\
\"returned\":%d\
},\n\
",
               (long long)HDtime(NULL), (unsigned long)address, type_id, flags, (int)fxn_ret_value);

    /* Write the log message to the file */
    if (H5C__json_write_log_message(json_udata) < 0)
        HGOTO_ERROR(H5E_CACHE, H5E_LOGGING, FAIL, "unable to emit log message")

done:
    FUNC_LEAVE_NOAPI(ret_value)
} /* H5C__json_write_unprotect_entry_log_msg() */

/*-------------------------------------------------------------------------
 * Function:    H5C__json_write_set_cache_config_log_msg
 *
 * Purpose:     Write a log message for setting the cache configuration.
 *
 * Return:      SUCCEED/FAIL
 *
 * Programmer:  Dana Robinson
 *              Fall 2018
 *
 *-------------------------------------------------------------------------
 */
static herr_t
H5C__json_write_set_cache_config_log_msg(void *udata, const H5AC_cache_config_t H5_ATTR_NDEBUG_UNUSED *config,
                                         herr_t fxn_ret_value)
{
    H5C_log_json_udata_t *json_udata = (H5C_log_json_udata_t *)(udata);
    herr_t                ret_value  = SUCCEED;

    FUNC_ENTER_STATIC

    /* Sanity checks */
    HDassert(json_udata);
    HDassert(json_udata->message);
    HDassert(config);

    /* Create the log message string */
    HDsnprintf(json_udata->message, H5C_MAX_JSON_LOG_MSG_SIZE, "\
{\
\"timestamp\":%lld,\
\"action\":\"set_config\",\
\"returned\":%d\
},\n\
",
               (long long)HDtime(NULL), (int)fxn_ret_value);

    /* Write the log message to the file */
    if (H5C__json_write_log_message(json_udata) < 0)
        HGOTO_ERROR(H5E_CACHE, H5E_LOGGING, FAIL, "unable to emit log message")

done:
    FUNC_LEAVE_NOAPI(ret_value)
} /* H5C__json_write_set_cache_config_log_msg() */

/*-------------------------------------------------------------------------
 * Function:    H5C__json_write_remove_entry_log_msg
 *
 * Purpose:     Write a log message for removing a cache entry.
 *
 * Return:      SUCCEED/FAIL
 *
 * Programmer:  Dana Robinson
 *              Fall 2018
 *
 *-------------------------------------------------------------------------
 */
static herr_t
H5C__json_write_remove_entry_log_msg(void *udata, const H5C_cache_entry_t *entry, herr_t fxn_ret_value)
{
    H5C_log_json_udata_t *json_udata = (H5C_log_json_udata_t *)(udata);
    herr_t                ret_value  = SUCCEED;

    FUNC_ENTER_STATIC

    /* Sanity checks */
    HDassert(json_udata);
    HDassert(json_udata->message);
    HDassert(entry);

    /* Create the log message string */
    HDsnprintf(json_udata->message, H5C_MAX_JSON_LOG_MSG_SIZE, "\
{\
\"timestamp\":%lld,\
\"action\":\"remove\",\
\"address\":0x%lx,\
\"returned\":%d\
},\n\
",
               (long long)HDtime(NULL), (unsigned long)entry->addr, (int)fxn_ret_value);

    /* Write the log message to the file */
    if (H5C__json_write_log_message(json_udata) < 0)
        HGOTO_ERROR(H5E_CACHE, H5E_LOGGING, FAIL, "unable to emit log message")

done:
    FUNC_LEAVE_NOAPI(ret_value)
} /* H5C__json_write_remove_entry_log_msg() */<|MERGE_RESOLUTION|>--- conflicted
+++ resolved
@@ -118,34 +118,6 @@
 /* Note that there's no cache set up call since that's the
  * place where this struct is wired into the cache.
  */
-<<<<<<< HEAD
-static H5C_log_class_t H5C_json_log_class_g = {"json",
-                                               H5C__json_tear_down_logging,
-                                               NULL, /* start logging */
-                                               NULL, /* stop logging */
-                                               H5C__json_write_start_log_msg,
-                                               H5C__json_write_stop_log_msg,
-                                               H5C__json_write_create_cache_log_msg,
-                                               H5C__json_write_destroy_cache_log_msg,
-                                               H5C__json_write_evict_cache_log_msg,
-                                               H5C__json_write_expunge_entry_log_msg,
-                                               H5C__json_write_flush_cache_log_msg,
-                                               H5C__json_write_insert_entry_log_msg,
-                                               H5C__json_write_mark_entry_dirty_log_msg,
-                                               H5C__json_write_mark_entry_clean_log_msg,
-                                               H5C__json_write_mark_unserialized_entry_log_msg,
-                                               H5C__json_write_mark_serialized_entry_log_msg,
-                                               H5C__json_write_move_entry_log_msg,
-                                               H5C__json_write_pin_entry_log_msg,
-                                               H5C__json_write_create_fd_log_msg,
-                                               H5C__json_write_protect_entry_log_msg,
-                                               H5C__json_write_resize_entry_log_msg,
-                                               H5C__json_write_unpin_entry_log_msg,
-                                               H5C__json_write_destroy_fd_log_msg,
-                                               H5C__json_write_unprotect_entry_log_msg,
-                                               H5C__json_write_set_cache_config_log_msg,
-                                               H5C__json_write_remove_entry_log_msg};
-=======
 static const H5C_log_class_t H5C_json_log_class_g = {"json",
                                                      H5C__json_tear_down_logging,
                                                      NULL, /* start logging */
@@ -172,7 +144,6 @@
                                                      H5C__json_write_unprotect_entry_log_msg,
                                                      H5C__json_write_set_cache_config_log_msg,
                                                      H5C__json_write_remove_entry_log_msg};
->>>>>>> 18bbd3f0
 
 /*-------------------------------------------------------------------------
  * Function:    H5C__json_write_log_message
@@ -202,11 +173,7 @@
 
     /* Write the log message and flush */
     n_chars = HDstrlen(json_udata->message);
-<<<<<<< HEAD
-    if ((int)n_chars != HDfprintf(json_udata->outfile, json_udata->message))
-=======
     if ((int)n_chars != HDfprintf(json_udata->outfile, "%s", json_udata->message))
->>>>>>> 18bbd3f0
         HGOTO_ERROR(H5E_CACHE, H5E_LOGGING, FAIL, "error writing log message")
     HDmemset((void *)(json_udata->message), 0, (size_t)(n_chars * sizeof(char)));
 
