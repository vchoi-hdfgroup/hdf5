/* * * * * * * * * * * * * * * * * * * * * * * * * * * * * * * * * * * * * * *
 * Copyright by The HDF Group.                                               *
 * All rights reserved.                                                      *
 *                                                                           *
 * This file is part of HDF5.  The full HDF5 copyright notice, including     *
 * terms governing use, modification, and redistribution, is contained in    *
 * the COPYING file, which can be found at the root of the source code       *
 * distribution tree, or in https://www.hdfgroup.org/licenses.               *
 * If you do not have access to either file, you may request a copy from     *
 * help@hdfgroup.org.                                                        *
 * * * * * * * * * * * * * * * * * * * * * * * * * * * * * * * * * * * * * * */

/****************/
/* Module Setup */
/****************/

#include "H5Dmodule.h" /* This source code file is part of the H5D module */

/***********/
/* Headers */
/***********/
#include "H5private.h"   /* Generic Functions                        */
#include "H5CXprivate.h" /* API Contexts                             */
#include "H5Dpkg.h"      /* Datasets                                 */
#include "H5Eprivate.h"  /* Error handling                           */
#include "H5Fprivate.h"  /* Files                                    */
#include "H5FLprivate.h" /* Free Lists                               */
#include "H5FOprivate.h" /* File objects                             */
#include "H5Iprivate.h"  /* IDs                                      */
#include "H5Lprivate.h"  /* Links                                    */
#include "H5MMprivate.h" /* Memory management                        */
#include "H5SLprivate.h" /* Skip Lists                               */
#include "H5VLprivate.h" /* Virtual Object Layer                     */
#include "H5VMprivate.h" /* Vector Functions                         */

/****************/
/* Local Macros */
/****************/

/******************/
/* Local Typedefs */
/******************/

/* Shared data structure for computing variable-length dataset's total size */
/* (Used for both native and generic 'get vlen buf size' operation) */
typedef struct {
    void   *fl_tbuf;      /* Ptr to the temporary buffer we are using for fixed-length data */
    void   *vl_tbuf;      /* Ptr to the temporary buffer we are using for VL data */
    size_t  vl_tbuf_size; /* Current size of the temp. buffer for VL data */
    hsize_t size;         /* Accumulated number of bytes for the selection */
} H5D_vlen_bufsize_common_t;

/* Internal data structure for computing variable-length dataset's total size */
/* (Used for native 'get vlen buf size' operation) */
typedef struct {
    H5D_t                    *dset;   /* Dataset for operation */
    H5S_t                    *fspace; /* Dataset's dataspace for operation */
    H5S_t                    *mspace; /* Memory dataspace for operation */
    H5D_vlen_bufsize_common_t common; /* VL data buffers & accumulatd size */
} H5D_vlen_bufsize_native_t;

/* Internal data structure for computing variable-length dataset's total size */
/* (Used for generic 'get vlen buf size' operation) */
typedef struct {
    H5VL_object_t            *dset_vol_obj; /* VOL object for the dataset */
    hid_t                     fspace_id;    /* Dataset dataspace ID of the dataset we are working on */
    H5S_t                    *fspace;       /* Dataset's dataspace for operation */
    hid_t                     mspace_id;    /* Memory dataspace ID of the dataset we are working on */
    hid_t                     dxpl_id;      /* Dataset transfer property list to pass to dataset read */
    H5D_vlen_bufsize_common_t common;       /* VL data buffers & accumulatd size */
} H5D_vlen_bufsize_generic_t;

/********************/
/* Local Prototypes */
/********************/

/* General stuff */
static H5D_shared_t *H5D__new(hid_t dcpl_id, hid_t dapl_id, bool creating, bool vl_type);
static herr_t        H5D__init_type(H5F_t *file, const H5D_t *dset, hid_t type_id, H5T_t *type);
static herr_t        H5D__cache_dataspace_info(const H5D_t *dset);
static herr_t        H5D__init_space(H5F_t *file, const H5D_t *dset, const H5S_t *space);
static herr_t        H5D__update_oh_info(H5F_t *file, H5D_t *dset, hid_t dapl_id);
static herr_t H5D__build_file_prefix(const H5D_t *dset, H5F_prefix_open_t prefix_type, char **file_prefix);
static herr_t H5D__open_oid(H5D_t *dataset, hid_t dapl_id);
static herr_t H5D__init_storage(H5D_t *dset, bool full_overwrite, hsize_t old_dim[]);
static herr_t H5D__append_flush_setup(H5D_t *dset, hid_t dapl_id);
static herr_t H5D__close_cb(H5VL_object_t *dset_vol_obj, void **request);
static herr_t H5D__use_minimized_dset_headers(H5F_t *file, bool *minimize);
static herr_t H5D__prepare_minimized_oh(H5F_t *file, H5D_t *dset, H5O_loc_t *oloc);
static size_t H5D__calculate_minimum_header_size(H5F_t *file, H5D_t *dset, H5O_t *ohdr);
static void  *H5D__vlen_get_buf_size_alloc(size_t size, void *info);
static herr_t H5D__vlen_get_buf_size_cb(void *elem, const H5T_t *type, unsigned ndim, const hsize_t *point,
                                        void *op_data);
static herr_t H5D__vlen_get_buf_size_gen_cb(void *elem, hid_t type_id, unsigned ndim, const hsize_t *point,
                                            void *op_data);
static herr_t H5D__check_filters(H5D_t *dataset);

/*********************/
/* Package Variables */
/*********************/

/* Declare a free list to manage blocks of VL data */
H5FL_BLK_DEFINE(vlen_vl_buf);

/* Declare a free list to manage other blocks of VL data */
H5FL_BLK_DEFINE(vlen_fl_buf);

/*****************************/
/* Library Private Variables */
/*****************************/

/*******************/
/* Local Variables */
/*******************/

/* Declare a free list to manage the H5D_t and H5D_shared_t structs */
H5FL_DEFINE_STATIC(H5D_t);
H5FL_DEFINE_STATIC(H5D_shared_t);

/* Declare the external PQ free list for the sieve buffer information */
H5FL_BLK_EXTERN(sieve_buf);

/* Declare the external free list to manage the H5D_piece_info_t struct */
H5FL_EXTERN(H5D_piece_info_t);

/* Declare extern the free list to manage blocks of type conversion data */
H5FL_BLK_EXTERN(type_conv);

/* Disable warning for intentional identical branches here -QAK */
H5_GCC_DIAG_OFF("larger-than=")
/* Define a static "default" dataset structure to use to initialize new datasets */
static H5D_shared_t H5D_def_dset;
H5_GCC_DIAG_ON("larger-than=")

/* Dataset ID class */
static const H5I_class_t H5I_DATASET_CLS[1] = {{
    H5I_DATASET,              /* ID class value */
    0,                        /* Class flags */
    0,                        /* # of reserved IDs for class */
    (H5I_free_t)H5D__close_cb /* Callback routine for closing objects of this class */
}};

/* Prefixes of VDS and external file from the environment variables
 * HDF5_EXTFILE_PREFIX and HDF5_VDS_PREFIX */
static const char *H5D_prefix_ext_env = NULL;
static const char *H5D_prefix_vds_env = NULL;

/*-------------------------------------------------------------------------
 * Function: H5D_init
 *
 * Purpose:  Initialize the interface from some other layer.
 *
 * Return:   Success:    non-negative
 *
 *           Failure:    negative
 *-------------------------------------------------------------------------
 */
herr_t
H5D_init(void)
{
    H5P_genplist_t *def_dcpl;            /* Default Dataset Creation Property list */
    herr_t          ret_value = SUCCEED; /* Return value */

    FUNC_ENTER_NOAPI(FAIL)

    /* Initialize the ID group for the dataset IDs */
    if (H5I_register_type(H5I_DATASET_CLS) < 0)
        HGOTO_ERROR(H5E_DATASET, H5E_CANTINIT, FAIL, "unable to initialize interface");

    /* Reset the "default dataset" information */
    memset(&H5D_def_dset, 0, sizeof(H5D_shared_t));
    H5D_def_dset.type_id = H5I_INVALID_HID;
    H5D_def_dset.dapl_id = H5I_INVALID_HID;
    H5D_def_dset.dcpl_id = H5I_INVALID_HID;

    /* Get the default dataset creation property list values and initialize the
     * default dataset with them.
     */
    if (NULL == (def_dcpl = (H5P_genplist_t *)H5I_object(H5P_LST_DATASET_CREATE_ID_g)))
        HGOTO_ERROR(H5E_DATASET, H5E_BADTYPE, FAIL, "can't get default dataset creation property list");

    /* Get the default data storage layout */
    if (H5P_get(def_dcpl, H5D_CRT_LAYOUT_NAME, &H5D_def_dset.layout) < 0)
        HGOTO_ERROR(H5E_PLIST, H5E_CANTGET, FAIL, "can't retrieve layout");

    /* Get the default dataset creation properties */
    if (H5P_get(def_dcpl, H5D_CRT_EXT_FILE_LIST_NAME, &H5D_def_dset.dcpl_cache.efl) < 0)
        HGOTO_ERROR(H5E_PLIST, H5E_CANTGET, FAIL, "can't retrieve external file list");
    if (H5P_get(def_dcpl, H5D_CRT_FILL_VALUE_NAME, &H5D_def_dset.dcpl_cache.fill) < 0)
        HGOTO_ERROR(H5E_PLIST, H5E_CANTGET, FAIL, "can't retrieve fill value");
    if (H5P_get(def_dcpl, H5O_CRT_PIPELINE_NAME, &H5D_def_dset.dcpl_cache.pline) < 0)
        HGOTO_ERROR(H5E_PLIST, H5E_CANTGET, FAIL, "can't retrieve pipeline filter");

    /* Retrieve the prefixes of VDS and external file from the environment variable */
    H5D_prefix_vds_env = getenv("HDF5_VDS_PREFIX");
    H5D_prefix_ext_env = getenv("HDF5_EXTFILE_PREFIX");

done:
    FUNC_LEAVE_NOAPI(ret_value)
} /* end H5D_init() */

/*-------------------------------------------------------------------------
 * Function: H5D_top_term_package
 *
 * Purpose:  Close the "top" of the interface, releasing IDs, etc.
 *
 * Return:   Success:    Positive if anything was done that might
 *                affect other interfaces; zero otherwise.
 *           Failure:    Negative.
 *-------------------------------------------------------------------------
 */
int
H5D_top_term_package(void)
{
    int n = 0;

    FUNC_ENTER_NOAPI_NOINIT_NOERR

    if (H5I_nmembers(H5I_DATASET) > 0) {
        /* The dataset API uses the "force" flag set to true because it
         * is using the "file objects" (H5FO) API functions to track open
         * objects in the file.  Using the H5FO code means that dataset
         * IDs can have reference counts >1, when an existing dataset is
         * opened more than once.  However, the H5I code does not attempt
         * to close objects with reference counts>1 unless the "force" flag
         * is set to true.
         *
         * At some point (probably after the group and datatypes use the
         * the H5FO code), the H5FO code might need to be switched around
         * to storing pointers to the objects being tracked (H5D_t, H5G_t,
         * etc) and reference count those itself instead of relying on the
         * reference counting in the H5I layer.  Then, the "force" flag can
         * be put back to false.
         *
         * Setting the "force" flag to true for all the interfaces won't
         * work because the "file driver" (H5FD) APIs use the H5I reference
         * counting to avoid closing a file driver out from underneath an
         * open file...
         *
         * QAK - 5/13/03
         */
        (void)H5I_clear_type(H5I_DATASET, true, false);
        n++; /*H5I*/
    }

    FUNC_LEAVE_NOAPI(n)
} /* end H5D_top_term_package() */

/*-------------------------------------------------------------------------
 * Function: H5D_term_package
 *
 * Purpose:  Terminate this interface.
 *
 * Note:     Finishes shutting down the interface, after
 *           H5D_top_term_package() is called
 *
 * Return:   Success:    Positive if anything was done that might
 *                affect other interfaces; zero otherwise.
 *            Failure:    Negative.
 *-------------------------------------------------------------------------
 */
int
H5D_term_package(void)
{
    int n = 0;

    FUNC_ENTER_NOAPI_NOINIT_NOERR

    /* Sanity checks */
    assert(0 == H5I_nmembers(H5I_DATASET));

    /* Destroy the dataset object id group */
    n += (H5I_dec_type_ref(H5I_DATASET) > 0);

    FUNC_LEAVE_NOAPI(n)
} /* end H5D_term_package() */

/*-------------------------------------------------------------------------
 * Function:    H5D__close_cb
 *
 * Purpose:     Called when the ref count reaches zero on the dataset's ID
 *
 * Return:      SUCCEED/FAIL
 *
 *-------------------------------------------------------------------------
 */
static herr_t
H5D__close_cb(H5VL_object_t *dset_vol_obj, void **request)
{
    herr_t ret_value = SUCCEED; /* Return value */

    FUNC_ENTER_PACKAGE

    /* Sanity check */
    assert(dset_vol_obj);

    /* Close the dataset */
    if (H5VL_dataset_close(dset_vol_obj, H5P_DATASET_XFER_DEFAULT, request) < 0)
        HGOTO_ERROR(H5E_DATASET, H5E_CLOSEERROR, FAIL, "unable to close dataset");

done:
    /* Free the VOL object */
    if (H5VL_free_object(dset_vol_obj) < 0)
        HGOTO_ERROR(H5E_DATASET, H5E_CANTDEC, FAIL, "unable to free VOL object");

    FUNC_LEAVE_NOAPI(ret_value)
} /* end H5D__close_cb() */

/*-------------------------------------------------------------------------
 * Function: H5D__create_named
 *
 * Purpose:  Internal routine to create a new dataset.
 *
 * Return:   Success:    Non-NULL, pointer to new dataset object.
 *
 *           Failure:    NULL
 *-------------------------------------------------------------------------
 */
H5D_t *
H5D__create_named(const H5G_loc_t *loc, const char *name, hid_t type_id, const H5S_t *space, hid_t lcpl_id,
                  hid_t dcpl_id, hid_t dapl_id)
{
    H5O_obj_create_t ocrt_info;        /* Information for object creation */
    H5D_obj_create_t dcrt_info;        /* Information for dataset creation */
    H5D_t           *ret_value = NULL; /* Return value */

    FUNC_ENTER_PACKAGE

    /* Check arguments */
    assert(loc);
    assert(name && *name);
    assert(type_id != H5P_DEFAULT);
    assert(space);
    assert(lcpl_id != H5P_DEFAULT);
    assert(dcpl_id != H5P_DEFAULT);
    assert(dapl_id != H5P_DEFAULT);

    /* Set up dataset creation info */
    dcrt_info.type_id = type_id;
    dcrt_info.space   = space;
    dcrt_info.dcpl_id = dcpl_id;
    dcrt_info.dapl_id = dapl_id;

    /* Set up object creation information */
    ocrt_info.obj_type = H5O_TYPE_DATASET;
    ocrt_info.crt_info = &dcrt_info;
    ocrt_info.new_obj  = NULL;

    /* Create the new dataset and link it to its parent group */
    if (H5L_link_object(loc, name, &ocrt_info, lcpl_id) < 0)
        HGOTO_ERROR(H5E_DATASET, H5E_CANTINIT, NULL, "unable to create and link to dataset");
    assert(ocrt_info.new_obj);

    /* Set the return value */
    ret_value = (H5D_t *)ocrt_info.new_obj;

done:
    FUNC_LEAVE_NOAPI(ret_value)
} /* end H5D__create_named() */

/*-------------------------------------------------------------------------
 * Function:    H5D__get_space_status
 *
 * Purpose:     Returns the status of dataspace allocation.
 *
 * Return:
 *              Success:        Non-negative
 *              Failure:       Negative
 *-------------------------------------------------------------------------
 */
herr_t
H5D__get_space_status(const H5D_t *dset, H5D_space_status_t *allocation)
{
    herr_t ret_value = SUCCEED;

    FUNC_ENTER_PACKAGE

    assert(dset);

    /* Check for chunked layout */
    if (dset->shared->layout.type == H5D_CHUNKED) {
        hsize_t n_chunks_total = dset->shared->layout.u.chunk.nchunks;
        hsize_t n_chunks_alloc = 0;

        if (H5D__get_num_chunks(dset, dset->shared->space, &n_chunks_alloc) < 0)
            HGOTO_ERROR(H5E_DATASET, H5E_CANTGET, FAIL,
                        "unable to retrieve number of allocated chunks in dataset");

        assert(n_chunks_alloc <= n_chunks_total);

        if (n_chunks_alloc == 0)
            *allocation = H5D_SPACE_STATUS_NOT_ALLOCATED;
        else if (n_chunks_alloc == n_chunks_total)
            *allocation = H5D_SPACE_STATUS_ALLOCATED;
        else
            *allocation = H5D_SPACE_STATUS_PART_ALLOCATED;
    } /* end if */
    else {
        /* For non-chunked layouts set space status by result of is_space_alloc
         * function */
        if (dset->shared->layout.ops->is_space_alloc(&dset->shared->layout.storage))
            *allocation = H5D_SPACE_STATUS_ALLOCATED;
        else
            *allocation = H5D_SPACE_STATUS_NOT_ALLOCATED;
    } /* end else */

done:
    FUNC_LEAVE_NOAPI(ret_value)
} /* end H5D__get_space_status() */

/*-------------------------------------------------------------------------
 * Function: H5D__new
 *
 * Purpose:  Creates a new, empty dataset structure
 *
 * Return:   Success:    Pointer to a new dataset descriptor.
 *           Failure:    NULL
 *-------------------------------------------------------------------------
 */
static H5D_shared_t *
H5D__new(hid_t dcpl_id, hid_t dapl_id, bool creating, bool vl_type)
{
    H5D_shared_t   *new_dset = NULL;  /* New dataset object */
    H5P_genplist_t *plist;            /* Property list created */
    H5D_shared_t   *ret_value = NULL; /* Return value */

    FUNC_ENTER_PACKAGE

    /* Allocate new shared dataset structure */
    if (NULL == (new_dset = H5FL_MALLOC(H5D_shared_t)))
        HGOTO_ERROR(H5E_RESOURCE, H5E_NOSPACE, NULL, "memory allocation failed");

    /* Copy the default dataset information */
    H5MM_memcpy(new_dset, &H5D_def_dset, sizeof(H5D_shared_t));

    /* If we are using the default dataset creation property list, during creation
     * don't bother to copy it, just increment the reference count
     */
    if (!vl_type && creating && dcpl_id == H5P_DATASET_CREATE_DEFAULT) {
        if (H5I_inc_ref(dcpl_id, false) < 0)
            HGOTO_ERROR(H5E_DATASET, H5E_CANTINC, NULL, "can't increment default DCPL ID");
        new_dset->dcpl_id = dcpl_id;
    } /* end if */
    else {
        /* Get the property list */
        if (NULL == (plist = (H5P_genplist_t *)H5I_object(dcpl_id)))
            HGOTO_ERROR(H5E_ARGS, H5E_BADTYPE, NULL, "not a property list");

        new_dset->dcpl_id = H5P_copy_plist(plist, false);
    } /* end else */

    if (!vl_type && creating && dapl_id == H5P_DATASET_ACCESS_DEFAULT) {
        if (H5I_inc_ref(dapl_id, false) < 0)
            HGOTO_ERROR(H5E_DATASET, H5E_CANTINC, NULL, "can't increment default DAPL ID");
        new_dset->dapl_id = dapl_id;
    } /* end if */
    else {
        /* Get the property list */
        if (NULL == (plist = (H5P_genplist_t *)H5I_object(dapl_id)))
            HGOTO_ERROR(H5E_ARGS, H5E_BADTYPE, NULL, "not a property list");

        new_dset->dapl_id = H5P_copy_plist(plist, false);
    } /* end else */

    /* Set return value */
    ret_value = new_dset;

done:
    if (ret_value == NULL)
        if (new_dset != NULL) {
            if (new_dset->dcpl_id != 0 && H5I_dec_ref(new_dset->dcpl_id) < 0)
                HDONE_ERROR(H5E_DATASET, H5E_CANTDEC, NULL, "can't decrement temporary datatype ID");
            if (new_dset->dapl_id != 0 && H5I_dec_ref(new_dset->dapl_id) < 0)
                HDONE_ERROR(H5E_DATASET, H5E_CANTDEC, NULL, "can't decrement temporary datatype ID");
            new_dset = H5FL_FREE(H5D_shared_t, new_dset);
        } /* end if */

    FUNC_LEAVE_NOAPI(ret_value)
} /* end H5D__new() */

/*-------------------------------------------------------------------------
 * Function: H5D__init_type
 *
 * Purpose:  Copy a datatype for a dataset's use, performing all the
 *              necessary adjustments, etc.
 *
 * Return:   Success:    SUCCEED
 *           Failure:    FAIL
 *-------------------------------------------------------------------------
 */
static herr_t
H5D__init_type(H5F_t *file, const H5D_t *dset, hid_t type_id, H5T_t *type)
{
    htri_t relocatable;         /* Flag whether the type is relocatable */
    htri_t immutable;           /* Flag whether the type is immutable */
    bool   use_at_least_v18;    /* Flag indicating to use at least v18 format versions */
    herr_t ret_value = SUCCEED; /* Return value */

    FUNC_ENTER_PACKAGE

    /* Sanity checking */
    assert(file);
    assert(dset);
    assert(type);

    /* Check whether the datatype is relocatable */
    if ((relocatable = H5T_is_relocatable(type)) < 0)
        HGOTO_ERROR(H5E_DATATYPE, H5E_CANTINIT, FAIL, "can't check datatype?");

    /* Check whether the datatype is immutable */
    if ((immutable = H5T_is_immutable(type)) < 0)
        HGOTO_ERROR(H5E_DATATYPE, H5E_CANTINIT, FAIL, "can't check datatype?");

    /* To use at least v18 format versions or not */
    use_at_least_v18 = (H5F_LOW_BOUND(file) >= H5F_LIBVER_V18);

    /* Copy the datatype if it's a custom datatype or if it'll change when its location is changed */
    if (!immutable || relocatable || use_at_least_v18) {
        /* Copy datatype for dataset */
        if ((dset->shared->type = H5T_copy(type, H5T_COPY_ALL)) == NULL)
            HGOTO_ERROR(H5E_DATASET, H5E_CANTCOPY, FAIL, "can't copy datatype");

        /* Convert a datatype (if committed) to a transient type if the committed datatype's file
         * location is different from the file location where the dataset will be created.
         */
        if (H5T_convert_committed_datatype(dset->shared->type, file) < 0)
            HGOTO_ERROR(H5E_DATASET, H5E_CANTINIT, FAIL, "can't get shared datatype info");

        /* Mark any datatypes as being on disk now */
        if (H5T_set_loc(dset->shared->type, H5F_VOL_OBJ(file), H5T_LOC_DISK) < 0)
            HGOTO_ERROR(H5E_DATASET, H5E_CANTINIT, FAIL, "can't set datatype location");

        /* Set the version for datatype */
        if (H5T_set_version(file, dset->shared->type) < 0)
            HGOTO_ERROR(H5E_DATASET, H5E_CANTSET, FAIL, "can't set version of datatype");

        /* Get a datatype ID for the dataset's datatype */
        if ((dset->shared->type_id = H5I_register(H5I_DATATYPE, dset->shared->type, false)) < 0)
            HGOTO_ERROR(H5E_DATASET, H5E_CANTREGISTER, FAIL, "unable to register type");
    } /* end if */
    /* Not a custom datatype, just use it directly */
    else {
        if (H5I_inc_ref(type_id, false) < 0)
            HGOTO_ERROR(H5E_DATASET, H5E_CANTINC, FAIL, "Can't increment datatype ID");

        /* Use existing datatype */
        dset->shared->type_id = type_id;
        dset->shared->type    = type;
    } /* end else */

done:
    FUNC_LEAVE_NOAPI(ret_value)
} /* end H5D__init_type() */

/*-------------------------------------------------------------------------
 * Function: H5D__cache_dataspace_info
 *
 * Purpose:  Cache dataspace info for a dataset
 *
 * Return:   Success:    SUCCEED
 *           Failure:    FAIL
 *-------------------------------------------------------------------------
 */
static herr_t
H5D__cache_dataspace_info(const H5D_t *dset)
{
    int      sndims;              /* Signed number of dimensions of dataspace rank */
    unsigned u;                   /* Local index value */
    herr_t   ret_value = SUCCEED; /* Return value */

    FUNC_ENTER_PACKAGE

    /* Sanity checking */
    assert(dset);

    /* Cache info for dataset's dataspace */
    if ((sndims = H5S_get_simple_extent_dims(dset->shared->space, dset->shared->curr_dims,
                                             dset->shared->max_dims)) < 0)
        HGOTO_ERROR(H5E_DATASET, H5E_CANTGET, FAIL, "can't cache dataspace dimensions");
    dset->shared->ndims = (unsigned)sndims;

    /* Compute the initial 'power2up' values */
    for (u = 0; u < dset->shared->ndims; u++) {
        hsize_t scaled_power2up; /* Scaled value, rounded to next power of 2 */

        if (!(scaled_power2up = H5VM_power2up(dset->shared->curr_dims[u])))
            HGOTO_ERROR(H5E_DATASET, H5E_CANTGET, FAIL, "unable to get the next power of 2");
        dset->shared->curr_power2up[u] = scaled_power2up;
    }

done:
    FUNC_LEAVE_NOAPI(ret_value)
} /* end H5D__cache_dataspace_info() */

/*-------------------------------------------------------------------------
 * Function: H5D__init_space
 *
 * Purpose:  Copy a dataspace for a dataset's use, performing all the
 *              necessary adjustments, etc.
 *
 * Return:   Success:    SUCCEED
 *           Failure:    FAIL
 *-------------------------------------------------------------------------
 */
static herr_t
H5D__init_space(H5F_t *file, const H5D_t *dset, const H5S_t *space)
{
    herr_t ret_value = SUCCEED; /* Return value */

    FUNC_ENTER_PACKAGE

    /* Sanity checking */
    assert(file);
    assert(dset);
    assert(space);

    /* Copy dataspace for dataset */
    if (NULL == (dset->shared->space = H5S_copy(space, false, true)))
        HGOTO_ERROR(H5E_DATASET, H5E_CANTCOPY, FAIL, "can't copy dataspace");

    /* Cache the dataset's dataspace info */
    if (H5D__cache_dataspace_info(dset) < 0)
        HGOTO_ERROR(H5E_DATASET, H5E_CANTCOPY, FAIL, "can't cache dataspace info");

    /* Set the version for dataspace */
    if (H5S_set_version(file, dset->shared->space) < 0)
        HGOTO_ERROR(H5E_DATASET, H5E_CANTSET, FAIL, "can't set latest version of datatype");

    /* Set the dataset's dataspace to 'all' selection */
    if (H5S_select_all(dset->shared->space, true) < 0)
        HGOTO_ERROR(H5E_DATASET, H5E_CANTSET, FAIL, "unable to set all selection");

done:
    FUNC_LEAVE_NOAPI(ret_value)
} /* end H5D__init_space() */

/*-------------------------------------------------------------------------
 * Function:   H5D__use_minimized_dset_headers
 *
 * Purpose:    Compartmentalize check for file- or dcpl-set values indicating
 *             to create a "minimized" dataset object header.
 *             Upon success, write resulting value to out pointer `minimize`.
 *
 * Return:     Success: SUCCEED (0) (non-negative value)
 *             Failure: FAIL (-1) (negative value)
 *
 *-------------------------------------------------------------------------
 */
static herr_t
H5D__use_minimized_dset_headers(H5F_t *file, bool *minimize)
{
    herr_t ret_value = SUCCEED;

    FUNC_ENTER_PACKAGE

    assert(file);
    assert(minimize);

    /* Get the dataset object header minimize flag for this call */
    if (H5CX_get_dset_min_ohdr_flag(minimize) < 0)
        HGOTO_ERROR(H5E_DATASET, H5E_CANTGET, FAIL,
                    "can't get dataset object header minimize flag from API context");

    if (false == *minimize)
        *minimize = H5F_get_min_dset_ohdr(file);

done:
    if (FAIL == ret_value)
        *minimize = false;
    FUNC_LEAVE_NOAPI(ret_value)
} /* H5D__use_minimized_dset_headers */

/*-------------------------------------------------------------------------
 * Function:   H5D__calculate_minimium_header_size
 *
 * Purpose:    Calculate the size required for the minimized object header.
 *
 * Return:     Success: Positive value > 0
 *             Failure: 0
 *
 *-------------------------------------------------------------------------
 */
static size_t
H5D__calculate_minimum_header_size(H5F_t *file, H5D_t *dset, H5O_t *ohdr)
{
    H5T_t      *type             = NULL;
    H5O_fill_t *fill_prop        = NULL;
    bool        use_at_least_v18 = false;
    const char  continuation[1]  = ""; /* required for work-around */
    size_t      get_value        = 0;
    size_t      ret_value        = 0;

    FUNC_ENTER_PACKAGE

    assert(file);
    assert(dset);
    assert(ohdr);

    type             = dset->shared->type;
    fill_prop        = &(dset->shared->dcpl_cache.fill);
    use_at_least_v18 = (H5F_LOW_BOUND(file) >= H5F_LIBVER_V18);

    /* Datatype message size */
    get_value = H5O_msg_size_oh(file, ohdr, H5O_DTYPE_ID, type, 0);
    if (get_value == 0)
        HGOTO_ERROR(H5E_DATASET, H5E_CANTGET, 0, "Can't get size of datatype message");
    ret_value += get_value;

    /* Shared Dataspace message size */
    get_value = H5O_msg_size_oh(file, ohdr, H5O_SDSPACE_ID, dset->shared->space, 0);
    if (get_value == 0)
        HGOTO_ERROR(H5E_DATASET, H5E_CANTGET, 0, "can't get size of dataspace message");
    ret_value += get_value;

    /* "Layout" message size */
    get_value = H5O_msg_size_oh(file, ohdr, H5O_LAYOUT_ID, &dset->shared->layout, 0);
    if (get_value == 0)
        HGOTO_ERROR(H5E_DATASET, H5E_CANTGET, 0, "can't get size of layout message");
    ret_value += get_value;

    /* Fill Value message size */
    get_value = H5O_msg_size_oh(file, ohdr, H5O_FILL_NEW_ID, fill_prop, 0);
    if (get_value == 0)
        HGOTO_ERROR(H5E_DATASET, H5E_CANTGET, 0, "can't get size of fill value message");
    ret_value += get_value;

    /* "Continuation" message size */
    /* message pointer "continuation" is unused by raw get function, however,
     * a null pointer would be intercepted by an assert in H5O_msg_size_oh().
     */
    get_value = H5O_msg_size_oh(file, ohdr, H5O_CONT_ID, continuation, 0);
    if (get_value == 0)
        HGOTO_ERROR(H5E_DATASET, H5E_CANTGET, 0, "can't get size of continuation message");
    ret_value += get_value;

    /* Fill Value (backwards compatibility) message size */
    if (fill_prop->buf && !use_at_least_v18) {
        H5O_fill_t old_fill_prop; /* Copy for writing "old" fill value */

        /* Shallow copy the fill value property */
        /* guards against shared component modification */
        H5MM_memcpy(&old_fill_prop, fill_prop, sizeof(old_fill_prop));

        if (H5O_msg_reset_share(H5O_FILL_ID, &old_fill_prop) < 0)
            HGOTO_ERROR(H5E_DATASET, H5E_CANTGET, 0, "can't reset the copied fill property");

        get_value = H5O_msg_size_oh(file, ohdr, H5O_FILL_ID, &old_fill_prop, 0);
        if (get_value == 0)
            HGOTO_ERROR(H5E_DATASET, H5E_CANTGET, 0,
                        "can't get size of fill value (backwards compat) message");
        ret_value += get_value;
    }

    /* Filter/Pipeline message size */
    if (H5D_CHUNKED == dset->shared->layout.type) {
        H5O_pline_t *pline = &dset->shared->dcpl_cache.pline;
        if (pline->nused > 0) {
            get_value = H5O_msg_size_oh(file, ohdr, H5O_PLINE_ID, pline, 0);
            if (get_value == 0)
                HGOTO_ERROR(H5E_DATASET, H5E_CANTGET, 0, "can't get size of filter message");
            ret_value += get_value;
        }
    }

    /* External File Link message size */
    if (dset->shared->dcpl_cache.efl.nused > 0) {
        get_value = H5O_msg_size_oh(file, ohdr, H5O_EFL_ID, &dset->shared->dcpl_cache.efl, 0);
        if (get_value == 0)
            HGOTO_ERROR(H5E_DATASET, H5E_CANTGET, 0, "can't get size of external file link message");
        ret_value += get_value;
    }

    /* Modification Time message size */
    if (H5O_HDR_STORE_TIMES & H5O_OH_GET_FLAGS(ohdr)) {
        assert(H5O_OH_GET_VERSION(ohdr) >= 1); /* 1 :: H5O_VERSION_1 (H5Opkg.h) */

        if (H5O_OH_GET_VERSION(ohdr) == 1) {
            /* v1 object headers store modification time as a message */
            time_t mtime;
            get_value = H5O_msg_size_oh(file, ohdr, H5O_MTIME_NEW_ID, &mtime, 0);
            if (get_value == 0)
                HGOTO_ERROR(H5E_DATASET, H5E_CANTGET, 0, "can't get size of modification time message");
            ret_value += get_value;
        }
    }

done:
    FUNC_LEAVE_NOAPI(ret_value)
} /* H5D__calculate_minimum_header_size */

/*-------------------------------------------------------------------------
 * Function:   H5D__prepare_minimized_oh
 *
 * Purpose:    Create an object header (H5O_t) allocated with the smallest
 *             possible size.
 *
 * Return:     Success: SUCCEED (0) (non-negative value)
 *             Failure: FAIL (-1) (negative value)
 *
 *-------------------------------------------------------------------------
 */
static herr_t
H5D__prepare_minimized_oh(H5F_t *file, H5D_t *dset, H5O_loc_t *oloc)
{
    H5O_t *oh        = NULL;
    size_t ohdr_size = 0;
    herr_t ret_value = SUCCEED;

    FUNC_ENTER_PACKAGE

    assert(file);
    assert(dset);
    assert(oloc);

    oh = H5O_create_ohdr(file, dset->shared->dcpl_id);
    if (NULL == oh)
        HGOTO_ERROR(H5E_OHDR, H5E_BADVALUE, FAIL, "can't instantiate object header");

    ohdr_size = H5D__calculate_minimum_header_size(file, dset, oh);
    if (ohdr_size == 0)
        HGOTO_ERROR(H5E_OHDR, H5E_BADVALUE, FAIL, "computed header size is invalid");

    /* Special allocation of space for compact datasets is handled by the call here. */
    if (H5O_apply_ohdr(file, oh, dset->shared->dcpl_id, ohdr_size, (size_t)1, oloc) == FAIL)
        HGOTO_ERROR(H5E_OHDR, H5E_BADVALUE, FAIL, "can't apply object header to file");

done:
    FUNC_LEAVE_NOAPI(ret_value)
} /* H5D__prepare_minimized_oh */

/*-------------------------------------------------------------------------
 * Function: H5D__update_oh_info
 *
 * Purpose:  Create and fill object header for dataset
 *
 * Return:   Success:    SUCCEED
 *           Failure:    FAIL
 *-------------------------------------------------------------------------
 */
static herr_t
H5D__update_oh_info(H5F_t *file, H5D_t *dset, hid_t dapl_id)
{
    H5O_t           *oh        = NULL;            /* Pointer to dataset's object header */
    size_t           ohdr_size = H5D_MINHDR_SIZE; /* Size of dataset's object header */
    H5O_loc_t       *oloc      = NULL;            /* Dataset's object location */
    H5O_layout_t    *layout;                      /* Dataset's layout information */
    H5T_t           *type;                        /* Dataset's datatype */
    H5O_fill_t      *fill_prop;                   /* Pointer to dataset's fill value information */
    H5D_fill_value_t fill_status;                 /* Fill value status */
    bool             fill_changed = false;        /* Flag indicating the fill value was changed */
    bool             layout_init  = false; /* Flag to indicate that chunk information was initialized */
    bool             use_at_least_v18;     /* Flag indicating to use at least v18 format versions */
    bool             use_minimized_header = false;   /* Flag to use minimized dataset object headers */
    herr_t           ret_value            = SUCCEED; /* Return value */

    FUNC_ENTER_PACKAGE

    /* Sanity checking */
    assert(file);
    assert(dset);

    /* Set some local variables, for convenience */
    oloc      = &dset->oloc;
    layout    = &dset->shared->layout;
    type      = dset->shared->type;
    fill_prop = &dset->shared->dcpl_cache.fill;

    /* To use at least v18 format versions or not */
    use_at_least_v18 = (H5F_LOW_BOUND(file) >= H5F_LIBVER_V18);

    /* Retrieve "defined" status of fill value */
    if (H5P_is_fill_value_defined(fill_prop, &fill_status) < 0)
        HGOTO_ERROR(H5E_PLIST, H5E_CANTGET, FAIL, "can't tell if fill value defined");

    /* Special case handling for variable-length types */
    if (H5T_detect_class(type, H5T_VLEN, false)) {
        /* If the default fill value is chosen for variable-length types, always write it */
        if (fill_prop->fill_time == H5D_FILL_TIME_IFSET && fill_status == H5D_FILL_VALUE_DEFAULT) {
            /* Update dataset creation property */
            fill_prop->fill_time = H5D_FILL_TIME_ALLOC;

            /* Note that the fill value changed */
            fill_changed = true;
        } /* end if */

        /* Don't allow never writing fill values with variable-length types */
        if (fill_prop->fill_time == H5D_FILL_TIME_NEVER)
            HGOTO_ERROR(H5E_DATASET, H5E_UNSUPPORTED, FAIL,
                        "Dataset doesn't support VL datatype when fill value is not defined");
    } /* end if */

    /* Determine whether fill value is defined or not */
    if (fill_status == H5D_FILL_VALUE_DEFAULT || fill_status == H5D_FILL_VALUE_USER_DEFINED) {
        /* Convert fill value buffer to dataset's datatype */
        if (fill_prop->buf && fill_prop->size > 0 && H5O_fill_convert(fill_prop, type, &fill_changed) < 0)
            HGOTO_ERROR(H5E_DATASET, H5E_CANTINIT, FAIL, "unable to convert fill value to dataset type");

        fill_prop->fill_defined = true;
    }
    else if (fill_status == H5D_FILL_VALUE_UNDEFINED)
        fill_prop->fill_defined = false;
    else
        HGOTO_ERROR(H5E_DATASET, H5E_CANTGET, FAIL, "unable to determine if fill value is defined");

    /* Check for invalid fill & allocation time setting */
    if (fill_prop->fill_defined == false && fill_prop->fill_time == H5D_FILL_TIME_ALLOC)
        HGOTO_ERROR(H5E_DATASET, H5E_CANTINIT, FAIL,
                    "fill value writing on allocation set, but no fill value defined");

    /* Check if the fill value info changed */
    if (fill_changed) {
        H5P_genplist_t *dc_plist; /* Dataset's creation property list */

        /* Get dataset's property list object */
        assert(dset->shared->dcpl_id != H5P_DATASET_CREATE_DEFAULT);
        if (NULL == (dc_plist = (H5P_genplist_t *)H5I_object(dset->shared->dcpl_id)))
            HGOTO_ERROR(H5E_ARGS, H5E_BADTYPE, FAIL, "can't get dataset creation property list");

        /* Update dataset creation property */
        if (H5P_set(dc_plist, H5D_CRT_FILL_VALUE_NAME, fill_prop) < 0)
            HGOTO_ERROR(H5E_PLIST, H5E_CANTSET, FAIL, "can't set fill value info");
    } /* end if */

    if (H5D__use_minimized_dset_headers(file, &use_minimized_header) == FAIL)
        HGOTO_ERROR(H5E_ARGS, H5E_CANTGET, FAIL, "can't get minimize settings");

    if (true == use_minimized_header) {
        if (H5D__prepare_minimized_oh(file, dset, oloc) == FAIL)
            HGOTO_ERROR(H5E_DATASET, H5E_CANTINIT, FAIL, "can't create minimized dataset object header");
    } /* end if */
    else {
        /* Add the dataset's raw data size to the size of the header, if the
         * raw data will be stored as compact
         */
        if (H5D_COMPACT == layout->type)
            ohdr_size += layout->storage.u.compact.size;

        /* Create an object header for the dataset */
        if (H5O_create(file, ohdr_size, (size_t)1, dset->shared->dcpl_id, oloc /*out*/) < 0)
            HGOTO_ERROR(H5E_DATASET, H5E_CANTINIT, FAIL, "unable to create dataset object header");
    } /* if using default/minimized object headers */

    assert(file == dset->oloc.file);

    /* Pin the object header */
    if (NULL == (oh = H5O_pin(oloc)))
        HGOTO_ERROR(H5E_DATASET, H5E_CANTPIN, FAIL, "unable to pin dataset object header");

    /* Check for creating dataset with unusual datatype */
    if (!(H5O_has_chksum(oh) || (H5F_RFIC_FLAGS(file) & H5F_RFIC_UNUSUAL_NUM_UNUSED_NUMERIC_BITS)) &&
        H5T_is_numeric_with_unusual_unused_bits(type))
        HGOTO_ERROR(H5E_DATASET, H5E_CANTINIT, FAIL,
                    "creating dataset with unusual datatype, see documentation for "
                    "H5Pset_relax_file_integrity_checks for details.");

    /* Write the dataspace header message */
    if (H5S_append(file, oh, dset->shared->space) < 0)
        HGOTO_ERROR(H5E_DATASET, H5E_CANTINIT, FAIL, "unable to update dataspace header message");

    /* Write the datatype header message */
    if (H5O_msg_append_oh(file, oh, H5O_DTYPE_ID, H5O_MSG_FLAG_CONSTANT, 0, type) < 0)
        HGOTO_ERROR(H5E_DATASET, H5E_CANTINIT, FAIL, "unable to update datatype header message");

    /* Write new fill value message */
    if (H5O_msg_append_oh(file, oh, H5O_FILL_NEW_ID, H5O_MSG_FLAG_CONSTANT, 0, fill_prop) < 0)
        HGOTO_ERROR(H5E_DATASET, H5E_CANTINIT, FAIL, "unable to update new fill value header message");

    /* If there is valid information for the old fill value struct, add it */
    /* (only if we aren't using v18 format versions and above */
    if (fill_prop->buf && !use_at_least_v18) {
        H5O_fill_t old_fill_prop; /* Copy of fill value property, for writing as "old" fill value */

        /* Shallow copy the fill value property */
        /* (we only want to make certain that the shared component isn't modified) */
        H5MM_memcpy(&old_fill_prop, fill_prop, sizeof(old_fill_prop));

        /* Reset shared component info */
        H5O_msg_reset_share(H5O_FILL_ID, &old_fill_prop);

        /* Write old fill value */
        if (H5O_msg_append_oh(file, oh, H5O_FILL_ID, H5O_MSG_FLAG_CONSTANT, 0, &old_fill_prop) < 0)
            HGOTO_ERROR(H5E_DATASET, H5E_CANTINIT, FAIL, "unable to update old fill value header message");
    } /* end if */

    /* Update/create the layout (and I/O pipeline & EFL) messages */
    if (H5D__layout_oh_create(file, oh, dset, dapl_id) < 0)
        HGOTO_ERROR(H5E_DATASET, H5E_CANTINIT, FAIL, "unable to update layout/pline/efl header message");

    /* Indicate that the layout information was initialized */
    layout_init = true;

#ifdef H5O_ENABLE_BOGUS
    {
        H5P_genplist_t *dc_plist; /* Dataset's creation property list */

        /* Get dataset's property list object */
        if (NULL == (dc_plist = (H5P_genplist_t *)H5I_object(dset->shared->dcpl_id)))
            HGOTO_ERROR(H5E_ARGS, H5E_BADTYPE, FAIL, "can't get dataset creation property list");

        /* Check whether to add a "bogus" message */
        if ((H5P_exist_plist(dc_plist, H5O_BOGUS_MSG_FLAGS_NAME) > 0) &&
            (H5P_exist_plist(dc_plist, H5O_BOGUS_MSG_ID_NAME) > 0)) {

            uint8_t  bogus_flags = 0; /* Flags for creating "bogus" message */
            unsigned bogus_id;        /* "bogus" ID */

            /* Retrieve "bogus" message ID */
            if (H5P_get(dc_plist, H5O_BOGUS_MSG_ID_NAME, &bogus_id) < 0)
                HGOTO_ERROR(H5E_DATASET, H5E_CANTGET, FAIL, "can't get bogus ID options");
            /* Retrieve "bogus" message flags */
            if (H5P_get(dc_plist, H5O_BOGUS_MSG_FLAGS_NAME, &bogus_flags) < 0)
                HGOTO_ERROR(H5E_DATASET, H5E_CANTGET, FAIL, "can't get bogus message options");

            /* Add a "bogus" message (for error testing). */
            if (H5O_bogus_oh(file, oh, bogus_id, (unsigned)bogus_flags) < 0)
                HGOTO_ERROR(H5E_DATASET, H5E_CANTINIT, FAIL, "unable to create 'bogus' message");
        } /* end if */
    }
#endif /* H5O_ENABLE_BOGUS */

    /* Add a modification time message, if using older format. */
    /* (If using v18 format versions and above, the modification time is part of the object
     *  header and doesn't use a separate message -QAK)
     */
    if (!use_at_least_v18)
        if (H5O_touch_oh(file, oh, true) < 0)
            HGOTO_ERROR(H5E_DATASET, H5E_CANTINIT, FAIL, "unable to update modification time message");

done:
    /* Release pointer to object header itself */
    if (oh != NULL)
        if (H5O_unpin(oh) < 0)
            HDONE_ERROR(H5E_DATASET, H5E_CANTUNPIN, FAIL, "unable to unpin dataset object header");

    /* Error cleanup */
    if (ret_value < 0)
        if (layout_init)
            /* Destroy the layout information for the dataset */
            if (dset->shared->layout.ops->dest && (dset->shared->layout.ops->dest)(dset) < 0)
                HDONE_ERROR(H5E_DATASET, H5E_CANTRELEASE, FAIL, "unable to destroy layout info");

    FUNC_LEAVE_NOAPI(ret_value)
} /* end H5D__update_oh_info() */

/*--------------------------------------------------------------------------
 * Function:    H5D__build_file_prefix
 *
 * Purpose:     Determine the file prefix to be used and store
 *              it in file_prefix. Stores an empty string if no prefix
 *              should be used.
 *
 * Return:      SUCCEED/FAIL
 *--------------------------------------------------------------------------
 */
static herr_t
H5D__build_file_prefix(const H5D_t *dset, H5F_prefix_open_t prefix_type, char **file_prefix /*out*/)
{
    const char *prefix   = NULL;     /* prefix used to look for the file               */
    char       *filepath = NULL;     /* absolute path of directory the HDF5 file is in */
    size_t      filepath_len;        /* length of file path                            */
    size_t      prefix_len;          /* length of prefix                               */
    size_t      file_prefix_len;     /* length of expanded prefix                      */
    herr_t      ret_value = SUCCEED; /* Return value                                   */

    FUNC_ENTER_PACKAGE

    /* Sanity checks */
    assert(dset);
    assert(dset->oloc.file);
    filepath = H5F_EXTPATH(dset->oloc.file);
    assert(filepath);

    /* XXX: Future thread-safety note - getenv is not required
     *      to be reentrant.
     */
    if (H5F_PREFIX_VDS == prefix_type) {
        prefix = H5D_prefix_vds_env;

        if (prefix == NULL || *prefix == '\0') {
            if (H5CX_get_vds_prefix(&prefix) < 0)
                HGOTO_ERROR(H5E_DATASET, H5E_CANTGET, FAIL, "can't get the prefix for vds file");
        }
    }
    else if (H5F_PREFIX_EFILE == prefix_type) {
        prefix = H5D_prefix_ext_env;

        if (prefix == NULL || *prefix == '\0') {
            if (H5CX_get_ext_file_prefix(&prefix) < 0)
                HGOTO_ERROR(H5E_DATASET, H5E_CANTGET, FAIL, "can't get the prefix for the external file");
        }
    }
    else
        HGOTO_ERROR(H5E_DATASET, H5E_BADTYPE, FAIL, "prefix name is not sensible");

    /* Prefix has to be checked for NULL / empty string again because the
     * code above might have updated it.
     */
    if (prefix == NULL || *prefix == '\0' || strcmp(prefix, ".") == 0) {
        /* filename is interpreted as relative to the current directory,
         * does not need to be expanded
         */
        *file_prefix = NULL;
    } /* end if */
    else {
        if (strncmp(prefix, "${ORIGIN}", strlen("${ORIGIN}")) == 0) {
            /* Replace ${ORIGIN} at beginning of prefix by directory of HDF5 file */
            filepath_len    = strlen(filepath);
            prefix_len      = strlen(prefix);
            file_prefix_len = filepath_len + prefix_len - strlen("${ORIGIN}") + 1;

            if (NULL == (*file_prefix = (char *)H5MM_malloc(file_prefix_len)))
                HGOTO_ERROR(H5E_RESOURCE, H5E_NOSPACE, FAIL, "unable to allocate buffer");
            snprintf(*file_prefix, file_prefix_len, "%s%s", filepath, prefix + strlen("${ORIGIN}"));
        } /* end if */
        else {
            if (NULL == (*file_prefix = (char *)H5MM_strdup(prefix)))
                HGOTO_ERROR(H5E_RESOURCE, H5E_NOSPACE, FAIL, "memory allocation failed");
        } /* end else */
    }     /* end else */

done:
    FUNC_LEAVE_NOAPI(ret_value)
} /* H5D__build_file_prefix() */

/*-------------------------------------------------------------------------
 * Function:    H5D__create
 *
 * Purpose:    Creates a new dataset with name NAME in file F and associates
 *        with it a datatype TYPE for each element as stored in the
 *        file, dimensionality information or dataspace SPACE, and
 *        other miscellaneous properties CREATE_PARMS.  All arguments
 *        are deep-copied before being associated with the new dataset,
 *        so the caller is free to subsequently modify them without
 *        affecting the dataset.
 *
 * Return:    Success:    Pointer to a new dataset
 *            Failure:    NULL
 *-------------------------------------------------------------------------
 */
H5D_t *
H5D__create(H5F_t *file, hid_t type_id, const H5S_t *space, hid_t dcpl_id, hid_t dapl_id)
{
    H5T_t          *type          = NULL; /* Datatype for dataset (VOL pointer) */
    H5T_t          *dt            = NULL; /* Datatype for dataset (non-VOL pointer) */
    H5D_t          *new_dset      = NULL;
    H5P_genplist_t *dc_plist      = NULL;  /* New Property list */
    bool            has_vl_type   = false; /* Flag to indicate a VL-type for dataset */
    bool            layout_init   = false; /* Flag to indicate that chunk information was initialized */
    bool            layout_copied = false; /* Flag to indicate that layout message was copied */
    bool            fill_copied   = false; /* Flag to indicate that fill-value message was copied */
    bool            pline_copied  = false; /* Flag to indicate that pipeline message was copied */
    bool            efl_copied    = false; /* Flag to indicate that external file list message was copied */
    H5G_loc_t       dset_loc;              /* Dataset location */
    H5D_t          *ret_value = NULL;      /* Return value */

    FUNC_ENTER_PACKAGE

    /* check args */
    assert(file);
    assert(H5I_DATATYPE == H5I_get_type(type_id));
    assert(space);
    assert(H5I_GENPROP_LST == H5I_get_type(dcpl_id));

    /* Get the dataset's datatype */
    if (NULL == (dt = (H5T_t *)H5I_object(type_id)))
        HGOTO_ERROR(H5E_ARGS, H5E_BADTYPE, NULL, "not a datatype");

    /* If this is a named datatype, get the pointer via the VOL plugin */
    type = H5T_get_actual_type(dt);

    /* Check if the datatype is "sensible" for use in a dataset */
    if (H5T_is_sensible(type) != true)
        HGOTO_ERROR(H5E_ARGS, H5E_BADTYPE, NULL, "datatype is not sensible");

    /* Check if the datatype is/contains a VL-type */
    if (H5T_detect_class(type, H5T_VLEN, false))
        has_vl_type = true;

    /* Check if the dataspace has an extent set (or is NULL) */
    if (!H5S_has_extent(space))
        HGOTO_ERROR(H5E_ARGS, H5E_BADVALUE, NULL, "dataspace extent has not been set.");

    /* Initialize the dataset object */
    if (NULL == (new_dset = H5FL_CALLOC(H5D_t)))
        HGOTO_ERROR(H5E_RESOURCE, H5E_NOSPACE, NULL, "memory allocation failed");

    /* Set up & reset dataset location */
    dset_loc.oloc = &(new_dset->oloc);
    dset_loc.path = &(new_dset->path);
    H5G_loc_reset(&dset_loc);

    /* Initialize the shared dataset space */
    if (NULL == (new_dset->shared = H5D__new(dcpl_id, dapl_id, true, has_vl_type)))
        HGOTO_ERROR(H5E_RESOURCE, H5E_NOSPACE, NULL, "memory allocation failed");

    /* Copy & initialize datatype for dataset */
    if (H5D__init_type(file, new_dset, type_id, type) < 0)
        HGOTO_ERROR(H5E_DATASET, H5E_CANTINIT, NULL, "can't copy datatype");

    /* Copy & initialize dataspace for dataset */
    if (H5D__init_space(file, new_dset, space) < 0)
        HGOTO_ERROR(H5E_DATASET, H5E_CANTINIT, NULL, "can't copy dataspace");

    /* Set the dataset's checked_filters flag to enable writing */
    new_dset->shared->checked_filters = true;

    /* Check if the dataset has a non-default DCPL & get important values, if so */
    if (new_dset->shared->dcpl_id != H5P_DATASET_CREATE_DEFAULT) {
        H5O_layout_t *layout;                 /* Dataset's layout information */
        H5O_pline_t  *pline;                  /* Dataset's I/O pipeline information */
        H5O_fill_t   *fill;                   /* Dataset's fill value info */
        H5O_efl_t    *efl;                    /* Dataset's external file list info */
        htri_t        ignore_filters = false; /* Ignore optional filters or not */

        if ((ignore_filters = H5Z_ignore_filters(new_dset->shared->dcpl_id, dt, space)) < 0)
            HGOTO_ERROR(H5E_ARGS, H5E_CANTINIT, NULL, "H5Z_has_optional_filter() failed");

        if (false == ignore_filters) {
            /* Check if the filters in the DCPL can be applied to this dataset */
            if (H5Z_can_apply(new_dset->shared->dcpl_id, new_dset->shared->type_id) < 0)
                HGOTO_ERROR(H5E_ARGS, H5E_CANTINIT, NULL, "I/O filters can't operate on this dataset");

            /* Make the "set local" filter callbacks for this dataset */
            if (H5Z_set_local(new_dset->shared->dcpl_id, new_dset->shared->type_id) < 0)
                HGOTO_ERROR(H5E_DATASET, H5E_CANTINIT, NULL, "unable to set local filter parameters");
        } /* ignore_filters */

        /* Get new dataset's property list object */
        if (NULL == (dc_plist = (H5P_genplist_t *)H5I_object(new_dset->shared->dcpl_id)))
            HGOTO_ERROR(H5E_ARGS, H5E_BADTYPE, NULL, "can't get dataset creation property list");

        /* Retrieve the properties we need */
        pline = &new_dset->shared->dcpl_cache.pline;
        if (H5P_get(dc_plist, H5O_CRT_PIPELINE_NAME, pline) < 0)
            HGOTO_ERROR(H5E_DATASET, H5E_CANTGET, NULL, "can't retrieve pipeline filter");
        pline_copied = true;
        layout       = &new_dset->shared->layout;
        if (H5P_get(dc_plist, H5D_CRT_LAYOUT_NAME, layout) < 0)
            HGOTO_ERROR(H5E_DATASET, H5E_CANTGET, NULL, "can't retrieve layout");
        layout_copied = true;
        fill          = &new_dset->shared->dcpl_cache.fill;
        if (H5P_get(dc_plist, H5D_CRT_FILL_VALUE_NAME, fill) < 0)
            HGOTO_ERROR(H5E_DATASET, H5E_CANTGET, NULL, "can't retrieve fill value info");
        fill_copied = true;
        efl         = &new_dset->shared->dcpl_cache.efl;
        if (H5P_get(dc_plist, H5D_CRT_EXT_FILE_LIST_NAME, efl) < 0)
            HGOTO_ERROR(H5E_DATASET, H5E_CANTGET, NULL, "can't retrieve external file list");
        efl_copied = true;

        if (false == ignore_filters) {
            /* Check that chunked layout is used if filters are enabled */
            if (pline->nused > 0 && H5D_CHUNKED != layout->type)
                HGOTO_ERROR(H5E_DATASET, H5E_BADVALUE, NULL, "filters can only be used with chunked layout");
        }

        /* Check if the alloc_time is the default and error out */
        if (fill->alloc_time == H5D_ALLOC_TIME_DEFAULT)
            HGOTO_ERROR(H5E_DATASET, H5E_BADVALUE, NULL, "invalid space allocation state");

        /* Don't allow compact datasets to allocate space later */
        if (layout->type == H5D_COMPACT && fill->alloc_time != H5D_ALLOC_TIME_EARLY)
            HGOTO_ERROR(H5E_DATASET, H5E_BADVALUE, NULL, "compact dataset must have early space allocation");
    } /* end if */

    /* Set the version for the I/O pipeline message */
    if (H5O_pline_set_version(file, &new_dset->shared->dcpl_cache.pline) < 0)
        HGOTO_ERROR(H5E_DATASET, H5E_CANTSET, NULL, "can't set latest version of I/O filter pipeline");

    /* Set the version for the fill message */
    if (H5O_fill_set_version(file, &new_dset->shared->dcpl_cache.fill) < 0)
        HGOTO_ERROR(H5E_DATASET, H5E_CANTSET, NULL, "can't set latest version of fill value");

    /* Set the latest version for the layout message */
    if (H5D__layout_set_version(file, &new_dset->shared->layout) < 0)
        HGOTO_ERROR(H5E_DATASET, H5E_CANTSET, NULL, "can't set latest version of layout");

    if (new_dset->shared->layout.version >= H5O_LAYOUT_VERSION_4) {
        /* Use latest indexing type for layout message version >= 4 */
        if (H5D__layout_set_latest_indexing(&new_dset->shared->layout, new_dset->shared->space,
                                            &new_dset->shared->dcpl_cache) < 0)
            HGOTO_ERROR(H5E_DATASET, H5E_CANTSET, NULL, "can't set latest indexing");
    } /* end if */

    /* Check if the file driver would like to force early space allocation */
    if (H5F_HAS_FEATURE(file, H5FD_FEAT_ALLOCATE_EARLY))
        new_dset->shared->dcpl_cache.fill.alloc_time = H5D_ALLOC_TIME_EARLY;

    /*
     * Check if this dataset is going into a parallel file and set space allocation time.
     * If the dataset has filters applied to it, writes to the dataset must be collective,
     * so we don't need to force early space allocation. Otherwise, we force early space
     * allocation to facilitate independent raw data operations.
     */
    if (H5F_HAS_FEATURE(file, H5FD_FEAT_HAS_MPI) && (new_dset->shared->dcpl_cache.pline.nused == 0))
        new_dset->shared->dcpl_cache.fill.alloc_time = H5D_ALLOC_TIME_EARLY;

    /* Set the dataset's I/O operations */
    if (H5D__layout_set_io_ops(new_dset) < 0)
        HGOTO_ERROR(H5E_DATASET, H5E_CANTINIT, NULL, "unable to initialize I/O operations");

    /* Create the layout information for the new dataset */
    if (new_dset->shared->layout.ops->construct &&
        (new_dset->shared->layout.ops->construct)(file, new_dset) < 0)
        HGOTO_ERROR(H5E_DATASET, H5E_CANTINIT, NULL, "unable to construct layout information");

    /* Update the dataset's object header info. */
    if (H5D__update_oh_info(file, new_dset, new_dset->shared->dapl_id) < 0)
        HGOTO_ERROR(H5E_DATASET, H5E_CANTINIT, NULL, "can't update the metadata cache");

    /* Indicate that the layout information was initialized */
    layout_init = true;

    /* Set up append flush parameters for the dataset */
    if (H5D__append_flush_setup(new_dset, new_dset->shared->dapl_id) < 0)
        HGOTO_ERROR(H5E_DATASET, H5E_CANTINIT, NULL, "unable to set up flush append property");

    /* Set the external file prefix */
    if (H5D__build_file_prefix(new_dset, H5F_PREFIX_EFILE, &new_dset->shared->extfile_prefix) < 0)
        HGOTO_ERROR(H5E_DATASET, H5E_CANTINIT, NULL, "unable to initialize external file prefix");

    /* Set the VDS file prefix */
    if (H5D__build_file_prefix(new_dset, H5F_PREFIX_VDS, &new_dset->shared->vds_prefix) < 0)
        HGOTO_ERROR(H5E_DATASET, H5E_CANTINIT, NULL, "unable to initialize VDS prefix");

    /* Add the dataset to the list of opened objects in the file */
    if (H5FO_top_incr(new_dset->oloc.file, new_dset->oloc.addr) < 0)
        HGOTO_ERROR(H5E_DATASET, H5E_CANTINC, NULL, "can't incr object ref. count");
    if (H5FO_insert(new_dset->oloc.file, new_dset->oloc.addr, new_dset->shared, true) < 0)
        HGOTO_ERROR(H5E_DATASET, H5E_CANTINSERT, NULL, "can't insert dataset into list of open objects");
    new_dset->shared->fo_count = 1;

    /* Success */
    ret_value = new_dset;

done:
    if (!ret_value && new_dset) {
        if (new_dset->shared) {
            if (layout_init)
                if (new_dset->shared->layout.ops->dest && (new_dset->shared->layout.ops->dest)(new_dset) < 0)
                    HDONE_ERROR(H5E_DATASET, H5E_CANTRELEASE, NULL, "unable to destroy layout info");
            if (pline_copied)
                if (H5O_msg_reset(H5O_PLINE_ID, &new_dset->shared->dcpl_cache.pline) < 0)
                    HDONE_ERROR(H5E_DATASET, H5E_CANTRESET, NULL, "unable to reset I/O pipeline info");
            if (layout_copied)
                if (H5O_msg_reset(H5O_LAYOUT_ID, &new_dset->shared->layout) < 0)
                    HDONE_ERROR(H5E_DATASET, H5E_CANTRESET, NULL, "unable to reset layout info");
            if (fill_copied)
                if (H5O_msg_reset(H5O_FILL_ID, &new_dset->shared->dcpl_cache.fill) < 0)
                    HDONE_ERROR(H5E_DATASET, H5E_CANTRESET, NULL, "unable to reset fill-value info");
            if (efl_copied)
                if (H5O_msg_reset(H5O_EFL_ID, &new_dset->shared->dcpl_cache.efl) < 0)
                    HDONE_ERROR(H5E_DATASET, H5E_CANTRESET, NULL, "unable to reset external file list info");
            if (new_dset->shared->space && H5S_close(new_dset->shared->space) < 0)
                HDONE_ERROR(H5E_DATASET, H5E_CLOSEERROR, NULL, "unable to release dataspace");

            if (new_dset->shared->type) {
                if (new_dset->shared->type_id > 0) {
                    if (H5I_dec_ref(new_dset->shared->type_id) < 0)
                        HDONE_ERROR(H5E_DATASET, H5E_CLOSEERROR, NULL, "unable to release datatype");
                } /* end if */
                else {
                    if (H5T_close_real(new_dset->shared->type) < 0)
                        HDONE_ERROR(H5E_DATASET, H5E_CLOSEERROR, NULL, "unable to release datatype");
                } /* end else */
            }     /* end if */

            if (H5_addr_defined(new_dset->oloc.addr)) {
                if (H5O_dec_rc_by_loc(&(new_dset->oloc)) < 0)
                    HDONE_ERROR(H5E_DATASET, H5E_CANTDEC, NULL,
                                "unable to decrement refcount on newly created object");
                if (H5O_close(&(new_dset->oloc), NULL) < 0)
                    HDONE_ERROR(H5E_DATASET, H5E_CLOSEERROR, NULL, "unable to release object header");
                if (file) {
                    if (H5O_delete(file, new_dset->oloc.addr) < 0)
                        HDONE_ERROR(H5E_DATASET, H5E_CANTDELETE, NULL, "unable to delete object header");
                } /* end if */
            }     /* end if */
            if (new_dset->shared->dcpl_id != 0 && H5I_dec_ref(new_dset->shared->dcpl_id) < 0)
                HDONE_ERROR(H5E_DATASET, H5E_CANTDEC, NULL, "unable to decrement ref count on property list");
            if (new_dset->shared->dapl_id != 0 && H5I_dec_ref(new_dset->shared->dapl_id) < 0)
                HDONE_ERROR(H5E_DATASET, H5E_CANTDEC, NULL, "unable to decrement ref count on property list");
            new_dset->shared->extfile_prefix = (char *)H5MM_xfree(new_dset->shared->extfile_prefix);
            new_dset->shared->vds_prefix     = (char *)H5MM_xfree(new_dset->shared->vds_prefix);
            new_dset->shared                 = H5FL_FREE(H5D_shared_t, new_dset->shared);
        } /* end if */
        new_dset->oloc.file = NULL;
        new_dset            = H5FL_FREE(H5D_t, new_dset);
    } /* end if */

    FUNC_LEAVE_NOAPI(ret_value)
} /* end H5D__create() */

/*-------------------------------------------------------------------------
 * Function:    H5D__open_name
 *
 * Purpose:     Opens an existing dataset by name.
 *
 * Return:      Success:        Ptr to a new dataset.
 *              Failure:        NULL
 *-------------------------------------------------------------------------
 */
H5D_t *
H5D__open_name(const H5G_loc_t *loc, const char *name, hid_t dapl_id)
{
    H5D_t     *dset = NULL;
    H5G_loc_t  dset_loc;          /* Object location of dataset */
    H5G_name_t path;              /* Dataset group hier. path */
    H5O_loc_t  oloc;              /* Dataset object location */
    H5O_type_t obj_type;          /* Type of object at location */
    bool       loc_found = false; /* Location at 'name' found */
    H5D_t     *ret_value = NULL;  /* Return value */

    FUNC_ENTER_PACKAGE

    /* Check args */
    assert(loc);
    assert(name);

    /* Set up dataset location to fill in */
    dset_loc.oloc = &oloc;
    dset_loc.path = &path;
    H5G_loc_reset(&dset_loc);

    /* Find the dataset object */
    if (H5G_loc_find(loc, name, &dset_loc) < 0)
        HGOTO_ERROR(H5E_DATASET, H5E_NOTFOUND, NULL, "not found");
    loc_found = true;

    /* Check that the object found is the correct type */
    if (H5O_obj_type(&oloc, &obj_type) < 0)
        HGOTO_ERROR(H5E_DATASET, H5E_CANTGET, NULL, "can't get object type");
    if (obj_type != H5O_TYPE_DATASET)
        HGOTO_ERROR(H5E_DATASET, H5E_BADTYPE, NULL, "not a dataset");

    /* Open the dataset */
    if (NULL == (dset = H5D_open(&dset_loc, dapl_id)))
        HGOTO_ERROR(H5E_DATASET, H5E_CANTINIT, NULL, "can't open dataset");

    /* Set return value */
    ret_value = dset;

done:
    if (!ret_value)
        if (loc_found && H5G_loc_free(&dset_loc) < 0)
            HDONE_ERROR(H5E_DATASET, H5E_CANTRELEASE, NULL, "can't free location");

    FUNC_LEAVE_NOAPI(ret_value)
} /* end H5D__open_name() */

/*
 *-------------------------------------------------------------------------
 * Function: H5D_open
 *
 * Purpose:  Checks if dataset is already open, or opens a dataset for
 *              access.
 *
 * Return:   Success:    Dataset ID
 *           Failure:    FAIL
 *-------------------------------------------------------------------------
 */
H5D_t *
H5D_open(const H5G_loc_t *loc, hid_t dapl_id)
{
    H5D_shared_t *shared_fo      = NULL;
    H5D_t        *dataset        = NULL;
    char         *extfile_prefix = NULL; /* Expanded external file prefix */
    char         *vds_prefix     = NULL; /* Expanded vds prefix */
    H5D_t        *ret_value      = NULL; /* Return value */

    FUNC_ENTER_NOAPI(NULL)

    /* check args */
    assert(loc);

    /* Allocate the dataset structure */
    if (NULL == (dataset = H5FL_CALLOC(H5D_t)))
        HGOTO_ERROR(H5E_RESOURCE, H5E_NOSPACE, NULL, "memory allocation failed");

    /* Shallow copy (take ownership) of the object location object */
    if (H5O_loc_copy_shallow(&(dataset->oloc), loc->oloc) < 0)
        HGOTO_ERROR(H5E_DATASET, H5E_CANTCOPY, NULL, "can't copy object location");

    /* Shallow copy (take ownership) of the group hier. path */
    if (H5G_name_copy(&(dataset->path), loc->path, H5_COPY_SHALLOW) < 0)
        HGOTO_ERROR(H5E_DATASET, H5E_CANTCOPY, NULL, "can't copy path");

    /* Get the external file prefix */
    if (H5D__build_file_prefix(dataset, H5F_PREFIX_EFILE, &extfile_prefix) < 0)
        HGOTO_ERROR(H5E_DATASET, H5E_CANTINIT, NULL, "unable to initialize external file prefix");

    /* Get the VDS prefix */
    if (H5D__build_file_prefix(dataset, H5F_PREFIX_VDS, &vds_prefix) < 0)
        HGOTO_ERROR(H5E_DATASET, H5E_CANTINIT, NULL, "unable to initialize VDS prefix");

    /* Check if dataset was already open */
    if (NULL == (shared_fo = (H5D_shared_t *)H5FO_opened(dataset->oloc.file, dataset->oloc.addr))) {
        /* Open the dataset object */
        if (H5D__open_oid(dataset, dapl_id) < 0)
            HGOTO_ERROR(H5E_DATASET, H5E_NOTFOUND, NULL, "not found");

        /* Add the dataset to the list of opened objects in the file */
        if (H5FO_insert(dataset->oloc.file, dataset->oloc.addr, dataset->shared, false) < 0)
            HGOTO_ERROR(H5E_DATASET, H5E_CANTINSERT, NULL, "can't insert dataset into list of open objects");

        /* Increment object count for the object in the top file */
        if (H5FO_top_incr(dataset->oloc.file, dataset->oloc.addr) < 0)
            HGOTO_ERROR(H5E_DATASET, H5E_CANTINC, NULL, "can't increment object count");

        /* We're the first dataset to use the shared info */
        dataset->shared->fo_count = 1;

        /* Set the external file prefix */
        dataset->shared->extfile_prefix = extfile_prefix;
        /* Prevent string from being freed during done: */
        extfile_prefix = NULL;

        /* Set the vds file prefix */
        dataset->shared->vds_prefix = vds_prefix;
        /* Prevent string from being freed during done: */
        vds_prefix = NULL;

    } /* end if */
    else {
        /* Point to shared info */
        dataset->shared = shared_fo;

        /* Increment # of datasets using shared information */
        shared_fo->fo_count++;

        /* Check whether the external file prefix of the already open dataset
         * matches the new external file prefix
         */
        if (extfile_prefix && dataset->shared->extfile_prefix) {
            if (strcmp(extfile_prefix, dataset->shared->extfile_prefix) != 0)
                HGOTO_ERROR(
                    H5E_DATASET, H5E_CANTOPENOBJ, NULL,
                    "new external file prefix does not match external file prefix of already open dataset");
        }
        else {
            if (extfile_prefix || dataset->shared->extfile_prefix)
                HGOTO_ERROR(
                    H5E_DATASET, H5E_CANTOPENOBJ, NULL,
                    "new external file prefix does not match external file prefix of already open dataset");
        }

        /* Check if the object has been opened through the top file yet */
        if (H5FO_top_count(dataset->oloc.file, dataset->oloc.addr) == 0) {
            /* Open the object through this top file */
            if (H5O_open(&(dataset->oloc)) < 0)
                HGOTO_ERROR(H5E_DATASET, H5E_CANTOPENOBJ, NULL, "unable to open object header");
        } /* end if */

        /* Increment object count for the object in the top file */
        if (H5FO_top_incr(dataset->oloc.file, dataset->oloc.addr) < 0)
            HGOTO_ERROR(H5E_DATASET, H5E_CANTINC, NULL, "can't increment object count");
    } /* end else */

    /* Set the dataset to return */
    ret_value = dataset;

done:
    extfile_prefix = (char *)H5MM_xfree(extfile_prefix);
    vds_prefix     = (char *)H5MM_xfree(vds_prefix);

    if (ret_value == NULL) {
        /* Free the location */
        if (dataset) {
            if (shared_fo == NULL && dataset->shared) { /* Need to free shared fo */
                dataset->shared->extfile_prefix = (char *)H5MM_xfree(dataset->shared->extfile_prefix);
                dataset->shared->vds_prefix     = (char *)H5MM_xfree(dataset->shared->vds_prefix);
                dataset->shared                 = H5FL_FREE(H5D_shared_t, dataset->shared);
            }

            H5O_loc_free(&(dataset->oloc));
            H5G_name_free(&(dataset->path));

            dataset = H5FL_FREE(H5D_t, dataset);
        } /* end if */
        if (shared_fo)
            shared_fo->fo_count--;
    } /* end if */

    FUNC_LEAVE_NOAPI(ret_value)
} /* end H5D_open() */

/*
 *-------------------------------------------------------------------------
 * Function: H5D__flush_append_setup
 *
 * Purpose:  Set the append flush parameters for a dataset
 *
 * Return:   Non-negative on success/Negative on failure
 *-------------------------------------------------------------------------
 */
static herr_t
H5D__append_flush_setup(H5D_t *dset, hid_t dapl_id)
{
    herr_t ret_value = SUCCEED; /* return value */

    FUNC_ENTER_PACKAGE

    /* Check args */
    assert(dset);
    assert(dset->shared);

    /* Set default append flush values */
    memset(&dset->shared->append_flush, 0, sizeof(dset->shared->append_flush));

    /* If the dataset is chunked and there is a non-default DAPL */
    if (dapl_id != H5P_DATASET_ACCESS_DEFAULT && dset->shared->layout.type == H5D_CHUNKED) {
        H5P_genplist_t *dapl; /* data access property list object pointer */

        /* Get dataset access property list */
        if (NULL == (dapl = (H5P_genplist_t *)H5I_object(dapl_id)))
            HGOTO_ERROR(H5E_ID, H5E_BADID, FAIL, "can't find object for dapl ID");

        /* Check if append flush property exists */
        if (H5P_exist_plist(dapl, H5D_ACS_APPEND_FLUSH_NAME) > 0) {
            H5D_append_flush_t info;

            /* Get append flush property */
            if (H5P_get(dapl, H5D_ACS_APPEND_FLUSH_NAME, &info) < 0)
                HGOTO_ERROR(H5E_PLIST, H5E_CANTGET, FAIL, "can't get append flush info");
            if (info.ndims > 0) {
                hsize_t  curr_dims[H5S_MAX_RANK]; /* current dimension sizes */
                hsize_t  max_dims[H5S_MAX_RANK];  /* current dimension sizes */
                int      rank;                    /* dataspace # of dimensions */
                unsigned u;                       /* local index variable */

                /* Get dataset rank */
                if ((rank = H5S_get_simple_extent_dims(dset->shared->space, curr_dims, max_dims)) < 0)
                    HGOTO_ERROR(H5E_DATASET, H5E_CANTGET, FAIL, "can't get dataset dimensions");
                if (info.ndims != (unsigned)rank)
                    HGOTO_ERROR(H5E_DATASET, H5E_BADVALUE, FAIL,
                                "boundary dimension rank does not match dataset rank");

                /* Validate boundary sizes */
                for (u = 0; u < info.ndims; u++)
                    if (info.boundary[u] != 0) /* when a non-zero boundary is set */
                        /* the dimension is extendible? */
                        if (max_dims[u] != H5S_UNLIMITED && max_dims[u] == curr_dims[u])
                            break;

                /* At least one boundary dimension is not extendible */
                if (u != info.ndims)
                    HGOTO_ERROR(H5E_DATASET, H5E_BADVALUE, FAIL, "boundary dimension is not valid");

                /* Copy append flush settings */
                dset->shared->append_flush.ndims = info.ndims;
                dset->shared->append_flush.func  = info.func;
                dset->shared->append_flush.udata = info.udata;
                H5MM_memcpy(dset->shared->append_flush.boundary, info.boundary, sizeof(info.boundary));
            } /* end if */
        }     /* end if */
    }         /* end if */

done:
    FUNC_LEAVE_NOAPI(ret_value)
} /* H5D__append_flush_setup() */

/*-------------------------------------------------------------------------
 * Function: H5D__open_oid
 *
 * Purpose:  Opens a dataset for access.
 *
 * Return:   Dataset pointer on success, NULL on failure
 *-------------------------------------------------------------------------
 */
static herr_t
H5D__open_oid(H5D_t *dataset, hid_t dapl_id)
{
    H5P_genplist_t *plist;                     /* Property list */
    H5O_fill_t     *fill_prop = NULL;          /* Pointer to dataset's fill value info */
    unsigned        alloc_time_state;          /* Allocation time state */
    htri_t          msg_exists;                /* Whether a particular type of message exists */
    bool            layout_init       = false; /* Flag to indicate that chunk information was initialized */
    bool            must_init_storage = false;
    bool            fill_init         = false;   /* Flag to indicate that fill information was initialized */
    herr_t          ret_value         = SUCCEED; /* Return value */

    FUNC_ENTER_PACKAGE_TAG(dataset->oloc.addr)

    /* check args */
    assert(dataset);

    /* (Set the 'vl_type' parameter to false since it doesn't matter from here) */
    if (NULL == (dataset->shared = H5D__new(H5P_DATASET_CREATE_DEFAULT, dapl_id, false, false)))
        HGOTO_ERROR(H5E_RESOURCE, H5E_NOSPACE, FAIL, "memory allocation failed");

    /* Open the dataset object */
    if (H5O_open(&(dataset->oloc)) < 0)
        HGOTO_ERROR(H5E_DATASET, H5E_CANTOPENOBJ, FAIL, "unable to open");

    /* Get the type and space */
    if (NULL == (dataset->shared->type = (H5T_t *)H5O_msg_read(&(dataset->oloc), H5O_DTYPE_ID, NULL)))
        HGOTO_ERROR(H5E_DATASET, H5E_CANTINIT, FAIL, "unable to load type info from dataset header");

    if (H5T_set_loc(dataset->shared->type, H5F_VOL_OBJ(dataset->oloc.file), H5T_LOC_DISK) < 0)
        HGOTO_ERROR(H5E_DATATYPE, H5E_CANTINIT, FAIL, "invalid datatype location");

    if (NULL == (dataset->shared->space = H5S_read(&(dataset->oloc))))
        HGOTO_ERROR(H5E_DATASET, H5E_CANTINIT, FAIL, "unable to load dataspace info from dataset header");

    /* Cache the dataset's dataspace info */
    if (H5D__cache_dataspace_info(dataset) < 0)
        HGOTO_ERROR(H5E_DATASET, H5E_CANTCOPY, FAIL, "can't cache dataspace info");

    /* Get a datatype ID for the dataset's datatype */
    if ((dataset->shared->type_id = H5I_register(H5I_DATATYPE, dataset->shared->type, false)) < 0)
        HGOTO_ERROR(H5E_DATASET, H5E_CANTREGISTER, FAIL, "unable to register type");

    /* Get dataset creation property list object */
    if (NULL == (plist = (H5P_genplist_t *)H5I_object(dataset->shared->dcpl_id)))
        HGOTO_ERROR(H5E_ARGS, H5E_BADTYPE, FAIL, "can't get dataset creation property list");

    /* Get the layout/pline/efl message information */
    if (H5D__layout_oh_read(dataset, dapl_id, plist) < 0)
        HGOTO_ERROR(H5E_DATASET, H5E_CANTGET, FAIL, "can't get layout/pline/efl info");

    /* Indicate that the layout information was initialized */
    layout_init = true;

    /* Set up flush append property */
    if (H5D__append_flush_setup(dataset, dapl_id))
        HGOTO_ERROR(H5E_DATASET, H5E_CANTSET, FAIL, "unable to set up flush append property");

    /* Point at dataset's copy, to cache it for later */
    fill_prop = &dataset->shared->dcpl_cache.fill;

    /* Try to get the new fill value message from the object header */
    if ((msg_exists = H5O_msg_exists(&(dataset->oloc), H5O_FILL_NEW_ID)) < 0)
        HGOTO_ERROR(H5E_DATASET, H5E_CANTGET, FAIL, "can't check if message exists");
    if (msg_exists) {
        if (NULL == H5O_msg_read(&(dataset->oloc), H5O_FILL_NEW_ID, fill_prop))
            HGOTO_ERROR(H5E_DATASET, H5E_CANTGET, FAIL, "can't retrieve message");

        /* Indicate that the fill information was initialized */
        fill_init = true;
    } /* end if */
    else {
        /* For backward compatibility, try to retrieve the old fill value message */
        if ((msg_exists = H5O_msg_exists(&(dataset->oloc), H5O_FILL_ID)) < 0)
            HGOTO_ERROR(H5E_DATASET, H5E_CANTGET, FAIL, "can't check if message exists");
        if (msg_exists) {
            if (NULL == H5O_msg_read(&(dataset->oloc), H5O_FILL_ID, fill_prop))
                HGOTO_ERROR(H5E_DATASET, H5E_CANTGET, FAIL, "can't retrieve message");

            /* Indicate that the fill information was initialized */
            fill_init = true;
        } /* end if */
        else {
            /* Set the space allocation time appropriately, based on the type of dataset storage */
            switch (dataset->shared->layout.type) {
                case H5D_COMPACT:
                    fill_prop->alloc_time = H5D_ALLOC_TIME_EARLY;
                    break;

                case H5D_CONTIGUOUS:
                    fill_prop->alloc_time = H5D_ALLOC_TIME_LATE;
                    break;

                case H5D_CHUNKED:
                    fill_prop->alloc_time = H5D_ALLOC_TIME_INCR;
                    break;

                case H5D_VIRTUAL:
                    fill_prop->alloc_time = H5D_ALLOC_TIME_INCR;
                    break;

                case H5D_LAYOUT_ERROR:
                case H5D_NLAYOUTS:
                default:
                    HGOTO_ERROR(H5E_DATASET, H5E_UNSUPPORTED, FAIL, "not implemented yet");
            } /* end switch */
        }     /* end else */

        /* If "old" fill value size is 0 (undefined), map it to -1 */
        if (fill_prop->size == 0)
            fill_prop->size = (ssize_t)-1;
    } /* end if */
    alloc_time_state = 0;
    if ((dataset->shared->layout.type == H5D_COMPACT && fill_prop->alloc_time == H5D_ALLOC_TIME_EARLY) ||
        (dataset->shared->layout.type == H5D_CONTIGUOUS && fill_prop->alloc_time == H5D_ALLOC_TIME_LATE) ||
        (dataset->shared->layout.type == H5D_CHUNKED && fill_prop->alloc_time == H5D_ALLOC_TIME_INCR) ||
        (dataset->shared->layout.type == H5D_VIRTUAL && fill_prop->alloc_time == H5D_ALLOC_TIME_INCR))
        alloc_time_state = 1;

    /* Check if there is a fill value, but no type yet */
    if (fill_prop->buf != NULL && fill_prop->type == NULL) {
        H5T_t *tmp_type; /* Temporary pointer to dataset's datatype */

        /* Copy the dataset type into the fill value message */
        if (NULL == (tmp_type = H5T_copy(dataset->shared->type, H5T_COPY_TRANSIENT)))
            HGOTO_ERROR(H5E_DATASET, H5E_CANTCOPY, FAIL, "unable to copy dataset datatype for fill value");

        /* Check if conversion is necessary on fill buffer, and if fill-value
         * buffer is too small to hold the result.
         */
        if (!H5T_noop_conv(dataset->shared->type, tmp_type)) {
            size_t bkg_size = MAX(H5T_GET_SIZE(tmp_type), H5T_GET_SIZE(dataset->shared->type));

            assert(fill_prop->size >= 0);
            if ((size_t)fill_prop->size < bkg_size) {
                if (H5T_close_real(tmp_type) < 0)
                    HDONE_ERROR(H5E_DATASET, H5E_CANTFREE, FAIL, "Can't free temporary datatype");
                HGOTO_ERROR(H5E_DATASET, H5E_BADVALUE, FAIL,
                            "fill value size doesn't match dataset's datatype size");
            }
        }

        if (H5T_close_real(tmp_type) < 0)
            HGOTO_ERROR(H5E_DATASET, H5E_CANTFREE, FAIL, "Can't free temporary datatype");
    }

    /* Set revised fill value properties, if they are different from the defaults */
    if (H5P_fill_value_cmp(&H5D_def_dset.dcpl_cache.fill, fill_prop, sizeof(H5O_fill_t))) {
        if (H5P_set(plist, H5D_CRT_FILL_VALUE_NAME, fill_prop) < 0)
            HGOTO_ERROR(H5E_DATASET, H5E_CANTSET, FAIL, "can't set fill value");
        if (H5P_set(plist, H5D_CRT_ALLOC_TIME_STATE_NAME, &alloc_time_state) < 0)
            HGOTO_ERROR(H5E_DATASET, H5E_CANTSET, FAIL, "can't set allocation time state");
    } /* end if */

    /*
     * Make sure all storage is properly initialized.
     * This is important only for parallel I/O where the space must
     * be fully allocated before I/O can happen.
     *
     * Storage will be initialized here if either the VFD being used
     * has set the H5FD_FEAT_ALLOCATE_EARLY flag to indicate that it
     * wishes to force early space allocation OR a parallel VFD is
     * being used and the dataset in question doesn't have any filters
     * applied to it. If filters are applied to the dataset, collective
     * I/O will be required when writing to the dataset, so we don't
     * need to initialize storage here, as the collective I/O process
     * will coordinate that.
     */
    must_init_storage = (H5F_INTENT(dataset->oloc.file) & H5F_ACC_RDWR) &&
                        !(*dataset->shared->layout.ops->is_space_alloc)(&dataset->shared->layout.storage);
    must_init_storage = must_init_storage && (H5F_HAS_FEATURE(dataset->oloc.file, H5FD_FEAT_ALLOCATE_EARLY) ||
                                              (H5F_HAS_FEATURE(dataset->oloc.file, H5FD_FEAT_HAS_MPI) &&
                                               dataset->shared->dcpl_cache.pline.nused == 0));

    if (must_init_storage && (H5D__alloc_storage(dataset, H5D_ALLOC_OPEN, false, NULL) < 0))
        HGOTO_ERROR(H5E_DATASET, H5E_CANTINIT, FAIL, "unable to initialize file storage");

done:
    if (ret_value < 0) {
        if (H5_addr_defined(dataset->oloc.addr) && H5O_close(&(dataset->oloc), NULL) < 0)
            HDONE_ERROR(H5E_DATASET, H5E_CLOSEERROR, FAIL, "unable to release object header");
        if (dataset->shared) {
            if (fill_init)
                H5O_msg_reset(H5O_FILL_ID, fill_prop);
            if (layout_init)
                if (dataset->shared->layout.ops->dest && (dataset->shared->layout.ops->dest)(dataset) < 0)
                    HDONE_ERROR(H5E_DATASET, H5E_CANTRELEASE, FAIL, "unable to destroy layout info");
            if (dataset->shared->space && H5S_close(dataset->shared->space) < 0)
                HDONE_ERROR(H5E_DATASET, H5E_CLOSEERROR, FAIL, "unable to release dataspace");
            if (dataset->shared->type) {
                if (dataset->shared->type_id > 0) {
                    if (H5I_dec_ref(dataset->shared->type_id) < 0)
                        HDONE_ERROR(H5E_DATASET, H5E_CLOSEERROR, FAIL, "unable to release datatype");
                } /* end if */
                else {
                    if (H5T_close_real(dataset->shared->type) < 0)
                        HDONE_ERROR(H5E_DATASET, H5E_CLOSEERROR, FAIL, "unable to release datatype");
                } /* end else */
            }     /* end if */
        }         /* end if */
    }             /* end if */

    FUNC_LEAVE_NOAPI_TAG(ret_value)
} /* end H5D__open_oid() */

/*-------------------------------------------------------------------------
 * Function: H5D_close
 *
 * Purpose:  Insures that all data has been saved to the file, closes the
 *           dataset object header, and frees all resources used by the
 *           descriptor.
 *
 * Return:   Non-negative on success/Negative on failure
 *-------------------------------------------------------------------------
 */
herr_t
H5D_close(H5D_t *dataset)
{
    bool   free_failed = false;   /* Set if freeing sub-components failed */
    bool   corked;                /* Whether the dataset is corked or not */
    bool   file_closed = true;    /* H5O_close also closed the file?      */
    herr_t ret_value   = SUCCEED; /* Return value                         */

    FUNC_ENTER_NOAPI(FAIL)

    /* check args */
    assert(dataset && dataset->oloc.file && dataset->shared);
    assert(dataset->shared->fo_count > 0);

    /* Dump debugging info */
#ifdef H5D_CHUNK_DEBUG
    H5D__chunk_stats(dataset, false);
#endif /* H5D_CHUNK_DEBUG */

    dataset->shared->fo_count--;
    if (dataset->shared->fo_count == 0) {

        /* Flush the dataset's information.  Continue to close even if it fails. */
        if (H5D__flush_real(dataset) < 0)
            HDONE_ERROR(H5E_DATASET, H5E_WRITEERROR, FAIL, "unable to flush cached dataset info");

        /* Set a flag to indicate the dataset is closing, before we start freeing things */
        /* (Avoids problems with flushing datasets twice, when one is holding
         *      the file open and it iterates through dataset to flush them -QAK)
         */
        dataset->shared->closing = true;

        /* Free cached information for each kind of dataset */
        switch (dataset->shared->layout.type) {
            case H5D_CONTIGUOUS:
                /* Free the data sieve buffer, if it's been allocated */
                if (dataset->shared->cache.contig.sieve_buf)
                    dataset->shared->cache.contig.sieve_buf =
                        (unsigned char *)H5FL_BLK_FREE(sieve_buf, dataset->shared->cache.contig.sieve_buf);
                break;

            case H5D_CHUNKED:
                /* Check for skip list for iterating over chunks during I/O to close */
                if (dataset->shared->cache.chunk.sel_chunks) {
                    assert(H5SL_count(dataset->shared->cache.chunk.sel_chunks) == 0);
                    H5SL_close(dataset->shared->cache.chunk.sel_chunks);
                    dataset->shared->cache.chunk.sel_chunks = NULL;
                } /* end if */

                /* Check for cached single chunk dataspace */
                if (dataset->shared->cache.chunk.single_space) {
                    (void)H5S_close(dataset->shared->cache.chunk.single_space);
                    dataset->shared->cache.chunk.single_space = NULL;
                } /* end if */

                /* Check for cached single element chunk info */
                if (dataset->shared->cache.chunk.single_piece_info) {
                    dataset->shared->cache.chunk.single_piece_info =
                        H5FL_FREE(H5D_piece_info_t, dataset->shared->cache.chunk.single_piece_info);
                    dataset->shared->cache.chunk.single_piece_info = NULL;
                } /* end if */
                break;

            case H5D_COMPACT:
                /* Nothing special to do (info freed in the layout destroy) */
                break;

            case H5D_VIRTUAL: {
                size_t i, j;

                assert(dataset->shared->layout.storage.u.virt.list ||
                       (dataset->shared->layout.storage.u.virt.list_nused == 0));

                /* Close source datasets */
                for (i = 0; i < dataset->shared->layout.storage.u.virt.list_nused; i++) {
                    /* Close source dataset */
                    if (dataset->shared->layout.storage.u.virt.list[i].source_dset.dset) {
                        assert(dataset->shared->layout.storage.u.virt.list[i].source_dset.dset != dataset);
                        if (H5D_close(dataset->shared->layout.storage.u.virt.list[i].source_dset.dset) < 0)
                            HDONE_ERROR(H5E_DATASET, H5E_CLOSEERROR, FAIL, "unable to close source dataset");
                        dataset->shared->layout.storage.u.virt.list[i].source_dset.dset = NULL;
                    } /* end if */

                    /* Close sub datasets */
                    for (j = 0; j < dataset->shared->layout.storage.u.virt.list[i].sub_dset_nused; j++)
                        if (dataset->shared->layout.storage.u.virt.list[i].sub_dset[j].dset) {
                            assert(dataset->shared->layout.storage.u.virt.list[i].sub_dset[j].dset !=
                                   dataset);
                            if (H5D_close(dataset->shared->layout.storage.u.virt.list[i].sub_dset[j].dset) <
                                0)
                                HDONE_ERROR(H5E_DATASET, H5E_CLOSEERROR, FAIL,
                                            "unable to close source dataset");
                            dataset->shared->layout.storage.u.virt.list[i].sub_dset[j].dset = NULL;
                        } /* end if */
                }         /* end for */
            }             /* end block */
            break;

            case H5D_LAYOUT_ERROR:
            case H5D_NLAYOUTS:
            default:
                assert("not implemented yet" && 0);
#ifdef NDEBUG
                HGOTO_ERROR(H5E_IO, H5E_UNSUPPORTED, FAIL, "unsupported storage layout");
#endif
        } /* end switch */

        /* Destroy any cached layout information for the dataset */
        if (dataset->shared->layout.ops->dest && (dataset->shared->layout.ops->dest)(dataset) < 0)
            HDONE_ERROR(H5E_DATASET, H5E_CANTRELEASE, FAIL, "unable to destroy layout info");

        /* Free the external file prefix */
        dataset->shared->extfile_prefix = (char *)H5MM_xfree(dataset->shared->extfile_prefix);

        /* Free the vds file prefix */
        dataset->shared->vds_prefix = (char *)H5MM_xfree(dataset->shared->vds_prefix);

        /* Release layout, fill-value, efl & pipeline messages */
        if (dataset->shared->dcpl_id != H5P_DATASET_CREATE_DEFAULT)
            free_failed |= (H5O_msg_reset(H5O_PLINE_ID, &dataset->shared->dcpl_cache.pline) < 0) ||
                           (H5O_msg_reset(H5O_LAYOUT_ID, &dataset->shared->layout) < 0) ||
                           (H5O_msg_reset(H5O_FILL_ID, &dataset->shared->dcpl_cache.fill) < 0) ||
                           (H5O_msg_reset(H5O_EFL_ID, &dataset->shared->dcpl_cache.efl) < 0);

        /* Uncork cache entries with object address tag */
        if (H5AC_cork(dataset->oloc.file, dataset->oloc.addr, H5AC__GET_CORKED, &corked) < 0)
            HDONE_ERROR(H5E_DATASET, H5E_CANTGET, FAIL, "unable to retrieve an object's cork status");
        if (corked)
            if (H5AC_cork(dataset->oloc.file, dataset->oloc.addr, H5AC__UNCORK, NULL) < 0)
                HDONE_ERROR(H5E_DATASET, H5E_CANTUNCORK, FAIL, "unable to uncork an object");

        /* Release datatype, dataspace, and creation and access property lists -- there isn't
         * much we can do if one of these fails, so we just continue.
         */
        free_failed |=
            (H5I_dec_ref(dataset->shared->type_id) < 0) || (H5S_close(dataset->shared->space) < 0) ||
            (H5I_dec_ref(dataset->shared->dcpl_id) < 0) || (H5I_dec_ref(dataset->shared->dapl_id) < 0);

        /* Remove the dataset from the list of opened objects in the file */
        if (H5FO_top_decr(dataset->oloc.file, dataset->oloc.addr) < 0)
            HDONE_ERROR(H5E_DATASET, H5E_CANTRELEASE, FAIL, "can't decrement count for object");
        if (H5FO_delete(dataset->oloc.file, dataset->oloc.addr) < 0)
            HDONE_ERROR(H5E_DATASET, H5E_CANTRELEASE, FAIL, "can't remove dataset from list of open objects");

        /* Close the dataset object */
        /* (This closes the file, if this is the last object open) */
        if (H5O_close(&(dataset->oloc), &file_closed) < 0)
            HDONE_ERROR(H5E_DATASET, H5E_CLOSEERROR, FAIL, "unable to release object header");

        /* Evict dataset metadata if evicting on close */
        if (!file_closed && H5F_SHARED(dataset->oloc.file) && H5F_EVICT_ON_CLOSE(dataset->oloc.file)) {
            if (H5AC_flush_tagged_metadata(dataset->oloc.file, dataset->oloc.addr) < 0)
                HDONE_ERROR(H5E_CACHE, H5E_CANTFLUSH, FAIL, "unable to flush tagged metadata");
            if (H5AC_evict_tagged_metadata(dataset->oloc.file, dataset->oloc.addr, false) < 0)
                HDONE_ERROR(H5E_CACHE, H5E_CANTFLUSH, FAIL, "unable to evict tagged metadata");
        } /* end if */

        /*
         * Free memory.  Before freeing the memory set the file pointer to NULL.
         * We always check for a null file pointer in other H5D functions to be
         * sure we're not accessing an already freed dataset (see the assert()
         * above).
         */
        dataset->oloc.file = NULL;
        dataset->shared    = H5FL_FREE(H5D_shared_t, dataset->shared);

    } /* end if */
    else {
        /* Decrement the ref. count for this object in the top file */
        if (H5FO_top_decr(dataset->oloc.file, dataset->oloc.addr) < 0)
            HGOTO_ERROR(H5E_DATASET, H5E_CANTRELEASE, FAIL, "can't decrement count for object");

        /* Check reference count for this object in the top file */
        if (H5FO_top_count(dataset->oloc.file, dataset->oloc.addr) == 0) {
            if (H5O_close(&(dataset->oloc), NULL) < 0)
                HGOTO_ERROR(H5E_DATASET, H5E_CANTINIT, FAIL, "unable to close");
        } /* end if */
        else
            /* Free object location (i.e. "unhold" the file if appropriate) */
            if (H5O_loc_free(&(dataset->oloc)) < 0)
                HGOTO_ERROR(H5E_DATASET, H5E_CANTRELEASE, FAIL, "problem attempting to free location");
    } /* end else */

    /* Release the dataset's path info */
    if (H5G_name_free(&(dataset->path)) < 0)
        free_failed = true;

    /* Free the dataset's memory structure */
    dataset = H5FL_FREE(H5D_t, dataset);

    /* Check if anything failed in the middle... */
    if (free_failed)
        HGOTO_ERROR(H5E_DATASET, H5E_CANTINIT, FAIL,
                    "couldn't free a component of the dataset, but the dataset was freed anyway.");

done:
    FUNC_LEAVE_NOAPI(ret_value)
} /* end H5D_close() */

/*-------------------------------------------------------------------------
 * Function: H5D_mult_refresh_close
 *
 * Purpose:  Closing down the needed information when the dataset has
 *           multiple opens.  (From H5O__refresh_metadata_close())
 *
 * Return:   Non-negative on success/Negative on failure
 *-------------------------------------------------------------------------
 */
herr_t
H5D_mult_refresh_close(hid_t dset_id)
{
    H5D_t *dataset;             /* Dataset to refresh */
    herr_t ret_value = SUCCEED; /* return value */

    FUNC_ENTER_NOAPI(FAIL)

    if (NULL == (dataset = (H5D_t *)H5VL_object_verify(dset_id, H5I_DATASET)))
        HGOTO_ERROR(H5E_ARGS, H5E_BADTYPE, FAIL, "not a dataset");

    /* check args */
    assert(dataset);
    assert(dataset->oloc.file);
    assert(dataset->shared);
    assert(dataset->shared->fo_count > 0);

    if (dataset->shared->fo_count > 1) {
        /* Free cached information for each kind of dataset */
        switch (dataset->shared->layout.type) {
            case H5D_CONTIGUOUS:
                /* Free the data sieve buffer, if it's been allocated */
                if (dataset->shared->cache.contig.sieve_buf)
                    dataset->shared->cache.contig.sieve_buf =
                        (unsigned char *)H5FL_BLK_FREE(sieve_buf, dataset->shared->cache.contig.sieve_buf);
                break;

            case H5D_CHUNKED:
                /* Check for skip list for iterating over chunks during I/O to close */
                if (dataset->shared->cache.chunk.sel_chunks) {
                    assert(H5SL_count(dataset->shared->cache.chunk.sel_chunks) == 0);
                    H5SL_close(dataset->shared->cache.chunk.sel_chunks);
                    dataset->shared->cache.chunk.sel_chunks = NULL;
                } /* end if */

                /* Check for cached single chunk dataspace */
                if (dataset->shared->cache.chunk.single_space) {
                    (void)H5S_close(dataset->shared->cache.chunk.single_space);
                    dataset->shared->cache.chunk.single_space = NULL;
                } /* end if */

                /* Check for cached single element chunk info */
                if (dataset->shared->cache.chunk.single_piece_info) {
                    dataset->shared->cache.chunk.single_piece_info =
                        H5FL_FREE(H5D_piece_info_t, dataset->shared->cache.chunk.single_piece_info);
                    dataset->shared->cache.chunk.single_piece_info = NULL;
                } /* end if */
                break;

            case H5D_COMPACT:
            case H5D_VIRTUAL:
                /* Nothing special to do (info freed in the layout destroy) */
                break;

            case H5D_LAYOUT_ERROR:
            case H5D_NLAYOUTS:
            default:
                assert("not implemented yet" && 0);
#ifdef NDEBUG
                HGOTO_ERROR(H5E_IO, H5E_UNSUPPORTED, FAIL, "unsupported storage layout");
#endif
        } /* end switch */

        /* Destroy any cached layout information for the dataset */
        if (dataset->shared->layout.ops->dest && (dataset->shared->layout.ops->dest)(dataset) < 0)
            HGOTO_ERROR(H5E_DATASET, H5E_CANTRELEASE, FAIL, "unable to destroy layout info");
    } /* end if */

done:
    FUNC_LEAVE_NOAPI(ret_value)
} /* end H5D_mult_refresh_close() */

/*-------------------------------------------------------------------------
 * Function: H5D_mult_refresh_reopen
 *
 * Purpose:  Re-initialize the needed info when the dataset has multiple
 *           opens.
 *
 * Return:   Non-negative on success/Negative on failure
 *-------------------------------------------------------------------------
 */
herr_t
H5D_mult_refresh_reopen(H5D_t *dataset)
{
    herr_t ret_value = SUCCEED; /* Return value */

    FUNC_ENTER_NOAPI(FAIL)

    /* check args */
    assert(dataset && dataset->oloc.file && dataset->shared);
    assert(dataset->shared->fo_count > 0);

    if (dataset->shared->fo_count > 1) {
        /* Release dataspace info */
        if (H5S_close(dataset->shared->space) < 0)
            HGOTO_ERROR(H5E_DATASET, H5E_CANTRELEASE, FAIL, "unable to release dataspace");

        /* Re-load dataspace info */
        if (NULL == (dataset->shared->space = H5S_read(&(dataset->oloc))))
            HGOTO_ERROR(H5E_DATASET, H5E_CANTINIT, FAIL, "unable to load dataspace info from dataset header");

        /* Cache the dataset's dataspace info */
        if (H5D__cache_dataspace_info(dataset) < 0)
            HGOTO_ERROR(H5E_DATASET, H5E_CANTCOPY, FAIL, "can't cache dataspace info");

        /* Release layout info */
        if (H5O_msg_reset(H5O_LAYOUT_ID, &dataset->shared->layout) < 0)
            HGOTO_ERROR(H5E_DATASET, H5E_CANTRESET, FAIL, "unable to reset layout info");

        /* Re-load layout message info */
        if (NULL == H5O_msg_read(&(dataset->oloc), H5O_LAYOUT_ID, &(dataset->shared->layout)))
            HGOTO_ERROR(H5E_DATASET, H5E_CANTINIT, FAIL, "unable to read data layout message");
    } /* end if */

done:
    FUNC_LEAVE_NOAPI(ret_value)
} /* H5D_mult_refresh_reopen() */

/*-------------------------------------------------------------------------
 * Function: H5D_oloc
 *
 * Purpose:  Returns a pointer to the object location for a dataset.
 *
 * Return:   Success:    Ptr to location
 *           Failure:    NULL
 *-------------------------------------------------------------------------
 */
H5O_loc_t *
H5D_oloc(H5D_t *dataset)
{
    /* Use FUNC_ENTER_NOAPI_NOINIT_NOERR here to avoid performance issues */
    FUNC_ENTER_NOAPI_NOINIT_NOERR

    FUNC_LEAVE_NOAPI(dataset ? &(dataset->oloc) : (H5O_loc_t *)NULL)
} /* end H5D_oloc() */

/*-------------------------------------------------------------------------
 * Function: H5D_nameof
 *
 * Purpose:  Returns a pointer to the group hier. path for a dataset.
 *
 * Return:   Success:    Ptr to entry
 *           Failure:    NULL
 *-------------------------------------------------------------------------
 */
H5G_name_t *
H5D_nameof(H5D_t *dataset)
{
    /* Use FUNC_ENTER_NOAPI_NOINIT_NOERR here to avoid performance issues */
    FUNC_ENTER_NOAPI_NOINIT_NOERR

    FUNC_LEAVE_NOAPI(dataset ? &(dataset->path) : NULL)
} /* end H5D_nameof() */

/*-------------------------------------------------------------------------
 * Function: H5D__alloc_storage
 *
 * Purpose:  Allocate storage for the raw data of a dataset.
 *
 * Return:   Non-negative on success/Negative on failure
 *-------------------------------------------------------------------------
 */
herr_t
H5D__alloc_storage(H5D_t *dset, H5D_time_alloc_t time_alloc, bool full_overwrite, hsize_t old_dim[])
{
    H5F_t        *f;                         /* The dataset's file pointer */
    H5O_layout_t *layout;                    /* The dataset's layout information */
    bool          must_init_space = false;   /* Flag to indicate that space should be initialized */
    bool          addr_set        = false;   /* Flag to indicate that the dataset's storage address was set */
    herr_t        ret_value       = SUCCEED; /* Return value */

    FUNC_ENTER_PACKAGE

    /* check args */
    assert(dset);
    f = dset->oloc.file;
    assert(f);

    /* If the data is stored in external files, don't set an address for the layout
     * We assume that external storage is already
     * allocated by the caller, or at least will be before I/O is performed.
     */
    if (!(0 == H5S_GET_EXTENT_NPOINTS(dset->shared->space) || dset->shared->dcpl_cache.efl.nused > 0)) {
        /* Get a pointer to the dataset's layout information */
        layout = &(dset->shared->layout);

        switch (layout->type) {
            case H5D_CONTIGUOUS:
                if (!(*dset->shared->layout.ops->is_space_alloc)(&dset->shared->layout.storage)) {
                    /* Check if we have a zero-sized dataset */
                    if (layout->storage.u.contig.size > 0) {
                        /* Reserve space in the file for the entire array */
                        if (H5D__contig_alloc(f, &layout->storage.u.contig /*out*/) < 0)
                            HGOTO_ERROR(H5E_IO, H5E_CANTINIT, FAIL,
                                        "unable to initialize contiguous storage");

                        /* Indicate that we should initialize storage space */
                        must_init_space = true;
                    } /* end if */
                    else
                        layout->storage.u.contig.addr = HADDR_UNDEF;

                    /* Indicate that we set the storage addr */
                    addr_set = true;
                } /* end if */
                break;

            case H5D_CHUNKED:
                if (!(*dset->shared->layout.ops->is_space_alloc)(&dset->shared->layout.storage)) {
                    /* Create the root of the index that manages chunked storage */
                    if (H5D__chunk_create(dset /*in,out*/) < 0)
                        HGOTO_ERROR(H5E_IO, H5E_CANTINIT, FAIL, "unable to initialize chunked storage");

                    /* Indicate that we set the storage addr */
                    addr_set = true;

                    /* Indicate that we should initialize storage space */
                    must_init_space = true;
                } /* end if */

                /* If space allocation is set to 'early' and we are extending
                 * the dataset, indicate that space should be allocated, so the
                 * index gets expanded. -QAK
                 */
                if (dset->shared->dcpl_cache.fill.alloc_time == H5D_ALLOC_TIME_EARLY &&
                    time_alloc == H5D_ALLOC_EXTEND)
                    must_init_space = true;
                break;

            case H5D_COMPACT:
                /* Check if space is already allocated */
                if (NULL == layout->storage.u.compact.buf) {
                    /* Reserve space in layout header message for the entire array.
                     * Starting from the 1.8.7 release, we allow dataspace to have
                     * zero dimension size.  So the storage size can be zero.
                     * SLU 2011/4/4 */
                    if (layout->storage.u.compact.size > 0) {
                        if (NULL ==
                            (layout->storage.u.compact.buf = H5MM_malloc(layout->storage.u.compact.size)))
                            HGOTO_ERROR(H5E_RESOURCE, H5E_NOSPACE, FAIL,
                                        "unable to allocate memory for compact dataset");
                        if (!full_overwrite)
                            memset(layout->storage.u.compact.buf, 0, layout->storage.u.compact.size);
                        layout->storage.u.compact.dirty = true;

                        /* Indicate that we should initialize storage space */
                        must_init_space = true;
                    }
                    else {
                        layout->storage.u.compact.dirty = false;
                        must_init_space                 = false;
                    }
                } /* end if */
                break;

            case H5D_VIRTUAL:
                /* No-op, as the raw data is stored elsewhere and the global
                 * heap object containing the mapping information is created
                 * when the layout message is encoded.  We may wish to move the
                 * creation of the global heap object here at some point, but we
                 * will have to make sure is it always created before the
                 * dataset is closed. */
                break;

            case H5D_LAYOUT_ERROR:
            case H5D_NLAYOUTS:
            default:
                assert("not implemented yet" && 0);
#ifdef NDEBUG
                HGOTO_ERROR(H5E_IO, H5E_UNSUPPORTED, FAIL, "unsupported storage layout");
#endif
        } /* end switch */

        /* Check if we need to initialize the space */
        if (must_init_space) {
            if (layout->type == H5D_CHUNKED) {
                /* If we are doing incremental allocation and the index got
                 * created during a H5Dwrite call, don't initialize the storage
                 * now, wait for the actual writes to each block and let the
                 * low-level chunking routines handle initialize the fill-values.
                 * Otherwise, pass along the space initialization call and let
                 * the low-level chunking routines sort out whether to write
                 * fill values to the chunks they allocate space for.  Yes,
                 * this is icky. -QAK
                 */
                if (!(dset->shared->dcpl_cache.fill.alloc_time == H5D_ALLOC_TIME_INCR &&
                      time_alloc == H5D_ALLOC_WRITE))
                    if (H5D__init_storage(dset, full_overwrite, old_dim) < 0)
                        HGOTO_ERROR(H5E_DATASET, H5E_CANTINIT, FAIL,
                                    "unable to initialize dataset with fill value");
            } /* end if */
            else {
                H5D_fill_value_t fill_status; /* The fill value status */

                /* Check the dataset's fill-value status */
                if (H5P_is_fill_value_defined(&dset->shared->dcpl_cache.fill, &fill_status) < 0)
                    HGOTO_ERROR(H5E_PLIST, H5E_CANTGET, FAIL, "can't tell if fill value defined");

                /* If we are filling the dataset on allocation or "if set" and
                 * the fill value _is_ set, do that now */
                if (dset->shared->dcpl_cache.fill.fill_time == H5D_FILL_TIME_ALLOC ||
                    (dset->shared->dcpl_cache.fill.fill_time == H5D_FILL_TIME_IFSET &&
                     fill_status == H5D_FILL_VALUE_USER_DEFINED))
                    if (H5D__init_storage(dset, full_overwrite, old_dim) < 0)
                        HGOTO_ERROR(H5E_DATASET, H5E_CANTINIT, FAIL,
                                    "unable to initialize dataset with fill value");
            } /* end else */
        }     /* end if */

        /* If we set the address (and aren't in the middle of creating the
         *      dataset), mark the layout header message for later writing to
         *      the file.  (this improves forward compatibility).
         */
        /* (The layout message is already in the dataset's object header, this
         *      operation just sets the address and makes it constant)
         */
        if (time_alloc != H5D_ALLOC_CREATE && addr_set)
            /* Mark the layout as dirty, for later writing to the file */
            if (H5D__mark(dset, H5D_MARK_LAYOUT) < 0)
                HGOTO_ERROR(H5E_DATASET, H5E_CANTSET, FAIL, "unable to mark dataspace as dirty");
    } /* end if */

done:
    FUNC_LEAVE_NOAPI(ret_value)
} /* end H5D__alloc_storage() */

/*-------------------------------------------------------------------------
 * Function: H5D__init_storage
 *
 * Purpose:  Initialize the data for a new dataset.  If a selection is
 *           defined for SPACE then initialize only that part of the
 *           dataset.
 *
 * Return:   Non-negative on success/Negative on failure
 *-------------------------------------------------------------------------
 */
static herr_t
H5D__init_storage(H5D_t *dset, bool full_overwrite, hsize_t old_dim[])
{
    herr_t ret_value = SUCCEED; /* Return value */

    FUNC_ENTER_PACKAGE

    assert(dset);

    switch (dset->shared->layout.type) {
        case H5D_COMPACT:
            /* If we will be immediately overwriting the values, don't bother to clear them */
            if (!full_overwrite) {
                /* Fill the compact dataset storage */
                if (H5D__compact_fill(dset) < 0)
                    HGOTO_ERROR(H5E_DATASET, H5E_CANTINIT, FAIL,
                                "unable to initialize compact dataset storage");
            } /* end if */
            break;

        case H5D_CONTIGUOUS:
            /* Don't write default fill values to external files */
            /* If we will be immediately overwriting the values, don't bother to clear them */
            if ((dset->shared->dcpl_cache.efl.nused == 0 || dset->shared->dcpl_cache.fill.buf) &&
                !full_overwrite)
                if (H5D__contig_fill(dset) < 0)
                    HGOTO_ERROR(H5E_DATASET, H5E_CANTINIT, FAIL, "unable to allocate all chunks of dataset");
            break;

        case H5D_CHUNKED:
            /*
             * Allocate file space
             * for all chunks now and initialize each chunk with the fill value.
             */
            {
                hsize_t zero_dim[H5O_LAYOUT_NDIMS] = {0};

                /* Use zeros for old dimensions if not specified */
                if (old_dim == NULL)
                    old_dim = zero_dim;

                if (H5D__chunk_allocate(dset, full_overwrite, old_dim) < 0)
                    HGOTO_ERROR(H5E_DATASET, H5E_CANTINIT, FAIL, "unable to allocate all chunks of dataset");
                break;
            } /* end block */

        case H5D_VIRTUAL:
            /* No-op, as the raw data is stored elsewhere */

        case H5D_LAYOUT_ERROR:
        case H5D_NLAYOUTS:
        default:
            assert("not implemented yet" && 0);
#ifdef NDEBUG
            HGOTO_ERROR(H5E_IO, H5E_UNSUPPORTED, FAIL, "unsupported storage layout");
#endif
    } /* end switch */

done:
    FUNC_LEAVE_NOAPI(ret_value)
} /* end H5D__init_storage() */

/*-------------------------------------------------------------------------
 * Function: H5D__get_storage_size
 *
 * Purpose:  Determines how much space has been reserved to store the raw
 *           data of a dataset.
 *
 * Return:   Non-negative on success, negative on failure
 *-------------------------------------------------------------------------
 */
herr_t
H5D__get_storage_size(const H5D_t *dset, hsize_t *storage_size)
{
    herr_t ret_value = SUCCEED; /* Return value */

    FUNC_ENTER_PACKAGE_TAG(dset->oloc.addr)

    switch (dset->shared->layout.type) {
        case H5D_CHUNKED:
            if ((*dset->shared->layout.ops->is_space_alloc)(&dset->shared->layout.storage)) {
                if (H5D__chunk_allocated(dset, storage_size) < 0)
                    HGOTO_ERROR(H5E_DATASET, H5E_CANTGET, FAIL,
                                "can't retrieve chunked dataset allocated size");
            } /* end if */
            else
                *storage_size = 0;
            break;

        case H5D_CONTIGUOUS:
            /* Datasets which are not allocated yet are using no space on disk */
            if ((*dset->shared->layout.ops->is_space_alloc)(&dset->shared->layout.storage))
                *storage_size = dset->shared->layout.storage.u.contig.size;
            else
                *storage_size = 0;
            break;

        case H5D_COMPACT:
            *storage_size = dset->shared->layout.storage.u.compact.size;
            break;

        case H5D_VIRTUAL:
            /* Just set to 0, as virtual datasets do not actually store raw data
             */
            *storage_size = 0;
            break;

        case H5D_LAYOUT_ERROR:
        case H5D_NLAYOUTS:
        default:
            HGOTO_ERROR(H5E_ARGS, H5E_BADTYPE, FAIL, "not a dataset type");
    }

done:
    FUNC_LEAVE_NOAPI_TAG(ret_value)
} /* end H5D__get_storage_size() */

/*-------------------------------------------------------------------------
 * Function:    H5D__get_offset
 *
 * Purpose:     Private function for H5Dget_offset().  Returns the address
 *              of dataset in file.
 *
 * Return:      Success:    The address of dataset
 *
 *              Failure:    HADDR_UNDEF (but also a valid value)
 *
 *-------------------------------------------------------------------------
 */
haddr_t
H5D__get_offset(const H5D_t *dset)
{
    haddr_t ret_value = HADDR_UNDEF;

    FUNC_ENTER_PACKAGE

    assert(dset);

    switch (dset->shared->layout.type) {
        case H5D_VIRTUAL:
        case H5D_CHUNKED:
        case H5D_COMPACT:
            break;

        case H5D_CONTIGUOUS:
            /* If dataspace hasn't been allocated or dataset is stored in
             * an external file, the value will be HADDR_UNDEF.
             */
            if (dset->shared->dcpl_cache.efl.nused == 0 ||
                H5_addr_defined(dset->shared->layout.storage.u.contig.addr))
                /* Return the absolute dataset offset from the beginning of file. */
                ret_value = dset->shared->layout.storage.u.contig.addr + H5F_BASE_ADDR(dset->oloc.file);
            break;

        case H5D_LAYOUT_ERROR:
        case H5D_NLAYOUTS:
        default:
            HGOTO_ERROR(H5E_ARGS, H5E_BADTYPE, HADDR_UNDEF, "unknown dataset layout type");
    }

done:
    FUNC_LEAVE_NOAPI(ret_value)
} /* end H5D__get_offset() */

/*-------------------------------------------------------------------------
 * Function: H5D__vlen_get_buf_size_alloc
 *
 * Purpose:  This routine makes certain there is enough space in the temporary
 *           buffer for the new data to read in.  All the VL data read in is actually
 *           placed in this buffer, overwriting the previous data.  Needless to say,
 *           this data is not actually usable.
 *
 * Return:   Non-negative on success, negative on failure
 *
 *-------------------------------------------------------------------------
 */
static void *
H5D__vlen_get_buf_size_alloc(size_t size, void *info)
{
    H5D_vlen_bufsize_common_t *vlen_bufsize_com = (H5D_vlen_bufsize_common_t *)info;
    void                      *ret_value        = NULL; /* Return value */

    FUNC_ENTER_PACKAGE

    /* Check for increasing the size of the temporary space for VL data */
    if (size > vlen_bufsize_com->vl_tbuf_size) {
        if (NULL ==
            (vlen_bufsize_com->vl_tbuf = H5FL_BLK_REALLOC(vlen_vl_buf, vlen_bufsize_com->vl_tbuf, size)))
            HGOTO_ERROR(H5E_DATASET, H5E_CANTALLOC, NULL, "can't reallocate temporary VL data buffer");
        vlen_bufsize_com->vl_tbuf_size = size;
    } /* end if */

    /* Increment size of VL data buffer needed */
    vlen_bufsize_com->size += size;

    /* Set return value */
    ret_value = vlen_bufsize_com->vl_tbuf;

done:
    FUNC_LEAVE_NOAPI(ret_value)
} /* end H5D__vlen_get_buf_size_alloc() */

/*-------------------------------------------------------------------------
 * Function: H5D__vlen_get_buf_size_cb
 *
 * Purpose:  Dataspace selection iteration callback for H5Dvlen_get_buf_size.
 *
 * Return:   Non-negative on success, negative on failure
 *
 *-------------------------------------------------------------------------
 */
static herr_t
H5D__vlen_get_buf_size_cb(void H5_ATTR_UNUSED *elem, const H5T_t *type, unsigned H5_ATTR_UNUSED ndim,
                          const hsize_t *point, void *op_data)
{
    H5D_vlen_bufsize_native_t *vlen_bufsize = (H5D_vlen_bufsize_native_t *)op_data;
    H5D_dset_io_info_t         dset_info;                /* Internal multi-dataset info placeholder */
    herr_t                     ret_value = H5_ITER_CONT; /* Return value */

    FUNC_ENTER_PACKAGE

    /* Sanity check */
    assert(type);
    assert(point);
    assert(op_data);

    /* Select point to read in */
    if (H5S_select_elements(vlen_bufsize->fspace, H5S_SELECT_SET, (size_t)1, point) < 0)
        HGOTO_ERROR(H5E_DATASET, H5E_CANTCREATE, H5_ITER_ERROR, "can't select point");

    {
        dset_info.dset       = vlen_bufsize->dset;
        dset_info.mem_space  = vlen_bufsize->mspace;
        dset_info.file_space = vlen_bufsize->fspace;
        dset_info.buf.vp     = vlen_bufsize->common.fl_tbuf;
        dset_info.mem_type   = type;

        /* Read in the point (with the custom VL memory allocator) */
        if (H5D__read(1, &dset_info) < 0)
            HGOTO_ERROR(H5E_DATASET, H5E_READERROR, FAIL, "can't read data");
    }

done:
    FUNC_LEAVE_NOAPI(ret_value)
} /* end H5D__vlen_get_buf_size_cb() */

/*-------------------------------------------------------------------------
 * Function:    H5D__vlen_get_buf_size
 *
 * Purpose: This routine checks the number of bytes required to store the VL
 *      data from the dataset, using the space_id for the selection in the
 *      dataset on disk and the type_id for the memory representation of the
 *      VL data, in memory.  The *size value is modified according to how many
 *      bytes are required to store the VL data in memory.
 *
 * Implementation: This routine actually performs the read with a custom
 *      memory manager which basically just counts the bytes requested and
 *      uses a temporary memory buffer (through the H5FL API) to make certain
 *      enough space is available to perform the read.  Then the temporary
 *      buffer is released and the number of bytes allocated is returned.
 *      Kinda kludgy, but easier than the other method of trying to figure out
 *      the sizes without actually reading the data in... - QAK
 *
 * Return:  Non-negative on success, negative on failure
 *
 *-------------------------------------------------------------------------
 */
herr_t
H5D__vlen_get_buf_size(H5D_t *dset, hid_t type_id, hid_t space_id, hsize_t *size)
{
    H5D_vlen_bufsize_native_t vlen_bufsize = {NULL, NULL, NULL, {NULL, NULL, 0, 0}};
    H5S_t                    *fspace       = NULL; /* Dataset's dataspace */
    H5S_t                    *mspace       = NULL; /* Memory dataspace */
    char                      bogus;               /* bogus value to pass to H5Diterate() */
    H5S_t                    *space;               /* Dataspace for iteration */
    const H5T_t              *type;                /* Datatype */
    H5S_sel_iter_op_t         dset_op;             /* Operator for iteration */
    herr_t                    ret_value = FAIL;    /* Return value */

    FUNC_ENTER_PACKAGE

    /* Check args */
    if (NULL == (type = (const H5T_t *)H5I_object(type_id)))
        HGOTO_ERROR(H5E_ARGS, H5E_BADTYPE, FAIL, "not an valid base datatype");
    if (NULL == (space = (H5S_t *)H5I_object(space_id)))
        HGOTO_ERROR(H5E_ARGS, H5E_BADTYPE, FAIL, "invalid dataspace");
    if (!(H5S_has_extent(space)))
        HGOTO_ERROR(H5E_ARGS, H5E_BADVALUE, FAIL, "dataspace does not have extent set");

    /* Save the dataset */
    vlen_bufsize.dset = dset;

    /* Get a copy of the dataset's dataspace */
    if (NULL == (fspace = H5S_copy(dset->shared->space, false, true)))
        HGOTO_ERROR(H5E_DATASET, H5E_CANTCOPY, FAIL, "unable to get dataspace");
    vlen_bufsize.fspace = fspace;

    /* Create a scalar for the memory dataspace */
    if (NULL == (mspace = H5S_create(H5S_SCALAR)))
        HGOTO_ERROR(H5E_DATASPACE, H5E_CANTCREATE, FAIL, "can't create dataspace");
    vlen_bufsize.mspace = mspace;

    /* Grab the temporary buffers required */
    if (NULL == (vlen_bufsize.common.fl_tbuf = H5FL_BLK_MALLOC(vlen_fl_buf, H5T_get_size(type))))
        HGOTO_ERROR(H5E_RESOURCE, H5E_NOSPACE, FAIL, "no temporary buffers available");
    if (NULL == (vlen_bufsize.common.vl_tbuf = H5FL_BLK_MALLOC(vlen_vl_buf, (size_t)1)))
        HGOTO_ERROR(H5E_RESOURCE, H5E_NOSPACE, FAIL, "no temporary buffers available");
    vlen_bufsize.common.vl_tbuf_size = 1;

    /* Set the memory manager to the special allocation routine */
    if (H5CX_set_vlen_alloc_info(H5D__vlen_get_buf_size_alloc, &vlen_bufsize.common, NULL, NULL) < 0)
        HGOTO_ERROR(H5E_DATASET, H5E_CANTSET, FAIL, "can't set VL data allocation routine");

    /* Set the initial number of bytes required */
    vlen_bufsize.common.size = 0;

    /* Call H5S_select_iterate with args, etc. */
    dset_op.op_type  = H5S_SEL_ITER_OP_LIB;
    dset_op.u.lib_op = H5D__vlen_get_buf_size_cb;

    ret_value = H5S_select_iterate(&bogus, type, space, &dset_op, &vlen_bufsize);

    /* Get the size if we succeeded */
    if (ret_value >= 0)
        *size = vlen_bufsize.common.size;

done:
    if (fspace && H5S_close(fspace) < 0)
        HDONE_ERROR(H5E_DATASPACE, H5E_CANTRELEASE, FAIL, "unable to release dataspace");
    if (mspace && H5S_close(mspace) < 0)
        HDONE_ERROR(H5E_DATASPACE, H5E_CANTRELEASE, FAIL, "unable to release dataspace");
    if (vlen_bufsize.common.fl_tbuf != NULL)
        vlen_bufsize.common.fl_tbuf = H5FL_BLK_FREE(vlen_fl_buf, vlen_bufsize.common.fl_tbuf);
    if (vlen_bufsize.common.vl_tbuf != NULL)
        vlen_bufsize.common.vl_tbuf = H5FL_BLK_FREE(vlen_vl_buf, vlen_bufsize.common.vl_tbuf);

    FUNC_LEAVE_NOAPI(ret_value)
} /* end H5D__vlen_get_buf_size() */

/*-------------------------------------------------------------------------
 * Function: H5D__vlen_get_buf_size_gen_cb
 *
 * Purpose:  This routine checks the number of bytes required to store a single
 *           element from a dataset in memory, creating a selection with just the
 *           single element selected to read in the element and using a custom memory
 *           allocator for any VL data encountered.
 *           The *size value is modified according to how many bytes are
 *           required to store the element in memory.
 *
 * Implementation: This routine actually performs the read with a custom
 *      memory manager which basically just counts the bytes requested and
 *      uses a temporary memory buffer (through the H5FL API) to make certain
 *      enough space is available to perform the read.  Then the temporary
 *      buffer is released and the number of bytes allocated is returned.
 *      Kinda kludgy, but easier than the other method of trying to figure out
 *      the sizes without actually reading the data in... - QAK
 *
 * Return:   Non-negative on success, negative on failure
 *-------------------------------------------------------------------------
 */
static herr_t
H5D__vlen_get_buf_size_gen_cb(void H5_ATTR_UNUSED *elem, hid_t type_id, unsigned H5_ATTR_UNUSED ndim,
                              const hsize_t *point, void *op_data)
{
    H5D_vlen_bufsize_generic_t *vlen_bufsize = (H5D_vlen_bufsize_generic_t *)op_data;
    H5T_t                      *dt;                  /* Datatype for operation */
    herr_t                      ret_value = SUCCEED; /* Return value */

    FUNC_ENTER_PACKAGE

    /* Sanity check */
    assert(point);
    assert(op_data);

    /* Check args */
    if (NULL == (dt = (H5T_t *)H5I_object(type_id)))
        HGOTO_ERROR(H5E_DATASET, H5E_BADTYPE, FAIL, "not a datatype");

    /* Make certain there is enough fixed-length buffer available */
    if (NULL == (vlen_bufsize->common.fl_tbuf =
                     H5FL_BLK_REALLOC(vlen_fl_buf, vlen_bufsize->common.fl_tbuf, H5T_get_size(dt))))
        HGOTO_ERROR(H5E_DATASET, H5E_NOSPACE, FAIL, "can't resize tbuf");

    /* Select point to read in */
    if (H5S_select_elements(vlen_bufsize->fspace, H5S_SELECT_SET, (size_t)1, point) < 0)
        HGOTO_ERROR(H5E_DATASET, H5E_CANTCREATE, FAIL, "can't select point");

    /* Read in the point (with the custom VL memory allocator) */
    if (H5VL_dataset_read(1, &vlen_bufsize->dset_vol_obj->data, vlen_bufsize->dset_vol_obj->connector,
                          &type_id, &vlen_bufsize->mspace_id, &vlen_bufsize->fspace_id, vlen_bufsize->dxpl_id,
                          &vlen_bufsize->common.fl_tbuf, H5_REQUEST_NULL) < 0)
        HGOTO_ERROR(H5E_DATASET, H5E_READERROR, FAIL, "can't read point");

done:
    FUNC_LEAVE_NOAPI(ret_value)
} /* end H5D__vlen_get_buf_size_gen_cb() */

/*-------------------------------------------------------------------------
 * Function:    H5D__vlen_get_buf_size_gen
 *
 * Purpose: Generic routine to checks the number of bytes required to store the
 *      VL data from the dataset.
 *
 * Return:  Non-negative on success, negative on failure
 *
 *-------------------------------------------------------------------------
 */
herr_t
H5D__vlen_get_buf_size_gen(H5VL_object_t *vol_obj, hid_t type_id, hid_t space_id, hsize_t *size)
{
    H5D_vlen_bufsize_generic_t vlen_bufsize = {
        NULL, H5I_INVALID_HID, NULL, H5I_INVALID_HID, H5I_INVALID_HID, {NULL, NULL, 0, 0}};
    H5P_genplist_t         *dxpl   = NULL;       /* DXPL for operation */
    H5S_t                  *mspace = NULL;       /* Memory dataspace */
    char                    bogus;               /* Bogus value to pass to H5Diterate() */
    H5S_t                  *space;               /* Dataspace for iteration */
    const H5T_t            *type;                /* Datatype */
    H5S_sel_iter_op_t       dset_op;             /* Operator for iteration */
    H5VL_dataset_get_args_t vol_cb_args;         /* Arguments to VOL callback */
    herr_t                  ret_value = SUCCEED; /* Return value */

    FUNC_ENTER_PACKAGE

    /* Check args */
    if (NULL == (type = (const H5T_t *)H5I_object(type_id)))
        HGOTO_ERROR(H5E_DATASET, H5E_BADTYPE, FAIL, "not an valid datatype");
    if (NULL == (space = (H5S_t *)H5I_object(space_id)))
        HGOTO_ERROR(H5E_DATASET, H5E_BADTYPE, FAIL, "invalid dataspace");
    if (!(H5S_has_extent(space)))
        HGOTO_ERROR(H5E_DATASET, H5E_BADVALUE, FAIL, "dataspace does not have extent set");

    /* Save the dataset */
    vlen_bufsize.dset_vol_obj = vol_obj;

    /* Set up VOL callback arguments */
    vol_cb_args.op_type                 = H5VL_DATASET_GET_SPACE;
    vol_cb_args.args.get_space.space_id = H5I_INVALID_HID;

    /* Get a copy of the dataset's dataspace */
    if (H5VL_dataset_get(vol_obj, &vol_cb_args, H5P_DATASET_XFER_DEFAULT, H5_REQUEST_NULL) < 0)
        HGOTO_ERROR(H5E_DATASET, H5E_CANTGET, FAIL, "can't get dataspace");
    vlen_bufsize.fspace_id = vol_cb_args.args.get_space.space_id;
    if (NULL == (vlen_bufsize.fspace = (H5S_t *)H5I_object(vlen_bufsize.fspace_id)))
        HGOTO_ERROR(H5E_DATASET, H5E_BADTYPE, FAIL, "not a dataspace");

    /* Create a scalar for the memory dataspace */
    if (NULL == (mspace = H5S_create(H5S_SCALAR)))
        HGOTO_ERROR(H5E_DATASET, H5E_CANTCREATE, FAIL, "can't create dataspace");
    if ((vlen_bufsize.mspace_id = H5I_register(H5I_DATASPACE, mspace, true)) < 0)
        HGOTO_ERROR(H5E_DATASET, H5E_CANTREGISTER, FAIL, "unable to register dataspace ID");

    /* Grab the temporary buffers required */
    if (NULL == (vlen_bufsize.common.fl_tbuf = H5FL_BLK_MALLOC(vlen_fl_buf, H5T_get_size(type))))
        HGOTO_ERROR(H5E_DATASET, H5E_CANTALLOC, FAIL, "no temporary buffers available");
    if (NULL == (vlen_bufsize.common.vl_tbuf = H5FL_BLK_MALLOC(vlen_vl_buf, (size_t)1)))
        HGOTO_ERROR(H5E_DATASET, H5E_CANTALLOC, FAIL, "no temporary buffers available");
    vlen_bufsize.common.vl_tbuf_size = 1;

    /* Set the VL allocation callbacks on a DXPL */
    if (NULL == (dxpl = (H5P_genplist_t *)H5I_object(H5P_DATASET_XFER_DEFAULT)))
        HGOTO_ERROR(H5E_DATASET, H5E_CANTGET, FAIL, "can't get default DXPL");
    if ((vlen_bufsize.dxpl_id = H5P_copy_plist(dxpl, true)) < 0)
        HGOTO_ERROR(H5E_DATASET, H5E_CANTCOPY, FAIL, "can't copy property list");
    if (NULL == (dxpl = (H5P_genplist_t *)H5I_object(vlen_bufsize.dxpl_id)))
        HGOTO_ERROR(H5E_DATASET, H5E_CANTGET, FAIL, "can't get copied DXPL");
    if (H5P_set_vlen_mem_manager(dxpl, H5D__vlen_get_buf_size_alloc, &vlen_bufsize.common, NULL, NULL) < 0)
        HGOTO_ERROR(H5E_DATASET, H5E_CANTSET, FAIL, "can't set VL data allocation routine on DXPL");

    /* Set the initial number of bytes required */
    vlen_bufsize.common.size = 0;

    /* Call H5S_select_iterate with args, etc. */
    dset_op.op_type          = H5S_SEL_ITER_OP_APP;
    dset_op.u.app_op.op      = H5D__vlen_get_buf_size_gen_cb;
    dset_op.u.app_op.type_id = type_id;

    ret_value = H5S_select_iterate(&bogus, type, space, &dset_op, &vlen_bufsize);

    /* Get the size if we succeeded */
    if (ret_value >= 0)
        *size = vlen_bufsize.common.size;

done:
    if (vlen_bufsize.fspace_id >= 0) {
        if (H5I_dec_app_ref(vlen_bufsize.fspace_id) < 0)
            HDONE_ERROR(H5E_DATASET, H5E_CANTDEC, FAIL, "problem freeing id");
        vlen_bufsize.fspace = NULL;
    } /* end if */
    if (vlen_bufsize.fspace && H5S_close(vlen_bufsize.fspace) < 0)
        HDONE_ERROR(H5E_DATASET, H5E_CANTRELEASE, FAIL, "unable to release dataspace");
    if (vlen_bufsize.mspace_id >= 0) {
        if (H5I_dec_app_ref(vlen_bufsize.mspace_id) < 0)
            HDONE_ERROR(H5E_DATASET, H5E_CANTDEC, FAIL, "problem freeing id");
        mspace = NULL;
    } /* end if */
    if (mspace && H5S_close(mspace) < 0)
        HDONE_ERROR(H5E_DATASET, H5E_CANTRELEASE, FAIL, "unable to release dataspace");
    if (vlen_bufsize.common.fl_tbuf != NULL)
        vlen_bufsize.common.fl_tbuf = H5FL_BLK_FREE(vlen_fl_buf, vlen_bufsize.common.fl_tbuf);
    if (vlen_bufsize.common.vl_tbuf != NULL)
        vlen_bufsize.common.vl_tbuf = H5FL_BLK_FREE(vlen_vl_buf, vlen_bufsize.common.vl_tbuf);
    if (vlen_bufsize.dxpl_id != H5I_INVALID_HID) {
        if (H5I_dec_app_ref(vlen_bufsize.dxpl_id) < 0)
            HDONE_ERROR(H5E_DATASET, H5E_CANTDEC, FAIL, "can't close property list");
        dxpl = NULL;
    } /* end if */
    if (dxpl && H5P_close(dxpl) < 0)
        HDONE_ERROR(H5E_DATASET, H5E_CANTRELEASE, FAIL, "unable to release DXPL");

    FUNC_LEAVE_NOAPI(ret_value)
} /* end H5D__vlen_get_buf_size_gen() */

/*-------------------------------------------------------------------------
 * Function: H5D__check_filters
 *
 * Purpose:  Check if the filters have be initialized for the dataset
 *
 * Return:   Non-negative on success/Negative on failure
 *-------------------------------------------------------------------------
 */
static herr_t
H5D__check_filters(H5D_t *dataset)
{
    H5O_fill_t *fill;                /* Dataset's fill value */
    herr_t      ret_value = SUCCEED; /* Return value */

    FUNC_ENTER_PACKAGE

    /* Check args */
    assert(dataset);

    /* Check if the filters in the DCPL will need to encode, and if so, can they?
     *
     * Filters need encoding if fill value is defined and a fill policy is set
     * that requires writing on an extend.
     */
    fill = &dataset->shared->dcpl_cache.fill;
    if (!dataset->shared->checked_filters) {
        H5D_fill_value_t fill_status; /* Whether the fill value is defined */

        /* Retrieve the "defined" status of the fill value */
        if (H5P_is_fill_value_defined(fill, &fill_status) < 0)
            HGOTO_ERROR(H5E_ARGS, H5E_BADVALUE, FAIL, "Couldn't retrieve fill value from dataset.");

        /* See if we can check the filter status */
        if (fill_status == H5D_FILL_VALUE_DEFAULT || fill_status == H5D_FILL_VALUE_USER_DEFINED) {
            if (fill->fill_time == H5D_FILL_TIME_ALLOC ||
                (fill->fill_time == H5D_FILL_TIME_IFSET && fill_status == H5D_FILL_VALUE_USER_DEFINED)) {
                /* Filters must have encoding enabled. Ensure that all filters can be applied */
                if (H5Z_can_apply(dataset->shared->dcpl_id, dataset->shared->type_id) < 0)
                    HGOTO_ERROR(H5E_PLINE, H5E_CANAPPLY, FAIL, "can't apply filters");

                dataset->shared->checked_filters = true;
            } /* end if */
        }     /* end if */
    }         /* end if */

done:
    FUNC_LEAVE_NOAPI(ret_value)
} /* end H5D__check_filters() */

/*-------------------------------------------------------------------------
 * Function: H5D__set_extent
 *
 * Purpose:  Based on H5D_extend, allows change to a lower dimension,
 *           calls H5S_set_extent and H5D__chunk_prune_by_extent instead
 *
 * Return:   Non-negative on success, negative on failure
 *-------------------------------------------------------------------------
 */
herr_t
H5D__set_extent(H5D_t *dset, const hsize_t *size)
{
    hsize_t  curr_dims[H5S_MAX_RANK]; /* Current dimension sizes */
    htri_t   changed;                 /* Whether the dataspace changed size */
    size_t   u, v;                    /* Local index variable */
    unsigned dim_idx;                 /* Dimension index */
    herr_t   ret_value = SUCCEED;     /* Return value */

    FUNC_ENTER_PACKAGE_TAG(dset->oloc.addr)

    /* Check args */
    assert(dset);
    assert(size);

    /* Check if we are allowed to modify this file */
    if (0 == (H5F_INTENT(dset->oloc.file) & H5F_ACC_RDWR))
        HGOTO_ERROR(H5E_DATASET, H5E_WRITEERROR, FAIL, "no write intent on file");

    /* Check if we are allowed to modify the space; only datasets with chunked and external storage are
     * allowed to be modified */
    if (H5D_COMPACT == dset->shared->layout.type)
        HGOTO_ERROR(H5E_DATASET, H5E_CANTINIT, FAIL, "dataset has compact storage");
    if (H5D_CONTIGUOUS == dset->shared->layout.type && 0 == dset->shared->dcpl_cache.efl.nused)
        HGOTO_ERROR(H5E_ARGS, H5E_BADRANGE, FAIL, "dataset has contiguous storage");

    /* Check if the filters in the DCPL will need to encode, and if so, can they? */
    if (H5D__check_filters(dset) < 0)
        HGOTO_ERROR(H5E_DATASET, H5E_CANTINIT, FAIL, "can't apply filters");

    /* Keep the current dataspace dimensions for later */
    HDcompile_assert(sizeof(curr_dims) == sizeof(dset->shared->curr_dims));
    H5MM_memcpy(curr_dims, dset->shared->curr_dims, H5S_MAX_RANK * sizeof(curr_dims[0]));

    /* Modify the size of the dataspace */
    if ((changed = H5S_set_extent(dset->shared->space, size)) < 0)
        HGOTO_ERROR(H5E_DATASET, H5E_CANTINIT, FAIL, "unable to modify size of dataspace");

    /* Don't bother updating things, unless they've changed */
    if (changed) {
        bool shrink        = false; /* Flag to indicate a dimension has shrank */
        bool expand        = false; /* Flag to indicate a dimension has grown */
        bool update_chunks = false; /* Flag to indicate chunk cache update is needed */

        /* Determine if we are shrinking and/or expanding any dimensions */
        for (dim_idx = 0; dim_idx < dset->shared->ndims; dim_idx++) {
            /* Check for various status changes */
            if (size[dim_idx] < curr_dims[dim_idx])
                shrink = true;
            if (size[dim_idx] > curr_dims[dim_idx])
                expand = true;

            /* Chunked storage specific checks */
            if (H5D_CHUNKED == dset->shared->layout.type && dset->shared->ndims > 1) {
                hsize_t scaled; /* Scaled value */

                /* Compute the scaled dimension size value */
                if (dset->shared->layout.u.chunk.dim[dim_idx] == 0)
                    HGOTO_ERROR(H5E_DATASET, H5E_BADVALUE, FAIL, "chunk size must be > 0, dim = %u ",
                                dim_idx);

                scaled = size[dim_idx] / dset->shared->layout.u.chunk.dim[dim_idx];

                /* Check if scaled dimension size changed */
                if (scaled != dset->shared->cache.chunk.scaled_dims[dim_idx]) {
                    hsize_t scaled_power2up; /* Scaled value, rounded to next power of 2 */

                    /* Update the scaled dimension size value for the current dimension */
                    dset->shared->cache.chunk.scaled_dims[dim_idx] = scaled;

                    /* Check if algorithm for computing hash values will change */
                    if ((scaled > dset->shared->cache.chunk.nslots &&
                         dset->shared->cache.chunk.scaled_dims[dim_idx] <=
                             dset->shared->cache.chunk.nslots) ||
                        (scaled <= dset->shared->cache.chunk.nslots &&
                         dset->shared->cache.chunk.scaled_dims[dim_idx] > dset->shared->cache.chunk.nslots))
                        update_chunks = true;

                    if (!(scaled_power2up = H5VM_power2up(scaled)))
                        HGOTO_ERROR(H5E_DATASET, H5E_CANTGET, FAIL, "unable to get the next power of 2");

                    /* Check if the number of bits required to encode the scaled size value changed */
                    if (dset->shared->cache.chunk.scaled_power2up[dim_idx] != scaled_power2up) {
                        /* Update the 'power2up' & 'encode_bits' values for the current dimension */
                        dset->shared->cache.chunk.scaled_power2up[dim_idx] = scaled_power2up;
                        dset->shared->cache.chunk.scaled_encode_bits[dim_idx] =
                            H5VM_log2_gen(scaled_power2up);

                        /* Indicate that the cached chunk indices need to be updated */
                        update_chunks = true;
                    } /* end if */
                }     /* end if */
            }         /* end if */

            /* Update the cached copy of the dataset's dimensions */
            dset->shared->curr_dims[dim_idx] = size[dim_idx];
        } /* end for */

        /*-------------------------------------------------------------------------
         * Modify the dataset storage
         *-------------------------------------------------------------------------
         */
        /* Update the index values for the cached chunks for this dataset */
        if (H5D_CHUNKED == dset->shared->layout.type) {
            /* Set the cached chunk info */
            if (H5D__chunk_set_info(dset) < 0)
                HGOTO_ERROR(H5E_DATASET, H5E_CANTSET, FAIL, "unable to update # of chunks");

            /* Check if updating the chunk cache indices is necessary */
            if (update_chunks)
                /* Update the chunk cache indices */
                if (H5D__chunk_update_cache(dset) < 0)
                    HGOTO_ERROR(H5E_DATASET, H5E_WRITEERROR, FAIL, "unable to update cached chunk indices");
        } /* end if */

        /* Operations for virtual datasets */
        if (H5D_VIRTUAL == dset->shared->layout.type) {
            /* Check that the dimensions of the VDS are large enough */
            if (H5D_virtual_check_min_dims(dset) < 0)
                HGOTO_ERROR(H5E_ARGS, H5E_BADVALUE, FAIL,
                            "virtual dataset dimensions not large enough to contain all limited dimensions "
                            "in all selections");

            /* Patch the virtual selection dataspaces */
            for (u = 0; u < dset->shared->layout.storage.u.virt.list_nused; u++) {
                /* Patch extent */
                if (H5S_set_extent(dset->shared->layout.storage.u.virt.list[u].source_dset.virtual_select,
                                   size) < 0)
                    HGOTO_ERROR(H5E_DATASET, H5E_CANTINIT, FAIL, "unable to modify size of dataspace");
                dset->shared->layout.storage.u.virt.list[u].virtual_space_status = H5O_VIRTUAL_STATUS_CORRECT;

                /* Patch sub-source datasets */
                for (v = 0; v < dset->shared->layout.storage.u.virt.list[u].sub_dset_nused; v++)
                    if (H5S_set_extent(dset->shared->layout.storage.u.virt.list[u].sub_dset[v].virtual_select,
                                       size) < 0)
                        HGOTO_ERROR(H5E_DATASET, H5E_CANTINIT, FAIL, "unable to modify size of dataspace");
            } /* end for */

            /* Mark virtual datasets as not fully initialized so internal
             * selections are recalculated (at next I/O operation) */
            dset->shared->layout.storage.u.virt.init = false;
        } /* end if */

        /* Allocate space for the new parts of the dataset, if appropriate */
        if (expand && dset->shared->dcpl_cache.fill.alloc_time == H5D_ALLOC_TIME_EARLY)
            if (H5D__alloc_storage(dset, H5D_ALLOC_EXTEND, false, curr_dims) < 0)
                HGOTO_ERROR(H5E_DATASET, H5E_CANTINIT, FAIL, "unable to extend dataset storage");

        /*-------------------------------------------------------------------------
         * Remove chunk information in the case of chunked datasets
         * This removal takes place only in case we are shrinking the dataset
         * and if the chunks are written
         *-------------------------------------------------------------------------
         */
        if (H5D_CHUNKED == dset->shared->layout.type) {
            if (shrink && ((*dset->shared->layout.ops->is_space_alloc)(&dset->shared->layout.storage) ||
                           (dset->shared->layout.ops->is_data_cached &&
                            (*dset->shared->layout.ops->is_data_cached)(dset->shared))))
                /* Remove excess chunks */
                if (H5D__chunk_prune_by_extent(dset, curr_dims) < 0)
                    HGOTO_ERROR(H5E_DATASET, H5E_WRITEERROR, FAIL, "unable to remove chunks");

            /* Update chunks that are no longer edge chunks as a result of
             * expansion */
            if (expand &&
                (dset->shared->layout.u.chunk.flags & H5O_LAYOUT_CHUNK_DONT_FILTER_PARTIAL_BOUND_CHUNKS) &&
                (dset->shared->dcpl_cache.pline.nused > 0))
                if (H5D__chunk_update_old_edge_chunks(dset, curr_dims) < 0)
                    HGOTO_ERROR(H5E_DATASET, H5E_WRITEERROR, FAIL, "unable to do update old edge chunks");
        } /* end if */

        /* Mark the dataspace as dirty, for later writing to the file */
        if (H5D__mark(dset, H5D_MARK_SPACE) < 0)
            HGOTO_ERROR(H5E_DATASET, H5E_CANTSET, FAIL, "unable to mark dataspace as dirty");
    } /* end if */

done:
    FUNC_LEAVE_NOAPI_TAG(ret_value)
} /* end H5D__set_extent() */

/*-------------------------------------------------------------------------
 * Function: H5D__flush_sieve_buf
 *
 * Purpose:  Flush any dataset sieve buffer info cached in memory
 *
 * Return:   Success:    Non-negative
 *           Failure:    Negative
 *-------------------------------------------------------------------------
 */
herr_t
H5D__flush_sieve_buf(H5D_t *dataset)
{
    herr_t ret_value = SUCCEED; /* Return value */

    FUNC_ENTER_PACKAGE

    /* Check args */
    assert(dataset);

    /* Flush the raw data buffer, if we have a dirty one */
    if (dataset->shared->cache.contig.sieve_buf && dataset->shared->cache.contig.sieve_dirty) {
        assert(dataset->shared->layout.type !=
               H5D_COMPACT); /* We should never have a sieve buffer for compact storage */

        /* Write dirty data sieve buffer to file */
        if (H5F_shared_block_write(
                H5F_SHARED(dataset->oloc.file), H5FD_MEM_DRAW, dataset->shared->cache.contig.sieve_loc,
                dataset->shared->cache.contig.sieve_size, dataset->shared->cache.contig.sieve_buf) < 0)
            HGOTO_ERROR(H5E_IO, H5E_WRITEERROR, FAIL, "block write failed");

        /* Reset sieve buffer dirty flag */
        dataset->shared->cache.contig.sieve_dirty = false;
    } /* end if */

done:
    FUNC_LEAVE_NOAPI(ret_value)
} /* end H5D__flush_sieve_buf() */

/*-------------------------------------------------------------------------
 * Function: H5D__flush_real
 *
 * Purpose:  Flush any dataset information cached in memory
 *
 * Return:   Success:    Non-negative
 *           Failure:    Negative
 *-------------------------------------------------------------------------
 */
herr_t
H5D__flush_real(H5D_t *dataset)
{
    herr_t ret_value = SUCCEED; /* Return value */

    FUNC_ENTER_PACKAGE_TAG(dataset->oloc.addr)

    /* Check args */
    assert(dataset);
    assert(dataset->shared);

    /* Avoid flushing the dataset (again) if it's closing */
    if (!dataset->shared->closing)
        /* Flush cached raw data for each kind of dataset layout */
        if (dataset->shared->layout.ops->flush && (dataset->shared->layout.ops->flush)(dataset) < 0)
            HGOTO_ERROR(H5E_DATASET, H5E_CANTFLUSH, FAIL, "unable to flush raw data");

done:
    FUNC_LEAVE_NOAPI_TAG(ret_value)
} /* end H5D__flush_real() */

/*-------------------------------------------------------------------------
 * Function: H5D__flush
 *
 * Purpose:  Flush dataset information cached in memory
 *
 * Return:   Success:    Non-negative
 *           Failure:    Negative
 *-------------------------------------------------------------------------
 */
herr_t
H5D__flush(H5D_t *dset, hid_t dset_id)
{
    herr_t ret_value = SUCCEED; /* Return value */

    FUNC_ENTER_PACKAGE

    /* Check args */
    assert(dset);
    assert(dset->shared);

    /* Currently, H5Oflush causes H5Fclose to trigger an assertion failure in metadata cache.
     * Leave this situation for the future solution */
    if (H5F_HAS_FEATURE(dset->oloc.file, H5FD_FEAT_HAS_MPI))
        HGOTO_ERROR(H5E_DATASET, H5E_UNSUPPORTED, FAIL, "H5Oflush isn't supported for parallel");

    /* Flush any dataset information still cached in memory */
    if (H5D__flush_real(dset) < 0)
        HGOTO_ERROR(H5E_DATASET, H5E_CANTFLUSH, FAIL, "unable to flush cached dataset info");

    /* Flush object's metadata to file */
    if (H5O_flush_common(&dset->oloc, dset_id) < 0)
        HGOTO_ERROR(H5E_DATASET, H5E_CANTFLUSH, FAIL, "unable to flush dataset and object flush callback");

done:
    FUNC_LEAVE_NOAPI(ret_value)
} /* end H5D__flush() */

/*-------------------------------------------------------------------------
 * Function: H5D__format_convert
 *
 * Purpose:  For chunked: downgrade the chunk indexing type to version 1 B-tree
 *           For compact/contiguous: downgrade layout version to 3
 *
 * Return:   Success:    Non-negative
 *           Failure:    Negative
 *-------------------------------------------------------------------------
 */
herr_t
H5D__format_convert(H5D_t *dataset)
{
    H5D_chk_idx_info_t new_idx_info;                /* Index info for the new layout */
    H5D_chk_idx_info_t idx_info;                    /* Index info for the current layout */
    H5O_layout_t      *newlayout         = NULL;    /* The new layout */
    bool               init_new_index    = false;   /* Indicate that the new chunk index is initialized */
    bool               delete_old_layout = false;   /* Indicate that the old layout message is deleted */
    bool               add_new_layout    = false;   /* Indicate that the new layout message is added */
    herr_t             ret_value         = SUCCEED; /* Return value */

    FUNC_ENTER_PACKAGE_TAG(dataset->oloc.addr)

    /* Check args */
    assert(dataset);

    switch (dataset->shared->layout.type) {
        case H5D_CHUNKED:
            assert(dataset->shared->layout.u.chunk.idx_type != H5D_CHUNK_IDX_BTREE);

            if (NULL == (newlayout = (H5O_layout_t *)H5MM_calloc(sizeof(H5O_layout_t))))
                HGOTO_ERROR(H5E_RESOURCE, H5E_NOSPACE, FAIL, "unable to allocate buffer");

            /* Set up the current index info */
            idx_info.f       = dataset->oloc.file;
            idx_info.pline   = &dataset->shared->dcpl_cache.pline;
            idx_info.layout  = &dataset->shared->layout.u.chunk;
            idx_info.storage = &dataset->shared->layout.storage.u.chunk;

            /* Copy the current layout info to the new layout */
            H5MM_memcpy(newlayout, &dataset->shared->layout, sizeof(H5O_layout_t));

            /* Set up info for version 1 B-tree in the new layout */
            newlayout->version                        = H5O_LAYOUT_VERSION_3;
            newlayout->storage.u.chunk.idx_type       = H5D_CHUNK_IDX_BTREE;
            newlayout->storage.u.chunk.idx_addr       = HADDR_UNDEF;
            newlayout->storage.u.chunk.ops            = H5D_COPS_BTREE;
            newlayout->storage.u.chunk.u.btree.shared = NULL;

            /* Set up the index info to version 1 B-tree */
            new_idx_info.f       = dataset->oloc.file;
            new_idx_info.pline   = &dataset->shared->dcpl_cache.pline;
            new_idx_info.layout  = &(newlayout->u).chunk;
            new_idx_info.storage = &(newlayout->storage).u.chunk;

            /* Initialize version 1 B-tree */
            if (new_idx_info.storage->ops->init &&
                (new_idx_info.storage->ops->init)(&new_idx_info, dataset->shared->space, dataset->oloc.addr) <
                    0)
                HGOTO_ERROR(H5E_DATASET, H5E_CANTINIT, FAIL, "can't initialize indexing information");
            init_new_index = true;

            /* If the current chunk index exists */
            if (H5_addr_defined(idx_info.storage->idx_addr)) {

                /* Create v1 B-tree chunk index */
                if ((new_idx_info.storage->ops->create)(&new_idx_info) < 0)
                    HGOTO_ERROR(H5E_DATASET, H5E_CANTINIT, FAIL, "can't create chunk index");

                /* Iterate over the chunks in the current index and insert the chunk addresses
                 * into the version 1 B-tree chunk index
                 */
                if (H5D__chunk_format_convert(dataset, &idx_info, &new_idx_info) < 0)
                    HGOTO_ERROR(H5E_DATASET, H5E_BADITER, FAIL, "unable to iterate/convert chunk index");
            } /* end if */

            /* Delete the old "current" layout message */
            if (H5O_msg_remove(&dataset->oloc, H5O_LAYOUT_ID, H5O_ALL, false) < 0)
                HGOTO_ERROR(H5E_SYM, H5E_CANTDELETE, FAIL, "unable to delete layout message");

            delete_old_layout = true;

            /* Append the new layout message to the object header */
            if (H5O_msg_create(&dataset->oloc, H5O_LAYOUT_ID, 0, H5O_UPDATE_TIME, newlayout) < 0)
                HGOTO_ERROR(H5E_DATASET, H5E_CANTINIT, FAIL, "unable to update layout header message");

            add_new_layout = true;

            /* Release the old (current) chunk index */
            if (idx_info.storage->ops->dest && (idx_info.storage->ops->dest)(&idx_info) < 0)
                HGOTO_ERROR(H5E_DATASET, H5E_CANTFREE, FAIL, "unable to release chunk index info");

            /* Copy the new layout to the dataset's layout */
            H5MM_memcpy(&dataset->shared->layout, newlayout, sizeof(H5O_layout_t));

            break;

        case H5D_CONTIGUOUS:
        case H5D_COMPACT:
            assert(dataset->shared->layout.version > H5O_LAYOUT_VERSION_DEFAULT);
            dataset->shared->layout.version = H5O_LAYOUT_VERSION_DEFAULT;
            if (H5O_msg_write(&(dataset->oloc), H5O_LAYOUT_ID, 0, H5O_UPDATE_TIME,
                              &(dataset->shared->layout)) < 0)
                HGOTO_ERROR(H5E_FILE, H5E_CANTINIT, FAIL, "unable to update layout message");
            break;

        case H5D_VIRTUAL:
            HGOTO_ERROR(H5E_ARGS, H5E_BADTYPE, FAIL, "virtual dataset layout not supported");

        case H5D_LAYOUT_ERROR:
        case H5D_NLAYOUTS:
            HGOTO_ERROR(H5E_ARGS, H5E_BADTYPE, FAIL, "invalid dataset layout type");

        default:
            HGOTO_ERROR(H5E_ARGS, H5E_BADTYPE, FAIL, "unknown dataset layout type");
    } /* end switch */

done:
    if (ret_value < 0 && dataset->shared->layout.type == H5D_CHUNKED) {
        /* Remove new layout message */
        if (add_new_layout)
            if (H5O_msg_remove(&dataset->oloc, H5O_LAYOUT_ID, H5O_ALL, false) < 0)
                HDONE_ERROR(H5E_SYM, H5E_CANTDELETE, FAIL, "unable to delete layout message");

        /* Add back old layout message */
        if (delete_old_layout)
            if (H5O_msg_create(&dataset->oloc, H5O_LAYOUT_ID, 0, H5O_UPDATE_TIME, &dataset->shared->layout) <
                0)
                HDONE_ERROR(H5E_DATASET, H5E_CANTINIT, FAIL, "unable to add layout header message");

        /* Clean up v1 b-tree chunk index */
        if (init_new_index) {
            if (H5_addr_defined(new_idx_info.storage->idx_addr)) {
                /* Check for valid address i.e. tag */
                if (!H5_addr_defined(dataset->oloc.addr))
                    HDONE_ERROR(H5E_DATASET, H5E_BADVALUE, FAIL, "address undefined");

                /* Expunge from cache all v1 B-tree type entries associated with tag */
                if (H5AC_expunge_tag_type_metadata(dataset->oloc.file, dataset->oloc.addr, H5AC_BT_ID,
                                                   H5AC__NO_FLAGS_SET))
                    HDONE_ERROR(H5E_DATASET, H5E_CANTEXPUNGE, FAIL, "unable to expunge index metadata");
            } /* end if */

            /* Delete v1 B-tree chunk index */
            if (new_idx_info.storage->ops->dest && (new_idx_info.storage->ops->dest)(&new_idx_info) < 0)
                HDONE_ERROR(H5E_DATASET, H5E_CANTFREE, FAIL, "unable to release chunk index info");
        } /* end if */
    }     /* end if */

    if (newlayout != NULL)
        newlayout = (H5O_layout_t *)H5MM_xfree(newlayout);

    FUNC_LEAVE_NOAPI_TAG(ret_value)
} /* end H5D__format_convert() */

/*-------------------------------------------------------------------------
 * Function: H5D__mark
 *
 * Purpose:  Mark some aspect of a dataset as dirty
 *
 * Return:   Success:    Non-negative
 *           Failure:    Negative
 *-------------------------------------------------------------------------
 */
herr_t
H5D__mark(const H5D_t *dataset, unsigned flags)
{
    H5O_t *oh        = NULL;    /* Pointer to dataset's object header */
    herr_t ret_value = SUCCEED; /* Return value */

    FUNC_ENTER_PACKAGE

    /* Check args */
    assert(dataset);
    assert(!(flags & (unsigned)~(H5D_MARK_SPACE | H5D_MARK_LAYOUT)));

    /* Mark aspects of the dataset as dirty */
    if (flags) {
        unsigned update_flags = H5O_UPDATE_TIME; /* Modification time flag */

        /* Pin the object header */
        if (NULL == (oh = H5O_pin(&dataset->oloc)))
            HGOTO_ERROR(H5E_DATASET, H5E_CANTPIN, FAIL, "unable to pin dataset object header");

        /* Update the layout on disk, if it's been changed */
        if (flags & H5D_MARK_LAYOUT) {
            if (H5D__layout_oh_write(dataset, oh, update_flags) < 0)
                HGOTO_ERROR(H5E_DATASET, H5E_WRITEERROR, FAIL, "unable to update layout info");

            /* Reset the "update the modification time" flag, so we only do it once */
            update_flags = 0;
        } /* end if */

        /* Update the dataspace on disk, if it's been changed */
        if (flags & H5D_MARK_SPACE) {
            if (H5S_write(dataset->oloc.file, oh, update_flags, dataset->shared->space) < 0)
                HGOTO_ERROR(H5E_DATASET, H5E_WRITEERROR, FAIL, "unable to update file with new dataspace");

            /* Reset the "update the modification time" flag, so we only do it once */
            update_flags = 0;
        } /* end if */

        /* _Somebody_ should have update the modification time! */
        assert(update_flags == 0);
    } /* end if */

done:
    /* Release pointer to object header */
    if (oh != NULL)
        if (H5O_unpin(oh) < 0)
            HDONE_ERROR(H5E_DATASET, H5E_CANTUNPIN, FAIL, "unable to unpin dataset object header");

    FUNC_LEAVE_NOAPI(ret_value)
} /* end H5D__mark() */

/*-------------------------------------------------------------------------
 * Function: H5D__flush_all_cb
 *
 * Purpose:  Flush any dataset information cached in memory
 *
 * Return:   Success:    Non-negative
 *           Failure:    Negative
 *-------------------------------------------------------------------------
 */
static int
H5D__flush_all_cb(void *_dataset, hid_t H5_ATTR_UNUSED id, void *_udata)
{
    H5D_t *dataset   = (H5D_t *)_dataset; /* Dataset pointer */
    H5F_t *f         = (H5F_t *)_udata;   /* User data for callback */
    int    ret_value = H5_ITER_CONT;      /* Return value */

    FUNC_ENTER_PACKAGE

    /* Check args */
    assert(dataset);
    assert(f);

    /* Check for dataset in same file */
    if (f == dataset->oloc.file)
        /* Flush the dataset's information */
        if (H5D__flush_real(dataset) < 0)
            HGOTO_ERROR(H5E_DATASET, H5E_WRITEERROR, H5_ITER_ERROR, "unable to flush cached dataset info");

done:
    FUNC_LEAVE_NOAPI(ret_value)
} /* end H5D__flush_all_cb() */

/*-------------------------------------------------------------------------
 * Function: H5D_flush_all
 *
 * Purpose:  Flush any dataset information cached in memory
 *
 * Return:   Success:    Non-negative
 *           Failure:    Negative
 *-------------------------------------------------------------------------
 */
herr_t
H5D_flush_all(H5F_t *f)
{
    herr_t ret_value = SUCCEED; /* Return value */

    FUNC_ENTER_NOAPI(FAIL)

    /* Check args */
    assert(f);

    /* Iterate over all the open datasets */
    if (H5I_iterate(H5I_DATASET, H5D__flush_all_cb, f, false) < 0)
        HGOTO_ERROR(H5E_DATASET, H5E_BADITER, FAIL, "unable to flush cached dataset info");

done:
    FUNC_LEAVE_NOAPI(ret_value)
} /* end H5D_flush_all() */

/*-------------------------------------------------------------------------
 * Function: H5D_get_create_plist
 *
 * Purpose:  Private function for H5Dget_create_plist
 *
 * Return:   Success:    ID for a copy of the dataset creation
 *                property list.  The template should be
 *                released by calling H5P_close().
 *           Failure:    FAIL
 *-------------------------------------------------------------------------
 */
hid_t
H5D_get_create_plist(const H5D_t *dset)
{
    H5P_genplist_t *dcpl_plist;        /* Dataset's DCPL */
    H5P_genplist_t *new_plist;         /* Copy of dataset's DCPL */
    H5O_layout_t    copied_layout;     /* Layout to tweak */
    H5O_fill_t      copied_fill = {0}; /* Fill value to tweak */
    H5O_efl_t       copied_efl;        /* External file list to tweak */
    H5T_t          *dst_type    = NULL;
    H5T_t          *tmp_type    = NULL;
    hid_t           new_dcpl_id = FAIL;
    hid_t           ret_value   = H5I_INVALID_HID; /* Return value */

    FUNC_ENTER_NOAPI(FAIL)

    /* Check args */
    if (NULL == (dcpl_plist = (H5P_genplist_t *)H5I_object(dset->shared->dcpl_id)))
        HGOTO_ERROR(H5E_DATASET, H5E_BADTYPE, FAIL, "can't get property list");

    /* Copy the creation property list */
    if ((new_dcpl_id = H5P_copy_plist(dcpl_plist, true)) < 0)
        HGOTO_ERROR(H5E_DATASET, H5E_CANTGET, FAIL, "unable to copy the creation property list");
    if (NULL == (new_plist = (H5P_genplist_t *)H5I_object(new_dcpl_id)))
        HGOTO_ERROR(H5E_DATASET, H5E_BADTYPE, FAIL, "can't get property list");

    /* Retrieve any object creation properties */
    if (H5O_get_create_plist(&dset->oloc, new_plist) < 0)
        HGOTO_ERROR(H5E_DATASET, H5E_CANTGET, FAIL, "can't get object creation info");

    /* Get the layout property */
    if (H5P_peek(new_plist, H5D_CRT_LAYOUT_NAME, &copied_layout) < 0)
        HGOTO_ERROR(H5E_DATASET, H5E_CANTGET, FAIL, "can't get layout");

    /* Reset layout values set when dataset is created */
    copied_layout.ops = NULL;
    switch (copied_layout.type) {
        case H5D_COMPACT:
            copied_layout.storage.u.compact.buf = H5MM_xfree(copied_layout.storage.u.compact.buf);
            memset(&copied_layout.storage.u.compact, 0, sizeof(copied_layout.storage.u.compact));
            break;

        case H5D_CONTIGUOUS:
            copied_layout.storage.u.contig.addr = HADDR_UNDEF;
            copied_layout.storage.u.contig.size = 0;
            break;

        case H5D_CHUNKED:
            /* Reset chunk size */
            copied_layout.u.chunk.size = 0;

            /* Reset index info, if the chunk ops are set */
            if (copied_layout.storage.u.chunk.ops)
                /* Reset address and pointer of the array struct for the chunked storage index */
                if (H5D_chunk_idx_reset(&copied_layout.storage.u.chunk, true) < 0)
                    HGOTO_ERROR(H5E_DATASET, H5E_CANTINIT, FAIL,
                                "unable to reset chunked storage index in dest");

            /* Reset chunk index ops */
            copied_layout.storage.u.chunk.ops = NULL;
            break;

        case H5D_VIRTUAL:
            copied_layout.storage.u.virt.serial_list_hobjid.addr = HADDR_UNDEF;
            copied_layout.storage.u.virt.serial_list_hobjid.idx  = 0;
            break;

        case H5D_LAYOUT_ERROR:
        case H5D_NLAYOUTS:
        default:
            assert(0 && "Unknown layout type!");
    } /* end switch */

    /* Set back the (possibly modified) layout property to property list */
    if (H5P_poke(new_plist, H5D_CRT_LAYOUT_NAME, &copied_layout) < 0)
        HGOTO_ERROR(H5E_DATASET, H5E_CANTSET, FAIL, "unable to set layout");

    /* Get the fill value property */
    if (H5P_peek(new_plist, H5D_CRT_FILL_VALUE_NAME, &copied_fill) < 0)
        HGOTO_ERROR(H5E_DATASET, H5E_CANTGET, FAIL, "can't get fill value");

    /* Check if there is a fill value, but no type yet */
    if (copied_fill.buf != NULL && copied_fill.type == NULL) {
        H5T_path_t *tpath; /* Conversion information*/

        /* Copy the dataset type into the fill value message */
        if (NULL == (copied_fill.type = H5T_copy(dset->shared->type, H5T_COPY_TRANSIENT)))
            HGOTO_ERROR(H5E_DATASET, H5E_CANTINIT, FAIL, "unable to copy dataset datatype for fill value");

        /* Set up type conversion function */
        if (NULL == (tpath = H5T_path_find(dset->shared->type, copied_fill.type)))
            HGOTO_ERROR(H5E_DATASET, H5E_UNSUPPORTED, FAIL,
                        "unable to convert between src and dest data types");

        /* Convert disk form of fill value into memory form */
        if (!H5T_path_noop(tpath)) {
            uint8_t *bkg_buf = NULL; /* Background conversion buffer */
            size_t   bkg_size;       /* Size of background buffer */

            dst_type = copied_fill.type;
            if (H5T_detect_class(dst_type, H5T_VLEN, false) > 0 ||
                H5T_detect_class(dst_type, H5T_REFERENCE, false) > 0) {
                if (NULL == (tmp_type = H5T_copy(dst_type, H5T_COPY_TRANSIENT)))
                    HGOTO_ERROR(H5E_DATASET, H5E_CANTCOPY, FAIL, "unable to copy fill value datatype");
                dst_type = tmp_type;
            }

            /* Allocate a background buffer */
            bkg_size = MAX(H5T_GET_SIZE(copied_fill.type), H5T_GET_SIZE(dset->shared->type));
            if (H5T_path_bkg(tpath) && NULL == (bkg_buf = H5FL_BLK_CALLOC(type_conv, bkg_size)))
                HGOTO_ERROR(H5E_DATASET, H5E_CANTALLOC, FAIL, "memory allocation failed");

            /* Convert fill value */
            if (H5T_convert(tpath, dset->shared->type, dst_type, (size_t)1, (size_t)0, (size_t)0,
                            copied_fill.buf, bkg_buf) < 0) {
                if (bkg_buf)
                    bkg_buf = H5FL_BLK_FREE(type_conv, bkg_buf);
                HGOTO_ERROR(H5E_DATASET, H5E_CANTCONVERT, FAIL, "datatype conversion failed");
            } /* end if */

            /* Release local resources */
            if (bkg_buf)
                bkg_buf = H5FL_BLK_FREE(type_conv, bkg_buf);
        } /* end if */
    }     /* end if */

    /* Set back the (possibly modified) fill value property to property list */
    if (H5P_poke(new_plist, H5D_CRT_FILL_VALUE_NAME, &copied_fill) < 0)
        HGOTO_ERROR(H5E_DATASET, H5E_CANTSET, FAIL, "unable to set fill value");

    /* Get the fill value property */
    if (H5P_peek(new_plist, H5D_CRT_EXT_FILE_LIST_NAME, &copied_efl) < 0)
        HGOTO_ERROR(H5E_DATASET, H5E_CANTGET, FAIL, "can't get external file list");

    /* Reset efl name_offset and heap_addr, these are the values when the dataset is created */
    if (copied_efl.slot) {
        unsigned u;

        copied_efl.heap_addr = HADDR_UNDEF;
        for (u = 0; u < copied_efl.nused; u++)
            copied_efl.slot[u].name_offset = 0;
    } /* end if */

    /* Set back the (possibly modified) external file list property to property list */
    if (H5P_poke(new_plist, H5D_CRT_EXT_FILE_LIST_NAME, &copied_efl) < 0)
        HGOTO_ERROR(H5E_DATASET, H5E_CANTSET, FAIL, "unable to set external file list");

    /* Set the return value */
    ret_value = new_dcpl_id;

done:
    if (tmp_type && (H5T_close(tmp_type) < 0))
        HDONE_ERROR(H5E_DATASET, H5E_CANTCLOSEOBJ, FAIL, "unable to close temporary datatype");

    if (ret_value < 0) {
        if (new_dcpl_id > 0)
            if (H5I_dec_app_ref(new_dcpl_id) < 0)
                HDONE_ERROR(H5E_DATASET, H5E_CANTDEC, FAIL, "unable to close temporary object");

        if (copied_fill.type && (H5T_close_real(copied_fill.type) < 0))
            HDONE_ERROR(H5E_DATASET, H5E_CANTFREE, FAIL, "Can't free temporary datatype");
    }

    FUNC_LEAVE_NOAPI(ret_value)
} /* end H5D_get_create_plist() */

/*-------------------------------------------------------------------------
 * Function: H5D_get_access_plist
 *
 * Purpose:  Returns a copy of the dataset access property list.
 *
 * Return:   Success:    ID for a copy of the dataset access
 *                       property list.
 *           Failure:    FAIL
 *-------------------------------------------------------------------------
 */
hid_t
H5D_get_access_plist(const H5D_t *dset)
{
    H5P_genplist_t    *old_plist;                    /* Stored DAPL from dset */
    H5P_genplist_t    *new_plist;                    /* New DAPL */
    H5P_genplist_t    *def_dapl              = NULL; /* Default DAPL */
    H5D_append_flush_t def_append_flush_info = {0};  /* Default append flush property */
    H5D_rdcc_t         def_chunk_info;               /* Default chunk cache property */
    H5D_vds_view_t     def_vds_view;                 /* Default virtual view property */
    hsize_t            def_vds_gap;                  /* Default virtual printf gap property */
    hid_t              new_dapl_id = FAIL;
    hid_t              ret_value   = FAIL;

    FUNC_ENTER_NOAPI_NOINIT

    /* Make a copy of the dataset's dataset access property list */
    if (NULL == (old_plist = (H5P_genplist_t *)H5I_object(dset->shared->dapl_id)))
        HGOTO_ERROR(H5E_DATASET, H5E_BADTYPE, FAIL, "can't get property list");
    if ((new_dapl_id = H5P_copy_plist(old_plist, true)) < 0)
        HGOTO_ERROR(H5E_PLIST, H5E_CANTINIT, FAIL, "can't copy dataset access property list");
    if (NULL == (new_plist = (H5P_genplist_t *)H5I_object(new_dapl_id)))
        HGOTO_ERROR(H5E_ARGS, H5E_BADTYPE, FAIL, "not a property list");

    /* If the dataset is chunked then copy the rdcc & append flush parameters.
     * Otherwise, use the default values. */
    if (dset->shared->layout.type == H5D_CHUNKED) {
        if (H5P_set(new_plist, H5D_ACS_DATA_CACHE_NUM_SLOTS_NAME, &(dset->shared->cache.chunk.nslots)) < 0)
            HGOTO_ERROR(H5E_PLIST, H5E_CANTSET, FAIL, "can't set data cache number of slots");
        if (H5P_set(new_plist, H5D_ACS_DATA_CACHE_BYTE_SIZE_NAME, &(dset->shared->cache.chunk.nbytes_max)) <
            0)
            HGOTO_ERROR(H5E_PLIST, H5E_CANTSET, FAIL, "can't set data cache byte size");
        if (H5P_set(new_plist, H5D_ACS_PREEMPT_READ_CHUNKS_NAME, &(dset->shared->cache.chunk.w0)) < 0)
            HGOTO_ERROR(H5E_PLIST, H5E_CANTSET, FAIL, "can't set preempt read chunks");
        if (H5P_set(new_plist, H5D_ACS_APPEND_FLUSH_NAME, &dset->shared->append_flush) < 0)
            HGOTO_ERROR(H5E_PLIST, H5E_CANTSET, FAIL, "can't set append flush property");
    }
    else {
        /* Get the default FAPL */
        if (NULL == (def_dapl = (H5P_genplist_t *)H5I_object(H5P_LST_DATASET_ACCESS_ID_g)))
            HGOTO_ERROR(H5E_DATASET, H5E_BADTYPE, FAIL, "not a property list");

        /* Set the data cache number of slots to the value of the default FAPL */
        if (H5P_get(def_dapl, H5D_ACS_DATA_CACHE_NUM_SLOTS_NAME, &def_chunk_info.nslots) < 0)
            HGOTO_ERROR(H5E_DATASET, H5E_CANTGET, FAIL, "can't get data number of slots");
        if (H5P_set(new_plist, H5D_ACS_DATA_CACHE_NUM_SLOTS_NAME, &def_chunk_info.nslots) < 0)
            HGOTO_ERROR(H5E_DATASET, H5E_CANTSET, FAIL, "can't set data cache number of slots");

        /* Set the data cache byte size to the value of the default FAPL */
        if (H5P_get(def_dapl, H5D_ACS_DATA_CACHE_BYTE_SIZE_NAME, &def_chunk_info.nbytes_max) < 0)
            HGOTO_ERROR(H5E_DATASET, H5E_CANTGET, FAIL, "can't get data cache byte size");
        if (H5P_set(new_plist, H5D_ACS_DATA_CACHE_BYTE_SIZE_NAME, &def_chunk_info.nbytes_max) < 0)
            HGOTO_ERROR(H5E_DATASET, H5E_CANTSET, FAIL, "can't set data cache byte size");

        /* Set the preempt read chunks property to the value of the default FAPL */
        if (H5P_get(def_dapl, H5D_ACS_PREEMPT_READ_CHUNKS_NAME, &def_chunk_info.w0) < 0)
            HGOTO_ERROR(H5E_DATASET, H5E_CANTGET, FAIL, "can't get preempt read chunks");
        if (H5P_set(new_plist, H5D_ACS_PREEMPT_READ_CHUNKS_NAME, &def_chunk_info.w0) < 0)
            HGOTO_ERROR(H5E_DATASET, H5E_CANTSET, FAIL, "can't set preempt read chunks");

        /* Set the append flush property to its default value */
        if (H5P_set(new_plist, H5D_ACS_APPEND_FLUSH_NAME, &def_append_flush_info) < 0)
            HGOTO_ERROR(H5E_DATASET, H5E_CANTSET, FAIL, "can't set append flush property");
    } /* end if-else */

    /* If the dataset is virtual then copy the VDS view & printf gap options.
     * Otherwise, use the default values. */
    if (dset->shared->layout.type == H5D_VIRTUAL) {
        if (H5P_set(new_plist, H5D_ACS_VDS_VIEW_NAME, &(dset->shared->layout.storage.u.virt.view)) < 0)
            HGOTO_ERROR(H5E_PLIST, H5E_CANTSET, FAIL, "can't set VDS view");
        if (H5P_set(new_plist, H5D_ACS_VDS_PRINTF_GAP_NAME,
                    &(dset->shared->layout.storage.u.virt.printf_gap)) < 0)
            HGOTO_ERROR(H5E_PLIST, H5E_CANTSET, FAIL, "can't set VDS printf gap");
    }
    else {
        /* Get the default FAPL if necessary */
        if (!def_dapl && NULL == (def_dapl = (H5P_genplist_t *)H5I_object(H5P_LST_DATASET_ACCESS_ID_g)))
            HGOTO_ERROR(H5E_DATASET, H5E_BADTYPE, FAIL, "not a property list");

        /* Set the data cache number of slots to the value of the default FAPL */
        if (H5P_get(def_dapl, H5D_ACS_VDS_VIEW_NAME, &def_vds_view) < 0)
            HGOTO_ERROR(H5E_DATASET, H5E_CANTGET, FAIL, "can't get VDS view");
        if (H5P_set(new_plist, H5D_ACS_VDS_VIEW_NAME, &def_vds_view) < 0)
            HGOTO_ERROR(H5E_DATASET, H5E_CANTSET, FAIL, "can't set VDS view");

        /* Set the data cache byte size to the value of the default FAPL */
        if (H5P_get(def_dapl, H5D_ACS_VDS_PRINTF_GAP_NAME, &def_vds_gap) < 0)
            HGOTO_ERROR(H5E_DATASET, H5E_CANTGET, FAIL, "can't get VDS printf gap");
        if (H5P_set(new_plist, H5D_ACS_VDS_PRINTF_GAP_NAME, &def_vds_gap) < 0)
            HGOTO_ERROR(H5E_DATASET, H5E_CANTSET, FAIL, "can't set VDS printf gap");
    }

    /* Set the vds prefix option */
    if (H5P_set(new_plist, H5D_ACS_VDS_PREFIX_NAME, &(dset->shared->vds_prefix)) < 0)
        HGOTO_ERROR(H5E_PLIST, H5E_CANTSET, FAIL, "can't set vds prefix");

    /* Set the external file prefix option */
    if (H5P_set(new_plist, H5D_ACS_EFILE_PREFIX_NAME, &(dset->shared->extfile_prefix)) < 0)
        HGOTO_ERROR(H5E_PLIST, H5E_CANTSET, FAIL, "can't set external file prefix");

    /* Set the return value */
    ret_value = new_dapl_id;

done:
    if (ret_value < 0)
        if (new_dapl_id > 0)
            if (H5I_dec_app_ref(new_dapl_id) < 0)
                HDONE_ERROR(H5E_SYM, H5E_CANTDEC, FAIL, "can't free");

    FUNC_LEAVE_NOAPI(ret_value)
} /* end H5D_get_access_plist() */

/*-------------------------------------------------------------------------
 * Function: H5D__get_space
 *
 * Purpose:  Returns and ID for the dataspace of the dataset.
 *
 * Return:   Success:    ID for dataspace
 *           Failure:    FAIL
 *-------------------------------------------------------------------------
 */
hid_t
H5D__get_space(const H5D_t *dset)
{
    H5S_t *space     = NULL;
    hid_t  ret_value = H5I_INVALID_HID;

    FUNC_ENTER_PACKAGE

    /* If the layout is virtual, update the extent */
    if (dset->shared->layout.type == H5D_VIRTUAL)
        if (H5D__virtual_set_extent_unlim(dset) < 0)
            HGOTO_ERROR(H5E_DATASET, H5E_CANTINIT, FAIL, "unable to update virtual dataset extent");

    /* Read the dataspace message and return a dataspace object */
    if (NULL == (space = H5S_copy(dset->shared->space, false, true)))
        HGOTO_ERROR(H5E_DATASET, H5E_CANTINIT, FAIL, "unable to get dataspace");

    /* Create an ID */
    if ((ret_value = H5I_register(H5I_DATASPACE, space, true)) < 0)
        HGOTO_ERROR(H5E_ID, H5E_CANTREGISTER, FAIL, "unable to register dataspace");

done:
    if (ret_value < 0)
        if (space != NULL)
            if (H5S_close(space) < 0)
                HDONE_ERROR(H5E_DATASET, H5E_CLOSEERROR, FAIL, "unable to release dataspace");

    FUNC_LEAVE_NOAPI(ret_value)
} /* end H5D__get_space() */

/*-------------------------------------------------------------------------
 * Function: H5D__get_type
 *
 * Purpose:  Returns and ID for the datatype of the dataset.
 *
 * Return:   Success:    ID for datatype
 *           Failure:    FAIL
 *
 *-------------------------------------------------------------------------
 */
hid_t
H5D__get_type(const H5D_t *dset)
{
    H5T_t *dt        = NULL;
    hid_t  ret_value = FAIL;

    FUNC_ENTER_PACKAGE

    /* Patch the datatype's "top level" file pointer */
    if (H5T_patch_file(dset->shared->type, dset->oloc.file) < 0)
        HGOTO_ERROR(H5E_DATASET, H5E_CANTINIT, FAIL, "unable to patch datatype's file pointer");

    /* Copy the dataset's datatype */
    if (NULL == (dt = H5T_copy_reopen(dset->shared->type)))
        HGOTO_ERROR(H5E_DATASET, H5E_CANTINIT, FAIL, "unable to copy datatype");

    /* Mark any datatypes as being in memory now */
    if (H5T_set_loc(dt, NULL, H5T_LOC_MEMORY) < 0)
        HGOTO_ERROR(H5E_DATATYPE, H5E_CANTINIT, FAIL, "invalid datatype location");

    /* Lock copied type */
    if (H5T_lock(dt, false) < 0)
        HGOTO_ERROR(H5E_DATASET, H5E_CANTINIT, FAIL, "unable to lock transient datatype");

    /* Create an ID */
    if (H5T_is_named(dt)) {
        /* If this is a committed datatype, we need to recreate the
         * two-level IDs, where the VOL object is a copy of the
         * returned datatype.
         */
        if ((ret_value = H5VL_wrap_register(H5I_DATATYPE, dt, true)) < 0)
            HGOTO_ERROR(H5E_ID, H5E_CANTREGISTER, FAIL, "unable to register datatype");
    } /* end if */
    else if ((ret_value = H5I_register(H5I_DATATYPE, dt, true)) < 0)
        HGOTO_ERROR(H5E_ID, H5E_CANTREGISTER, FAIL, "unable to register datatype");

done:
    if (ret_value < 0)
        if (dt && H5T_close(dt) < 0)
            HDONE_ERROR(H5E_DATASET, H5E_CLOSEERROR, FAIL, "unable to release datatype");

    FUNC_LEAVE_NOAPI(ret_value)
} /* end H5D__get_type() */

/*-------------------------------------------------------------------------
 * Function: H5D__refresh
 *
 * Purpose:  Refreshes all buffers associated with a dataset.
 *
 * Return:   SUCCEED/FAIL
 *-------------------------------------------------------------------------
 */
herr_t
H5D__refresh(H5D_t *dset, hid_t dset_id)
{
    H5D_virtual_held_file_t *head            = NULL;    /* Pointer to list of files held open */
    bool                     virt_dsets_held = false;   /* Whether virtual datasets' files are held open */
    herr_t                   ret_value       = SUCCEED; /* Return value */

    FUNC_ENTER_PACKAGE

    /* Sanity check */
    assert(dset);
    assert(dset->shared);

    /* If the layout is virtual... */
    if (dset->shared->layout.type == H5D_VIRTUAL) {
        /* Hold open the source datasets' files */
        if (H5D__virtual_hold_source_dset_files(dset, &head) < 0)
            HGOTO_ERROR(H5E_DATASET, H5E_CANTINC, FAIL, "unable to hold VDS source files open");
        virt_dsets_held = true;

        /* Refresh source datasets for virtual dataset */
        if (H5D__virtual_refresh_source_dsets(dset) < 0)
            HGOTO_ERROR(H5E_DATASET, H5E_CANTFLUSH, FAIL, "unable to refresh VDS source datasets");
    } /* end if */

    /* Refresh dataset object */
    if ((H5O_refresh_metadata(&dset->oloc, dset_id)) < 0)
        HGOTO_ERROR(H5E_DATASET, H5E_CANTFLUSH, FAIL, "unable to refresh dataset");

done:
    /* Release hold on (source) virtual datasets' files */
    if (virt_dsets_held)
        if (H5D__virtual_release_source_dset_files(head) < 0)
            HDONE_ERROR(H5E_DATASET, H5E_CANTDEC, FAIL, "can't release VDS source files held open");

    FUNC_LEAVE_NOAPI(ret_value)
} /* end H5D__refresh() */

/*-------------------------------------------------------------------------
 * Function: H5D_get_dcpl_id
 *
 * Purpose:  Quick and dirty routine to retrieve the
 *           dcpl_id (dataset creation property list) from the
 *           dataset creation operation struct
 *
 * Return:   'dcpl_id' on success/abort on failure (shouldn't fail)
 *-------------------------------------------------------------------------
 */
hid_t
H5D_get_dcpl_id(const H5D_obj_create_t *d)
{
    /* Use FUNC_ENTER_NOAPI_NOINIT_NOERR here to avoid performance issues */
    FUNC_ENTER_NOAPI_NOINIT_NOERR

    assert(d);

    FUNC_LEAVE_NOAPI(d->dcpl_id);
} /* end H5D_get_dcpl_id() */

/*-------------------------------------------------------------------------
 * Function: H5D__get_defined
 *
 * Purpose:  Returns the dataspace ID with selection of defined elements
 *
 * Return:   Success:    ID for dataspace
 *           Failure:    FAIL
 *
 *-------------------------------------------------------------------------
 */
<<<<<<< HEAD
hid_t 
H5D__get_defined(const H5D_t H5_ATTR_UNUSED *dset, const H5S_t *fspace)
=======
hid_t
H5D__get_defined(const H5D_t *dset, const H5S_t *fspace)
>>>>>>> c9ec3975
{
    H5S_t *space     = NULL;
    hid_t  ret_value = H5I_INVALID_HID;

    FUNC_ENTER_PACKAGE

    /* TBD:
        if (dset->shared->layout.type == H5D_SPARSE_CHUNK)
            call routine to get defined elements
        else
            if (NULL == (space = H5S_copy(fspace, false, true)))
                HGOTO_ERROR(H5E_DATASET, H5E_CANTINIT, FAIL, "unable to get dataspace");
     */

    /* FOR NOW: return copy of fspace */
    if (NULL == (space = H5S_copy(fspace, false, true)))
        HGOTO_ERROR(H5E_DATASET, H5E_CANTINIT, FAIL, "unable to get dataspace");

    /* Create an ID */
    if ((ret_value = H5I_register(H5I_DATASPACE, space, true)) < 0)
        HGOTO_ERROR(H5E_ID, H5E_CANTREGISTER, FAIL, "unable to register dataspace");

done:
    if (ret_value < 0)
        if (space != NULL)
            if (H5S_close(space) < 0)
                HDONE_ERROR(H5E_DATASET, H5E_CLOSEERROR, FAIL, "unable to release dataspace");

    FUNC_LEAVE_NOAPI(ret_value)

} /* H5D__get_defined() */

/*-------------------------------------------------------------------------
 *
 * Function: H5D__erase
 *
 * Purpose:  Deletes elements from a dataset
 *
 * Return:   SUCCEED/FAIL
 *
 *-------------------------------------------------------------------------
 */
<<<<<<< HEAD
herr_t 
H5D__erase(const H5D_t H5_ATTR_UNUSED *dset, const H5S_t H5_ATTR_UNUSED *fspace)
=======
herr_t
H5D__erase(const H5D_t *dset, const H5S_t *fspace)
>>>>>>> c9ec3975
{
    herr_t ret_value = SUCCEED; /* Return value */

    FUNC_ENTER_PACKAGE_NOERR

    /* TBD:
        if (dset->shared->layout.type == H5D_SPARSE_CHUNK)
            call routine to delete elements
        else
            return error
     */
    /* FOR NOW: just return success */

    FUNC_LEAVE_NOAPI(ret_value)
} /* H5D__erase() */<|MERGE_RESOLUTION|>--- conflicted
+++ resolved
@@ -4021,13 +4021,8 @@
  *
  *-------------------------------------------------------------------------
  */
-<<<<<<< HEAD
 hid_t 
 H5D__get_defined(const H5D_t H5_ATTR_UNUSED *dset, const H5S_t *fspace)
-=======
-hid_t
-H5D__get_defined(const H5D_t *dset, const H5S_t *fspace)
->>>>>>> c9ec3975
 {
     H5S_t *space     = NULL;
     hid_t  ret_value = H5I_INVALID_HID;
@@ -4070,13 +4065,8 @@
  *
  *-------------------------------------------------------------------------
  */
-<<<<<<< HEAD
 herr_t 
 H5D__erase(const H5D_t H5_ATTR_UNUSED *dset, const H5S_t H5_ATTR_UNUSED *fspace)
-=======
-herr_t
-H5D__erase(const H5D_t *dset, const H5S_t *fspace)
->>>>>>> c9ec3975
 {
     herr_t ret_value = SUCCEED; /* Return value */
 
