/* * * * * * * * * * * * * * * * * * * * * * * * * * * * * * * * * * * * * * *
 * Copyright by The HDF Group.                                               *
 * Copyright by the Board of Trustees of the University of Illinois.         *
 * All rights reserved.                                                      *
 *                                                                           *
 * This file is part of HDF5.  The full HDF5 copyright notice, including     *
 * terms governing use, modification, and redistribution, is contained in    *
 * the COPYING file, which can be found at the root of the source code       *
 * distribution tree, or in https://www.hdfgroup.org/licenses.               *
 * If you do not have access to either file, you may request a copy from     *
 * help@hdfgroup.org.                                                        *
 * * * * * * * * * * * * * * * * * * * * * * * * * * * * * * * * * * * * * * */

/*-------------------------------------------------------------------------
 *
 * Created:     H5FAhdr.c
 *
 * Purpose:     Array header routines for Fixed Array.
 *
 *-------------------------------------------------------------------------
 */

/**********************/
/* Module Declaration */
/**********************/

#include "H5FAmodule.h" /* This source code file is part of the H5FA module */

/***********************/
/* Other Packages Used */
/***********************/

/***********/
/* Headers */
/***********/
#include "H5private.h"   /* Generic Functions                            */
#include "H5Eprivate.h"  /* Error handling                               */
#include "H5FApkg.h"     /* Fixed Arrays                                 */
#include "H5MFprivate.h" /* File memory management                       */
<<<<<<< HEAD
#include "H5MMprivate.h" /* Memory management			*/
=======
#include "H5MMprivate.h" /* Memory management                            */
>>>>>>> 18bbd3f0

/****************/
/* Local Macros */
/****************/

/******************/
/* Local Typedefs */
/******************/

/********************/
/* Package Typedefs */
/********************/

/********************/
/* Local Prototypes */
/********************/

/*********************/
/* Package Variables */
/*********************/

/*****************************/
/* Library Private Variables */
/*****************************/

/*******************/
/* Local Variables */
/*******************/

/* Declare a free list to manage the H5FA_hdr_t struct */
H5FL_DEFINE_STATIC(H5FA_hdr_t);

/*-------------------------------------------------------------------------
 * Function:    H5FA__hdr_alloc
 *
 * Purpose:     Allocate shared Fixed Array header
 *
 * Return:      SUCCEED/FAIL
 *
 * Programmer:  Vailin Choi
 *              Thursday, April 30, 2009
 *
 *-------------------------------------------------------------------------
 */
BEGIN_FUNC(PKG, ERR, H5FA_hdr_t *, NULL, NULL, H5FA__hdr_alloc(H5F_t *f))

    /* Local variables */
    H5FA_hdr_t *hdr = NULL; /* Shared Fixed Array header */

    /* Check arguments */
    HDassert(f);

    /* Allocate space for the shared information */
    if (NULL == (hdr = H5FL_CALLOC(H5FA_hdr_t)))
        H5E_THROW(H5E_CANTALLOC, "memory allocation failed for Fixed Array shared header")

    /* Set non-zero internal fields */
    hdr->addr = HADDR_UNDEF;

    /* Set the internal parameters for the array */
    hdr->f           = f;
    hdr->swmr_write  = (H5F_INTENT(f) & H5F_ACC_SWMR_WRITE) > 0;
    hdr->sizeof_addr = H5F_SIZEOF_ADDR(f);
    hdr->sizeof_size = H5F_SIZEOF_SIZE(f);

    /* Set the return value */
    ret_value = hdr;

    CATCH

    if (!ret_value)
        if (hdr && H5FA__hdr_dest(hdr) < 0)
            H5E_THROW(H5E_CANTFREE, "unable to destroy fixed array header")

END_FUNC(PKG) /* end H5FA__hdr_alloc() */

/*-------------------------------------------------------------------------
 * Function:    H5FA__hdr_init
 *
 * Purpose:     Initialize shared fixed array header
 *
 * Return:      SUCCEED/FAIL
 *
 * Programmer:  Quincey Koziol
 *              Sunday, November 15, 2009
 *
 *-------------------------------------------------------------------------
 */
BEGIN_FUNC(PKG, ERR, herr_t, SUCCEED, FAIL, H5FA__hdr_init(H5FA_hdr_t *hdr, void *ctx_udata))

    /* Local variables */

    /* Check arguments */
    HDassert(hdr);

    /* Set size of header on disk (locally and in statistics) */
    hdr->stats.hdr_size = hdr->size = H5FA_HEADER_SIZE_HDR(hdr);

    /* Set number of elements for Fixed Array in statistics */
    hdr->stats.nelmts = hdr->cparam.nelmts;

    /* Create the callback context, if there's one */
    if (hdr->cparam.cls->crt_context) {
        if (NULL == (hdr->cb_ctx = (*hdr->cparam.cls->crt_context)(ctx_udata)))
            H5E_THROW(H5E_CANTCREATE, "unable to create fixed array client callback context")
    } /* end if */

    CATCH

END_FUNC(PKG) /* end H5FA__hdr_init() */

/*-------------------------------------------------------------------------
 * Function:    H5FA__hdr_create
 *
 * Purpose:     Creates a new Fixed Array header in the file
 *
 * Return:      SUCCEED/FAIL
 *
 * Programmer:  Vailin Choi
 *              Thursday, April 30, 2009
 *
 *-------------------------------------------------------------------------
 */
BEGIN_FUNC(PKG, ERR, haddr_t, HADDR_UNDEF, HADDR_UNDEF,
           H5FA__hdr_create(H5F_t *f, const H5FA_create_t *cparam, void *ctx_udata))

    /* Local variables */
    H5FA_hdr_t *hdr      = NULL;  /* Fixed array header */
    hbool_t     inserted = FALSE; /* Whether the header was inserted into cache */

    /* Check arguments */
    HDassert(f);
    HDassert(cparam);

#ifndef NDEBUG
    {
        /* Check for valid parameters */
        if (cparam->raw_elmt_size == 0)
            H5E_THROW(H5E_BADVALUE, "element size must be greater than zero")
        if (cparam->max_dblk_page_nelmts_bits == 0)
            H5E_THROW(H5E_BADVALUE, "max. # of elements bits must be greater than zero")
        if (cparam->nelmts == 0)
            H5E_THROW(H5E_BADVALUE, "# of elements must be greater than zero")
    }
#endif /* NDEBUG */

    /* Allocate space for the shared information */
    if (NULL == (hdr = H5FA__hdr_alloc(f)))
        H5E_THROW(H5E_CANTALLOC, "memory allocation failed for Fixed Array shared header")

    hdr->dblk_addr = HADDR_UNDEF;

    /* Set the creation parameters for the array */
    H5MM_memcpy(&hdr->cparam, cparam, sizeof(hdr->cparam));

    /* Finish initializing fixed array header */
    if (H5FA__hdr_init(hdr, ctx_udata) < 0)
        H5E_THROW(H5E_CANTINIT, "initialization failed for fixed array header")

    /* Allocate space for the header on disk */
    if (HADDR_UNDEF == (hdr->addr = H5MF_alloc(f, H5FD_MEM_FARRAY_HDR, (hsize_t)hdr->size)))
        H5E_THROW(H5E_CANTALLOC, "file allocation failed for Fixed Array header")

    /* Create 'top' proxy for extensible array entries */
    if (hdr->swmr_write)
        if (NULL == (hdr->top_proxy = H5AC_proxy_entry_create()))
            H5E_THROW(H5E_CANTCREATE, "can't create fixed array entry proxy")

    /* Cache the new Fixed Array header */
    if (H5AC_insert_entry(f, H5AC_FARRAY_HDR, hdr->addr, hdr, H5AC__NO_FLAGS_SET) < 0)
        H5E_THROW(H5E_CANTINSERT, "can't add fixed array header to cache")
    inserted = TRUE;

    /* Add header as child of 'top' proxy */
    if (hdr->top_proxy)
        if (H5AC_proxy_entry_add_child(hdr->top_proxy, f, hdr) < 0)
            H5E_THROW(H5E_CANTSET, "unable to add fixed array entry as child of array proxy")

    /* Set address of array header to return */
    ret_value = hdr->addr;

    CATCH

    if (!H5F_addr_defined(ret_value))
        if (hdr) {
            /* Remove from cache, if inserted */
            if (inserted)
                if (H5AC_remove_entry(hdr) < 0)
                    H5E_THROW(H5E_CANTREMOVE, "unable to remove fixed array header from cache")

            /* Release header's disk space */
            if (H5F_addr_defined(hdr->addr) &&
                H5MF_xfree(f, H5FD_MEM_FARRAY_HDR, hdr->addr, (hsize_t)hdr->size) < 0)
                H5E_THROW(H5E_CANTFREE, "unable to free Fixed Array header")

            /* Destroy header */
            if (H5FA__hdr_dest(hdr) < 0)
                H5E_THROW(H5E_CANTFREE, "unable to destroy Fixed Array header")
        } /* end if */

END_FUNC(PKG) /* end H5FA__hdr_create() */

/*-------------------------------------------------------------------------
 * Function:    H5FA__hdr_incr
 *
 * Purpose:     Increment component reference count on shared array header
 *
 * Return:      SUCCEED/FAIL
 *
 * Programmer:  Vailin Choi
 *              Thursday, April 30, 2009
 *
 *-------------------------------------------------------------------------
 */
BEGIN_FUNC(PKG, ERR, herr_t, SUCCEED, FAIL, H5FA__hdr_incr(H5FA_hdr_t *hdr))

    /* Sanity check */
    HDassert(hdr);

    /* Mark header as un-evictable when something is depending on it */
    if (hdr->rc == 0)
        if (H5AC_pin_protected_entry(hdr) < 0)
            H5E_THROW(H5E_CANTPIN, "unable to pin fixed array header")

    /* Increment reference count on shared header */
    hdr->rc++;

    CATCH

END_FUNC(PKG) /* end H5FA__hdr_incr() */

/*-------------------------------------------------------------------------
 * Function:    H5FA__hdr_decr
 *
 * Purpose:     Decrement component reference count on shared array header
 *
 * Return:      SUCCEED/FAIL
 *
 * Programmer:  Vailin Choi
 *              Thursday, April 30, 2009
 *
 *-------------------------------------------------------------------------
 */
BEGIN_FUNC(PKG, ERR, herr_t, SUCCEED, FAIL, H5FA__hdr_decr(H5FA_hdr_t *hdr))

    /* Sanity check */
    HDassert(hdr);
    HDassert(hdr->rc);

    /* Decrement reference count on shared header */
    hdr->rc--;

    /* Mark header as evictable again when nothing depend on it */
    if (hdr->rc == 0) {
        HDassert(hdr->file_rc == 0);
        if (H5AC_unpin_entry(hdr) < 0)
            H5E_THROW(H5E_CANTUNPIN, "unable to unpin fixed array header")
    } /* end if */

    CATCH

END_FUNC(PKG) /* end H5FA__hdr_decr() */

/*-------------------------------------------------------------------------
 * Function:    H5FA__hdr_fuse_incr
 *
 * Purpose:     Increment file reference count on shared array header
 *
 * Return:      SUCCEED/FAIL
 *
 * Programmer:  Vailin Choi
 *              Thursday, April 30, 2009
 *
 *-------------------------------------------------------------------------
 */
BEGIN_FUNC(PKG, NOERR, herr_t, SUCCEED, -, H5FA__hdr_fuse_incr(H5FA_hdr_t *hdr))

    /* Sanity check */
    HDassert(hdr);

    /* Increment file reference count on shared header */
    hdr->file_rc++;

END_FUNC(PKG) /* end H5FA__hdr_fuse_incr() */

/*-------------------------------------------------------------------------
 * Function:    H5FA__hdr_fuse_decr
 *
 * Purpose:     Decrement file reference count on shared array header
 *
 * Return:      SUCCEED/FAIL
 *
 * Programmer:  Vailin Choi
 *              Thursday, April 30, 2009
 *
 *-------------------------------------------------------------------------
 */
BEGIN_FUNC(PKG, NOERR, size_t, 0, -, H5FA__hdr_fuse_decr(H5FA_hdr_t *hdr))

    /* Sanity check */
    HDassert(hdr);
    HDassert(hdr->file_rc);

    /* Decrement file reference count on shared header */
    hdr->file_rc--;

    /* Set return value */
    ret_value = hdr->file_rc;

END_FUNC(PKG) /* end H5FA__hdr_fuse_decr() */

/*-------------------------------------------------------------------------
 * Function:    H5FA__hdr_modified
 *
 * Purpose:     Mark a fixed array as modified
 *
 * Return:      SUCCEED/FAIL
 *
 * Programmer:  Vailin Choi
 *              Thursday, April 30, 2009
 *
 *-------------------------------------------------------------------------
 */
BEGIN_FUNC(PKG, ERR, herr_t, SUCCEED, FAIL, H5FA__hdr_modified(H5FA_hdr_t *hdr))

    /* Sanity check */
    HDassert(hdr);

    /* Mark header as dirty in cache */
    if (H5AC_mark_entry_dirty(hdr) < 0)
        H5E_THROW(H5E_CANTMARKDIRTY, "unable to mark fixed array header as dirty")

    CATCH

END_FUNC(PKG) /* end H5FA__hdr_modified() */

/*-------------------------------------------------------------------------
 * Function:	H5FA__hdr_protect
 *
 * Purpose:	Convenience wrapper around protecting fixed array header
 *
 * Return:	Non-NULL pointer to header on success/NULL on failure
 *
 * Programmer:	Quincey Koziol
 *		Aug 12 2013
 *
 *-------------------------------------------------------------------------
 */
BEGIN_FUNC(PKG, ERR, H5FA_hdr_t *, NULL, NULL,
           H5FA__hdr_protect(H5F_t *f, haddr_t fa_addr, void *ctx_udata, unsigned flags))

    /* Local variables */
    H5FA_hdr_t *        hdr;   /* Fixed array header */
    H5FA_hdr_cache_ud_t udata; /* User data for cache callbacks */

    /* Sanity check */
    HDassert(f);
    HDassert(H5F_addr_defined(fa_addr));

    /* only the H5AC__READ_ONLY_FLAG is permitted */
    HDassert((flags & (unsigned)(~H5AC__READ_ONLY_FLAG)) == 0);

    /* Set up user data for cache callbacks */
    udata.f         = f;
    udata.addr      = fa_addr;
    udata.ctx_udata = ctx_udata;

    /* Protect the header */
    if (NULL == (hdr = (H5FA_hdr_t *)H5AC_protect(f, H5AC_FARRAY_HDR, fa_addr, &udata, flags)))
        H5E_THROW(H5E_CANTPROTECT, "unable to protect fixed array header, address = %llu",
                  (unsigned long long)fa_addr)
    hdr->f = f; /* (Must be set again here, in case the header was already in the cache -QAK) */

    /* Create top proxy, if it doesn't exist */
    if (hdr->swmr_write && NULL == hdr->top_proxy) {
        /* Create 'top' proxy for fixed array entries */
        if (NULL == (hdr->top_proxy = H5AC_proxy_entry_create()))
            H5E_THROW(H5E_CANTCREATE, "can't create fixed array entry proxy")

        /* Add header as child of 'top' proxy */
        if (H5AC_proxy_entry_add_child(hdr->top_proxy, f, hdr) < 0)
            H5E_THROW(H5E_CANTSET, "unable to add fixed array entry as child of array proxy")
    } /* end if */

    /* Set return value */
    ret_value = hdr;

    CATCH

END_FUNC(PKG) /* end H5FA__hdr_protect() */

/*-------------------------------------------------------------------------
 * Function:	H5FA__hdr_unprotect
 *
 * Purpose:	Convenience wrapper around unprotecting fixed array header
 *
 * Return:	Non-negative on success/Negative on failure
 *
 * Programmer:	Quincey Koziol
 *		Aug 12 2013
 *
 *-------------------------------------------------------------------------
 */
BEGIN_FUNC(PKG, ERR, herr_t, SUCCEED, FAIL, H5FA__hdr_unprotect(H5FA_hdr_t *hdr, unsigned cache_flags))

    /* Local variables */

    /* Sanity check */
    HDassert(hdr);

    /* Unprotect the header */
    if (H5AC_unprotect(hdr->f, H5AC_FARRAY_HDR, hdr->addr, hdr, cache_flags) < 0)
        H5E_THROW(H5E_CANTUNPROTECT, "unable to unprotect fixed array hdr, address = %llu",
                  (unsigned long long)hdr->addr)

    CATCH

<<<<<<< HEAD
END_FUNC(PKG) /* end H5EA__hdr_unprotect() */
=======
END_FUNC(PKG) /* end H5FA__hdr_unprotect() */
>>>>>>> 18bbd3f0

/*-------------------------------------------------------------------------
 * Function:	H5FA__hdr_delete
 *
 * Purpose:     Delete a fixed array, starting with the header
 *
 * Return:      SUCCEED/FAIL
 *
 * Programmer:  Vailin Choi
 *              Thursday, April 30, 2009
 *
 *-------------------------------------------------------------------------
 */
BEGIN_FUNC(PKG, ERR, herr_t, SUCCEED, FAIL, H5FA__hdr_delete(H5FA_hdr_t *hdr))

    /* Local variables */
    unsigned cache_flags = H5AC__NO_FLAGS_SET; /* Flags for unprotecting header */

    /* Sanity check */
    HDassert(hdr);
    HDassert(!hdr->file_rc);

#ifndef NDEBUG
    {
        unsigned hdr_status = 0; /* Array header's status in the metadata cache */

        /* Check the array header's status in the metadata cache */
        if (H5AC_get_entry_status(hdr->f, hdr->addr, &hdr_status) < 0)
            H5E_THROW(H5E_CANTGET, "unable to check metadata cache status for array header")

        /* Sanity checks on array header */
        HDassert(hdr_status & H5AC_ES__IN_CACHE);
        HDassert(hdr_status & H5AC_ES__IS_PROTECTED);
    }  /* end block */
#endif /* NDEBUG */

    /* Check for Fixed Array Data block */
    if (H5F_addr_defined(hdr->dblk_addr)) {
        /* Delete Fixed Array Data block */
        if (H5FA__dblock_delete(hdr, hdr->dblk_addr) < 0)
            H5E_THROW(H5E_CANTDELETE, "unable to delete fixed array data block")
    } /* end if */

    /* Set flags to finish deleting header on unprotect */
    cache_flags |= H5AC__DIRTIED_FLAG | H5AC__DELETED_FLAG | H5AC__FREE_FILE_SPACE_FLAG;

    CATCH

    /* Unprotect the header, deleting it if an error hasn't occurred */
    if (H5AC_unprotect(hdr->f, H5AC_FARRAY_HDR, hdr->addr, hdr, cache_flags) < 0)
        H5E_THROW(H5E_CANTUNPROTECT, "unable to release fixed array header")

END_FUNC(PKG) /* end H5FA__hdr_delete() */

/*-------------------------------------------------------------------------
 * Function:    H5FA__hdr_dest
 *
 * Purpose:     Destroys a fixed array header in memory.
 *
 * Return:      SUCCEED/FAIL
 *
 * Programmer:  Vailin Choi
 *              Thursday, April 30, 2009
 *
 *-------------------------------------------------------------------------
 */
BEGIN_FUNC(PKG, ERR, herr_t, SUCCEED, FAIL, H5FA__hdr_dest(H5FA_hdr_t *hdr))

    /* Check arguments */
    HDassert(hdr);
    HDassert(hdr->rc == 0);

    /* Destroy the callback context */
    if (hdr->cb_ctx) {
        if ((*hdr->cparam.cls->dst_context)(hdr->cb_ctx) < 0)
            H5E_THROW(H5E_CANTRELEASE, "unable to destroy fixed array client callback context")
    } /* end if */
    hdr->cb_ctx = NULL;

    /* Destroy the 'top' proxy */
    if (hdr->top_proxy) {
        if (H5AC_proxy_entry_dest(hdr->top_proxy) < 0)
            H5E_THROW(H5E_CANTRELEASE, "unable to destroy fixed array 'top' proxy")
        hdr->top_proxy = NULL;
    } /* end if */

    /* Free the shared info itself */
    hdr = H5FL_FREE(H5FA_hdr_t, hdr);

    CATCH

END_FUNC(PKG) /* end H5FA__hdr_dest() */<|MERGE_RESOLUTION|>--- conflicted
+++ resolved
@@ -37,11 +37,7 @@
 #include "H5Eprivate.h"  /* Error handling                               */
 #include "H5FApkg.h"     /* Fixed Arrays                                 */
 #include "H5MFprivate.h" /* File memory management                       */
-<<<<<<< HEAD
-#include "H5MMprivate.h" /* Memory management			*/
-=======
 #include "H5MMprivate.h" /* Memory management                            */
->>>>>>> 18bbd3f0
 
 /****************/
 /* Local Macros */
@@ -459,11 +455,7 @@
 
     CATCH
 
-<<<<<<< HEAD
-END_FUNC(PKG) /* end H5EA__hdr_unprotect() */
-=======
 END_FUNC(PKG) /* end H5FA__hdr_unprotect() */
->>>>>>> 18bbd3f0
 
 /*-------------------------------------------------------------------------
  * Function:	H5FA__hdr_delete
