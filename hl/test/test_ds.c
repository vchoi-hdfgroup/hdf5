/* * * * * * * * * * * * * * * * * * * * * * * * * * * * * * * * * * * * * * *
 * Copyright by The HDF Group.                                               *
 * Copyright by the Board of Trustees of the University of Illinois.         *
 * All rights reserved.                                                      *
 *                                                                           *
 * This file is part of HDF5.  The full HDF5 copyright notice, including     *
 * terms governing use, modification, and redistribution, is contained in    *
 * the COPYING file, which can be found at the root of the source code       *
 * distribution tree, or in https://www.hdfgroup.org/licenses.               *
 * If you do not have access to either file, you may request a copy from     *
 * help@hdfgroup.org.                                                        *
 * * * * * * * * * * * * * * * * * * * * * * * * * * * * * * * * * * * * * * */

#include "h5hltest.h"
#include "H5srcdir.h"
#include "H5DSpublic.h"
#include "H5LTpublic.h"
#include "H5IMpublic.h"

/* operator functions */
static herr_t verify_scale(hid_t dset, unsigned dim, hid_t scale, void *visitor_data);
static herr_t read_scale(hid_t dset, unsigned dim, hid_t scale, void *visitor_data);
static herr_t match_dim_scale(hid_t did, unsigned dim, hid_t dsid, void *visitor_data);
static herr_t op_continue(hid_t did, unsigned dim, hid_t dsid, void *visitor_data);
static herr_t op_stop(hid_t did, unsigned dim, hid_t dsid, void *visitor_data);

/* prototypes */
static hid_t create_test_file(const char *fileext);
static hid_t open_test_file(const char *fileext);
herr_t       create_char_dataset(hid_t fid, const char *dsidx, int fulldims);
herr_t       create_short_dataset(hid_t fid, const char *dsidx, int fulldims);
herr_t       create_int_dataset(hid_t fid, const char *dsidx, int fulldims);
herr_t       create_long_dataset(hid_t fid, const char *dsname, const char *dsidx, int fulldims);
herr_t       create_float_dataset(hid_t fid, const char *dsidx, int fulldims);
herr_t       create_DS1_char_datasets(hid_t fid, const char *dsidx, int rankds, hsize_t *s_dim, char *s_wbuf,
                                      char *s1_wbuf);
herr_t       create_DS2_char_datasets(hid_t fid, const char *dsidx, int rankds, hsize_t *s_dim, char *s_wbuf,
                                      char *s1_wbuf, char *s2_wbuf);
herr_t       create_DS3_char_datasets(hid_t fid, const char *dsidx, int rankds, hsize_t *s_dim, char *s_wbuf,
                                      char *s1_wbuf, char *s2_wbuf, char *s3_wbuf);
herr_t create_DS1_short_datasets(hid_t fid, const char *dsidx, int rankds, hsize_t *s_dim, short *s_wbuf,
                                 short *s1_wbuf);
herr_t create_DS2_short_datasets(hid_t fid, const char *dsidx, int rankds, hsize_t *s_dim, short *s_wbuf,
                                 short *s1_wbuf, short *s2_wbuf);
herr_t create_DS3_short_datasets(hid_t fid, const char *dsidx, int rankds, hsize_t *s_dim, short *s_wbuf,
                                 short *s1_wbuf, short *s2_wbuf, short *s3_wbuf);
herr_t create_DS1_int_datasets(hid_t fid, const char *dsidx, int rankds, hsize_t *s_dim, int *s_wbuf,
                               int *s1_wbuf);
herr_t create_DS2_int_datasets(hid_t fid, const char *dsidx, int rankds, hsize_t *s_dim, int *s_wbuf,
                               int *s1_wbuf, int *s2_wbuf);
herr_t create_DS3_int_datasets(hid_t fid, const char *dsidx, int rankds, hsize_t *s_dim, int *s_wbuf,
                               int *s1_wbuf, int *s2_wbuf, int *s3_wbuf);
herr_t create_DS1_long_datasets(hid_t fid, const char *dsidx, int rankds, hsize_t *s_dim, long *s_wbuf,
                                long *s1_wbuf);
herr_t create_DS2_long_datasets(hid_t fid, const char *dsidx, int rankds, hsize_t *s_dim, long *s_wbuf,
                                long *s1_wbuf, long *s2_wbuf);
herr_t create_DS3_long_datasets(hid_t fid, const char *dsidx, int rankds, hsize_t *s_dim, long *s_wbuf,
                                long *s1_wbuf, long *s2_wbuf, long *s3_wbuf);
herr_t create_DS4_long_datasets(hid_t fid, const char *dsidx, int rankds, hsize_t *s_dim, long *s_wbuf,
                                long *s1_wbuf, long *s2_wbuf, long *s3_wbuf, long *s4_wbuf);
herr_t create_DS1_float_datasets(hid_t fid, const char *dsidx, int rankds, hsize_t *s_dim, float *s_wbuf,
                                 float *s1_wbuf);
herr_t create_DS2_float_datasets(hid_t fid, const char *dsidx, int rankds, hsize_t *s_dim, float *s_wbuf,
                                 float *s1_wbuf, float *s2_wbuf);
herr_t create_DS3_float_datasets(hid_t fid, const char *dsidx, int rankds, hsize_t *s_dim, float *s_wbuf,
                                 float *s1_wbuf, float *s2_wbuf, float *s3_wbuf);
herr_t test_attach_scale(hid_t fid, hid_t did, const char *name, unsigned int idx);
herr_t test_detach_scale(hid_t fid, hid_t did, const char *name, unsigned int idx);
herr_t test_set_scalename(hid_t fid, hid_t did, const char *name, const char *scalename, unsigned int idx);
herr_t test_cmp_scalename(hid_t fid, hid_t did, const char *name, const char *scalename, unsigned int idx);

static int test_char_attachscales(const char *fileext);
static int test_short_attachscales(const char *fileext);
static int test_int_attachscales(const char *fileext);
static int test_long_attachscales(const char *fileext);
static int test_duplicatelong_attachscales(const char *fileext);
static int test_float_attachscales(const char *fileext);
static int test_numberofscales(const char *fileext);
static int test_char_scalenames(const char *fileext);
static int test_short_scalenames(const char *fileext);
static int test_int_scalenames(const char *fileext);
static int test_long_scalenames(const char *fileext);
static int test_samelong_scalenames(const char *fileext);
static int test_float_scalenames(const char *fileext);
static int test_foreign_scaleattached(const char *fileforeign);
static int test_detachscales(void);

static int test_simple(void);
static int test_errors(void);
static int test_errors2(void);
static int test_rank(void);
static int test_types(void);
static int test_iterators(void);
static int test_data(void);
static int read_data(const char *fname, int ndims, hsize_t *dims, float **buf);
static int test_attach_detach(void);

#define RANK1     1
#define RANK      2
#define DIM_DATA  12
#define DIM1_SIZE 3
#define DIM2_SIZE 4
#define DIM3_SIZE 12
#define DIM4_SIZE 2
#define DIM0      0
#define DIM1      1
#define DIM2      2
#define DIM3      3

#define DATASET_NAME "dset_"
#define DS_1_NAME    "ds_1_"
#define DS_11_NAME   "ds_11_"
#define DS_2_NAME    "ds_2_"
#define DS_21_NAME   "ds_21_"
#define DS_22_NAME   "ds_22_"
#define DS_3_NAME    "ds_3_"
#define DS_31_NAME   "ds_31_"
#define DS_32_NAME   "ds_32_"
#define DS_33_NAME   "ds_33_"
#define DS_4_NAME    "ds_4_"
#define DS_41_NAME   "ds_41_"
#define DS_42_NAME   "ds_42_"
#define DS_43_NAME   "ds_43_"
#define DS_44_NAME   "ds_44_"

#define SCALE_1_NAME  "scalename_1_"
#define SCALE_11_NAME "scalename_11_"
#define SCALE_2_NAME  "scalename_2_"
#define SCALE_21_NAME "scalename_21_"
#define SCALE_22_NAME "scalename_22_"
#define SCALE_3_NAME  "scalename_3_"
#define SCALE_31_NAME "scalename_31_"
#define SCALE_32_NAME "scalename_32_"
#define SCALE_33_NAME "scalename_33_"
#define SCALE_4_NAME  "scalename_4_"

#define DIM0_LABEL "Latitude"
#define DIM1_LABEL "Longitude"

#define FOREIGN_FILE1 "test_ds_le.h5"
#define FOREIGN_FILE2 "test_ds_be.h5"
#define FILENAME      "test_ds"
#define FILEEXT       ".h5"

#define FILE1 "test_ds3.h5"
#define FILE2 "test_ds4.h5"
#define FILE3 "test_ds5.h5"
#define FILE4 "test_ds6.h5"
#define FILE5 "test_ds7.h5"
#define FILE6 "test_ds8.h5"
#define FILE7 "test_ds9.h5"
#define FILE8 "test_ds10.h5"

#define DIMENSION_LIST "DIMENSION_LIST"
#define REFERENCE_LIST "REFERENCE_LIST"

/*-------------------------------------------------------------------------
 * the main program
 *-------------------------------------------------------------------------
 */
int
main(void)
{
    int nerrors = 0;

    /* create file to be used in following tests */
    if (create_test_file("1") < 0) {
        nerrors = 1;
        goto error;
    }
    nerrors += test_char_attachscales("1") < 0 ? 1 : 0;
    nerrors += test_short_attachscales("1") < 0 ? 1 : 0;
    nerrors += test_int_attachscales("1") < 0 ? 1 : 0;
    nerrors += test_long_attachscales("1") < 0 ? 1 : 0;
    nerrors += test_float_attachscales("1") < 0 ? 1 : 0;
    nerrors += test_char_scalenames("1") < 0 ? 1 : 0;
    nerrors += test_short_scalenames("1") < 0 ? 1 : 0;
    nerrors += test_int_scalenames("1") < 0 ? 1 : 0;
    nerrors += test_long_scalenames("1") < 0 ? 1 : 0;
    nerrors += test_float_scalenames("1") < 0 ? 1 : 0;
    nerrors += test_numberofscales("1") < 0 ? 1 : 0;
    if (create_test_file("2") < 0) {
        nerrors = 1;
        goto error;
    }
    nerrors += test_long_attachscales("2") < 0 ? 1 : 0;
    nerrors += test_duplicatelong_attachscales("2") < 0 ? 1 : 0;
    nerrors += test_samelong_scalenames("2") < 0 ? 1 : 0;
    nerrors += test_foreign_scaleattached(FOREIGN_FILE1) < 0 ? 1 : 0;
    nerrors += test_foreign_scaleattached(FOREIGN_FILE2) < 0 ? 1 : 0;
    nerrors += test_detachscales() < 0 ? 1 : 0;
    nerrors += test_attach_detach() < 0 ? 1 : 0;
    /*  the following tests have not been rewritten to match those above */
    nerrors += test_simple() < 0 ? 1 : 0;
    nerrors += test_errors() < 0 ? 1 : 0;
    nerrors += test_errors2() < 0 ? 1 : 0;
    nerrors += test_rank() < 0 ? 1 : 0;
    nerrors += test_iterators() < 0 ? 1 : 0;
    nerrors += test_types() < 0 ? 1 : 0;
    nerrors += test_data() < 0 ? 1 : 0;

    if (nerrors)
        goto error;
    HDprintf("All dimension scales tests passed.\n");
    return 0;

error:
    HDprintf("***** %d DIMENSION SCALES TEST%s FAILED! *****\n", nerrors, 1 == nerrors ? "" : "S");
    return 1;
}

/*-------------------------------------------------------------------------
 * DS API test
 *
 * Functions tested:
 *
 * H5DSattach_scale
 * H5DSget_num_scales
 * H5DSdetach_scale
 * H5DSset_label
 * H5DSget_label
 * H5DSset_scale
 * H5DSget_scale_name
 * H5DSis_scale
 * H5DSiterate_scales
 *
 *-------------------------------------------------------------------------
 */

static hid_t
create_test_file(const char *fileext)
{
    char filename[65];

    HDsnprintf(filename, sizeof(filename), "%s%s%s", FILENAME, fileext, FILEEXT);

    return H5Fcreate(filename, H5F_ACC_TRUNC, H5P_DEFAULT, H5P_DEFAULT);
}

static hid_t
open_test_file(const char *fileext)
{
    char filename[65];

    HDsnprintf(filename, sizeof(filename), "%s%s%s", FILENAME, fileext, FILEEXT);

    return H5Fopen(filename, H5F_ACC_RDWR, H5P_DEFAULT);
}

/*-------------------------------------------------------------------------
 * create "data" dataset
 *-------------------------------------------------------------------------
 */
herr_t
create_char_dataset(hid_t fid, const char *dsidx, int fulldims)
{
    int     rank    = 3;
    int     rankds  = 1;
    hsize_t dims[3] = {DIM1_SIZE, DIM2_SIZE, DIM3_SIZE};
    char    buf[DIM1_SIZE * DIM2_SIZE * DIM3_SIZE];
    hsize_t s1_dim[1]           = {DIM1_SIZE};
    hsize_t s2_dim[1]           = {DIM2_SIZE};
    hsize_t s3_dim[1]           = {DIM3_SIZE};
    char    s1_wbuf[DIM1_SIZE]  = {1, 2, 3};
    char    s11_wbuf[DIM1_SIZE] = {10, 20, 30};
    char    s2_wbuf[DIM2_SIZE]  = {10, 20, 30, 40};
    char    s21_wbuf[DIM2_SIZE] = {1, 2, 3, 4};
    char    s22_wbuf[DIM2_SIZE] = {5, 10, 50, 100};
    char    s3_wbuf[DIM3_SIZE]  = {10, 10, 10, 20, 20, 20, 30, 30, 30, 40, 40, 40};
    char    s31_wbuf[DIM3_SIZE] = {1, 1, 1, 2, 2, 2, 3, 3, 3, 4, 4, 4};
    char    s32_wbuf[DIM3_SIZE] = {5, 5, 5, 10, 10, 10, 50, 50, 50, 100, 100, 100};
    char    s33_wbuf[DIM3_SIZE] = {6, 6, 6, 12, 12, 12, 53, 53, 53, 120, 120, 120};
    char    name[64];

    HDsnprintf(name, sizeof(name), "%s%s", DATASET_NAME, dsidx);

    /* make a dataset */
    if (H5LTmake_dataset_char(fid, name, rank, dims, buf) >= 0) {
        if (fulldims == 0) {
            /* make a DS dataset for the first dimension */
            if (create_DS1_char_datasets(fid, dsidx, rankds, s1_dim, s1_wbuf, NULL) < 0)
                return FAIL;

            /* make a DS dataset for the second dimension */
            if (create_DS2_char_datasets(fid, dsidx, rankds, s2_dim, s2_wbuf, NULL, NULL) < 0)
                return FAIL;

            /* make a DS dataset for the third dimension */
            if (create_DS3_char_datasets(fid, dsidx, rankds, s3_dim, s3_wbuf, NULL, NULL, NULL) < 0)
                return FAIL;
        }
        else {
            if (create_DS1_char_datasets(fid, dsidx, rankds, s1_dim, s1_wbuf, s11_wbuf) < 0)
                return FAIL;

            if (create_DS2_char_datasets(fid, dsidx, rankds, s2_dim, s2_wbuf, s21_wbuf, s22_wbuf) < 0)
                return FAIL;

            if (create_DS3_char_datasets(fid, dsidx, rankds, s3_dim, s3_wbuf, s31_wbuf, s32_wbuf, s33_wbuf) <
                0)
                return FAIL;
        }
    }
    else
        return FAIL;
    return SUCCEED;
}

herr_t
create_short_dataset(hid_t fid, const char *dsidx, int fulldims)
{
    int     rank    = 3;
    int     rankds  = 1;
    hsize_t dims[3] = {DIM1_SIZE, DIM2_SIZE, DIM3_SIZE};
    short   buf[DIM1_SIZE * DIM2_SIZE * DIM3_SIZE];
    hsize_t s1_dim[1]           = {DIM1_SIZE};
    hsize_t s2_dim[1]           = {DIM2_SIZE};
    hsize_t s3_dim[1]           = {DIM3_SIZE};
    short   s1_wbuf[DIM1_SIZE]  = {10, 20, 30};
    short   s11_wbuf[DIM1_SIZE] = {10, 100, 300};
    short   s2_wbuf[DIM2_SIZE]  = {100, 200, 300, 400};
    short   s21_wbuf[DIM2_SIZE] = {10, 20, 30, 40};
    short   s22_wbuf[DIM2_SIZE] = {5, 10, 50, 300};
    short   s3_wbuf[DIM3_SIZE]  = {10, 10, 10, 20, 20, 20, 30, 30, 30, 40, 40, 40};
    short   s31_wbuf[DIM3_SIZE] = {1, 1, 1, 2, 2, 2, 3, 3, 3, 4, 4, 4};
    short   s32_wbuf[DIM3_SIZE] = {5, 5, 5, 10, 10, 10, 50, 50, 50, 100, 100, 100};
    short   s33_wbuf[DIM3_SIZE] = {6, 6, 6, 12, 12, 12, 53, 53, 53, 140, 140, 140};
    char    name[64];

    HDsnprintf(name, sizeof(name), "%s%s", DATASET_NAME, dsidx);

    /* make a dataset */
    if (H5LTmake_dataset_short(fid, name, rank, dims, buf) >= 0) {
        if (fulldims == 0) {
            /* make a DS dataset for the first dimension */
            if (create_DS1_short_datasets(fid, dsidx, rankds, s1_dim, s1_wbuf, NULL) < 0)
                return FAIL;

            /* make a DS dataset for the second dimension */
            if (create_DS2_short_datasets(fid, dsidx, rankds, s2_dim, s2_wbuf, NULL, NULL) < 0)
                return FAIL;

            /* make a DS dataset for the third dimension */
            if (create_DS3_short_datasets(fid, dsidx, rankds, s3_dim, s3_wbuf, NULL, NULL, NULL) < 0)
                return FAIL;
        }
        else {
            if (create_DS1_short_datasets(fid, dsidx, rankds, s1_dim, s1_wbuf, s11_wbuf) < 0)
                return FAIL;

            if (create_DS2_short_datasets(fid, dsidx, rankds, s2_dim, s2_wbuf, s21_wbuf, s22_wbuf) < 0)
                return FAIL;

            if (create_DS3_short_datasets(fid, dsidx, rankds, s3_dim, s3_wbuf, s31_wbuf, s32_wbuf, s33_wbuf) <
                0)
                return FAIL;
        }
    }
    else
        return FAIL;
    return SUCCEED;
}

herr_t
create_int_dataset(hid_t fid, const char *dsidx, int fulldims)
{
    int     rank       = RANK;
    int     rankds     = 1;
    hsize_t dims[RANK] = {DIM1_SIZE, DIM2_SIZE};
    int     buf[DIM1_SIZE * DIM2_SIZE];
    hsize_t s1_dim[1]           = {DIM1_SIZE};
    hsize_t s2_dim[1]           = {DIM2_SIZE};
    int     s1_wbuf[DIM1_SIZE]  = {10, 20, 30};
    int     s11_wbuf[DIM1_SIZE] = {10, 100, 300};
    int     s2_wbuf[DIM2_SIZE]  = {100, 200, 300, 400};
    int     s21_wbuf[DIM2_SIZE] = {10, 20, 30, 40};
    int     s22_wbuf[DIM2_SIZE] = {5, 10, 50, 300};
    char    name[64];

    HDsnprintf(name, sizeof(name), "%s%s", DATASET_NAME, dsidx);

    /* make a dataset */
    if (H5LTmake_dataset_int(fid, name, rank, dims, buf) >= 0) {
        if (fulldims == 0) {
            /* make a DS dataset for the first dimension */
            if (create_DS1_int_datasets(fid, dsidx, rankds, s1_dim, s1_wbuf, NULL) < 0)
                return FAIL;

            /* make a DS dataset for the second dimension */
            if (create_DS2_int_datasets(fid, dsidx, rankds, s2_dim, s2_wbuf, NULL, NULL) < 0)
                return FAIL;
        }
        else {
            if (create_DS1_int_datasets(fid, dsidx, rankds, s1_dim, s1_wbuf, s11_wbuf) < 0)
                return FAIL;

            if (create_DS2_int_datasets(fid, dsidx, rankds, s2_dim, s2_wbuf, s21_wbuf, s22_wbuf) < 0)
                return FAIL;
        }
    }
    else
        return FAIL;
    return SUCCEED;
}

herr_t
create_long_dataset(hid_t fid, const char *dsname, const char *dsidx, int fulldims)
{
    int     rank    = 4;
    int     rankds  = 1;
    hsize_t dims[4] = {DIM1_SIZE, DIM2_SIZE, DIM3_SIZE, DIM4_SIZE};
    long *  buf;
    hsize_t s1_dim[1]           = {DIM1_SIZE};
    hsize_t s2_dim[1]           = {DIM2_SIZE};
    hsize_t s3_dim[1]           = {DIM3_SIZE};
    hsize_t s4_dim[1]           = {DIM4_SIZE};
    long    s1_wbuf[DIM1_SIZE]  = {10, 20, 30};
    long    s11_wbuf[DIM1_SIZE] = {10, 100, 300};
    long    s2_wbuf[DIM2_SIZE]  = {100, 200, 300, 400};
    long    s21_wbuf[DIM2_SIZE] = {10, 20, 30, 40};
    long    s22_wbuf[DIM2_SIZE] = {5, 10, 50, 300};
    long    s3_wbuf[DIM3_SIZE]  = {10, 10, 10, 20, 20, 20, 30, 30, 30, 40, 40, 40};
    long    s31_wbuf[DIM3_SIZE] = {1, 1, 1, 2, 2, 2, 3, 3, 3, 4, 4, 4};
    long    s32_wbuf[DIM3_SIZE] = {5, 5, 5, 10, 10, 10, 50, 50, 50, 100, 100, 100};
    long    s33_wbuf[DIM3_SIZE] = {6, 6, 6, 12, 12, 12, 53, 53, 53, 140, 140, 140};
    long    s4_wbuf[DIM4_SIZE]  = {18, 18};
    long    s41_wbuf[DIM4_SIZE] = {8, 8};
    long    s42_wbuf[DIM4_SIZE] = {80, 80};
    long    s43_wbuf[DIM4_SIZE] = {180, 180};
    long    s44_wbuf[DIM4_SIZE] = {280, 280};

    /* Allocate buffer */
    if (NULL == (buf = (long *)HDmalloc(sizeof(long) * DIM1_SIZE * DIM2_SIZE * DIM3_SIZE * DIM4_SIZE)))
        return FAIL;

    /* make a dataset */
    if (H5LTmake_dataset_long(fid, dsname, rank, dims, buf) >= 0) {
        if (fulldims == 0) {
            /* make a DS dataset for the first dimension */
            if (create_DS1_long_datasets(fid, dsidx, rankds, s1_dim, s1_wbuf, NULL) < 0)
                return FAIL;

            /* make a DS dataset for the second dimension */
            if (create_DS2_long_datasets(fid, dsidx, rankds, s2_dim, s2_wbuf, NULL, NULL) < 0)
                return FAIL;

            /* make a DS dataset for the third dimension */
            if (create_DS3_long_datasets(fid, dsidx, rankds, s3_dim, s3_wbuf, NULL, NULL, NULL) < 0)
                return FAIL;

            /* make a DS dataset for the fourth dimension */
            if (create_DS4_long_datasets(fid, dsidx, rankds, s4_dim, s4_wbuf, NULL, NULL, NULL, NULL) < 0)
                return FAIL;
        }
        else {
            if (create_DS1_long_datasets(fid, dsidx, rankds, s1_dim, s1_wbuf, s11_wbuf) < 0)
                return FAIL;

            if (create_DS2_long_datasets(fid, dsidx, rankds, s2_dim, s2_wbuf, s21_wbuf, s22_wbuf) < 0)
                return FAIL;

            if (create_DS3_long_datasets(fid, dsidx, rankds, s3_dim, s3_wbuf, s31_wbuf, s32_wbuf, s33_wbuf) <
                0)
                return FAIL;

            if (create_DS4_long_datasets(fid, dsidx, rankds, s4_dim, s4_wbuf, s41_wbuf, s42_wbuf, s43_wbuf,
                                         s44_wbuf) < 0)
                return FAIL;
        }
    }
    else
        return FAIL;

    HDfree(buf);

    return SUCCEED;
}

herr_t
create_float_dataset(hid_t fid, const char *dsidx, int fulldims)
{
    int     rank       = RANK;
    int     rankds     = 1;
    hsize_t dims[RANK] = {DIM1_SIZE, DIM2_SIZE};
    float   buf[DIM1_SIZE * DIM2_SIZE];
    hsize_t s1_dim[1]           = {DIM1_SIZE};
    hsize_t s2_dim[1]           = {DIM2_SIZE};
    float   s1_wbuf[DIM1_SIZE]  = {10, 20, 30};
    float   s11_wbuf[DIM1_SIZE] = {10, 100, 300};
    float   s2_wbuf[DIM2_SIZE]  = {100, 200, 300, 400};
    float   s21_wbuf[DIM2_SIZE] = {10, 20, 30, 40};
    float   s22_wbuf[DIM2_SIZE] = {5, 10, 50, 300};
    char    name[64];

    HDsnprintf(name, sizeof(name), "%s%s", DATASET_NAME, dsidx);

    /* make a dataset */
    if (H5LTmake_dataset_float(fid, name, rank, dims, buf) >= 0) {
        if (fulldims == 0) {
            /* make a DS dataset for the first dimension */
            if (create_DS1_float_datasets(fid, dsidx, rankds, s1_dim, s1_wbuf, NULL) < 0)
                return FAIL;

            /* make a DS dataset for the second dimension */
            if (create_DS2_float_datasets(fid, dsidx, rankds, s2_dim, s2_wbuf, NULL, NULL) < 0)
                return FAIL;
        }
        else {
            if (create_DS1_float_datasets(fid, dsidx, rankds, s1_dim, s1_wbuf, s11_wbuf) < 0)
                return FAIL;

            if (create_DS2_float_datasets(fid, dsidx, rankds, s2_dim, s2_wbuf, s21_wbuf, s22_wbuf) < 0)
                return FAIL;
        }
    }
    else
        return FAIL;
    return SUCCEED;
}

/*-------------------------------------------------------------------------
 * create 2 dimension scales datasets for first dimension
 *-------------------------------------------------------------------------
 */
herr_t
create_DS1_char_datasets(hid_t fid, const char *dsidx, int rankds, hsize_t *s_dim, char *s_wbuf,
                         char *s1_wbuf)
{
    char name[64];

    HDsnprintf(name, sizeof(name), "%s%s", DS_1_NAME, dsidx);

    /* make a DS dataset for the first dimension */
    if (H5LTmake_dataset_char(fid, name, rankds, s_dim, s_wbuf) < 0)
        return FAIL;

    if (s1_wbuf != NULL) {
        HDsnprintf(name, sizeof(name), "%s%s", DS_11_NAME, dsidx);

        /* make a DS dataset with an alternate scale for the first dimension  */
        if (H5LTmake_dataset_char(fid, name, rankds, s_dim, s1_wbuf) < 0)
            return FAIL;
    }

    return SUCCEED;
}

/*-------------------------------------------------------------------------
 * create 3 dimension scales datasets for second dimension
 *-------------------------------------------------------------------------
 */
herr_t
create_DS2_char_datasets(hid_t fid, const char *dsidx, int rankds, hsize_t *s_dim, char *s_wbuf,
                         char *s1_wbuf, char *s2_wbuf)
{
    char name[64];

    HDsnprintf(name, sizeof(name), "%s%s", DS_2_NAME, dsidx);

    /* make a DS dataset for the second dimension */
    if (H5LTmake_dataset_char(fid, name, rankds, s_dim, s_wbuf) < 0)
        return FAIL;

    if (s1_wbuf != NULL) {
        HDsnprintf(name, sizeof(name), "%s%s", DS_21_NAME, dsidx);

        /* make a DS dataset with an alternate scale for the second dimension  */
        if (H5LTmake_dataset_char(fid, name, rankds, s_dim, s1_wbuf) < 0)
            return FAIL;
    }

    if (s2_wbuf != NULL) {
        HDsnprintf(name, sizeof(name), "%s%s", DS_22_NAME, dsidx);

        /* make a DS dataset with an alternate scale for the second dimension  */
        if (H5LTmake_dataset_char(fid, name, rankds, s_dim, s2_wbuf) < 0)
            return FAIL;
    }

    return SUCCEED;
}

/*-------------------------------------------------------------------------
 * create 1 dimension scales datasets for third dimension of dataset
 *-------------------------------------------------------------------------
 */
herr_t
create_DS3_char_datasets(hid_t fid, const char *dsidx, int rankds, hsize_t *s_dim, char *s_wbuf,
                         char *s1_wbuf, char *s2_wbuf, char *s3_wbuf)
{
    char name[64];

    HDsnprintf(name, sizeof(name), "%s%s", DS_3_NAME, dsidx);

    /* make a DS dataset for the first dimension */
    if (H5LTmake_dataset_char(fid, name, rankds, s_dim, s_wbuf) < 0)
        return FAIL;

    if (s1_wbuf != NULL) {
        HDsnprintf(name, sizeof(name), "%s%s", DS_31_NAME, dsidx);

        /* make a DS dataset with an alternate scale for the second dimension  */
        if (H5LTmake_dataset_char(fid, name, rankds, s_dim, s1_wbuf) < 0)
            return FAIL;
    }

    if (s2_wbuf != NULL) {
        HDsnprintf(name, sizeof(name), "%s%s", DS_32_NAME, dsidx);

        /* make a DS dataset with an alternate scale for the second dimension  */
        if (H5LTmake_dataset_char(fid, name, rankds, s_dim, s2_wbuf) < 0)
            return FAIL;
    }

    if (s3_wbuf != NULL) {
        HDsnprintf(name, sizeof(name), "%s%s", DS_33_NAME, dsidx);

        /* make a DS dataset with an alternate scale for the second dimension  */
        if (H5LTmake_dataset_char(fid, name, rankds, s_dim, s3_wbuf) < 0)
            return FAIL;
    }

    return SUCCEED;
}

/*-------------------------------------------------------------------------
 * create 2 dimension scales datasets for first dimension
 *-------------------------------------------------------------------------
 */
herr_t
create_DS1_short_datasets(hid_t fid, const char *dsidx, int rankds, hsize_t *s_dim, short *s_wbuf,
                          short *s1_wbuf)
{
    char name[64];

    HDsnprintf(name, sizeof(name), "%s%s", DS_1_NAME, dsidx);

    /* make a DS dataset for the first dimension */
    if (H5LTmake_dataset_short(fid, name, rankds, s_dim, s_wbuf) < 0)
        return FAIL;

    if (s1_wbuf != NULL) {
        HDsnprintf(name, sizeof(name), "%s%s", DS_11_NAME, dsidx);

        /* make a DS dataset with an alternate scale for the first dimension  */
        if (H5LTmake_dataset_short(fid, name, rankds, s_dim, s1_wbuf) < 0)
            return FAIL;
    }

    return SUCCEED;
}

/*-------------------------------------------------------------------------
 * create 3 dimension scales datasets for second dimension
 *-------------------------------------------------------------------------
 */
herr_t
create_DS2_short_datasets(hid_t fid, const char *dsidx, int rankds, hsize_t *s_dim, short *s_wbuf,
                          short *s1_wbuf, short *s2_wbuf)
{
    char name[64];

    HDsnprintf(name, sizeof(name), "%s%s", DS_2_NAME, dsidx);

    /* make a DS dataset for the second dimension */
    if (H5LTmake_dataset_short(fid, name, rankds, s_dim, s_wbuf) < 0)
        return FAIL;

    if (s1_wbuf != NULL) {
        HDsnprintf(name, sizeof(name), "%s%s", DS_21_NAME, dsidx);

        /* make a DS dataset with an alternate scale for the second dimension  */
        if (H5LTmake_dataset_short(fid, name, rankds, s_dim, s1_wbuf) < 0)
            return FAIL;
    }

    if (s2_wbuf != NULL) {
        HDsnprintf(name, sizeof(name), "%s%s", DS_22_NAME, dsidx);

        /* make a DS dataset with an alternate scale for the second dimension  */
        if (H5LTmake_dataset_short(fid, name, rankds, s_dim, s2_wbuf) < 0)
            return FAIL;
    }

    return SUCCEED;
}

/*-------------------------------------------------------------------------
 * create 1 dimension scales datasets for third dimension of dataset
 *-------------------------------------------------------------------------
 */
herr_t
create_DS3_short_datasets(hid_t fid, const char *dsidx, int rankds, hsize_t *s_dim, short *s_wbuf,
                          short *s1_wbuf, short *s2_wbuf, short *s3_wbuf)
{
    char name[64];

    HDsnprintf(name, sizeof(name), "%s%s", DS_3_NAME, dsidx);

    /* make a DS dataset for the first dimension */
    if (H5LTmake_dataset_short(fid, name, rankds, s_dim, s_wbuf) < 0)
        return FAIL;

    if (s1_wbuf != NULL) {
        HDsnprintf(name, sizeof(name), "%s%s", DS_31_NAME, dsidx);

        /* make a DS dataset for the first dimension */
        if (H5LTmake_dataset_short(fid, name, rankds, s_dim, s1_wbuf) < 0)
            return FAIL;
    }

    if (s2_wbuf != NULL) {
        HDsnprintf(name, sizeof(name), "%s%s", DS_32_NAME, dsidx);

        /* make a DS dataset for the first dimension */
        if (H5LTmake_dataset_short(fid, name, rankds, s_dim, s2_wbuf) < 0)
            return FAIL;
    }

    if (s3_wbuf != NULL) {
        HDsnprintf(name, sizeof(name), "%s%s", DS_33_NAME, dsidx);

        /* make a DS dataset for the first dimension */
        if (H5LTmake_dataset_short(fid, name, rankds, s_dim, s3_wbuf) < 0)
            return FAIL;
    }

    return SUCCEED;
}

/*-------------------------------------------------------------------------
 * create 2 dimension scales datasets for first dimension
 *-------------------------------------------------------------------------
 */
herr_t
create_DS1_int_datasets(hid_t fid, const char *dsidx, int rankds, hsize_t *s_dim, int *s_wbuf, int *s1_wbuf)
{
    char name[64];

    HDsnprintf(name, sizeof(name), "%s%s", DS_1_NAME, dsidx);

    /* make a DS dataset for the first dimension */
    if (H5LTmake_dataset_int(fid, name, rankds, s_dim, s_wbuf) < 0)
        return FAIL;

    if (s1_wbuf != NULL) {
        HDsnprintf(name, sizeof(name), "%s%s", DS_11_NAME, dsidx);

        /* make a DS dataset with an alternate scale for the first dimension  */
        if (H5LTmake_dataset_int(fid, name, rankds, s_dim, s1_wbuf) < 0)
            return FAIL;
    }

    return SUCCEED;
}

/*-------------------------------------------------------------------------
 * create 3 dimension scales datasets for second dimension
 *-------------------------------------------------------------------------
 */
herr_t
create_DS2_int_datasets(hid_t fid, const char *dsidx, int rankds, hsize_t *s_dim, int *s_wbuf, int *s1_wbuf,
                        int *s2_wbuf)
{
    char name[64];

    HDsnprintf(name, sizeof(name), "%s%s", DS_2_NAME, dsidx);

    /* make a DS dataset for the second dimension */
    if (H5LTmake_dataset_int(fid, name, rankds, s_dim, s_wbuf) < 0)
        return FAIL;

    if (s1_wbuf != NULL) {
        HDsnprintf(name, sizeof(name), "%s%s", DS_21_NAME, dsidx);

        /* make a DS dataset with an alternate scale for the second dimension  */
        if (H5LTmake_dataset_int(fid, name, rankds, s_dim, s1_wbuf) < 0)
            return FAIL;
    }

    if (s2_wbuf != NULL) {
        HDsnprintf(name, sizeof(name), "%s%s", DS_22_NAME, dsidx);

        /* make a DS dataset with an alternate scale for the second dimension  */
        if (H5LTmake_dataset_int(fid, name, rankds, s_dim, s2_wbuf) < 0)
            return FAIL;
    }

    return SUCCEED;
}

/*-------------------------------------------------------------------------
 * create 1 dimension scales datasets for third dimension of dataset
 *-------------------------------------------------------------------------
 */
herr_t
create_DS3_int_datasets(hid_t fid, const char *dsidx, int rankds, hsize_t *s_dim, int *s_wbuf, int *s1_wbuf,
                        int *s2_wbuf, int *s3_wbuf)
{
    char name[64];

    HDsnprintf(name, sizeof(name), "%s%s", DS_3_NAME, dsidx);

    /* make a DS dataset for the first dimension */
    if (H5LTmake_dataset_int(fid, name, rankds, s_dim, s_wbuf) < 0)
        return FAIL;

    if (s1_wbuf != NULL) {
        HDsnprintf(name, sizeof(name), "%s%s", DS_31_NAME, dsidx);

        /* make a DS dataset with an alternate scale for the first dimension  */
        if (H5LTmake_dataset_int(fid, name, rankds, s_dim, s1_wbuf) < 0)
            return FAIL;
    }

    if (s2_wbuf != NULL) {
        HDsnprintf(name, sizeof(name), "%s%s", DS_32_NAME, dsidx);

        /* make a DS dataset with an alternate scale for the first dimension  */
        if (H5LTmake_dataset_int(fid, name, rankds, s_dim, s2_wbuf) < 0)
            return FAIL;
    }

    if (s3_wbuf != NULL) {
        HDsnprintf(name, sizeof(name), "%s%s", DS_33_NAME, dsidx);

        /* make a DS dataset with an alternate scale for the first dimension  */
        if (H5LTmake_dataset_int(fid, name, rankds, s_dim, s3_wbuf) < 0)
            return FAIL;
    }

    return SUCCEED;
}

/*-------------------------------------------------------------------------
 * create 2 dimension scales datasets for first dimension
 *-------------------------------------------------------------------------
 */
herr_t
create_DS1_long_datasets(hid_t fid, const char *dsidx, int rankds, hsize_t *s_dim, long *s_wbuf,
                         long *s1_wbuf)
{
    char name[64];

    HDsnprintf(name, sizeof(name), "%s%s", DS_1_NAME, dsidx);

    /* make a DS dataset for the first dimension */
    if (H5LTmake_dataset_long(fid, name, rankds, s_dim, s_wbuf) < 0)
        return FAIL;

    if (s1_wbuf != NULL) {
        HDsnprintf(name, sizeof(name), "%s%s", DS_11_NAME, dsidx);

        /* make a DS dataset with an alternate scale for the first dimension  */
        if (H5LTmake_dataset_long(fid, name, rankds, s_dim, s1_wbuf) < 0)
            return FAIL;
    }

    return SUCCEED;
}

/*-------------------------------------------------------------------------
 * create 3 dimension scales datasets for second dimension
 *-------------------------------------------------------------------------
 */
herr_t
create_DS2_long_datasets(hid_t fid, const char *dsidx, int rankds, hsize_t *s_dim, long *s_wbuf,
                         long *s1_wbuf, long *s2_wbuf)
{
    char name[64];

    HDsnprintf(name, sizeof(name), "%s%s", DS_2_NAME, dsidx);

    /* make a DS dataset for the second dimension */
    if (H5LTmake_dataset_long(fid, name, rankds, s_dim, s_wbuf) < 0)
        return FAIL;

    if (s1_wbuf != NULL) {
        HDsnprintf(name, sizeof(name), "%s%s", DS_21_NAME, dsidx);

        /* make a DS dataset with an alternate scale for the second dimension  */
        if (H5LTmake_dataset_long(fid, name, rankds, s_dim, s1_wbuf) < 0)
            return FAIL;
    }

    if (s2_wbuf != NULL) {
        HDsnprintf(name, sizeof(name), "%s%s", DS_22_NAME, dsidx);

        /* make a DS dataset with an alternate scale for the second dimension  */
        if (H5LTmake_dataset_long(fid, name, rankds, s_dim, s2_wbuf) < 0)
            return FAIL;
    }

    return SUCCEED;
}

/*-------------------------------------------------------------------------
 * create 3 dimension scales datasets for third dimension of dataset
 *-------------------------------------------------------------------------
 */
herr_t
create_DS3_long_datasets(hid_t fid, const char *dsidx, int rankds, hsize_t *s_dim, long *s_wbuf,
                         long *s1_wbuf, long *s2_wbuf, long *s3_wbuf)
{
    char name[64];

    HDsnprintf(name, sizeof(name), "%s%s", DS_3_NAME, dsidx);

    /* make a DS dataset for the first dimension */
    if (H5LTmake_dataset_long(fid, name, rankds, s_dim, s_wbuf) < 0)
        return FAIL;

    if (s1_wbuf != NULL) {
        HDsnprintf(name, sizeof(name), "%s%s", DS_31_NAME, dsidx);

        /* make a DS dataset with an alternate scale for the second dimension  */
        if (H5LTmake_dataset_long(fid, name, rankds, s_dim, s1_wbuf) < 0)
            return FAIL;
    }

    if (s2_wbuf != NULL) {
        HDsnprintf(name, sizeof(name), "%s%s", DS_32_NAME, dsidx);

        /* make a DS dataset with an alternate scale for the second dimension  */
        if (H5LTmake_dataset_long(fid, name, rankds, s_dim, s2_wbuf) < 0)
            return FAIL;
    }

    if (s3_wbuf != NULL) {
        HDsnprintf(name, sizeof(name), "%s%s", DS_33_NAME, dsidx);

        /* make a DS dataset with an alternate scale for the second dimension  */
        if (H5LTmake_dataset_long(fid, name, rankds, s_dim, s3_wbuf) < 0)
            return FAIL;
    }

    return SUCCEED;
}

/*-------------------------------------------------------------------------
 * create 4 dimension scales datasets for third dimension of dataset
 *-------------------------------------------------------------------------
 */
herr_t
create_DS4_long_datasets(hid_t fid, const char *dsidx, int rankds, hsize_t *s_dim, long *s_wbuf,
                         long *s1_wbuf, long *s2_wbuf, long *s3_wbuf, long *s4_wbuf)
{
    char name[64];

    HDsnprintf(name, sizeof(name), "%s%s", DS_4_NAME, dsidx);

    /* make a DS dataset for the first dimension */
    if (H5LTmake_dataset_long(fid, name, rankds, s_dim, s_wbuf) < 0)
        return FAIL;

    if (s1_wbuf != NULL) {
        HDsnprintf(name, sizeof(name), "%s%s", DS_41_NAME, dsidx);

        /* make a DS dataset with an alternate scale for the second dimension  */
        if (H5LTmake_dataset_long(fid, name, rankds, s_dim, s1_wbuf) < 0)
            return FAIL;
    }

    if (s2_wbuf != NULL) {
        HDsnprintf(name, sizeof(name), "%s%s", DS_42_NAME, dsidx);

        /* make a DS dataset with an alternate scale for the second dimension  */
        if (H5LTmake_dataset_long(fid, name, rankds, s_dim, s2_wbuf) < 0)
            return FAIL;
    }

    if (s3_wbuf != NULL) {
        HDsnprintf(name, sizeof(name), "%s%s", DS_43_NAME, dsidx);

        /* make a DS dataset with an alternate scale for the second dimension  */
        if (H5LTmake_dataset_long(fid, name, rankds, s_dim, s3_wbuf) < 0)
            return FAIL;
    }

    if (s4_wbuf != NULL) {
        HDsnprintf(name, sizeof(name), "%s%s", DS_44_NAME, dsidx);

        /* make a DS dataset with an alternate scale for the second dimension  */
        if (H5LTmake_dataset_long(fid, name, rankds, s_dim, s4_wbuf) < 0)
            return FAIL;
    }

    return SUCCEED;
}

/*-------------------------------------------------------------------------
 * create 2 dimension scales datasets for first dimension
 *-------------------------------------------------------------------------
 */
herr_t
create_DS1_float_datasets(hid_t fid, const char *dsidx, int rankds, hsize_t *s_dim, float *s_wbuf,
                          float *s1_wbuf)
{
    char name[64];

    HDsnprintf(name, sizeof(name), "%s%s", DS_1_NAME, dsidx);

    /* make a DS dataset for the first dimension */
    if (H5LTmake_dataset_float(fid, name, rankds, s_dim, s_wbuf) < 0)
        return FAIL;

    if (s1_wbuf != NULL) {
        HDsnprintf(name, sizeof(name), "%s%s", DS_11_NAME, dsidx);

        /* make a DS dataset with an alternate scale for the first dimension  */
        if (H5LTmake_dataset_float(fid, name, rankds, s_dim, s1_wbuf) < 0)
            return FAIL;
    }

    return SUCCEED;
}

/*-------------------------------------------------------------------------
 * create 3 dimension scales datasets for second dimension
 *-------------------------------------------------------------------------
 */
herr_t
create_DS2_float_datasets(hid_t fid, const char *dsidx, int rankds, hsize_t *s_dim, float *s_wbuf,
                          float *s1_wbuf, float *s2_wbuf)
{
    char name[64];

    HDsnprintf(name, sizeof(name), "%s%s", DS_2_NAME, dsidx);

    /* make a DS dataset for the second dimension */
    if (H5LTmake_dataset_float(fid, name, rankds, s_dim, s_wbuf) < 0)
        return FAIL;

    if (s1_wbuf != NULL) {
        HDsnprintf(name, sizeof(name), "%s%s", DS_21_NAME, dsidx);

        /* make a DS dataset with an alternate scale for the second dimension  */
        if (H5LTmake_dataset_float(fid, name, rankds, s_dim, s1_wbuf) < 0)
            return FAIL;
    }

    if (s2_wbuf != NULL) {
        HDsnprintf(name, sizeof(name), "%s%s", DS_22_NAME, dsidx);

        /* make a DS dataset with an alternate scale for the second dimension  */
        if (H5LTmake_dataset_float(fid, name, rankds, s_dim, s2_wbuf) < 0)
            return FAIL;
    }

    return SUCCEED;
}

/*-------------------------------------------------------------------------
 * create 3 dimension scales datasets for third dimension of dataset
 *-------------------------------------------------------------------------
 */
herr_t
create_DS3_float_datasets(hid_t fid, const char *dsidx, int rankds, hsize_t *s_dim, float *s_wbuf,
                          float *s1_wbuf, float *s2_wbuf, float *s3_wbuf)
{
    char name[64];

    HDsnprintf(name, sizeof(name), "%s%s", DS_3_NAME, dsidx);

    /* make a DS dataset for the first dimension */
    if (H5LTmake_dataset_float(fid, name, rankds, s_dim, s_wbuf) < 0)
        return FAIL;

    if (s1_wbuf != NULL) {
        HDsnprintf(name, sizeof(name), "%s%s", DS_31_NAME, dsidx);

        /* make a DS dataset with an alternate scale for the second dimension  */
        if (H5LTmake_dataset_float(fid, name, rankds, s_dim, s1_wbuf) < 0)
            return FAIL;
    }

    if (s2_wbuf != NULL) {
        HDsnprintf(name, sizeof(name), "%s%s", DS_32_NAME, dsidx);

        /* make a DS dataset with an alternate scale for the second dimension  */
        if (H5LTmake_dataset_float(fid, name, rankds, s_dim, s2_wbuf) < 0)
            return FAIL;
    }

    if (s3_wbuf != NULL) {
        HDsnprintf(name, sizeof(name), "%s%s", DS_33_NAME, dsidx);

        /* make a DS dataset with an alternate scale for the second dimension  */
        if (H5LTmake_dataset_float(fid, name, rankds, s_dim, s3_wbuf) < 0)
            return FAIL;
    }

    return SUCCEED;
}

herr_t
test_attach_scale(hid_t fid, hid_t did, const char *name, unsigned int idx)
{
    herr_t ret_value = FAIL;
    hid_t  dsid      = -1;

    if ((dsid = H5Dopen2(fid, name, H5P_DEFAULT)) >= 0) {
        if (H5DSis_attached(did, dsid, idx) == 0) {
            if (H5DSattach_scale(did, dsid, idx) >= 0) {
                if (H5DSis_attached(did, dsid, idx) > 0) {
                    ret_value = SUCCEED;
                }
                else if (H5DSis_attached(did, dsid, idx) == 0) {
                    HDprintf(" scale not attached ");
                }
            }
        }
        if (H5Dclose(dsid) < 0)
            ret_value = FAIL;
    }

    return ret_value;
}

herr_t
test_detach_scale(hid_t fid, hid_t did, const char *name, unsigned int idx)
{
    herr_t ret_value = FAIL;
    hid_t  dsid      = -1;

    if ((dsid = H5Dopen2(fid, name, H5P_DEFAULT)) >= 0) {
        if (H5DSis_attached(did, dsid, idx) == 1) {
            if (H5DSdetach_scale(did, dsid, idx) >= 0) {
                if (H5DSis_attached(did, dsid, idx) == 0) {
                    ret_value = SUCCEED;
                }
            }
        }
        if (H5Dclose(dsid) < 0)
            ret_value = FAIL;
    }

    return ret_value;
}

herr_t
test_set_scalename(hid_t fid, hid_t did, const char *name, const char *scalename, unsigned int idx)
{
    herr_t ret_value = FAIL;
    hid_t  dsid      = -1;

    if ((dsid = H5Dopen2(fid, name, H5P_DEFAULT)) >= 0) {
        if (H5DSis_attached(did, dsid, idx) == 1) {
            if (H5DSset_scale(dsid, scalename) >= 0) {
                if (H5DSis_attached(did, dsid, idx) == 1) {
                    ret_value = SUCCEED;
                }
            }
        }
        if (H5Dclose(dsid) < 0)
            ret_value = FAIL;
    }

    return ret_value;
}

herr_t
test_cmp_scalename(hid_t fid, hid_t did, const char *name, const char *scalename, unsigned int idx)
{
    herr_t  ret_value = FAIL;
    hid_t   dsid      = -1;
    ssize_t name_len;
    char *  name_out = NULL;

    if ((dsid = H5Dopen2(fid, name, H5P_DEFAULT)) >= 0) {
        if (H5DSis_attached(did, dsid, idx) == 1) {
            if ((name_len = H5DSget_scale_name(dsid, NULL, (size_t)0)) > 0) {
                name_out = (char *)HDmalloc(((size_t)name_len + 1) * sizeof(char));
                if (name_out != NULL) {
                    if (H5DSget_scale_name(dsid, name_out, (size_t)name_len + 1) >= 0) {
                        if (HDstrncmp(scalename, name_out, (size_t)name_len) == 0) {
                            ret_value = SUCCEED;
                        }
                        HDfree(name_out);
                        name_out = NULL;
                    }
                }
            }
        }
        if (H5Dclose(dsid) < 0)
            ret_value = FAIL;
    }

    return ret_value;
}

static int
test_detachscales(void)
{
    hid_t   fid    = -1;
    hid_t   did    = -1;
    hid_t   dsid   = -1;
    int     rank1  = 1;
    int     rank3  = 3;
    hsize_t dims[] = {1, 2, 3}; /*some bogus numbers, not important for the test*/
    int *   buf    = NULL;
    char    dname[16];
    int     i;

    /* This tests creates two three dimensional datasets; then it creates
       four integer datasets that are used as dim. scales; we will attach
       and detach them to check that at the end there is no attributes
       REFERENCE_LIST on a dimension scale and DIMENSION_LIST on a dataset */

    HL_TESTING2("test_detachscales");

    if ((fid = H5Fcreate("test_detach.h5", H5F_ACC_TRUNC, H5P_DEFAULT, H5P_DEFAULT)) < 0)
        goto out;

    /* make datasets; they are three dimensional*/
    for (i = 0; i < 2; i++) {
        HDsprintf(dname, "D%d", i);
        if (H5LTmake_dataset_int(fid, dname, rank3, dims, buf) < 0)
            goto out;
    }
    /* create datasets and make them dim. scales */

    for (i = 0; i < 4; i++) {
        HDsprintf(dname, "DS%d", i);
        if (H5LTmake_dataset_int(fid, dname, rank1, dims, buf) < 0)
            goto out;
    }
    /* attach scales to the first dataset; first dimension will have
       two scales attached  */
    if ((did = H5Dopen2(fid, "D0", H5P_DEFAULT)) >= 0) {
        for (i = 0; i < 4; i++) {
            HDsprintf(dname, "DS%d", i);
            if ((dsid = H5Dopen2(fid, dname, H5P_DEFAULT)) < 0)
                goto out;
            if (H5DSattach_scale(did, dsid, (unsigned int)i % 3) < 0)
                goto out;
            if (H5Dclose(dsid) < 0)
                goto out;
        }
        if (H5Dclose(did) < 0)
            goto out;
    }
    else
        goto out;

    /* attach scales to the second dataset */
    if ((did = H5Dopen2(fid, "D1", H5P_DEFAULT)) >= 0) {
        for (i = 0; i < 3; i++) {
            HDsprintf(dname, "DS%d", i);
            if ((dsid = H5Dopen2(fid, dname, H5P_DEFAULT)) < 0)
                goto out;
            if (H5DSattach_scale(did, dsid, (unsigned int)i) < 0)
                goto out;
            if (H5Dclose(dsid) < 0)
                goto out;
        }
        if (H5Dclose(did) < 0)
            goto out;
    }
    else
        goto out;

    /* detach DS0 from first dimension of D0 and D1; then check
       that DS0 doesn't have attribute REFERENCE _LIST */

    if ((dsid = H5Dopen2(fid, "DS0", H5P_DEFAULT)) < 0)
        goto out;

    for (i = 0; i < 2; i++) {
        HDsprintf(dname, "D%d", i);
        if ((did = H5Dopen2(fid, dname, H5P_DEFAULT)) < 0)
            goto out;
        if (H5DSdetach_scale(did, dsid, (unsigned int)0) < 0)
            goto out;
        if (H5Dclose(did) < 0)
            goto out;
    }
    /* Check that attribute "REFERENCE_LIST" doesn't exist anymore */
    if (H5Aexists(dsid, REFERENCE_LIST) != 0)
        goto out;
    if (H5Dclose(dsid) < 0)
        goto out;
    /* Check that DS3 is the only dim. scale attached to the first
       dimension of D0 */
    if ((did = H5Dopen2(fid, "D0", H5P_DEFAULT)) < 0)
        goto out;
    if ((dsid = H5Dopen2(fid, "DS3", H5P_DEFAULT)) < 0)
        goto out;
    if (H5DSis_attached(did, dsid, (unsigned int)0) <= 0)
        goto out;
    if (H5Dclose(did) < 0)
        goto out;
    if (H5Dclose(dsid) < 0)
        goto out;

    /* Detach the rest of the scales DS3, DS1, DS2 from D0 and make
       sure that attribute "DIMENSION_LIST" doesn't exist anymore */
    if ((did = H5Dopen2(fid, "D0", H5P_DEFAULT)) >= 0) {
        for (i = 1; i < 4; i++) {
            HDsprintf(dname, "DS%d", i);
            if ((dsid = H5Dopen2(fid, dname, H5P_DEFAULT)) < 0)
                goto out;
            if (H5DSdetach_scale(did, dsid, (unsigned int)i % 3) < 0)
                goto out;
            if (H5Dclose(dsid) < 0)
                goto out;
        }
        /* Check that attribute "DIMENSION_LIST" doesn't exist anymore */
        if (H5Aexists(did, DIMENSION_LIST) != 0)
            goto out;
        if (H5Dclose(did) < 0)
            goto out;
    }
    else
        goto out;

    PASSED();

    H5Fclose(fid);
    return SUCCEED;

out:
    H5E_BEGIN_TRY
    {
        H5Dclose(did);
        H5Dclose(dsid);
        H5Fclose(fid);
    }
    H5E_END_TRY;

    H5_FAILED();

    return FAIL;
}

static int
test_char_attachscales(const char *fileext)
{
    hid_t fid = -1;
    hid_t did = -1;
    char  dsname[32];
    char  scalename[32];

    HDsnprintf(dsname, sizeof(dsname), "%s%s", DATASET_NAME, "ac");

    HL_TESTING2("test_char_attachscales");

    if ((fid = open_test_file(fileext)) < 0)
        goto out;

    /* make a dataset */
    if (create_char_dataset(fid, "ac", 0) < 0)
        goto out;

    if ((did = H5Dopen2(fid, dsname, H5P_DEFAULT)) >= 0) {
        HDsnprintf(scalename, sizeof(scalename), "%s%s", DS_1_NAME, "ac");
        if (test_attach_scale(fid, did, scalename, DIM0) < 0)
            goto out;

        HDsnprintf(scalename, sizeof(scalename), "%s%s", DS_2_NAME, "ac");
        if (test_attach_scale(fid, did, scalename, DIM1) < 0)
            goto out;

        HDsnprintf(scalename, sizeof(scalename), "%s%s", DS_3_NAME, "ac");
        if (test_attach_scale(fid, did, scalename, DIM2) < 0)
            goto out;

        if (H5Dclose(did) < 0)
            goto out;
    }
    else
        goto out;

    PASSED();

    H5Fclose(fid);
    return SUCCEED;

out:
    H5E_BEGIN_TRY
    {
        H5Dclose(did);
        H5Fclose(fid);
    }
    H5E_END_TRY;

    H5_FAILED();

    return FAIL;
}

static int
test_short_attachscales(const char *fileext)
{
    hid_t fid = -1;
    hid_t did = -1;
    char  dsname[32];
    char  scalename[32];

    HDsnprintf(dsname, sizeof(dsname), "%s%s", DATASET_NAME, "as");

    HL_TESTING2("test_short_attachscales");

    if ((fid = open_test_file(fileext)) < 0)
        goto out;

    /* make a dataset */
    if (create_short_dataset(fid, "as", 1) < 0)
        goto out;

    if ((did = H5Dopen2(fid, dsname, H5P_DEFAULT)) >= 0) {
        HDsnprintf(scalename, sizeof(scalename), "%s%s", DS_1_NAME, "as");
        if (test_attach_scale(fid, did, scalename, DIM0) < 0)
            goto out;

        HDsnprintf(scalename, sizeof(scalename), "%s%s", DS_11_NAME, "as");
        if (test_attach_scale(fid, did, scalename, DIM0) < 0)
            goto out;

        HDsnprintf(scalename, sizeof(scalename), "%s%s", DS_2_NAME, "as");
        if (test_attach_scale(fid, did, scalename, DIM1) < 0)
            goto out;

        HDsnprintf(scalename, sizeof(scalename), "%s%s", DS_21_NAME, "as");
        if (test_attach_scale(fid, did, scalename, DIM1) < 0)
            goto out;

        HDsnprintf(scalename, sizeof(scalename), "%s%s", DS_22_NAME, "as");
        if (test_attach_scale(fid, did, scalename, DIM1) < 0)
            goto out;

        HDsnprintf(scalename, sizeof(scalename), "%s%s", DS_3_NAME, "as");
        if (test_attach_scale(fid, did, scalename, DIM2) < 0)
            goto out;

        HDsnprintf(scalename, sizeof(scalename), "%s%s", DS_31_NAME, "as");
        if (test_attach_scale(fid, did, scalename, DIM2) < 0)
            goto out;

        HDsnprintf(scalename, sizeof(scalename), "%s%s", DS_32_NAME, "as");
        if (test_attach_scale(fid, did, scalename, DIM2) < 0)
            goto out;

        HDsnprintf(scalename, sizeof(scalename), "%s%s", DS_33_NAME, "as");
        if (test_attach_scale(fid, did, scalename, DIM2) < 0)
            goto out;

        if (H5Dclose(did) < 0)
            goto out;
    }
    else
        goto out;

    PASSED();

    H5Fclose(fid);
    return SUCCEED;

out:
    H5E_BEGIN_TRY
    {
        H5Dclose(did);
        H5Fclose(fid);
    }
    H5E_END_TRY;

    H5_FAILED();

    return FAIL;
}

static int
test_int_attachscales(const char *fileext)
{
    hid_t fid = -1;
    hid_t did = -1;
    char  dsname[32];
    char  scalename[32];

    HDsnprintf(dsname, sizeof(dsname), "%s%s", DATASET_NAME, "a");

    HL_TESTING2("test_int_attachscales");

    if ((fid = open_test_file(fileext)) < 0)
        goto out;

    /* make a dataset */
    if (create_int_dataset(fid, "a", 1) < 0)
        goto out;

    if ((did = H5Dopen2(fid, dsname, H5P_DEFAULT)) >= 0) {
        HDsnprintf(scalename, sizeof(scalename), "%s%s", DS_1_NAME, "a");
        if (test_attach_scale(fid, did, scalename, DIM0) < 0)
            goto out;

        HDsnprintf(scalename, sizeof(scalename), "%s%s", DS_11_NAME, "a");
        if (test_attach_scale(fid, did, scalename, DIM0) < 0)
            goto out;

        HDsnprintf(scalename, sizeof(scalename), "%s%s", DS_2_NAME, "a");
        if (test_attach_scale(fid, did, scalename, DIM1) < 0)
            goto out;

        HDsnprintf(scalename, sizeof(scalename), "%s%s", DS_21_NAME, "a");
        if (test_attach_scale(fid, did, scalename, DIM1) < 0)
            goto out;

        HDsnprintf(scalename, sizeof(scalename), "%s%s", DS_22_NAME, "a");
        if (test_attach_scale(fid, did, scalename, DIM1) < 0)
            goto out;

        if (H5Dclose(did) < 0)
            goto out;
    }
    else
        goto out;

    PASSED();

    H5Fclose(fid);
    return SUCCEED;

out:
    H5E_BEGIN_TRY
    {
        H5Dclose(did);
        H5Fclose(fid);
    }
    H5E_END_TRY;

    H5_FAILED();

    return FAIL;
}

static int
test_long_attachscales(const char *fileext)
{
    hid_t fid = -1;
    hid_t did = -1;
    char  dsname[32];
    char  scalename[32];

    HDsnprintf(dsname, sizeof(dsname), "%s%s", DATASET_NAME, "al");

    HL_TESTING2("test_long_attachscales");

    if ((fid = open_test_file(fileext)) < 0)
        goto out;

    /* make a dataset */
    if (create_long_dataset(fid, dsname, "al", 0) < 0)
        goto out;

    if ((did = H5Dopen2(fid, dsname, H5P_DEFAULT)) >= 0) {
        HDsnprintf(scalename, sizeof(scalename), "%s%s", DS_1_NAME, "al");
        if (test_attach_scale(fid, did, scalename, DIM0) < 0)
            goto out;

        HDsnprintf(scalename, sizeof(scalename), "%s%s", DS_2_NAME, "al");
        if (test_attach_scale(fid, did, scalename, DIM1) < 0)
            goto out;

        HDsnprintf(scalename, sizeof(scalename), "%s%s", DS_3_NAME, "al");
        if (test_attach_scale(fid, did, scalename, DIM2) < 0)
            goto out;

        HDsnprintf(scalename, sizeof(scalename), "%s%s", DS_4_NAME, "al");
        if (test_attach_scale(fid, did, scalename, DIM3) < 0)
            goto out;

        if (H5Dclose(did) < 0)
            goto out;
    }
    else
        goto out;

    PASSED();

    H5Fclose(fid);
    return SUCCEED;

out:
    H5E_BEGIN_TRY
    {
        H5Dclose(did);
        H5Fclose(fid);
    }
    H5E_END_TRY;

    H5_FAILED();

    return FAIL;
}

static int
test_duplicatelong_attachscales(const char *fileext)
{
    hid_t fid = -1;
    hid_t did = -1;
    char  dsname[32];
    char  scalename[32];

    HDsnprintf(dsname, sizeof(dsname), "%s%s", DATASET_NAME, "al2");

    HL_TESTING2("test_duplicatelong_attachscales");

    if ((fid = open_test_file(fileext)) < 0)
        goto out;

    /* make a dataset 2 */
    if (create_long_dataset(fid, dsname, "al2", 0) < 0)
        goto out;

    if ((did = H5Dopen2(fid, dsname, H5P_DEFAULT)) >= 0) {
        HDsnprintf(scalename, sizeof(scalename), "%s%s", DS_1_NAME, "al");
        if (test_attach_scale(fid, did, scalename, DIM0) < 0)
            goto out;

        HDsnprintf(scalename, sizeof(scalename), "%s%s", DS_2_NAME, "al");
        if (test_attach_scale(fid, did, scalename, DIM1) < 0)
            goto out;

        HDsnprintf(scalename, sizeof(scalename), "%s%s", DS_3_NAME, "al");
        if (test_attach_scale(fid, did, scalename, DIM2) < 0)
            goto out;

        HDsnprintf(scalename, sizeof(scalename), "%s%s", DS_4_NAME, "al");
        if (test_attach_scale(fid, did, scalename, DIM3) < 0)
            goto out;

        if (H5Dclose(did) < 0)
            goto out;
    }
    else
        goto out;

    PASSED();

    H5Fclose(fid);
    return SUCCEED;

out:
    H5E_BEGIN_TRY
    {
        H5Dclose(did);
        H5Fclose(fid);
    }
    H5E_END_TRY;

    H5_FAILED();

    return FAIL;
}

static int
test_float_attachscales(const char *fileext)
{
    hid_t fid = -1;
    hid_t did = -1;
    char  dsname[32];
    char  scalename[32];

    HDsnprintf(dsname, sizeof(dsname), "%s%s", DATASET_NAME, "af");

    HL_TESTING2("test_float_attachscales");

    if ((fid = open_test_file(fileext)) < 0)
        goto out;

    /* make a dataset */
    if (create_float_dataset(fid, "af", 1) < 0)
        goto out;

    if ((did = H5Dopen2(fid, dsname, H5P_DEFAULT)) >= 0) {
        HDsnprintf(scalename, sizeof(scalename), "%s%s", DS_1_NAME, "af");
        if (test_attach_scale(fid, did, scalename, DIM0) < 0)
            goto out;

        HDsnprintf(scalename, sizeof(scalename), "%s%s", DS_11_NAME, "af");
        if (test_attach_scale(fid, did, scalename, DIM0) < 0)
            goto out;

        HDsnprintf(scalename, sizeof(scalename), "%s%s", DS_2_NAME, "af");
        if (test_attach_scale(fid, did, scalename, DIM1) < 0)
            goto out;

        HDsnprintf(scalename, sizeof(scalename), "%s%s", DS_21_NAME, "af");
        if (test_attach_scale(fid, did, scalename, DIM1) < 0)
            goto out;

        HDsnprintf(scalename, sizeof(scalename), "%s%s", DS_22_NAME, "af");
        if (test_attach_scale(fid, did, scalename, DIM1) < 0)
            goto out;

        if (H5Dclose(did) < 0)
            goto out;
    }
    else
        goto out;

    PASSED();

    H5Fclose(fid);
    return SUCCEED;

out:
    H5E_BEGIN_TRY
    {
        H5Dclose(did);
        H5Fclose(fid);
    }
    H5E_END_TRY;

    H5_FAILED();

    return FAIL;
}

static int
test_numberofscales(const char *fileext)
{
    hid_t fid = -1;
    hid_t did = -1;
    int   nscales; /* number of scales in DIM */
    char  dsname[32];
    char  scalename[32];

    HDsnprintf(dsname, sizeof(dsname), "%s%s", DATASET_NAME, "a");

    HL_TESTING2("test_numberofscales");

    if ((fid = open_test_file(fileext)) < 0)
        goto out;

    if ((did = H5Dopen2(fid, dsname, H5P_DEFAULT)) >= 0) {
        if ((nscales = H5DSget_num_scales(did, 0)) < 0)
            goto out;

        if (nscales != 2)
            goto out;

        if ((nscales = H5DSget_num_scales(did, 1)) < 0)
            goto out;

        if (nscales != 3)
            goto out;

        if (H5Dclose(did) < 0)
            goto out;
    }
    else
        goto out;

    HDsnprintf(dsname, sizeof(dsname), "%s%s", DATASET_NAME, "b");

    /* make a dataset */
    if (create_int_dataset(fid, "b", 1) < 0)
        goto out;

    /* make a DS dataset for the first dimension */
    if ((did = H5Dopen2(fid, dsname, H5P_DEFAULT)) >= 0) {
        HDsnprintf(scalename, sizeof(scalename), "%s%s", DS_1_NAME, "b");
        if (test_attach_scale(fid, did, scalename, DIM0) < 0)
            goto out;

        if ((nscales = H5DSget_num_scales(did, 0)) < 0)
            goto out;

        if (nscales != 1)
            goto out;

        if ((nscales = H5DSget_num_scales(did, 1)) < 0)
            goto out;

        if (nscales != 0)
            goto out;

        if (H5Dclose(did) < 0)
            goto out;
    }
    else
        goto out;

    PASSED();

    H5Fclose(fid);
    return SUCCEED;

out:
    H5E_BEGIN_TRY
    {
        H5Dclose(did);
        H5Fclose(fid);
    }
    H5E_END_TRY;

    H5_FAILED();

    return FAIL;
}

static int
test_char_scalenames(const char *fileext)
{
    hid_t fid = -1;
    hid_t did = -1;
    char  dsname[32];
    char  scalename[32];
    char  name[32];

    HDsnprintf(dsname, sizeof(dsname), "%s%s", DATASET_NAME, "ac");

    if ((fid = open_test_file(fileext)) < 0)
        goto out;

    HL_TESTING2("set char scale/cmp scale name");
    if ((did = H5Dopen2(fid, dsname, H5P_DEFAULT)) >= 0) {
        HDsnprintf(scalename, sizeof(scalename), "%s%s", DS_1_NAME, "ac");
        HDsnprintf(name, sizeof(name), "%s%s", SCALE_1_NAME, "ac");
        if (test_set_scalename(fid, did, scalename, name, DIM0) < 0)
            goto out;

        if (test_cmp_scalename(fid, did, scalename, name, DIM0) < 0)
            goto out;

        HDsnprintf(scalename, sizeof(scalename), "%s%s", DS_2_NAME, "ac");
        HDsnprintf(name, sizeof(name), "%s%s", SCALE_2_NAME, "ac");
        if (test_set_scalename(fid, did, scalename, name, DIM1) < 0)
            goto out;

        if (test_cmp_scalename(fid, did, scalename, name, DIM1) < 0)
            goto out;

        HDsnprintf(scalename, sizeof(scalename), "%s%s", DS_3_NAME, "ac");
        HDsnprintf(name, sizeof(name), "%s%s", SCALE_3_NAME, "ac");
        if (test_set_scalename(fid, did, scalename, name, DIM2) < 0)
            goto out;

        if (test_cmp_scalename(fid, did, scalename, name, DIM2) < 0)
            goto out;

        if (H5Dclose(did) < 0)
            goto out;
    }
    else
        goto out;

    PASSED();

    H5Fclose(fid);
    return SUCCEED;

out:
    H5E_BEGIN_TRY
    {
        H5Dclose(did);
        H5Fclose(fid);
    }
    H5E_END_TRY;

    H5_FAILED();

    return FAIL;
}

static int
test_short_scalenames(const char *fileext)
{
    hid_t fid = -1;
    hid_t did = -1;
    char  dsname[32];
    char  scalename[32];
    char  name[32];

    HDsnprintf(dsname, sizeof(dsname), "%s%s", DATASET_NAME, "as");

    if ((fid = open_test_file(fileext)) < 0)
        goto out;

    HL_TESTING2("set short scale/cmp scale name");
    if ((did = H5Dopen2(fid, dsname, H5P_DEFAULT)) >= 0) {
        HDsnprintf(scalename, sizeof(scalename), "%s%s", DS_1_NAME, "as");
        HDsnprintf(name, sizeof(name), "%s%s", SCALE_1_NAME, "as");
        if (test_set_scalename(fid, did, scalename, name, DIM0) < 0)
            goto out;

        if (test_cmp_scalename(fid, did, scalename, name, DIM0) < 0)
            goto out;

        HDsnprintf(scalename, sizeof(scalename), "%s%s", DS_11_NAME, "as");
        HDsnprintf(name, sizeof(name), "%s%s", SCALE_11_NAME, "as");
        if (test_set_scalename(fid, did, scalename, name, DIM0) < 0)
            goto out;

        if (test_cmp_scalename(fid, did, scalename, name, DIM0) < 0)
            goto out;

        HDsnprintf(scalename, sizeof(scalename), "%s%s", DS_2_NAME, "as");
        HDsnprintf(name, sizeof(name), "%s%s", SCALE_2_NAME, "as");
        if (test_set_scalename(fid, did, scalename, name, DIM1) < 0)
            goto out;

        if (test_cmp_scalename(fid, did, scalename, name, DIM1) < 0)
            goto out;

        HDsnprintf(scalename, sizeof(scalename), "%s%s", DS_21_NAME, "as");
        HDsnprintf(name, sizeof(name), "%s%s", SCALE_21_NAME, "as");
        if (test_set_scalename(fid, did, scalename, name, DIM1) < 0)
            goto out;

        if (test_cmp_scalename(fid, did, scalename, name, DIM1) < 0)
            goto out;

        HDsnprintf(scalename, sizeof(scalename), "%s%s", DS_22_NAME, "as");
        HDsnprintf(name, sizeof(name), "%s%s", SCALE_22_NAME, "as");
        if (test_set_scalename(fid, did, scalename, name, DIM1) < 0)
            goto out;

        if (test_cmp_scalename(fid, did, scalename, name, DIM1) < 0)
            goto out;

        HDsnprintf(scalename, sizeof(scalename), "%s%s", DS_3_NAME, "as");
        HDsnprintf(name, sizeof(name), "%s%s", SCALE_3_NAME, "as");
        if (test_set_scalename(fid, did, scalename, name, DIM2) < 0)
            goto out;

        if (test_cmp_scalename(fid, did, scalename, name, DIM2) < 0)
            goto out;

        HDsnprintf(scalename, sizeof(scalename), "%s%s", DS_31_NAME, "as");
        HDsnprintf(name, sizeof(name), "%s%s", SCALE_31_NAME, "as");
        if (test_set_scalename(fid, did, scalename, name, DIM2) < 0)
            goto out;

        if (test_cmp_scalename(fid, did, scalename, name, DIM2) < 0)
            goto out;

        HDsnprintf(scalename, sizeof(scalename), "%s%s", DS_32_NAME, "as");
        HDsnprintf(name, sizeof(name), "%s%s", SCALE_32_NAME, "as");
        if (test_set_scalename(fid, did, scalename, name, DIM2) < 0)
            goto out;

        if (test_cmp_scalename(fid, did, scalename, name, DIM2) < 0)
            goto out;

        HDsnprintf(scalename, sizeof(scalename), "%s%s", DS_33_NAME, "as");
        HDsnprintf(name, sizeof(name), "%s%s", SCALE_33_NAME, "as");
        if (test_set_scalename(fid, did, scalename, name, DIM2) < 0)
            goto out;

        if (test_cmp_scalename(fid, did, scalename, name, DIM2) < 0)
            goto out;

        if (H5Dclose(did) < 0)
            goto out;
    }
    else
        goto out;

    PASSED();

    H5Fclose(fid);
    return SUCCEED;

out:
    H5E_BEGIN_TRY
    {
        H5Dclose(did);
        H5Fclose(fid);
    }
    H5E_END_TRY;

    H5_FAILED();

    return FAIL;
}

static int
test_int_scalenames(const char *fileext)
{
    hid_t fid = -1;
    hid_t did = -1;
    char  dsname[32];
    char  scalename[32];
    char  name[32];

    HDsnprintf(dsname, sizeof(dsname), "%s%s", DATASET_NAME, "a");

    if ((fid = open_test_file(fileext)) < 0)
        goto out;

    HL_TESTING2("set int scale/cmp scale name");
    if ((did = H5Dopen2(fid, dsname, H5P_DEFAULT)) >= 0) {
        HDsnprintf(scalename, sizeof(scalename), "%s%s", DS_1_NAME, "a");
        HDsnprintf(name, sizeof(name), "%s%s", SCALE_1_NAME, "a");
        if (test_set_scalename(fid, did, scalename, name, DIM0) < 0)
            goto out;

        if (test_cmp_scalename(fid, did, scalename, name, DIM0) < 0)
            goto out;

        HDsnprintf(scalename, sizeof(scalename), "%s%s", DS_11_NAME, "a");
        HDsnprintf(name, sizeof(name), "%s%s", SCALE_11_NAME, "a");
        if (test_set_scalename(fid, did, scalename, name, DIM0) < 0)
            goto out;

        if (test_cmp_scalename(fid, did, scalename, name, DIM0) < 0)
            goto out;

        HDsnprintf(scalename, sizeof(scalename), "%s%s", DS_2_NAME, "a");
        HDsnprintf(name, sizeof(name), "%s%s", SCALE_2_NAME, "a");
        if (test_set_scalename(fid, did, scalename, name, DIM1) < 0)
            goto out;

        if (test_cmp_scalename(fid, did, scalename, name, DIM1) < 0)
            goto out;

        HDsnprintf(scalename, sizeof(scalename), "%s%s", DS_21_NAME, "a");
        HDsnprintf(name, sizeof(name), "%s%s", SCALE_21_NAME, "a");
        if (test_set_scalename(fid, did, scalename, name, DIM1) < 0)
            goto out;

        if (test_cmp_scalename(fid, did, scalename, name, DIM1) < 0)
            goto out;

        HDsnprintf(scalename, sizeof(scalename), "%s%s", DS_22_NAME, "a");
        HDsnprintf(name, sizeof(name), "%s%s", SCALE_22_NAME, "a");
        if (test_set_scalename(fid, did, scalename, name, DIM1) < 0)
            goto out;

        if (test_cmp_scalename(fid, did, scalename, name, DIM1) < 0)
            goto out;

        if (H5Dclose(did) < 0)
            goto out;
    }
    else
        goto out;

    PASSED();

    H5Fclose(fid);
    return 0;

out:
    H5E_BEGIN_TRY
    {
        H5Dclose(did);
        H5Fclose(fid);
    }
    H5E_END_TRY;

    H5_FAILED();

    return FAIL;
}

static int
test_long_scalenames(const char *fileext)
{
    hid_t fid = -1;
    hid_t did = -1;
    char  dsname[32];
    char  scalename[32];
    char  name[32];

    HDsnprintf(dsname, sizeof(dsname), "%s%s", DATASET_NAME, "al");

    if ((fid = open_test_file(fileext)) < 0)
        goto out;

    HL_TESTING2("set long scale/cmp scale name");
    if ((did = H5Dopen2(fid, dsname, H5P_DEFAULT)) >= 0) {
        HDsnprintf(scalename, sizeof(scalename), "%s%s", DS_1_NAME, "al");
        HDsnprintf(name, sizeof(name), "%s%s", SCALE_1_NAME, "al");
        if (test_set_scalename(fid, did, scalename, name, DIM0) < 0)
            goto out;

        if (test_cmp_scalename(fid, did, scalename, name, DIM0) < 0)
            goto out;

        HDsnprintf(scalename, sizeof(scalename), "%s%s", DS_2_NAME, "al");
        HDsnprintf(name, sizeof(name), "%s%s", SCALE_2_NAME, "al");
        if (test_set_scalename(fid, did, scalename, name, DIM1) < 0)
            goto out;

        if (test_cmp_scalename(fid, did, scalename, name, DIM1) < 0)
            goto out;

        HDsnprintf(scalename, sizeof(scalename), "%s%s", DS_3_NAME, "al");
        HDsnprintf(name, sizeof(name), "%s%s", SCALE_3_NAME, "al");
        if (test_set_scalename(fid, did, scalename, name, DIM2) < 0)
            goto out;

        if (test_cmp_scalename(fid, did, scalename, name, DIM2) < 0)
            goto out;

        HDsnprintf(scalename, sizeof(scalename), "%s%s", DS_4_NAME, "al");
        HDsnprintf(name, sizeof(name), "%s%s", SCALE_4_NAME, "al");
        if (test_set_scalename(fid, did, scalename, name, DIM3) < 0)
            goto out;

        if (test_cmp_scalename(fid, did, scalename, name, DIM3) < 0)
            goto out;

        if (H5Dclose(did) < 0)
            goto out;
    }
    else
        goto out;

    PASSED();

    H5Fclose(fid);
    return SUCCEED;

out:
    H5E_BEGIN_TRY
    {
        H5Dclose(did);
        H5Fclose(fid);
    }
    H5E_END_TRY;

    H5_FAILED();

    return FAIL;
}

static int
test_samelong_scalenames(const char *fileext)
{
    hid_t fid = -1;
    hid_t did = -1;
    char  dsname[32];
    char  scalename[32];
    char  name[32];

    HDsnprintf(dsname, sizeof(dsname), "%s%s", DATASET_NAME, "al2");

    if ((fid = open_test_file(fileext)) < 0)
        goto out;

    HL_TESTING2("set same long scale/cmp scale name");
    if ((did = H5Dopen2(fid, dsname, H5P_DEFAULT)) >= 0) {
        HDsnprintf(scalename, sizeof(scalename), "%s%s", DS_1_NAME, "al");
        HDsnprintf(name, sizeof(name), "%s%s", DS_1_NAME, "al");
        if (test_set_scalename(fid, did, scalename, name, DIM0) < 0)
            goto out;

        if (test_cmp_scalename(fid, did, scalename, name, DIM0) < 0)
            goto out;

        HDsnprintf(scalename, sizeof(scalename), "%s%s", DS_2_NAME, "al");
        HDsnprintf(name, sizeof(name), "%s%s", DS_2_NAME, "al");
        if (test_set_scalename(fid, did, scalename, name, DIM1) < 0)
            goto out;

        if (test_cmp_scalename(fid, did, scalename, name, DIM1) < 0)
            goto out;

        HDsnprintf(scalename, sizeof(scalename), "%s%s", DS_3_NAME, "al");
        HDsnprintf(name, sizeof(name), "%s%s", DS_3_NAME, "al");
        if (test_set_scalename(fid, did, scalename, name, DIM2) < 0)
            goto out;

        if (test_cmp_scalename(fid, did, scalename, name, DIM2) < 0)
            goto out;

        HDsnprintf(scalename, sizeof(scalename), "%s%s", DS_4_NAME, "al");
        HDsnprintf(name, sizeof(name), "%s%s", DS_4_NAME, "al");
        if (test_set_scalename(fid, did, scalename, name, DIM3) < 0)
            goto out;

        if (test_cmp_scalename(fid, did, scalename, name, DIM3) < 0)
            goto out;

        if (H5Dclose(did) < 0)
            goto out;
    }
    else
        goto out;

    PASSED();

    H5Fclose(fid);
    return SUCCEED;

out:
    H5E_BEGIN_TRY
    {
        H5Dclose(did);
        H5Fclose(fid);
    }
    H5E_END_TRY;

    H5_FAILED();

    return FAIL;
}

static int
test_float_scalenames(const char *fileext)
{
    hid_t fid = -1;
    hid_t did = -1;
    char  dsname[32];
    char  scalename[32];
    char  name[32];

    HDsnprintf(dsname, sizeof(dsname), "%s%s", DATASET_NAME, "af");

    if ((fid = open_test_file(fileext)) < 0)
        goto out;

    HL_TESTING2("set float scale/cmp scale name");
    if ((did = H5Dopen2(fid, dsname, H5P_DEFAULT)) >= 0) {
        HDsnprintf(scalename, sizeof(scalename), "%s%s", DS_1_NAME, "af");
        HDsnprintf(name, sizeof(name), "%s%s", SCALE_1_NAME, "af");
        if (test_set_scalename(fid, did, scalename, name, DIM0) < 0)
            goto out;

        if (test_cmp_scalename(fid, did, scalename, name, DIM0) < 0)
            goto out;

        HDsnprintf(scalename, sizeof(scalename), "%s%s", DS_11_NAME, "af");
        HDsnprintf(name, sizeof(name), "%s%s", SCALE_11_NAME, "af");
        if (test_set_scalename(fid, did, scalename, name, DIM0) < 0)
            goto out;

        if (test_cmp_scalename(fid, did, scalename, name, DIM0) < 0)
            goto out;

        HDsnprintf(scalename, sizeof(scalename), "%s%s", DS_2_NAME, "af");
        HDsnprintf(name, sizeof(name), "%s%s", SCALE_2_NAME, "af");
        if (test_set_scalename(fid, did, scalename, name, DIM1) < 0)
            goto out;

        if (test_cmp_scalename(fid, did, scalename, name, DIM1) < 0)
            goto out;

        HDsnprintf(scalename, sizeof(scalename), "%s%s", DS_21_NAME, "af");
        HDsnprintf(name, sizeof(name), "%s%s", SCALE_21_NAME, "af");
        if (test_set_scalename(fid, did, scalename, name, DIM1) < 0)
            goto out;

        if (test_cmp_scalename(fid, did, scalename, name, DIM1) < 0)
            goto out;

        HDsnprintf(scalename, sizeof(scalename), "%s%s", DS_22_NAME, "af");
        HDsnprintf(name, sizeof(name), "%s%s", SCALE_22_NAME, "af");
        if (test_set_scalename(fid, did, scalename, name, DIM1) < 0)
            goto out;

        if (test_cmp_scalename(fid, did, scalename, name, DIM1) < 0)
            goto out;

        if (H5Dclose(did) < 0)
            goto out;
    }
    else
        goto out;

    PASSED();

    H5Fclose(fid);
    return 0;

out:
    H5E_BEGIN_TRY
    {
        H5Dclose(did);
        H5Fclose(fid);
    }
    H5E_END_TRY;

    H5_FAILED();

    return FAIL;
}

static int
test_foreign_scaleattached(const char *fileforeign)
{
    herr_t      ret_value = FAIL;
    hid_t       fid       = -1;
    hid_t       did       = -1;
    hid_t       dsid      = -1;
    const char *filename  = H5_get_srcdir_filename(fileforeign);

    HL_TESTING2("test_foreign_scaleattached");

    if ((fid = H5Fopen(filename, H5F_ACC_RDONLY, H5P_DEFAULT)) < 0)
        goto out;

    if ((did = H5Dopen2(fid, "/dset_al", H5P_DEFAULT)) >= 0) {
        if ((dsid = H5Dopen2(fid, "/ds_4_al", H5P_DEFAULT)) >= 0) {
            if (H5DSis_attached(did, dsid, 3) == 1) {
                ret_value = SUCCEED;
            }
            if (H5Dclose(dsid) < 0)
                goto out;
        }
        if (H5Dclose(did) < 0)
            goto out;
    }
    else
        goto out;

    if (ret_value == FAIL)
        goto out;

    PASSED();

    H5Fclose(fid);
    return 0;

out:
    H5E_BEGIN_TRY
    {
        H5Dclose(did);
        H5Fclose(fid);
    }
    H5E_END_TRY;

    H5_FAILED();

    return FAIL;
}

static int
test_simple(void)
{
    hid_t        fid           = -1;
    hid_t        did           = -1;
    hid_t        dsid          = -1;
    hid_t        sid           = -1;
    hid_t        gid           = -1;
    int          rank          = RANK;
    int          rankds        = 1;
    hsize_t      dims[RANK]    = {DIM1_SIZE, DIM2_SIZE};
    int          buf[DIM_DATA] = {1, 2, 3, 4, 5, 6, 7, 8, 9, 10, 11, 12};
    hsize_t      s1_dim[1]     = {DIM1_SIZE};
    hsize_t      s2_dim[1]     = {DIM2_SIZE};
    char         sname[30];
    char         dname[30];
    int          s1_wbuf[DIM1_SIZE]  = {10, 20, 30};
    int          s11_wbuf[DIM1_SIZE] = {10, 100, 300};
    int          s2_wbuf[DIM2_SIZE]  = {100, 200, 300, 400};
    int          s21_wbuf[DIM2_SIZE] = {10, 20, 30, 40};
    int          s22_wbuf[DIM2_SIZE] = {5, 10, 50, 300};
    char         dim0_label[16];
    char         dim1_label[16];
    char *       dim0_labeld;
    char *       dim1_labeld;
    char         dim0_labels[3];
    char         dim1_labels[3];
    ssize_t      dim0_label_size;
    ssize_t      dim1_label_size;
    unsigned int dim;
    int          scale_idx;
    int          nscales;
    ssize_t      name_len;
    char *       name_out = NULL;
    char         snames[3];
    int          i, j;

    HDprintf("Testing API functions\n");

    /*-------------------------------------------------------------------------
     * create a file for the test
     *-------------------------------------------------------------------------
     */

    /* create a file using default properties */
    if ((fid = H5Fcreate(FILE1, H5F_ACC_TRUNC, H5P_DEFAULT, H5P_DEFAULT)) < 0)
        goto out;

    /*-------------------------------------------------------------------------
     * create datasets: 1 "data" dataset and 4 dimension scales
     *-------------------------------------------------------------------------
     */

    /* make a dataset */
    if (H5LTmake_dataset_int(fid, "dset_a", rank, dims, buf) < 0)
        goto out;

    /* make a DS dataset for the first dimension */
    if (H5LTmake_dataset_int(fid, "ds_a_1", rankds, s1_dim, s1_wbuf) < 0)
        goto out;

    /* make a DS dataset with an alternate scale for the 2nd dimension  */
    if (H5LTmake_dataset_int(fid, "ds_a_11", rankds, s1_dim, s11_wbuf) < 0)
        goto out;

    /* make a DS dataset for the second dimension */
    if (H5LTmake_dataset_int(fid, "ds_a_2", rankds, s2_dim, s2_wbuf) < 0)
        goto out;

    /* make a DS dataset with an alternate scale for the 2nd dimension  */
    if (H5LTmake_dataset_int(fid, "ds_a_21", rankds, s2_dim, s21_wbuf) < 0)
        goto out;

    /* make a DS dataset with an alternate scale for the 2nd dimension  */
    if (H5LTmake_dataset_int(fid, "ds_a_22", rankds, s2_dim, s22_wbuf) < 0)
        goto out;

    /* get the dataset id for "dset_a" */
    if ((did = H5Dopen2(fid, "dset_a", H5P_DEFAULT)) < 0)
        goto out;

    /*-------------------------------------------------------------------------
     * attach the DS_1_NAME dimension scale to "dset_a"
     *-------------------------------------------------------------------------
     */

    /* get the DS dataset id */
    if ((dsid = H5Dopen2(fid, "ds_a_1", H5P_DEFAULT)) < 0)
        goto out;

    /* attach the DS_1_NAME dimension scale to "dset_a" at dimension 0 */
    if (H5DSattach_scale(did, dsid, DIM0) < 0)
        goto out;

    /* close DS id */
    if (H5Dclose(dsid) < 0)
        goto out;

    /*-------------------------------------------------------------------------
     * attach the DS_11_NAME dimension scale to "dset_a"
     *-------------------------------------------------------------------------
     */

    /* get the DS dataset id */
    if ((dsid = H5Dopen2(fid, "ds_a_11", H5P_DEFAULT)) < 0)
        goto out;

    /* attach the DS_11_NAME dimension scale to "dset_a" at dimension 0 */
    if (H5DSattach_scale(did, dsid, DIM0) < 0)
        goto out;

    /* close DS id */
    if (H5Dclose(dsid) < 0)
        goto out;

    /*-------------------------------------------------------------------------
     * attach the DS_2_NAME dimension scale to "dset_a"
     *-------------------------------------------------------------------------
     */

    /* get the DS dataset id */
    if ((dsid = H5Dopen2(fid, "ds_a_2", H5P_DEFAULT)) < 0)
        goto out;

    /* attach the "ds2" dimension scale to "dset_a" as the 2nd dimension  */
    if (H5DSattach_scale(did, dsid, DIM1) < 0)
        goto out;

    /* close DS id */
    if (H5Dclose(dsid) < 0)
        goto out;

    /*-------------------------------------------------------------------------
     *  attach the DS_21_NAME dimension scale to "dset_a"
     *-------------------------------------------------------------------------
     */

    /* get the DS dataset id */
    if ((dsid = H5Dopen2(fid, "ds_a_21", H5P_DEFAULT)) < 0)
        goto out;

    /* attach the DS_21_NAME dimension scale to "dset_a" as the 2nd dimension  */
    if (H5DSattach_scale(did, dsid, DIM1) < 0)
        goto out;

    /* close DS id */
    if (H5Dclose(dsid) < 0)
        goto out;

    /*-------------------------------------------------------------------------
     *  attach the DS_22_NAME dimension scale to "dset_a"
     *-------------------------------------------------------------------------
     */

    /* get the DS dataset id */
    if ((dsid = H5Dopen2(fid, "ds_a_22", H5P_DEFAULT)) < 0)
        goto out;

    /* attach the "ds22" dimension scale to "dset_a" as the 2nd dimension  */
    if (H5DSattach_scale(did, dsid, DIM1) < 0)
        goto out;

    /* close DS id */
    if (H5Dclose(dsid) < 0)
        goto out;

    /* close dataset ID of "dset_a" */
    if (H5Dclose(did) < 0)
        goto out;

    /*-------------------------------------------------------------------------
     * create datasets: 1 "data" dataset and 1 dimension scale
     *-------------------------------------------------------------------------
     */

    /* make a dataset */
    if (H5LTmake_dataset_int(fid, "dset_b", rank, dims, buf) < 0)
        goto out;

    /* make a DS dataset for the first dimension */
    if (H5LTmake_dataset_int(fid, "ds_b_1", rankds, s1_dim, s1_wbuf) < 0)
        goto out;

    /*-------------------------------------------------------------------------
     *  attach the scale to "dset_b"
     *-------------------------------------------------------------------------
     */

    if ((did = H5Dopen2(fid, "dset_b", H5P_DEFAULT)) < 0)
        goto out;
    if ((dsid = H5Dopen2(fid, "ds_b_1", H5P_DEFAULT)) < 0)
        goto out;
    if (H5DSattach_scale(did, dsid, 0) < 0)
        goto out;
    if (H5Dclose(dsid) < 0)
        goto out;

    /* close dataset ID of "dset_b" */
    if (H5Dclose(did) < 0)
        goto out;

    /*-------------------------------------------------------------------------
     * H5DSdetach_scale
     *-------------------------------------------------------------------------
     */

    HL_TESTING2("detach scales ");

    /*-------------------------------------------------------------------------
     * create datasets: one "data" dataset and 4 dimension scales
     *-------------------------------------------------------------------------
     */

    /* make a dataset */
    if (H5LTmake_dataset_int(fid, "dset_c", rank, dims, buf) < 0)
        goto out;

    /* make a DS dataset for the first dimension */
    if (H5LTmake_dataset_int(fid, "ds_c_1", rankds, s1_dim, s1_wbuf) < 0)
        goto out;

    /* make a DS dataset for the second dimension */
    if (H5LTmake_dataset_int(fid, "ds_c_2", rankds, s2_dim, s2_wbuf) < 0)
        goto out;

    /* make a DS dataset with an alternate scale for the 2nd dimension  */
    if (H5LTmake_dataset_int(fid, "ds_c_21", rankds, s2_dim, s2_wbuf) < 0)
        goto out;

    /* make a DS dataset with an alternate scale for the 2nd dimension  */
    if (H5LTmake_dataset_int(fid, "ds_c_22", rankds, s2_dim, s2_wbuf) < 0)
        goto out;

    /*-------------------------------------------------------------------------
     *  attach the scales to "dset_c"
     *-------------------------------------------------------------------------
     */

    if ((did = H5Dopen2(fid, "dset_c", H5P_DEFAULT)) < 0)
        goto out;
    if ((dsid = H5Dopen2(fid, "ds_c_1", H5P_DEFAULT)) < 0)
        goto out;
    if (H5DSattach_scale(did, dsid, 0) < 0)
        goto out;

    if (H5Dclose(dsid) < 0)
        goto out;

    if ((dsid = H5Dopen2(fid, "ds_c_2", H5P_DEFAULT)) < 0)
        goto out;
    if (H5DSattach_scale(did, dsid, 1) < 0)
        goto out;

    if (H5Dclose(dsid) < 0)
        goto out;

    if ((dsid = H5Dopen2(fid, "ds_c_21", H5P_DEFAULT)) < 0)
        goto out;
    if (H5DSattach_scale(did, dsid, 1) < 0)
        goto out;

    if (H5Dclose(dsid) < 0)
        goto out;

    if ((dsid = H5Dopen2(fid, "ds_c_22", H5P_DEFAULT)) < 0)
        goto out;
    if (H5DSattach_scale(did, dsid, 1) < 0)
        goto out;

    if (H5Dclose(dsid) < 0)
        goto out;

    if (H5Dclose(did) < 0)
        goto out;

    /*-------------------------------------------------------------------------
     * verify if "dset_c" has dimension scales
     *-------------------------------------------------------------------------
     */

    if ((did = H5Dopen2(fid, "dset_c", H5P_DEFAULT)) < 0)
        goto out;
    /* verify that "dset_c" has 1 dimension scale at DIM 0   */
    if ((nscales = H5DSget_num_scales(did, 0)) < 0)
        goto out;

    if (nscales != 1)
        goto out;
    /* verify that "dset_c" has 3 dimension scales at DIM 1   */
    if ((nscales = H5DSget_num_scales(did, 1)) < 0)
        goto out;

    if (nscales != 3)
        goto out;

    if (H5Dclose(did) < 0)
        goto out;

    /*-------------------------------------------------------------------------
     * detach the "ds_c_21" dimension scale to "dset_c"
     *-------------------------------------------------------------------------
     */

    /* get the dataset id for "dset_c" */
    if ((did = H5Dopen2(fid, "dset_c", H5P_DEFAULT)) < 0)
        goto out;

    /* get the DS dataset id */
    if ((dsid = H5Dopen2(fid, "ds_c_21", H5P_DEFAULT)) < 0)
        goto out;

    /* detach the "ds_c_21" dimension scale to "dset_c" in DIM 1  */
    if (H5DSdetach_scale(did, dsid, 1) < 0)
        goto out;

    /* close DS id */
    if (H5Dclose(dsid) < 0)
        goto out;

    /* close dataset ID of "dset_c" */
    if (H5Dclose(did) < 0)
        goto out;

    /*-------------------------------------------------------------------------
     * "dset_c" must have now 2 dimension scales at DIM 1
     *-------------------------------------------------------------------------
     */

    if ((did = H5Dopen2(fid, "dset_c", H5P_DEFAULT)) < 0)
        goto out;
    /* verify that "dset_c" has 2 dimension scales at DIM 1  */
    if ((nscales = H5DSget_num_scales(did, 1)) < 0)
        goto out;

    if (nscales != 2)
        goto out;

    if (H5Dclose(did) < 0)
        goto out;

    /*-------------------------------------------------------------------------
     * detach the "ds_c_22" dimension scale to "dset_c"
     *-------------------------------------------------------------------------
     */

    /* get the dataset id for "dset_c" */
    if ((did = H5Dopen2(fid, "dset_c", H5P_DEFAULT)) < 0)
        goto out;

    /* get the DS dataset id */
    if ((dsid = H5Dopen2(fid, "ds_c_22", H5P_DEFAULT)) < 0)
        goto out;

    /* detach the "ds_c_22" dimension scale to "dset_c" in DIM 1  */
    if (H5DSdetach_scale(did, dsid, 1) < 0)
        goto out;

    /* close DS id */
    if (H5Dclose(dsid) < 0)
        goto out;

    /* close dataset ID of "dset_c" */
    if (H5Dclose(did) < 0)
        goto out;

    /*-------------------------------------------------------------------------
     * "dset_c" must have now 1 dimension scale at DIM 1
     *-------------------------------------------------------------------------
     */

    if ((did = H5Dopen2(fid, "dset_c", H5P_DEFAULT)) < 0)
        goto out;
    /* verify that "dset_c" has 1 dimension scale at DIM 1  */
    if ((nscales = H5DSget_num_scales(did, 1)) < 0)
        goto out;

    if (nscales != 1)
        goto out;

    if (H5Dclose(did) < 0)
        goto out;

    /*-------------------------------------------------------------------------
     * detach the "ds_c_2" dimension scale to "dset_c"
     *-------------------------------------------------------------------------
     */

    /* get the dataset id for "dset_c" */
    if ((did = H5Dopen2(fid, "dset_c", H5P_DEFAULT)) < 0)
        goto out;

    /* get the DS dataset id */
    if ((dsid = H5Dopen2(fid, "ds_c_2", H5P_DEFAULT)) < 0)
        goto out;

    /* detach the "ds_c_2" dimension scale to "dset_c" in DIM 1  */
    if (H5DSdetach_scale(did, dsid, 1) < 0)
        goto out;

    /* close DS id */
    if (H5Dclose(dsid) < 0)
        goto out;

    /* close dataset ID of "dset_c" */
    if (H5Dclose(did) < 0)
        goto out;

    /*-------------------------------------------------------------------------
     * "dset_c" must have now 0 dimension scales at DIM 1
     *-------------------------------------------------------------------------
     */

    if ((did = H5Dopen2(fid, "dset_c", H5P_DEFAULT)) < 0)
        goto out;
    /* verify that "dset_c" has 1 dimension scale at DIM 1  */
    if ((nscales = H5DSget_num_scales(did, 1)) < 0)
        goto out;

    if (nscales != 0)
        goto out;

    if (H5Dclose(did) < 0)
        goto out;

    /*-------------------------------------------------------------------------
     * create 3 datasets: 1 "data" dataset and 2 dimension scales
     *-------------------------------------------------------------------------
     */
    if (H5LTmake_dataset_int(fid, "dset_d", rank, dims, NULL) < 0)
        goto out;
    if (H5LTmake_dataset_int(fid, "ds_d_1", rankds, s1_dim, NULL) < 0)
        goto out;
    if (H5LTmake_dataset_int(fid, "ds_d_2", rankds, s2_dim, NULL) < 0)
        goto out;

    /*-------------------------------------------------------------------------
     * attach them
     *-------------------------------------------------------------------------
     */
    if ((did = H5Dopen2(fid, "dset_d", H5P_DEFAULT)) < 0)
        goto out;
    if ((dsid = H5Dopen2(fid, "ds_d_1", H5P_DEFAULT)) < 0)
        goto out;
    if (H5DSattach_scale(did, dsid, 0) < 0)
        goto out;

    if (H5Dclose(dsid) < 0)
        goto out;

    if ((dsid = H5Dopen2(fid, "ds_d_2", H5P_DEFAULT)) < 0)
        goto out;
    if (H5DSattach_scale(did, dsid, 1) < 0)
        goto out;

    if (H5Dclose(dsid) < 0)
        goto out;

    if (H5Dclose(did) < 0)
        goto out;

    /*-------------------------------------------------------------------------
     * verify
     *-------------------------------------------------------------------------
     */

    if ((did = H5Dopen2(fid, "dset_d", H5P_DEFAULT)) < 0)
        goto out;
    if ((dsid = H5Dopen2(fid, "ds_d_1", H5P_DEFAULT)) < 0)
        goto out;
    if (H5DSis_attached(did, dsid, DIM0) <= 0)
        goto out;
    if (H5Dclose(dsid) < 0)
        goto out;

    if ((dsid = H5Dopen2(fid, "ds_d_2", H5P_DEFAULT)) < 0)
        goto out;
    if (H5DSis_attached(did, dsid, DIM1) <= 0)
        goto out;
    if (H5Dclose(dsid) < 0)
        goto out;

    if (H5Dclose(did) < 0)
        goto out;

    /*-------------------------------------------------------------------------
     * detach
     *-------------------------------------------------------------------------
     */

    /* get the dataset id for "dset_d" */
    if ((did = H5Dopen2(fid, "dset_d", H5P_DEFAULT)) < 0)
        goto out;

    /* get the DS dataset id */
    if ((dsid = H5Dopen2(fid, "ds_d_1", H5P_DEFAULT)) < 0)
        goto out;

    /* detach the dimension scale to "dset_d" in DIM 0  */
    if (H5DSdetach_scale(did, dsid, DIM0) < 0)
        goto out;

    /* verify attach, it must return 0 for no attach */
    if (H5DSis_attached(did, dsid, DIM0) != 0)
        goto out;

    /* close DS id */
    if (H5Dclose(dsid) < 0)
        goto out;

    /* close dataset ID of "dset_d" */
    if (H5Dclose(did) < 0)
        goto out;

    /*-------------------------------------------------------------------------
     * attach again
     *-------------------------------------------------------------------------
     */

    /* get the dataset id for "dset_d" */
    if ((did = H5Dopen2(fid, "dset_d", H5P_DEFAULT)) < 0)
        goto out;

    /* get the DS dataset id */
    if ((dsid = H5Dopen2(fid, "ds_d_1", H5P_DEFAULT)) < 0)
        goto out;

    /* attach "ds_d_1" again in DIM 0  */
    if (H5DSattach_scale(did, dsid, DIM0) < 0)
        goto out;

    /* verify attach, it must return 1 for attach */
    if (H5DSis_attached(did, dsid, DIM0) != 1)
        goto out;

    /* verify that "ds_d_1" has only 1 scale at DIM0  */
    if ((nscales = H5DSget_num_scales(did, DIM0)) < 0)
        goto out;
    if (nscales != 1)
        goto out;

    /* close DS id */
    if (H5Dclose(dsid) < 0)
        goto out;

    /* close dataset ID of "dset_d" */
    if (H5Dclose(did) < 0)
        goto out;

    /*-------------------------------------------------------------------------
     * detach/detach
     *-------------------------------------------------------------------------
     */

    /* get the dataset id for "dset_d" */
    if ((did = H5Dopen2(fid, "dset_d", H5P_DEFAULT)) < 0)
        goto out;

    /* get the DS dataset id */
    if ((dsid = H5Dopen2(fid, "ds_d_2", H5P_DEFAULT)) < 0)
        goto out;

    /* detach the "ds_d_2" dimension scale to "dset_d" in DIM 1  */
    if (H5DSdetach_scale(did, dsid, DIM1) < 0)
        goto out;

    /* detach again, it should fail */
    if (H5DSdetach_scale(did, dsid, DIM1) == SUCCEED)
        goto out;

    /* verify attach, it must return 0 for no attach */
    if (H5DSis_attached(did, dsid, DIM1) != 0)
        goto out;

    /* verify that "ds_d_1" has no scale at DIM1  */
    if ((nscales = H5DSget_num_scales(did, DIM1)) < 0)
        goto out;
    if (nscales != 0)
        goto out;

    /* close DS id */
    if (H5Dclose(dsid) < 0)
        goto out;

    /* close dataset ID of "dset_d" */
    if (H5Dclose(did) < 0)
        goto out;

    /*-------------------------------------------------------------------------
     * attach twice
     *-------------------------------------------------------------------------
     */

    /* get the dataset id for "dset_d" */
    if ((did = H5Dopen2(fid, "dset_d", H5P_DEFAULT)) < 0)
        goto out;

    /* get the DS dataset id */
    if ((dsid = H5Dopen2(fid, "ds_d_2", H5P_DEFAULT)) < 0)
        goto out;

    /* attach "ds_d_2" in DIM 1  */
    if (H5DSattach_scale(did, dsid, DIM1) < 0)
        goto out;

    /* verify attach, it must return 1 for attach */
    if (H5DSis_attached(did, dsid, DIM1) != 1)
        goto out;

    /* verify that "ds_d_2" has only 1 scale at DIM1  */
    if ((nscales = H5DSget_num_scales(did, DIM0)) < 0)
        goto out;
    if (nscales != 1)
        goto out;

    /* attach "ds_d_2" again in DIM 1  */
    if (H5DSattach_scale(did, dsid, DIM1) < 0)
        goto out;

    /* verify attach, it must return 1 for attach */
    if (H5DSis_attached(did, dsid, DIM1) != 1)
        goto out;

    /* verify that "ds_d_2" has only 1 scale at DIM1  */
    if ((nscales = H5DSget_num_scales(did, DIM0)) < 0)
        goto out;
    if (nscales != 1)
        goto out;

    /* close DS id */
    if (H5Dclose(dsid) < 0)
        goto out;

    /* close dataset ID of "dset_d" */
    if (H5Dclose(did) < 0)
        goto out;

    /*-------------------------------------------------------------------------
     * create 10 datasets: 5 "data" dataset and 5 dimension scales
     *-------------------------------------------------------------------------
     */

    /* create a group */
    if ((gid = H5Gcreate2(fid, "grp", H5P_DEFAULT, H5P_DEFAULT, H5P_DEFAULT)) < 0)
        goto out;

    /* create the data space for the dataset */
    if ((sid = H5Screate_simple(rank, dims, NULL)) < 0)
        goto out;
    for (i = 0; i < 5; i++) {
        HDsprintf(dname, "dset_%d", i);
        if ((did = H5Dcreate2(gid, dname, H5T_NATIVE_INT, sid, H5P_DEFAULT, H5P_DEFAULT, H5P_DEFAULT)) < 0)
            goto out;
        HDsprintf(sname, "ds_%d", i);
        if ((dsid = H5Dcreate2(gid, sname, H5T_NATIVE_INT, sid, H5P_DEFAULT, H5P_DEFAULT, H5P_DEFAULT)) < 0)
            goto out;
        if (H5DSset_scale(dsid, "scale") < 0)
            goto out;
        if (H5Dclose(dsid) < 0)
            goto out;
        if (H5Dclose(did) < 0)
            goto out;
    }

    /*-------------------------------------------------------------------------
     * attach for DIM 0
     *-------------------------------------------------------------------------
     */

    for (i = 0; i < 5; i++) {
        HDsprintf(dname, "dset_%d", i);
        if ((did = H5Dopen2(gid, dname, H5P_DEFAULT)) < 0)
            goto out;
        for (j = 0; j < 5; j++) {
            HDsprintf(sname, "ds_%d", j);
            if ((dsid = H5Dopen2(gid, sname, H5P_DEFAULT)) < 0)
                goto out;
            if (H5DSattach_scale(did, dsid, DIM0) < 0)
                goto out;
            if (H5Dclose(dsid) < 0)
                goto out;
        }
        if (H5Dclose(did) < 0)
            goto out;
    }

    /*-------------------------------------------------------------------------
     * dettach for DIM0
     *-------------------------------------------------------------------------
     */

    for (i = 0; i < 5; i++) {
        HDsprintf(dname, "dset_%d", i);
        if ((did = H5Dopen2(gid, dname, H5P_DEFAULT)) < 0)
            goto out;
        for (j = 0; j < 5; j++) {
            HDsprintf(sname, "ds_%d", j);
            if ((dsid = H5Dopen2(gid, sname, H5P_DEFAULT)) < 0)
                goto out;
            if (H5DSdetach_scale(did, dsid, DIM0) < 0)
                goto out;
            if (H5Dclose(dsid) < 0)
                goto out;
        }
        if (H5Dclose(did) < 0)
            goto out;
    }

    /*-------------------------------------------------------------------------
     * attach again for DIM0
     *-------------------------------------------------------------------------
     */

    for (i = 0; i < 5; i++) {
        HDsprintf(dname, "dset_%d", i);
        if ((did = H5Dopen2(gid, dname, H5P_DEFAULT)) < 0)
            goto out;
        for (j = 0; j < 5; j++) {
            HDsprintf(sname, "ds_%d", j);
            if ((dsid = H5Dopen2(gid, sname, H5P_DEFAULT)) < 0)
                goto out;
            if (H5DSattach_scale(did, dsid, DIM0) < 0)
                goto out;
            if (H5Dclose(dsid) < 0)
                goto out;
        }
        if (H5Dclose(did) < 0)
            goto out;
    }

    /* close */
    if (H5Sclose(sid) < 0)
        goto out;

    if (H5Gclose(gid) < 0)
        goto out;

    /*-------------------------------------------------------------------------
     * create a dataset and attach only to 1 dimension
     *-------------------------------------------------------------------------
     */

    /* make a dataset */
    if (H5LTmake_dataset_int(fid, "dset_e", rank, dims, NULL) < 0)
        goto out;

    /* make a scale */
    if (H5LTmake_dataset_int(fid, "ds_e_1", rankds, s1_dim, NULL) < 0)
        goto out;

    /* attach the DS to dimension 1 */
    if ((did = H5Dopen2(fid, "dset_e", H5P_DEFAULT)) < 0)
        goto out;
    if ((dsid = H5Dopen2(fid, "ds_e_1", H5P_DEFAULT)) < 0)
        goto out;
    if (H5DSattach_scale(did, dsid, DIM1) < 0)
        goto out;
    if (H5DSis_attached(did, dsid, DIM1) <= 0)
        goto out;

    /* try to detach all dimensions. for dimensions 0 and 2, it is an error */
    for (i = 0; i < rank; i++) {
        if (i == 1) {
            if (H5DSdetach_scale(did, dsid, (unsigned)i) < 0)
                goto out;
        }
        else {
            if (H5DSdetach_scale(did, dsid, (unsigned)i) != FAIL)
                goto out;
        }
    }
    if (H5Dclose(dsid) < 0)
        goto out;

    if (H5Dclose(did) < 0)
        goto out;

    PASSED();

    /*-------------------------------------------------------------------------
     * H5DSset_label, H5DSget_label
     *-------------------------------------------------------------------------
     */

    HL_TESTING2("set/get label");
    if ((did = H5Dopen2(fid, "dset_a", H5P_DEFAULT)) < 0)
        goto out;

    /*-------------------------------------------------------------------------
     * set label
     *-------------------------------------------------------------------------
     */

    if (H5DSset_label(did, DIM0, DIM0_LABEL) < 0)
        goto out;

    /* check getting a label which does not exist */
    if (H5DSget_label(did, DIM1, dim1_label, sizeof(dim1_label)) != 0)
        goto out;

    if (H5DSset_label(did, DIM1, DIM1_LABEL) < 0)
        goto out;

    /*-------------------------------------------------------------------------
     * get the scale name using a static buffer
     *-------------------------------------------------------------------------
     */

    if (H5DSget_label(did, DIM0, dim0_label, sizeof(dim0_label)) < 0)
        goto out;
    if (H5DSget_label(did, DIM1, dim1_label, sizeof(dim1_label)) < 0)
        goto out;
    if (HDstrncmp(DIM0_LABEL, dim0_label, sizeof(dim0_label)) != 0)
        goto out;
    if (HDstrncmp(DIM1_LABEL, dim1_label, sizeof(dim1_label)) != 0)
        goto out;

    /*-------------------------------------------------------------------------
     * get the scale name using a dynamic buffer
     *-------------------------------------------------------------------------
     */

    if ((dim0_label_size = H5DSget_label(did, DIM0, NULL, (size_t)0)) < 0)
        goto out;
    if ((dim1_label_size = H5DSget_label(did, DIM1, NULL, (size_t)0)) < 0)
        goto out;

    /* allocate */
    dim0_labeld = (char *)HDmalloc((size_t)dim0_label_size * sizeof(char));
    dim1_labeld = (char *)HDmalloc((size_t)dim1_label_size * sizeof(char));
    if (dim0_labeld == NULL || dim1_labeld == NULL)
        goto out;
    if (H5DSget_label(did, DIM0, dim0_labeld, (size_t)dim0_label_size) < 0)
        goto out;
    if (H5DSget_label(did, DIM1, dim1_labeld, (size_t)dim1_label_size) < 0)
        goto out;
    if (HDstrncmp(DIM0_LABEL, dim0_labeld, (size_t)(dim0_label_size - 1)) != 0)
        goto out;
    if (HDstrncmp(DIM1_LABEL, dim1_labeld, (size_t)(dim1_label_size - 1)) != 0)
        goto out;
    if (dim0_labeld) {
        HDfree(dim0_labeld);
        dim0_labeld = NULL;
    }
    if (dim1_labeld) {
        HDfree(dim1_labeld);
        dim1_labeld = NULL;
    }

    /*-------------------------------------------------------------------------
     * get the label using a static buffer smaller than the string length
     *-------------------------------------------------------------------------
     */

    if (H5DSget_label(did, DIM0, dim0_labels, sizeof(dim0_labels)) < 0)
        goto out;
    if (H5DSget_label(did, DIM1, dim1_labels, sizeof(dim1_labels)) < 0)
        goto out;
    if (HDstrncmp(DIM0_LABEL, dim0_labels, sizeof(dim0_labels) - 1) != 0)
        goto out;
    if (HDstrncmp(DIM1_LABEL, dim1_labels, sizeof(dim1_labels) - 1) != 0)
        goto out;
    if (H5Dclose(did))
        goto out;

    PASSED();

    /*-------------------------------------------------------------------------
     * H5DSget_scale_name, H5DSget_scale_name
     *-------------------------------------------------------------------------
     */

    HL_TESTING2("set scale/get scale name");
    if ((dsid = H5Dopen2(fid, "ds_a_1", H5P_DEFAULT)) < 0)
        goto out;
    if (H5DSset_scale(dsid, "Latitude set 0") < 0)
        goto out;

    /* verify that DS_1_NAME is a dimension scale dataset  */
    if ((H5DSis_scale(dsid)) == 0)
        goto out;

    /*-------------------------------------------------------------------------
     * get the scale name using a dynamic buffer
     *-------------------------------------------------------------------------
     */

    /* get the length of the scale name (pass NULL in name) */
    if ((name_len = H5DSget_scale_name(dsid, NULL, (size_t)0)) < 0)
        goto out;

    /* allocate a  buffer */
    name_out = (char *)HDmalloc(((size_t)name_len + 1) * sizeof(char));
    if (name_out == NULL)
        goto out;

    /* get the scale name using this buffer */
    if (H5DSget_scale_name(dsid, name_out, (size_t)name_len + 1) < 0)
        goto out;

    if (HDstrncmp("Latitude set 0", name_out, (size_t)name_len) != 0)
        goto out;
    if (name_out) {
        HDfree(name_out);
        name_out = NULL;
    }

    /*-------------------------------------------------------------------------
     * get the scale name using a static buffer
     *-------------------------------------------------------------------------
     */

    /* get the scale name using this buffer */
    if (H5DSget_scale_name(dsid, sname, sizeof(sname)) < 0)
        goto out;

    if (HDstrncmp("Latitude set 0", sname, sizeof(sname)) != 0)
        goto out;

    /*-------------------------------------------------------------------------
     * get the scale name using a static buffer smaller than the string length
     *-------------------------------------------------------------------------
     */

    /* get the scale name using this buffer */
    if (H5DSget_scale_name(dsid, snames, sizeof(snames)) < 0)
        goto out;

    if (HDstrncmp("Latitude set 0", snames, sizeof(snames) - 1) != 0)
        goto out;
    if (H5Dclose(dsid))
        goto out;

    /*-------------------------------------------------------------------------
     * add scale names
     *-------------------------------------------------------------------------
     */

    if ((dsid = H5Dopen2(fid, "ds_a_11", H5P_DEFAULT)) < 0)
        goto out;
    if (H5DSset_scale(dsid, "Latitude set 1") < 0)
        goto out;
    if (H5Dclose(dsid))
        goto out;

    if ((dsid = H5Dopen2(fid, "ds_a_2", H5P_DEFAULT)) < 0)
        goto out;
    if (H5DSset_scale(dsid, "Longitude set 0") < 0)
        goto out;
    if (H5Dclose(dsid))
        goto out;

    if ((dsid = H5Dopen2(fid, "ds_a_21", H5P_DEFAULT)) < 0)
        goto out;
    if (H5DSset_scale(dsid, "Longitude set 1") < 0)
        goto out;
    if (H5Dclose(dsid))
        goto out;

    if ((dsid = H5Dopen2(fid, "ds_a_22", H5P_DEFAULT)) < 0)
        goto out;
    if (H5DSset_scale(dsid, "Longitude set 2") < 0)
        goto out;
    if (H5Dclose(dsid))
        goto out;

    PASSED();

    /*-------------------------------------------------------------------------
     * H5DSiterate_scales
     *-------------------------------------------------------------------------
     */

    HL_TESTING2("iterate scales");

    /*-------------------------------------------------------------------------
     * test 6: test iterate scales with a function verify_scale
     *-------------------------------------------------------------------------
     */

    /* get the dataset id for "dset_a" */
    if ((did = H5Dopen2(fid, "dset_a", H5P_DEFAULT)) < 0)
        goto out;
    dim = 0;

    /* iterate trough the 1st dimension of "dset_a" and verify that its DS is valid  */
    if (H5DSiterate_scales(did, dim, NULL, verify_scale, NULL) < 0)
        goto out;

    /* iterate trough the 2nd dimension of "dset_a" and verify that its DS is valid
    start at DS index 2 */
    dim       = 1;
    scale_idx = 2;
    if (H5DSiterate_scales(did, dim, &scale_idx, verify_scale, NULL) < 0)
        goto out;

    /* close dataset ID of "dset_a" */
    if (H5Dclose(did) < 0)
        goto out;

    /*-------------------------------------------------------------------------
     * test iterate scales with a function read_scale
     *-------------------------------------------------------------------------
     */

    /* get the dataset id for "dset_a" */
    if ((did = H5Dopen2(fid, "dset_a", H5P_DEFAULT)) < 0)
        goto out;
    dim = 0;

    /* iterate trough the 1st dimension of "dset_a" and read the DS  */
    if (H5DSiterate_scales(did, dim, NULL, read_scale, s1_wbuf) < 0)
        goto out;

    /* iterate trough the 2nd dimension of "dset_a" and read the DS
    start at DS index 2 */
    dim       = 1;
    scale_idx = 2;
    if (H5DSiterate_scales(did, dim, &scale_idx, read_scale, s22_wbuf) < 0)
        goto out;

    /* close dataset ID of "dset_a" */
    if (H5Dclose(did) < 0)
        goto out;

    /*-------------------------------------------------------------------------
     * test iterate scales with a function match_dim_scale
     *-------------------------------------------------------------------------
     */

    /* get the dataset id for "dset_a" */
    if ((did = H5Dopen2(fid, "dset_a", H5P_DEFAULT)) < 0)
        goto out;

    /* get dataset space */
    if ((sid = H5Dget_space(did)) < 0)
        goto out;

    /* get rank */
    if ((rank = H5Sget_simple_extent_ndims(sid)) < 0)
        goto out;

    /* get dimensions of dataset */
    if (H5Sget_simple_extent_dims(sid, dims, NULL) < 0)
        goto out;
    {
        int match_size; /* does this scale size matches the dataset DIM size */
        int idx = 0;    /* scale index to start iterating, on return, index where iterator stoped */

        /* iterate trough all the dimensions  */
        for (dim = 0; dim < (unsigned)rank; dim++) {
            if ((match_size = H5DSiterate_scales(did, dim, &idx, match_dim_scale, NULL)) < 0)
                goto out;

            /* "dset_a" was defined with all dimension scales size matching the size of its dimensions */
            if (match_size == 0)
                goto out;

            /* both DS_1_NAME and DS_2_NAME are the on the first index */
            if (idx != 0)
                goto out;
        }
    }

    /* close */
    if (H5Dclose(did) < 0)
        goto out;
    if (H5Sclose(sid) < 0)
        goto out;

    /*-------------------------------------------------------------------------
     * test iterate scales with a function match_dim_scale
     *-------------------------------------------------------------------------
     */

    /*-------------------------------------------------------------------------
     * create 3 datasets: 1 "data" dataset and dimension scales (some are empty)
     *-------------------------------------------------------------------------
     */
    if (H5LTmake_dataset_int(fid, "dset_f", rank, dims, buf) < 0)
        goto out;

    if (H5LTmake_dataset_int(fid, "ds_f_1", rankds, s1_dim, NULL) < 0)
        goto out;
    if (H5LTmake_dataset_int(fid, "ds_f_11", rankds, s1_dim, s1_wbuf) < 0)
        goto out;

    if (H5LTmake_dataset_int(fid, "ds_f_2", rankds, s2_dim, NULL) < 0)
        goto out;

    /*-------------------------------------------------------------------------
     * attach them
     *-------------------------------------------------------------------------
     */
    if ((did = H5Dopen2(fid, "dset_f", H5P_DEFAULT)) < 0)
        goto out;
    if ((dsid = H5Dopen2(fid, "ds_f_1", H5P_DEFAULT)) < 0)
        goto out;
    if (H5DSattach_scale(did, dsid, DIM0) < 0)
        goto out;
    if (H5Dclose(dsid) < 0)
        goto out;

    if ((dsid = H5Dopen2(fid, "ds_f_11", H5P_DEFAULT)) < 0)
        goto out;
    if (H5DSattach_scale(did, dsid, DIM0) < 0)
        goto out;
    if (H5Dclose(dsid) < 0)
        goto out;

    if ((dsid = H5Dopen2(fid, "ds_f_2", H5P_DEFAULT)) < 0)
        goto out;
    if (H5DSattach_scale(did, dsid, DIM1) < 0)
        goto out;
    if (H5Dclose(dsid) < 0)
        goto out;

    if (H5Dclose(did) < 0)
        goto out;

    /*-------------------------------------------------------------------------
     * verify match
     *-------------------------------------------------------------------------
     */
    /* get the dataset id for "dset_f" */
    if ((did = H5Dopen2(fid, "dset_f", H5P_DEFAULT)) < 0)
        goto out;

    /* get dataset space */
    if ((sid = H5Dget_space(did)) < 0)
        goto out;

    /* get rank */
    if ((rank = H5Sget_simple_extent_ndims(sid)) < 0)
        goto out;

    /* get dimensions of dataset */
    if (H5Sget_simple_extent_dims(sid, dims, NULL) < 0)
        goto out;
    {
        int match_size; /* does this scale size matches the dataset DIM size */
        int idx;        /* scale index to start iterating, on return, index where iterator stoped */

        /* iterate trough all the dimensions  */
        for (dim = 0; dim < (unsigned)rank; dim++) {
            /* always start at 1st scale */
            idx = 0;

            if ((match_size = H5DSiterate_scales(did, dim, &idx, match_dim_scale, NULL)) < 0)
                goto out;

            /* "dset_e" was defined with :
            dim 0: 2 scales, first is empty
            dim 1: 1 scale, empty */
            switch (dim) {
                case 0: /* for DIM 0, we get a valid scale at IDX 1 */
                    if (match_size != 1 && idx != 1)
                        goto out;
                    break;
                case 1: /* for DIM 1, we get no valid scales */
                    if (match_size != 0 && idx != 0)
                        goto out;
                    break;
                default:
                    HDassert(0);
                    break;
            } /*switch*/
        }     /*for*/
    }

    /* close */
    if (H5Dclose(did) < 0)
        goto out;
    if (H5Sclose(sid) < 0)
        goto out;

    PASSED();

    /*-------------------------------------------------------------------------
     * end
     *-------------------------------------------------------------------------
     */

    /* close */
    H5Fclose(fid);
    return 0;

/* error zone */
out:
    H5E_BEGIN_TRY
    {
        H5Dclose(did);
        H5Dclose(dsid);
        H5Fclose(fid);
        H5Sclose(sid);
        H5Gclose(gid);
    }
    H5E_END_TRY;
    H5_FAILED();
    return FAIL;
}

/*-------------------------------------------------------------------------
 * Function: verify_scale
 *
 * Purpose: example operator function used by H5DSiterate_scales, used
 *  to verify that SCALE_ID refers to a valid DS dataset
 *
 * Return:
 * The return values from an operator are:
 * Zero causes the iterator to continue, returning zero when all group members have been processed.
 * Positive causes the iterator to immediately return that positive value, indicating
 *  short-circuit success. The iterator can be restarted at the next group member.
 * Negative causes the iterator to immediately return that value, indicating failure.
 *  The iterator can be restarted at the next group member.
 *
 *-------------------------------------------------------------------------
 */

static herr_t
verify_scale(hid_t dset, unsigned dim, hid_t scale_id, void *visitor_data)
{
    /* define a default zero value for return. This will cause the iterator to continue */
    int ret = 0;

    /* unused */
<<<<<<< HEAD
    dset         = dset;
    dim          = dim;
    visitor_data = visitor_data;
=======
    (void)dset;
    (void)dim;
    (void)visitor_data;
>>>>>>> 18bbd3f0

    /* define a positive value for return value. This will cause the iterator to
    immediately return that positive value, indicating short-circuit success
    */

    /* the parameter DS dataset must be a valid DS dataset */
    if ((H5DSis_scale(scale_id)) == 1) {
        ret = 1;
    }

    return ret;
}

/*-------------------------------------------------------------------------
 * Function: read_scale
 *
 * Purpose: example operator function used by H5DSiterate_scales, used
 *  to read data from DS dataset. compare read and write buffers
 *
 * Return:
 * The return values from an operator are:
 * Zero causes the iterator to continue, returning zero when all group members have been processed.
 * Positive causes the iterator to immediately return that positive value, indicating
 *  short-circuit success. The iterator can be restarted at the next group member.
 * Negative causes the iterator to immediately return that value, indicating failure.
 *  The iterator can be restarted at the next group member
 *
 *
 *-------------------------------------------------------------------------
 */

static herr_t
read_scale(hid_t dset, unsigned dim, hid_t scale_id, void *visitor_data)
{
    int      ret  = 0;  /* define a default zero value for return. This will cause the iterator to continue */
    hid_t    sid  = -1; /* space ID */
    hid_t    tid  = -1; /* file type ID */
    hid_t    mtid = -1; /* memory type ID */
    hssize_t nelmts;    /* number of data elements */
    char *   buf = NULL; /* data buffer */
    size_t   size;
    int      i;
    char *   data = (char *)visitor_data;

    /* unused */
<<<<<<< HEAD
    dset = dset;
    dim  = dim;
=======
    (void)dset;
    (void)dim;
>>>>>>> 18bbd3f0

    /* get space */
    if ((sid = H5Dget_space(scale_id)) < 0)
        goto out;
    /* get type */
    if ((tid = H5Dget_type(scale_id)) < 0)
        goto out;
    /* get size of the DS array */
    if ((nelmts = H5Sget_simple_extent_npoints(sid)) < 0)
        goto out;
    /* get type */
    if ((mtid = H5Tget_native_type(tid, H5T_DIR_DEFAULT)) < 0)
        goto out;
    /* get type size */
    if ((size = H5Tget_size(mtid)) == 0)
        goto out;

    if (nelmts) {
        buf = (char *)HDmalloc(((size_t)nelmts * size));
        if (buf == NULL)
            goto out;
        if (H5Dread(scale_id, mtid, H5S_ALL, H5S_ALL, H5P_DEFAULT, buf) < 0)
            goto out;

        for (i = 0; i < nelmts; i++) {
            if (buf[i] != data[i]) {
                HDprintf("read and write buffers differ\n");
                goto out;
            }
        }

    } /* if */

    if (H5Sclose(sid) < 0)
        goto out;
    if (H5Tclose(tid) < 0)
        goto out;
    if (H5Tclose(mtid) < 0)
        goto out;
    if (buf)
        HDfree(buf);

    return ret;

    /* error zone */
out:
    H5E_BEGIN_TRY
    {
        H5Sclose(sid);
        H5Tclose(tid);
        H5Tclose(mtid);
        if (buf) {
            HDfree(buf);
        }
    }
    H5E_END_TRY;

    return FAIL;
}

/*-------------------------------------------------------------------------
 * Function: match_dim_scale
 *
 * Purpose: example operator function used by H5DSiterate_scales, used
 *  to verify the the DSID scale size matches the dataset DIM size
 *
 * Return:
 * The return values from an operator are:
 * Zero causes the iterator to continue, returning zero when all group members have been processed.
 * Positive causes the iterator to immediately return that positive value, indicating
 *  short-circuit success. The iterator can be restarted at the next group member.
 * Negative causes the iterator to immediately return that value, indicating failure.
 *  The iterator can be restarted at the next group member.
 *
 *-------------------------------------------------------------------------
 */

static herr_t
match_dim_scale(hid_t did, unsigned dim, hid_t dsid, void *visitor_data)
{
    int      ret = 0; /* define a default zero value for return. This will cause the iterator to continue */
    hid_t    sid;     /* space ID */
    hssize_t nelmts;  /* size of a dimension scale array */
    hsize_t  dims[H5S_MAX_RANK]; /* dimensions of dataset */
    hsize_t  storage_size;

    /* Stop compiler from whining about "unused parameters" */
    (void)visitor_data;

    /*-------------------------------------------------------------------------
     * get DID (dataset) space info
     *-------------------------------------------------------------------------
     */

    /* get dataset space */
    if ((sid = H5Dget_space(did)) < 0)
        goto out;

    /* get dimensions of dataset */
    if (H5Sget_simple_extent_dims(sid, dims, NULL) < 0)
        goto out;

    /* close the dataspace id */
    if (H5Sclose(sid) < 0)
        goto out;

    /*-------------------------------------------------------------------------
     * get DSID (scale) space info
     *-------------------------------------------------------------------------
     */

    /* get the space for the scale */
    if ((sid = H5Dget_space(dsid)) < 0)
        goto out;

    /* get size of the DS array */
    if ((nelmts = H5Sget_simple_extent_npoints(sid)) < 0)
        goto out;

    /* close */
    if (H5Sclose(sid) < 0)
        goto out;

    /* the size of the DS array must match the dimension of the dataset */
    if (nelmts == (hssize_t)dims[dim])
        ret = 1;

    /* if the scale is empty assume it cannot be used */
    storage_size = H5Dget_storage_size(dsid);

    if (storage_size == 0)
        ret = 0;

    return ret;

out:
    H5E_BEGIN_TRY
    {
        H5Sclose(sid);
    }
    H5E_END_TRY;
    return FAIL;
}

/*-------------------------------------------------------------------------
 * Function: op_continue
 *
 * Purpose: example operator function used by H5DSiterate_scales that continues
 *  iteration and increments visitor_data (Note: int*)
 *
 * Return:
 * The return values from an operator are:
 * Zero causes the iterator to continue, returning zero when all group members have been processed.
 * Positive causes the iterator to immediately return that positive value, indicating
 *  short-circuit success. The iterator can be restarted at the next group member.
 * Negative causes the iterator to immediately return that value, indicating failure.
 *  The iterator can be restarted at the next group member.
 *
 *-------------------------------------------------------------------------
 */

static herr_t
op_continue(hid_t dset, unsigned dim, hid_t scale_id, void *visitor_data)
{
    /* Stop compiler from whining about "unused parameters" */
<<<<<<< HEAD
    dset     = dset;
    dim      = dim;
    scale_id = scale_id;
=======
    (void)dset;
    (void)dim;
    (void)scale_id;
>>>>>>> 18bbd3f0

    if (visitor_data != NULL) {
        (*(int *)visitor_data)++;
    }

    /* define a default zero value for return. This will cause the iterator to continue */
    return 0;
}

/*-------------------------------------------------------------------------
 * Function: op_stop
 *
 * Purpose: example operator function used by H5DSiterate_scales that stops
 *  iteration and increments visitor_data (Note: int*)
 *
 * Return:
 * The return values from an operator are:
 * Zero causes the iterator to continue, returning zero when all group members have been processed.
 * Positive causes the iterator to immediately return that positive value, indicating
 *  short-circuit success. The iterator can be restarted at the next group member.
 * Negative causes the iterator to immediately return that value, indicating failure.
 *  The iterator can be restarted at the next group member.
 *
 *-------------------------------------------------------------------------
 */

static herr_t
op_stop(hid_t dset, unsigned dim, hid_t scale_id, void *visitor_data)
{
    /* Stop compiler from whining about "unused parameters" */
<<<<<<< HEAD
    dset     = dset;
    dim      = dim;
    scale_id = scale_id;
=======
    (void)dset;
    (void)dim;
    (void)scale_id;
>>>>>>> 18bbd3f0

    if (visitor_data != NULL) {
        (*(int *)visitor_data)++;
    }

    /* define a default 1 value for return. This will cause the iterator to stop */
    return 1;
}

/*-------------------------------------------------------------------------
 * test error conditions
 *-------------------------------------------------------------------------
 */

static int
test_errors(void)
{
    hid_t   fid;                                 /* file ID */
    int     rank       = RANK;                   /* rank of data dataset */
    int     rankds     = 1;                      /* rank of DS dataset */
    hsize_t dims[RANK] = {DIM1_SIZE, DIM2_SIZE}; /* size of data dataset */
    hsize_t s1_dim[1]  = {DIM1_SIZE};            /* size of DS 1 dataset */
    hid_t   did        = -1;                     /* dataset ID */
    hid_t   dsid       = -1;                     /* scale ID */
    hid_t   gid        = -1;                     /* group ID */
    hid_t   sid        = -1;                     /* space ID */
    hid_t   sidds      = -1;                     /* space ID */
    hsize_t pal_dims[] = {9, 3};

    HDprintf("Testing error conditions\n");

    /*-------------------------------------------------------------------------
     * create a file, spaces, dataset and group ids
     *-------------------------------------------------------------------------
     */

    /* create a file using default properties */
    if ((fid = H5Fcreate(FILE2, H5F_ACC_TRUNC, H5P_DEFAULT, H5P_DEFAULT)) < 0)
        goto out;
    /* create a group */
    if ((gid = H5Gcreate2(fid, "grp", H5P_DEFAULT, H5P_DEFAULT, H5P_DEFAULT)) < 0)
        goto out;
    /* create the data space for the dataset */
    if ((sid = H5Screate_simple(rank, dims, NULL)) < 0)
        goto out;
    /* create the data space for the scale */
    if ((sidds = H5Screate_simple(rankds, s1_dim, NULL)) < 0)
        goto out;
    /* create a dataset */
    if ((did = H5Dcreate2(fid, "dset_a", H5T_NATIVE_INT, sid, H5P_DEFAULT, H5P_DEFAULT, H5P_DEFAULT)) < 0)
        goto out;
    /* create a dataset for the scale */
    if ((dsid = H5Dcreate2(fid, "ds_a", H5T_NATIVE_INT, sidds, H5P_DEFAULT, H5P_DEFAULT, H5P_DEFAULT)) < 0)
        goto out;

    /*-------------------------------------------------------------------------
     * attempt to attach a dataset to itself, it should fail
     *-------------------------------------------------------------------------
     */

    HL_TESTING2("attach a dataset to itself");

    if (H5DSattach_scale(did, did, 0) == SUCCEED)
        goto out;

    PASSED();

    /*-------------------------------------------------------------------------
     * attempt to attach a group with a dataset, it should fail
     *-------------------------------------------------------------------------
     */
    HL_TESTING2("attach a group with a dataset");

    if (H5DSattach_scale(gid, dsid, 0) == SUCCEED)
        goto out;

    PASSED();

    /*-------------------------------------------------------------------------
     * attempt to attach a dataset with a group, it should fail
     *-------------------------------------------------------------------------
     */
    HL_TESTING2("attach a dataset with a group");

    if (H5DSattach_scale(did, gid, 0) == SUCCEED)
        goto out;

    PASSED();

    /*-------------------------------------------------------------------------
     * attempt to set scale for a group, it should fail
     *-------------------------------------------------------------------------
     */
    HL_TESTING2("set scale for a group");

    if (H5DSset_scale(gid, "scale 1") == SUCCEED)
        goto out;

    PASSED();

    /*-------------------------------------------------------------------------
     * close IDs for this set
     *-------------------------------------------------------------------------
     */

    /* close */
    if (H5Dclose(dsid) < 0)
        goto out;
    if (H5Dclose(did) < 0)
        goto out;
    if (H5Sclose(sid) < 0)
        goto out;
    if (H5Sclose(sidds) < 0)
        goto out;
    if (H5Gclose(gid) < 0)
        goto out;

    /*-------------------------------------------------------------------------
     * try to attach a scale that has scales
     *-------------------------------------------------------------------------
     */

    HL_TESTING2("attach a scale that has scales");

    /* create the data space for the scale */
    if ((sidds = H5Screate_simple(rankds, s1_dim, NULL)) < 0)
        goto out;

    /* create a dataset "ds_b" for the scale */
    if ((dsid = H5Dcreate2(fid, "ds_b", H5T_NATIVE_INT, sidds, H5P_DEFAULT, H5P_DEFAULT, H5P_DEFAULT)) < 0)
        goto out;

    /* open the previous written "ds_a" */
    if ((did = H5Dopen2(fid, "ds_a", H5P_DEFAULT)) < 0)
        goto out;

    /* attach "ds_b" to "ds_a", valid */
    if (H5DSattach_scale(did, dsid, 0) < 0)
        goto out;

    /* close */
    if (H5Dclose(dsid) < 0)
        goto out;
    if (H5Dclose(did) < 0)
        goto out;
    if (H5Sclose(sidds) < 0)
        goto out;

    /* open the previous written "dset_a" */
    if ((did = H5Dopen2(fid, "dset_a", H5P_DEFAULT)) < 0)
        goto out;

    /* open the previous written "ds_a" */
    if ((dsid = H5Dopen2(fid, "ds_a", H5P_DEFAULT)) < 0)
        goto out;

    /* try to attach "ds_a" to "dset_a", not valid */
    if (H5DSattach_scale(did, dsid, 0) == SUCCEED)
        goto out;

    /* close */
    if (H5Dclose(dsid) < 0)
        goto out;
    if (H5Dclose(did) < 0)
        goto out;

    /* open the previous written "ds_a" */
    if ((did = H5Dopen2(fid, "ds_a", H5P_DEFAULT)) < 0)
        goto out;

    /* open the previous written "ds_b" */
    if ((dsid = H5Dopen2(fid, "ds_b", H5P_DEFAULT)) < 0)
        goto out;

    /* detach "ds_b" to "ds_a" */
    if (H5DSdetach_scale(did, dsid, 0) < 0)
        goto out;

    /* close */
    if (H5Dclose(dsid) < 0)
        goto out;
    if (H5Dclose(did) < 0)
        goto out;

    PASSED();

    /*-------------------------------------------------------------------------
     * try to attach a dataset that is a scale
     *-------------------------------------------------------------------------
     */

    HL_TESTING2("attach to a dataset that is a scale");

    /* open the previous written "ds_b", that is a scale */
    if ((dsid = H5Dopen2(fid, "ds_b", H5P_DEFAULT)) < 0)
        goto out;

    /* open the previous written "ds_a" */
    if ((did = H5Dopen2(fid, "ds_a", H5P_DEFAULT)) < 0)
        goto out;

    /* try to attach "ds_a" to "ds_b", not valid */
    if (H5DSattach_scale(dsid, did, 0) == SUCCEED)
        goto out;

    /* close */
    if (H5Dclose(dsid) < 0)
        goto out;
    if (H5Dclose(did) < 0)
        goto out;

    PASSED();

    /*-------------------------------------------------------------------------
     * try to attach a scale to an image, pallete or table
     *-------------------------------------------------------------------------
     */

    HL_TESTING2("attach to a dataset that is a reserved class dataset");

    /* make an image */
    if (H5IMmake_image_8bit(fid, "image", (hsize_t)100, (hsize_t)50, NULL) < 0)
        goto out;

    /* make a palette */
    if (H5IMmake_palette(fid, "pallete", pal_dims, NULL) < 0)
        goto out;

    /* open the previous written "ds_b" */
    if ((dsid = H5Dopen2(fid, "ds_b", H5P_DEFAULT)) < 0)
        goto out;

    /* open the image dataset */
    if ((did = H5Dopen2(fid, "image", H5P_DEFAULT)) < 0)
        goto out;

    /* try to attach "ds_a" to the image, not valid */
    if (H5DSattach_scale(did, dsid, 0) == SUCCEED)
        goto out;

    /* close */
    if (H5Dclose(dsid) < 0)
        goto out;
    if (H5Dclose(did) < 0)
        goto out;

    PASSED();

    /*-------------------------------------------------------------------------
     * is scale
     *-------------------------------------------------------------------------
     */

    HL_TESTING2("is scale");

    /* open a non scale dataset */
    if ((did = H5Dopen2(fid, "dset_a", H5P_DEFAULT)) < 0)
        goto out;

    /* verify that it is not a dimension scale dataset  */
    if ((H5DSis_scale(did)) == 1)
        goto out;

    /* close */
    if (H5Dclose(did) < 0)
        goto out;

    /* open the group. */
    if ((gid = H5Gopen2(fid, "grp", H5P_DEFAULT)) < 0)
        goto out;

    /* verify that it is not a dimension scale dataset  */
    if ((H5DSis_scale(gid)) == 1)
        goto out;

    /* close */
    if (H5Gclose(gid) < 0)
        goto out;

    PASSED();

    /*-------------------------------------------------------------------------
     * detach
     *-------------------------------------------------------------------------
     */

    HL_TESTING2("detach scale from dataset it is not attached to");

    /* open the previous written "ds_a" */
    if ((dsid = H5Dopen2(fid, "ds_a", H5P_DEFAULT)) < 0)
        goto out;

    /* open the previous written "dset_a" */
    if ((did = H5Dopen2(fid, "dset_a", H5P_DEFAULT)) < 0)
        goto out;

    /* try to detach "ds_a" from "dset_a" */
    if (H5DSdetach_scale(did, dsid, 0) == SUCCEED)
        goto out;

    /* close */
    if (H5Dclose(dsid) < 0)
        goto out;
    if (H5Dclose(did) < 0)
        goto out;

    PASSED();

    /*-------------------------------------------------------------------------
     * detach
     *-------------------------------------------------------------------------
     */

    HL_TESTING2("detach scale from group");

    /* open the previous written "ds_a" */
    if ((dsid = H5Dopen2(fid, "ds_a", H5P_DEFAULT)) < 0)
        goto out;

    /* open the group. */
    if ((gid = H5Gopen2(fid, "grp", H5P_DEFAULT)) < 0)
        goto out;

    /* try to detach "ds_a" from "grp" */
    if (H5DSdetach_scale(gid, dsid, 0) == SUCCEED)
        goto out;

    /* close */
    if (H5Dclose(dsid) < 0)
        goto out;
    if (H5Gclose(gid) < 0)
        goto out;

    PASSED();

    /*-------------------------------------------------------------------------
     * detach
     *-------------------------------------------------------------------------
     */

    HL_TESTING2("detach scale when scale is group");

    /* open the previous written "dset_a" */
    if ((did = H5Dopen2(fid, "dset_a", H5P_DEFAULT)) < 0)
        goto out;

    /* open the group. */
    if ((gid = H5Gopen2(fid, "grp", H5P_DEFAULT)) < 0)
        goto out;

    /* try to detach "grp" from "dset_a" */
    if (H5DSdetach_scale(did, gid, 0) == SUCCEED)
        goto out;

    /* close */
    if (H5Dclose(did) < 0)
        goto out;
    if (H5Gclose(gid) < 0)
        goto out;

    PASSED();

    /* close */
    if (H5Fclose(fid) < 0)
        goto out;

    return 0;

    /* error zone */
out:
    H5E_BEGIN_TRY
    {
        H5Sclose(sid);
        H5Sclose(sidds);
        H5Dclose(did);
        H5Dclose(dsid);
        H5Gclose(gid);
        H5Fclose(fid);
    }
    H5E_END_TRY;
    H5_FAILED();
    return FAIL;
}

/*-------------------------------------------------------------------------
 * test iterators
 *-------------------------------------------------------------------------
 */

static int
test_iterators(void)
{
    hid_t   fid;                                 /* file ID */
    int     rank       = RANK;                   /* rank of data dataset */
    int     rankds     = 1;                      /* rank of DS dataset */
    hsize_t dims[RANK] = {DIM1_SIZE, DIM2_SIZE}; /* size of data dataset */
    hsize_t s1_dim[1]  = {DIM1_SIZE};            /* size of DS 1 dataset */
    hid_t   gid        = -1;                     /* group ID */
    hid_t   did        = -1;                     /* dataset ID */
    hid_t   dsid       = -1;                     /* scale ID */
    char    dname[30];                           /* dataset name */
    int     i;

    HDprintf("Testing iterators\n");

    /*-------------------------------------------------------------------------
     * create a file, spaces, dataset and group ids
     *-------------------------------------------------------------------------
     */

    /* create a file using default properties */
    if ((fid = H5Fcreate(FILE3, H5F_ACC_TRUNC, H5P_DEFAULT, H5P_DEFAULT)) < 0)
        goto out;
    /* create a group */
    if ((gid = H5Gcreate2(fid, "grp", H5P_DEFAULT, H5P_DEFAULT, H5P_DEFAULT)) < 0)
        goto out;
    /* close */
    if (H5Gclose(gid) < 0)
        goto out;
    /* make a dataset */
    if (H5LTmake_dataset_int(fid, "dset_a", rank, dims, NULL) < 0)
        goto out;
    /* make a DS dataset */
    if (H5LTmake_dataset_int(fid, "ds_a", rankds, s1_dim, NULL) < 0)
        goto out;

    /*-------------------------------------------------------------------------
     * iterate when the dataset has no scales
     *-------------------------------------------------------------------------
     */

    HL_TESTING2("iterate when the dataset has no scales ");

    /* get the dataset id for "dset_a" */
    if ((did = H5Dopen2(fid, "dset_a", H5P_DEFAULT)) < 0)
        goto out;

    /* try to iterate trough the 1st dimension of "dset_a", return error */
    if (H5DSiterate_scales(did, 0, NULL, verify_scale, NULL) < 0)
        goto out;

    /* close */
    if (H5Dclose(did) < 0)
        goto out;

    PASSED();

    /*-------------------------------------------------------------------------
     * iterate on dimension that is outside the rank
     *-------------------------------------------------------------------------
     */

    HL_TESTING2("iterate on dimension that is outside the rank ");

    /* get the dataset id for "dset_a" */
    if ((did = H5Dopen2(fid, "dset_a", H5P_DEFAULT)) < 0)
        goto out;

    /* try to iterate trough the 3rd dimension of "dset_a", return error */
    if (H5DSiterate_scales(did, 3, NULL, verify_scale, NULL) == SUCCEED)
        goto out;

    /* close */
    if (H5Dclose(did) < 0)
        goto out;

    PASSED();

    /*-------------------------------------------------------------------------
     * iterate for dimension with many scales
     *-------------------------------------------------------------------------
     */

    HL_TESTING2("iterate for dimension with many scales ");

    /* open the previously written "dset_a" */
    if ((did = H5Dopen2(fid, "dset_a", H5P_DEFAULT)) < 0)
        goto out;

    for (i = 0; i < 100; i++) {
        /* make a DS */
        HDsprintf(dname, "ds_%d", i);
        if (H5LTmake_dataset_int(fid, dname, rankds, s1_dim, NULL) < 0)
            goto out;
        /* open */
        if ((dsid = H5Dopen2(fid, dname, H5P_DEFAULT)) < 0)
            goto out;
        /* attach */
        if (H5DSattach_scale(did, dsid, 0) < 0)
            goto out;
        /* close */
        if (H5Dclose(dsid) < 0)
            goto out;
    }

    /* iterate trough the 1st dimension of "dset_a" */
    if (H5DSiterate_scales(did, 0, NULL, op_continue, NULL) < 0)
        goto out;

    /* close */
    if (H5Dclose(did) < 0)
        goto out;

    PASSED();

    /*-------------------------------------------------------------------------
     * iterate on group
     *-------------------------------------------------------------------------
     */

    HL_TESTING2("iterate on group ");

    /* open */
    if ((gid = H5Gopen2(fid, "grp", H5P_DEFAULT)) < 0)
        goto out;

    /* try to iterate, return error */
    if (H5DSiterate_scales(gid, 0, NULL, verify_scale, NULL) == SUCCEED)
        goto out;

    /* close */
    if (H5Gclose(gid) < 0)
        goto out;

    PASSED();

    /*-------------------------------------------------------------------------
     * iterate in deleted scales
     *-------------------------------------------------------------------------
     */

    HL_TESTING2("iterate in deleted scales ");

    if (H5Ldelete(fid, "ds_0", H5P_DEFAULT) < 0)
        goto out;

    /* open the previously written "dset_a" */
    if ((did = H5Dopen2(fid, "dset_a", H5P_DEFAULT)) < 0)
        goto out;

    /* iterate  */
    if (H5DSiterate_scales(did, 0, NULL, op_continue, NULL) == SUCCEED)
        goto out;

    /* close */
    if (H5Dclose(did) < 0)
        goto out;

    PASSED();

    /* close */
    if (H5Fclose(fid) < 0)
        goto out;

    return 0;

    /* error zone */
out:
    H5E_BEGIN_TRY
    {
        H5Gclose(gid);
        H5Dclose(did);
        H5Fclose(fid);
    }
    H5E_END_TRY;
    H5_FAILED();
    return FAIL;
}

/*-------------------------------------------------------------------------
 * test several ranks
 *-------------------------------------------------------------------------
 */

static int
test_rank(void)
{
    hid_t   fid;                                          /* file ID */
    hid_t   did      = -1;                                /* dataset ID */
    hid_t   dsid     = -1;                                /* scale ID */
    hid_t   sid      = -1;                                /* space ID */
    hid_t   sidds    = -1;                                /* space ID */
    hsize_t dims1[1] = {DIM1_SIZE};                       /* size of data dataset */
    hsize_t dims2[2] = {DIM1_SIZE, DIM2_SIZE};            /* size of data dataset */
    hsize_t dims3[3] = {DIM1_SIZE, DIM2_SIZE, DIM3_SIZE}; /* size of data dataset */
    hsize_t dimss[2] = {1, 1};                            /* size of data dataset */
    char    name[30];                                     /* dataset name buffer */
    char    names[30];                                    /* dataset scale name buffer */
    char    namel[30];                                    /* dataset label name buffer */
    int     bufi[1] = {2};
    float   buff[1] = {1};
    int     i;

    HDprintf("Testing ranks\n");

    /*-------------------------------------------------------------------------
     * create a file, a dataset, scales
     *-------------------------------------------------------------------------
     */

    /* create a file using default properties */
    if ((fid = H5Fcreate(FILE4, H5F_ACC_TRUNC, H5P_DEFAULT, H5P_DEFAULT)) < 0)
        goto out;

    /* make a dataset a 3D data dataset */
    if (H5LTmake_dataset_int(fid, "dset_a", 3, dims3, NULL) < 0)
        goto out;

    /* make a 1D scale dataset  */
    if (H5LTmake_dataset_int(fid, "ds_a_0", 1, dims1, NULL) < 0)
        goto out;

    /* make a 2D scale dataset  */
    if (H5LTmake_dataset_int(fid, "ds_a_1", 2, dims2, NULL) < 0)
        goto out;

    /* make a 3D scale dataset  */
    if (H5LTmake_dataset_int(fid, "ds_a_2", 3, dims3, NULL) < 0)
        goto out;

    /*-------------------------------------------------------------------------
     * attach
     *-------------------------------------------------------------------------
     */

    HL_TESTING2("attach");

    if ((did = H5Dopen2(fid, "dset_a", H5P_DEFAULT)) < 0)
        goto out;

    for (i = 0; i < 3; i++) {
        HDsprintf(name, "ds_a_%d", i);
        if ((dsid = H5Dopen2(fid, name, H5P_DEFAULT)) < 0)
            goto out;
        if (H5DSattach_scale(did, dsid, (unsigned)i) < 0)
            goto out;
        if (H5DSis_attached(did, dsid, (unsigned)i) <= 0)
            goto out;
        if (H5Dclose(dsid) < 0)
            goto out;
    }

    if (H5Dclose(did) < 0)
        goto out;

    PASSED();

    /*-------------------------------------------------------------------------
     * detach
     *-------------------------------------------------------------------------
     */

    HL_TESTING2("detach");

    if ((did = H5Dopen2(fid, "dset_a", H5P_DEFAULT)) < 0)
        goto out;

    for (i = 0; i < 3; i++) {
        HDsprintf(name, "ds_a_%d", i);
        if ((dsid = H5Dopen2(fid, name, H5P_DEFAULT)) < 0)
            goto out;
        if (H5DSdetach_scale(did, dsid, (unsigned)i) < 0)
            goto out;
        if (H5DSis_attached(did, dsid, (unsigned)i) != 0)
            goto out;
        if (H5Dclose(dsid) < 0)
            goto out;
    }
    if (H5Dclose(did) < 0)
        goto out;

    PASSED();

    /*-------------------------------------------------------------------------
     * attach, set, get names, labels
     *-------------------------------------------------------------------------
     */

    HL_TESTING2("attach, set, get names, labels");

    if ((did = H5Dopen2(fid, "dset_a", H5P_DEFAULT)) < 0)
        goto out;

    for (i = 0; i < 3; i++) {
        HDsprintf(name, "ds_a_%d", i);
        if ((dsid = H5Dopen2(fid, name, H5P_DEFAULT)) < 0)
            goto out;
        if (H5DSset_scale(dsid, name) < 0)
            goto out;
        if (H5DSattach_scale(did, dsid, (unsigned)i) < 0)
            goto out;
        if (H5DSis_attached(did, dsid, (unsigned)i) <= 0)
            goto out;
        if (H5DSget_scale_name(dsid, names, sizeof(names)) < 0)
            goto out;
        if (H5Dclose(dsid) < 0)
            goto out;
        if (H5DSset_label(did, (unsigned)i, name) < 0)
            goto out;
        if (H5DSget_label(did, (unsigned)i, namel, sizeof(namel)) < 0)
            goto out;
        if (HDstrncmp(name, names, sizeof(names)) != 0)
            goto out;
        if (HDstrncmp(name, namel, sizeof(namel)) != 0)
            goto out;
    }

    if (H5Dclose(did) < 0)
        goto out;

    PASSED();

    /*-------------------------------------------------------------------------
     * attach a scalar scale
     *-------------------------------------------------------------------------
     */

    HL_TESTING2("attach a scalar scale");

    /* create the data space for the dataset */
    if ((sid = H5Screate_simple(2, dimss, NULL)) < 0)
        goto out;
    /* create a dataset of rank 2 */
    if ((did = H5Dcreate2(fid, "dset_b", H5T_NATIVE_INT, sid, H5P_DEFAULT, H5P_DEFAULT, H5P_DEFAULT)) < 0)
        goto out;
    /* create a scalar space */
    if ((sidds = H5Screate(H5S_SCALAR)) < 0)
        goto out;
    /* create a dataset of scalar rank for the scale */
    if ((dsid = H5Dcreate2(fid, "ds_b_1", H5T_NATIVE_FLOAT, sidds, H5P_DEFAULT, H5P_DEFAULT, H5P_DEFAULT)) <
        0)
        goto out;
    /* write */
    if (H5Dwrite(did, H5T_NATIVE_INT, H5S_ALL, H5S_ALL, H5P_DEFAULT, bufi) < 0)
        goto out;
    if (H5Dwrite(dsid, H5T_NATIVE_FLOAT, H5S_ALL, H5S_ALL, H5P_DEFAULT, buff) < 0)
        goto out;
    /* attach */
    if (H5DSattach_scale(did, dsid, 0) < 0)
        goto out;
    if (H5DSattach_scale(did, dsid, 1) < 0)
        goto out;
    /* close */
    if (H5Sclose(sid) < 0)
        goto out;
    if (H5Sclose(sidds) < 0)
        goto out;
    if (H5Dclose(did) < 0)
        goto out;
    if (H5Dclose(dsid) < 0)
        goto out;

    PASSED();

    /*-------------------------------------------------------------------------
     * close
     *-------------------------------------------------------------------------
     */
    if (H5Fclose(fid) < 0)
        goto out;

    return 0;

    /* error zone */
out:
    H5E_BEGIN_TRY
    {
        H5Dclose(did);
        H5Dclose(dsid);
        H5Sclose(sidds);
        H5Sclose(sid);
        H5Fclose(fid);
    }
    H5E_END_TRY;
    H5_FAILED();
    return FAIL;
}

/*-------------------------------------------------------------------------
 * attach scales with several datatypes
 *-------------------------------------------------------------------------
 */

static int
test_types(void)
{
    hid_t          fid;                                                            /* file ID */
    hid_t          did                  = -1;                                      /* dataset ID */
    hid_t          dsid                 = -1;                                      /* DS dataset ID */
    int            rank                 = RANK;                                    /* rank of data dataset */
    int            rankds               = 1;                                       /* rank of DS dataset */
    hsize_t        dims[RANK]           = {DIM1_SIZE, DIM2_SIZE};                  /* size of data dataset */
    int            buf[DIM_DATA]        = {1, 2, 3, 4, 5, 6, 7, 8, 9, 10, 11, 12}; /* data of data dataset */
    hsize_t        s1_dim[1]            = {DIM1_SIZE};                             /* size of DS 1 dataset */
    hsize_t        s2_dim[1]            = {DIM2_SIZE};                             /* size of DS 2 dataset */
    float          s1_float[DIM1_SIZE]  = {10, 20, 30};                            /* data of DS 1 dataset */
    unsigned short s2_ushort[DIM2_SIZE] = {10, 20, 30, 40};                        /* data of DS 2 dataset */
    const char *   s1_str               = "ABC";
    const char *   s2_str               = "ABCD";

    HDprintf("Testing scales with several datatypes\n");

    /*-------------------------------------------------------------------------
     * create a file for the test
     *-------------------------------------------------------------------------
     */
    /* create a file using default properties */
    if ((fid = H5Fcreate(FILE5, H5F_ACC_TRUNC, H5P_DEFAULT, H5P_DEFAULT)) < 0)
        goto out;

    /*-------------------------------------------------------------------------
     * create datasets: 1 "data" dataset and 2 dimension scales
     *-------------------------------------------------------------------------
     */

    /* make a dataset */
    if (H5LTmake_dataset_int(fid, "dset_a", rank, dims, buf) < 0)
        goto out;

    /* make a DS dataset for the first dimension */
    if (H5LTmake_dataset_float(fid, DS_1_NAME, rankds, s1_dim, s1_float) < 0)
        goto out;

    /* make a DS dataset for the second dimension */
    if (H5LTmake_dataset(fid, DS_2_NAME, rankds, s2_dim, H5T_NATIVE_USHORT, s2_ushort) < 0)
        goto out;

    /*-------------------------------------------------------------------------
     * floating point and short scales
     *-------------------------------------------------------------------------
     */

    HL_TESTING2("floating point and short scales");

    /* get the dataset id for "dset_a" */
    if ((did = H5Dopen2(fid, "dset_a", H5P_DEFAULT)) < 0)
        goto out;

    /* get the DS dataset id */
    if ((dsid = H5Dopen2(fid, DS_1_NAME, H5P_DEFAULT)) < 0)
        goto out;
    /* attach the DS_1_NAME dimension scale to "dset_a" at dimension 0 */
    if (H5DSattach_scale(did, dsid, DIM0) < 0)
        goto out;
    /* set name */
    if (H5DSset_scale(dsid, SCALE_1_NAME) < 0)
        goto out;
    /* close DS id */
    if (H5Dclose(dsid) < 0)
        goto out;
    /* get the DS dataset id */
    if ((dsid = H5Dopen2(fid, DS_2_NAME, H5P_DEFAULT)) < 0)
        goto out;
    /* attach the DS_2_NAME dimension scale to "dset_a" at dimension 1 */
    if (H5DSattach_scale(did, dsid, DIM1) < 0)
        goto out;
    /* set name */
    if (H5DSset_scale(dsid, SCALE_2_NAME) < 0)
        goto out;
    /* close DS id */
    if (H5Dclose(dsid) < 0)
        goto out;
    /* set a label */
    if (H5DSset_label(did, DIM0, DIM0_LABEL) < 0)
        goto out;
    if (H5DSset_label(did, DIM1, DIM1_LABEL) < 0)
        goto out;
    /* close */
    if (H5Dclose(did) < 0)
        goto out;

    PASSED();

    /*-------------------------------------------------------------------------
     * create datasets: 1 "data" dataset and 2 dimension scales
     *-------------------------------------------------------------------------
     */

    /* make a dataset */
    if (H5LTmake_dataset_int(fid, "dset_b", rank, dims, buf) < 0)
        goto out;

    /* make a DS dataset for the first dimension */
    if (H5LTmake_dataset_string(fid, "ds_b_1", s1_str) < 0)
        goto out;

    /* make a DS dataset for the second dimension */
    if (H5LTmake_dataset_string(fid, "ds_b_2", s2_str) < 0)
        goto out;

    /*-------------------------------------------------------------------------
     * floating point and short scales
     *-------------------------------------------------------------------------
     */

    HL_TESTING2("string scales");

    /* get the dataset id for "dset_b" */
    if ((did = H5Dopen2(fid, "dset_b", H5P_DEFAULT)) < 0)
        goto out;
    /* get the DS dataset id */
    if ((dsid = H5Dopen2(fid, "ds_b_1", H5P_DEFAULT)) < 0)
        goto out;
    /* attach the DS_1_NAME dimension scale to "dset_b" at dimension 0 */
    if (H5DSattach_scale(did, dsid, DIM0) < 0)
        goto out;
    /* set name */
    if (H5DSset_scale(dsid, SCALE_1_NAME) < 0)
        goto out;
    /* close DS id */
    if (H5Dclose(dsid) < 0)
        goto out;
    /* get the DS dataset id */
    if ((dsid = H5Dopen2(fid, "ds_b_2", H5P_DEFAULT)) < 0)
        goto out;
    /* attach the DS_2_NAME dimension scale to "dset_b" at dimension 1 */
    if (H5DSattach_scale(did, dsid, DIM1) < 0)
        goto out;
    /* set name */
    if (H5DSset_scale(dsid, SCALE_2_NAME) < 0)
        goto out;
    /* close DS id */
    if (H5Dclose(dsid) < 0)
        goto out;
    /* set a label */
    if (H5DSset_label(did, DIM0, DIM0_LABEL) < 0)
        goto out;
    if (H5DSset_label(did, DIM1, DIM1_LABEL) < 0)
        goto out;
    /* close */
    if (H5Dclose(did) < 0)
        goto out;

    PASSED();

    /*-------------------------------------------------------------------------
     * close
     *-------------------------------------------------------------------------
     */
    if (H5Fclose(fid) < 0)
        goto out;

    return 0;

    /* error zone */
out:
    H5E_BEGIN_TRY
    {
        H5Dclose(did);
        H5Dclose(dsid);
        H5Fclose(fid);
    }
    H5E_END_TRY;
    H5_FAILED();
    return FAIL;
}

/*-------------------------------------------------------------------------
 * read realistic data and generate an HDF5 file with dimension scales
 *-------------------------------------------------------------------------
 */

static int
test_data(void)
{
    hid_t   fid;           /* file ID */
    hid_t   did  = -1;     /* dataset ID */
    hid_t   dsid = -1;     /* DS dataset ID */
    hid_t   dcpl;          /* dataset creation property list */
    hid_t   sid;           /* dataspace ID */
    float * vals   = NULL; /* array to hold data values */
    float * latbuf = NULL; /* array to hold the latitude values */
    float * lonbuf = NULL; /* array to hold the longitude values */
    hsize_t dims[2];       /* array to hold dimensions */
    hsize_t latdims[1];    /* array to hold dimensions */
    hsize_t londims[1];    /* array to hold dimensions */
    float   fill = -99;    /* fill value */

    HDprintf("Testing reading ASCII data and generate HDF5 data with scales\n");

    /*-------------------------------------------------------------------------
     * create a file for the test
     *-------------------------------------------------------------------------
     */
    /* create a file using default properties */
    if ((fid = H5Fcreate(FILE6, H5F_ACC_TRUNC, H5P_DEFAULT, H5P_DEFAULT)) < 0)
        goto out;

    /*-------------------------------------------------------------------------
     * generating scales
     *-------------------------------------------------------------------------
     */

    HL_TESTING2("generating scales");

    /*-------------------------------------------------------------------------
     * create datasets: 1 "data" dataset and 2 dimension scales
     *-------------------------------------------------------------------------
     */

    /* read the latitude */
    if (read_data("dslat.txt", 1, latdims, &latbuf) < 0)
        goto out;

    /* make a DS dataset for the first dimension */
    if (H5LTmake_dataset_float(fid, "lat", 1, latdims, latbuf) < 0)
        goto out;

    HDfree(latbuf);
    latbuf = NULL;

    /* read the longitude */
    if (read_data("dslon.txt", 1, londims, &lonbuf) < 0)
        goto out;

    /* make a DS dataset for the second dimension */
    if (H5LTmake_dataset_float(fid, "lon", 1, londims, lonbuf) < 0)
        goto out;

    HDfree(lonbuf);
    lonbuf = NULL;

    /* make a dataset for the data. a fill value is set */
    if ((dcpl = H5Pcreate(H5P_DATASET_CREATE)) < 0)
        goto out;
    if (H5Pset_fill_value(dcpl, H5T_NATIVE_FLOAT, &fill) < 0)
        goto out;

    /* read ASCII bathymetry data and dimensions to create dataset */
    if (read_data("dsdata.txt", 2, dims, &vals) < 0)
        goto out;

    if ((sid = H5Screate_simple(2, dims, NULL)) < 0)
        goto out;
    if ((did = H5Dcreate2(fid, "data", H5T_NATIVE_FLOAT, sid, H5P_DEFAULT, dcpl, H5P_DEFAULT)) < 0)
        goto out;
    if (H5Dwrite(did, H5T_NATIVE_FLOAT, H5S_ALL, H5S_ALL, H5P_DEFAULT, vals) < 0)
        goto out;

    HDfree(vals);
    vals = NULL;

    if (H5Dclose(did) < 0)
        goto out;
    if (H5Pclose(dcpl) < 0)
        goto out;
    if (H5Sclose(sid) < 0)
        goto out;

    /*-------------------------------------------------------------------------
     * attach
     *-------------------------------------------------------------------------
     */

    /* get the dataset id for "data" */
    if ((did = H5Dopen2(fid, "data", H5P_DEFAULT)) < 0)
        goto out;

    /* get the DS dataset id */
    if ((dsid = H5Dopen2(fid, "lat", H5P_DEFAULT)) < 0)
        goto out;
    /* attach the DS_1_NAME dimension scale to "data" at dimension 0 */
    if (H5DSattach_scale(did, dsid, DIM0) < 0)
        goto out;
    /* set name */
    if (H5DSset_scale(dsid, SCALE_1_NAME) < 0)
        goto out;
    /* close DS id */
    if (H5Dclose(dsid) < 0)
        goto out;
    /* get the DS dataset id */
    if ((dsid = H5Dopen2(fid, "lon", H5P_DEFAULT)) < 0)
        goto out;
    /* attach the DS_2_NAME dimension scale to "data" at dimension 1 */
    if (H5DSattach_scale(did, dsid, DIM1) < 0)
        goto out;
    /* set name */
    if (H5DSset_scale(dsid, SCALE_2_NAME) < 0)
        goto out;
    /* close DS id */
    if (H5Dclose(dsid) < 0)
        goto out;
    /* set a label */
    if (H5DSset_label(did, DIM0, DIM0_LABEL) < 0)
        goto out;
    if (H5DSset_label(did, DIM1, DIM1_LABEL) < 0)
        goto out;
    /* close */
    if (H5Dclose(did) < 0)
        goto out;

    PASSED();

    /*-------------------------------------------------------------------------
     * close
     *-------------------------------------------------------------------------
     */
    if (H5Fclose(fid) < 0)
        goto out;

    return 0;

    /* error zone */
out:
    H5E_BEGIN_TRY
    {
        H5Dclose(did);
        H5Dclose(dsid);
        H5Fclose(fid);
    }
    H5E_END_TRY;
    H5_FAILED();

    if (latbuf)
        HDfree(latbuf);
    if (lonbuf)
        HDfree(lonbuf);
    if (vals)
        HDfree(vals);
    return FAIL;
}

/*-------------------------------------------------------------------------
 * read_data
 * utility function to read ASCII data
 * the files have a header of the type
 *
 *   dimension i
 *   n
 *
 * followed by the data
 *
 *-------------------------------------------------------------------------
 */

static int
read_data(const char *fname, int ndims, hsize_t *dims, float **buf)
{
    int         i, n;
    unsigned    j;
    char        str[20];
    size_t      nelms;
    FILE *      f;
    float       val;
    const char *data_file = H5_get_srcdir_filename(fname);

    /* read first data file */
    f = HDfopen(data_file, "r");
    if (f == NULL) {
        HDprintf("Could not open file %s\n", data_file);
        return -1;
    }

    for (i = 0, nelms = 1; i < ndims; i++) {
        if (fscanf(f, "%s %u", str, &j) && HDferror(f)) {
            HDprintf("fscanf error in file %s\n", data_file);
            HDfclose(f);
            return -1;
        } /* end if */
        if (fscanf(f, "%d", &n) < 0 && HDferror(f)) {
            HDprintf("fscanf error in file %s\n", data_file);
            HDfclose(f);
            return -1;
        } /* end if */
        dims[i] = (hsize_t)n;
        nelms *= (size_t)n;
    }

    *buf = (float *)HDmalloc(nelms * sizeof(float));

    if (*buf == NULL) {
        HDprintf("memory allocation failed\n");
        HDfclose(f);
        return -1;
    }

    for (j = 0; j < nelms; j++) {
        if (fscanf(f, "%f", &val) < 0 && HDferror(f)) {
            HDprintf("fscanf error in file %s\n", data_file);
            HDfclose(f);
            return -1;
        } /* end if */
        (*buf)[j] = val;
    }
    HDfclose(f);

    return 1;
}

/*-------------------------------------------------------------------------
 * test parameter errors
 *-------------------------------------------------------------------------
 */

static int
test_errors2(void)
{
    hid_t   fid;              /* file ID */
    hid_t   did     = -1;     /* dataset ID */
    hid_t   dsid    = -1;     /* scale ID */
    hsize_t dimd[2] = {3, 3}; /* size of data dataset */
    hsize_t dims[1] = {3};    /* size of scale dataset */
    char    lbuf[255];        /* label buffer */
    ssize_t label_len;        /* label length */
    int     scale_idx;        /* scale index */
    int     nscales;          /* number of scales in DIM */
    int     count;            /* visitor data */

    HDprintf("Testing parameter errors\n");

    /*-------------------------------------------------------------------------
     * create a file, a dataset, scales
     *-------------------------------------------------------------------------
     */

    /* create a file using default properties */
    if ((fid = H5Fcreate(FILE7, H5F_ACC_TRUNC, H5P_DEFAULT, H5P_DEFAULT)) < 0)
        goto out;

    /* make a dataset */
    if (H5LTmake_dataset_int(fid, "dset", 2, dimd, NULL) < 0)
        goto out;

    /* make a scale dataset  */
    if (H5LTmake_dataset_int(fid, "ds1", 1, dims, NULL) < 0)
        goto out;

    /* make a scale dataset  */
    if (H5LTmake_dataset_int(fid, "ds2", 1, dims, NULL) < 0)
        goto out;

    HL_TESTING2("attach scales");

    /*-------------------------------------------------------------------------
     * attach with invalid indices
     *-------------------------------------------------------------------------
     */

    if ((did = H5Dopen2(fid, "dset", H5P_DEFAULT)) < 0)
        goto out;
    if ((dsid = H5Dopen2(fid, "ds1", H5P_DEFAULT)) < 0)
        goto out;
    if (H5DSattach_scale(did, dsid, 2) == SUCCEED)
        goto out;
    if (H5DSattach_scale(did, dsid, 0) < 0)
        goto out;
    if (H5Dclose(dsid) < 0)
        goto out;
    if (H5Dclose(did) < 0)
        goto out;

    PASSED();

    HL_TESTING2("detach scales");

    /*-------------------------------------------------------------------------
     * detach with invalid indices
     *-------------------------------------------------------------------------
     */
    if ((did = H5Dopen2(fid, "dset", H5P_DEFAULT)) < 0)
        goto out;
    if ((dsid = H5Dopen2(fid, "ds1", H5P_DEFAULT)) < 0)
        goto out;
    if (H5DSdetach_scale(did, dsid, 2) == SUCCEED)
        goto out;
    if (H5DSdetach_scale(did, dsid, 0) < 0)
        goto out;
    if (H5Dclose(dsid) < 0)
        goto out;
    if (H5Dclose(did) < 0)
        goto out;

    PASSED();

    HL_TESTING2("set/get label");

    /*-------------------------------------------------------------------------
     * set/get label invalid indices
     *-------------------------------------------------------------------------
     */
    if ((did = H5Dopen2(fid, "dset", H5P_DEFAULT)) < 0)
        goto out;
    if (H5DSset_label(did, 2, "label") == SUCCEED)
        goto out;
    if (H5DSset_label(did, 0, "label") < 0)
        goto out;
    if (H5DSget_label(did, 2, lbuf, sizeof(lbuf)) == SUCCEED)
        goto out;
    if ((label_len = H5DSget_label(did, 0, NULL, 0)) < 0)
        goto out;
    if (label_len != HDstrlen("label"))
        goto out;
    if (H5DSget_label(did, 0, lbuf, sizeof(lbuf)) < 0)
        goto out;
    if (H5Dclose(did) < 0)
        goto out;

    PASSED();

    HL_TESTING2("iterate scales");

    /*-------------------------------------------------------------------------
     * iterate_scales invalid indices and return DS_IDX and visitor data
     *-------------------------------------------------------------------------
     */
    if ((did = H5Dopen2(fid, "dset", H5P_DEFAULT)) < 0)
        goto out;

    if ((dsid = H5Dopen2(fid, "ds1", H5P_DEFAULT)) < 0)
        goto out;
    if (H5DSattach_scale(did, dsid, 0) < 0)
        goto out;
    if (H5Dclose(dsid) < 0)
        goto out;

    if ((dsid = H5Dopen2(fid, "ds2", H5P_DEFAULT)) < 0)
        goto out;
    if (H5DSattach_scale(did, dsid, 0) < 0)
        goto out;
    if (H5Dclose(dsid) < 0)
        goto out;

    if ((nscales = H5DSget_num_scales(did, 0)) < 0)
        goto out;
    if (nscales != 2)
        goto out;

    /* invalid DIM */
    if (H5DSiterate_scales(did, 2, NULL, op_continue, NULL) == SUCCEED)
        goto out;
    /* invalid DS_IDX */
    scale_idx = 2;
    if (H5DSiterate_scales(did, 0, &scale_idx, op_continue, NULL) == SUCCEED)
        goto out;

    /* continue iteration */
    scale_idx = 0;
    count     = 0;
    if (H5DSiterate_scales(did, 0, &scale_idx, op_continue, (void *)&count) < 0)
        goto out;

    if (scale_idx != 1 && count != nscales) {
        goto out;
    }

    /* stop iteration */
    scale_idx = 0;
    count     = 0;
    if (H5DSiterate_scales(did, 0, &scale_idx, op_stop, (void *)&count) < 0)
        goto out;

    if (scale_idx != 0 && count != 1) {
        goto out;
    }

    if (H5Dclose(did) < 0)
        goto out;

    /*-------------------------------------------------------------------------
     * close
     *-------------------------------------------------------------------------
     */
    if (H5Fclose(fid) < 0)
        goto out;

    PASSED();

    return 0;

    /* error zone */
out:
    H5E_BEGIN_TRY
    {
        H5Dclose(did);
        H5Dclose(dsid);
        H5Fclose(fid);
    }
    H5E_END_TRY;
    H5_FAILED();
    return FAIL;
}
/*-------------------------------------------------------------------------
 * Test attaching and detaching in different order
 * Checks condition reported in Bug HDFFV-7605
 *-------------------------------------------------------------------------
 */

static int
test_attach_detach(void)
{
    hid_t   fid;                       /* file ID */
    hid_t   gid;                       /* group ID */
    hid_t   sid;                       /* dataspace ID */
    hid_t   dcpl_id;                   /* dataset creation property */
    hid_t   dsid = -1;                 /* DS dataset ID */
    hid_t   var1_id, var2_id, var3_id; /* DS component name */
    hsize_t dims[RANK1] = {DIM1};

    HL_TESTING2("permutations of attaching and detaching");

    if ((fid = H5Fcreate(FILE8, H5F_ACC_TRUNC, H5P_DEFAULT, H5P_DEFAULT)) < 0)
        goto out;

    if ((gid = H5Gopen2(fid, "/", H5P_DEFAULT)) < 0)
        goto out;

    /* Create dimension scale. */

    if ((dcpl_id = H5Pcreate(H5P_DATASET_CREATE)) < 0)
        goto out;

    if ((sid = H5Screate_simple(1, dims, dims)) < 0)
        goto out;

    if ((dsid = H5Dcreate2(gid, DS_3_NAME, H5T_IEEE_F32BE, sid, H5P_DEFAULT, dcpl_id, H5P_DEFAULT)) < 0)
        goto out;

    if (H5Sclose(sid) < 0)
        goto out;
    if (H5Pclose(dcpl_id) < 0)
        goto out;

    if (H5DSset_scale(dsid, DS_3_NAME) < 0)
        goto out;

    /* Create a variable that uses this dimension scale. */

    if ((sid = H5Screate_simple(DIM1, dims, dims)) < 0)
        goto out;

    if ((var1_id =
             H5Dcreate2(gid, DS_31_NAME, H5T_NATIVE_FLOAT, sid, H5P_DEFAULT, H5P_DEFAULT, H5P_DEFAULT)) < 0)
        goto out;

    if (H5Sclose(sid) < 0)
        goto out;

    if (H5DSattach_scale(var1_id, dsid, 0) < 0)
        goto out;

    /* Create another variable that uses this dimension scale. */
    if ((dcpl_id = H5Pcreate(H5P_DATASET_CREATE)) < 0)
        goto out;

    if (H5Pset_attr_creation_order(dcpl_id, H5P_CRT_ORDER_TRACKED | H5P_CRT_ORDER_INDEXED) < 0)
        goto out;

    if ((sid = H5Screate_simple(DIM1, dims, dims)) < 0)
        goto out;

    if ((var2_id =
             H5Dcreate2(gid, DS_32_NAME, H5T_NATIVE_FLOAT, sid, H5P_DEFAULT, H5P_DEFAULT, H5P_DEFAULT)) < 0)
        goto out;

    if (H5Pclose(dcpl_id) < 0)
        goto out;

    if (H5Sclose(sid) < 0)
        goto out;

    /* Create 3rd variable that uses this dimension scale. */
    if ((dcpl_id = H5Pcreate(H5P_DATASET_CREATE)) < 0)
        goto out;

    if (H5Pset_attr_creation_order(dcpl_id, H5P_CRT_ORDER_TRACKED | H5P_CRT_ORDER_INDEXED) < 0)
        goto out;

    if ((sid = H5Screate_simple(DIM1, dims, dims)) < 0)
        goto out;

    if ((var3_id =
             H5Dcreate2(gid, DS_33_NAME, H5T_NATIVE_FLOAT, sid, H5P_DEFAULT, H5P_DEFAULT, H5P_DEFAULT)) < 0)
        goto out;

    if (H5Pclose(dcpl_id) < 0)
        goto out;

    if (H5Sclose(sid) < 0)
        goto out;

    /* Attached var2 scale */
    if (H5DSattach_scale(var2_id, dsid, 0) < 0)
        goto out;

    /* Detach the var2 scale */
    if (H5DSdetach_scale(var2_id, dsid, 0) < 0)
        goto out;

    /* Check if in correct state of detached and attached */
    if (H5DSis_attached(var1_id, dsid, 0) == 0) /* should still be attached */
        goto out;
    if (H5DSis_attached(var2_id, dsid, 0) != 0) /* should not be attached */
        goto out;

    /* Detach the var1 scale */
    if (H5DSdetach_scale(var1_id, dsid, 0) < 0)
        goto out;

    /* Check if in correct state of detached and attached */
    if (H5DSis_attached(var1_id, dsid, 0) != 0) /* should not be attached */
        goto out;
    if (H5DSis_attached(var2_id, dsid, 0) != 0) /* should not be attached */
        goto out;

    /* Attach the DS again and remove them in the opposite order */

    if (H5DSattach_scale(var1_id, dsid, 0) < 0)
        goto out;

    if (H5DSattach_scale(var2_id, dsid, 0) < 0)
        goto out;

    /* Detach the var1 scale */
    if (H5DSdetach_scale(var1_id, dsid, 0) < 0)
        goto out;

    /* Check if in correct state of detached and attached */

    if (H5DSis_attached(var1_id, dsid, 0) != 0) /* should not be attached */
        goto out;
    if (H5DSis_attached(var2_id, dsid, 0) == 0) /* should still be attached */
        goto out;

    /* Detach the var2 scale */
    if (H5DSdetach_scale(var2_id, dsid, 0) < 0)
        goto out;

    /* Check if in correct state of detached and attached */
    if (H5DSis_attached(var1_id, dsid, 0) != 0) /* should not be attached */
        goto out;
    if (H5DSis_attached(var2_id, dsid, 0) != 0) /* should not be attached */
        goto out;

    /***************************************************
     * Attach Three DS and remove the middle one first
     *****************************************************/

    if (H5DSattach_scale(var1_id, dsid, 0) < 0)
        goto out;

    if (H5DSattach_scale(var2_id, dsid, 0) < 0)
        goto out;

    if (H5DSattach_scale(var3_id, dsid, 0) < 0)
        goto out;

    /* Detach the var2 scale */
    if (H5DSdetach_scale(var2_id, dsid, 0) < 0)
        goto out;

    /* Check if in correct state of detached and attached */

    if (H5DSis_attached(var1_id, dsid, 0) == 0) /* should still be attached */
        goto out;
    if (H5DSis_attached(var2_id, dsid, 0) != 0) /* should not be attached */
        goto out;
    if (H5DSis_attached(var3_id, dsid, 0) == 0) /* should still be attached */
        goto out;

    /* Detach the var3 scale */
    if (H5DSdetach_scale(var3_id, dsid, 0) < 0)
        goto out;

    /* Check if in correct state of detached and attached */
    if (H5DSis_attached(var1_id, dsid, 0) == 0) /* should still be attached */
        goto out;
    if (H5DSis_attached(var2_id, dsid, 0) != 0) /* should not be attached */
        goto out;
    if (H5DSis_attached(var3_id, dsid, 0) != 0) /* should not be attached */
        goto out;

    /* Detach the var1 scale */
    if (H5DSdetach_scale(var1_id, dsid, 0) < 0)
        goto out;

    /* Check if in correct state of detached and attached */
    if (H5DSis_attached(var1_id, dsid, 0) != 0) /* should not be attached */
        goto out;
    if (H5DSis_attached(var2_id, dsid, 0) != 0) /* should not be attached */
        goto out;
    if (H5DSis_attached(var3_id, dsid, 0) != 0) /* should not be attached */
        goto out;

    /*-------------------------------------------------------------------------
     * close
     *-------------------------------------------------------------------------
     */

    if (H5Dclose(var1_id) < 0)
        goto out;
    if (H5Dclose(var2_id) < 0)
        goto out;
    if (H5Dclose(var3_id) < 0)
        goto out;
    if (H5Dclose(dsid) < 0)
        goto out;
    if (H5Gclose(gid) < 0)
        goto out;
    if (H5Fclose(fid) < 0)
        goto out;

    PASSED();

    return 0;

    /* error zone */
out:
    H5E_BEGIN_TRY
    {
        H5Dclose(var1_id);
        H5Dclose(var2_id);
        H5Dclose(var3_id);
        H5Dclose(dsid);
        H5Gclose(gid);
        H5Fclose(fid);
    }
    H5E_END_TRY;
    H5_FAILED();
    return FAIL;
}<|MERGE_RESOLUTION|>--- conflicted
+++ resolved
@@ -3554,15 +3554,9 @@
     int ret = 0;
 
     /* unused */
-<<<<<<< HEAD
-    dset         = dset;
-    dim          = dim;
-    visitor_data = visitor_data;
-=======
     (void)dset;
     (void)dim;
     (void)visitor_data;
->>>>>>> 18bbd3f0
 
     /* define a positive value for return value. This will cause the iterator to
     immediately return that positive value, indicating short-circuit success
@@ -3608,13 +3602,8 @@
     char *   data = (char *)visitor_data;
 
     /* unused */
-<<<<<<< HEAD
-    dset = dset;
-    dim  = dim;
-=======
     (void)dset;
     (void)dim;
->>>>>>> 18bbd3f0
 
     /* get space */
     if ((sid = H5Dget_space(scale_id)) < 0)
@@ -3780,15 +3769,9 @@
 op_continue(hid_t dset, unsigned dim, hid_t scale_id, void *visitor_data)
 {
     /* Stop compiler from whining about "unused parameters" */
-<<<<<<< HEAD
-    dset     = dset;
-    dim      = dim;
-    scale_id = scale_id;
-=======
     (void)dset;
     (void)dim;
     (void)scale_id;
->>>>>>> 18bbd3f0
 
     if (visitor_data != NULL) {
         (*(int *)visitor_data)++;
@@ -3819,15 +3802,9 @@
 op_stop(hid_t dset, unsigned dim, hid_t scale_id, void *visitor_data)
 {
     /* Stop compiler from whining about "unused parameters" */
-<<<<<<< HEAD
-    dset     = dset;
-    dim      = dim;
-    scale_id = scale_id;
-=======
     (void)dset;
     (void)dim;
     (void)scale_id;
->>>>>>> 18bbd3f0
 
     if (visitor_data != NULL) {
         (*(int *)visitor_data)++;
