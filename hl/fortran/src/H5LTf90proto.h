/* * * * * * * * * * * * * * * * * * * * * * * * * * * * * * * * * * * * *
 * Copyright by The HDF Group.                                               *
 * Copyright by the Board of Trustees of the University of Illinois.         *
 * All rights reserved.                                                      *
 *                                                                           *
 * This file is part of HDF5.  The full HDF5 copyright notice, including     *
 * terms governing use, modification, and redistribution, is contained in    *
 * the COPYING file, which can be found at the root of the source code       *
 * distribution tree, or in https://www.hdfgroup.org/licenses.               *
 * If you do not have access to either file, you may request a copy from     *
 * help@hdfgroup.org.                                                        *
 * * * * * * * * * * * * * * * * * * * * * * * * * * * * * * * * * * * * * * */

<<<<<<< HEAD
#ifndef _H5LTf90proto_H
#define _H5LTf90proto_H
=======
#ifndef H5LTf90proto_H
#define H5LTf90proto_H
>>>>>>> 18bbd3f0

#include "H5public.h"
#include "H5f90i.h"
#include <stdlib.h>
#include <string.h>

/* These definitions should match those in fortran/src/H5f90kit.c */

H5_FCDLL char *HD5f2cstring(_fcd fdesc, size_t len);
H5_FCDLL void  HD5packFstring(char *src, char *dest, size_t len);

/*
 *  Functions from H5DSfc.c
 */
HDF5_HL_F90CSTUBDLL
int_f h5dsset_scale_c(hid_t_f *dsid, _fcd dimname, size_t_f *dimnamelen);

HDF5_HL_F90CSTUBDLL
int_f h5dsattach_scale_c(hid_t_f *did, hid_t_f *dsid, int_f *idx);

HDF5_HL_F90CSTUBDLL
int_f h5dsdetach_scale_c(hid_t_f *did, hid_t_f *dsid, int_f *idx);

HDF5_HL_F90CSTUBDLL
int_f h5dsis_attached_c(hid_t_f *did, hid_t_f *dsid, int_f *idx, int_f *c_is_attached);

HDF5_HL_F90CSTUBDLL
int_f h5dsis_scale_c(hid_t_f *did, int_f *is_scale);

HDF5_HL_F90CSTUBDLL
int_f h5dsset_label_c(hid_t_f *did, int_f *idx, _fcd label, size_t_f *labellen);

HDF5_HL_F90CSTUBDLL
int_f h5dsget_label_c(hid_t_f *did, int_f *idx, _fcd label, size_t_f *size);

HDF5_HL_F90CSTUBDLL
int_f h5dsget_scale_name_c(hid_t_f *did, _fcd label, size_t_f *size);

HDF5_HL_F90CSTUBDLL
int_f h5dsget_num_scales_c(hid_t_f *did, int_f *idx, int_f *num_scales);

/*
 *  Functions from H5LTfc.c
 */

HDF5_HL_F90CSTUBDLL
int_f h5ltmake_dataset_c(hid_t_f *loc_id, size_t_f *namelen, _fcd name, int_f *rank, hsize_t_f *dims,
                         hid_t_f *type_id, void *buf);
<<<<<<< HEAD

HDF5_HL_F90CSTUBDLL
int_f h5ltread_dataset_c(hid_t_f *loc_id, size_t_f *namelen, _fcd name, hid_t_f *type_id, void *buf);

HDF5_HL_F90CSTUBDLL
int_f h5ltset_attribute_c(hid_t_f *loc_id, size_t_f *namelen, _fcd dsetname, size_t_f *attrnamelen,
                          _fcd attrname, size_t_f *size, void *buf, char *dtype, size_t_f *sizeof_val);

HDF5_HL_F90CSTUBDLL
int_f h5ltget_attribute_c(hid_t_f *loc_id, size_t_f *namelen, _fcd dsetname, size_t_f *attrnamelen,
                          _fcd attrname, void *buf, char *dtype, size_t_f *sizeof_val);

HDF5_HL_F90CSTUBDLL
int_f h5ltget_attribute_string_c(hid_t_f *loc_id, size_t_f *namelen, _fcd dsetname, size_t_f *attrnamelen,
                                 _fcd attrname, _fcd buf, size_t_f *buf_size);

HDF5_HL_F90CSTUBDLL
int_f h5ltget_dataset_ndims_c(hid_t_f *loc_id, size_t_f *namelen, _fcd name, int_f *rank);

HDF5_HL_F90CSTUBDLL
int_f h5ltfind_dataset_c(hid_t_f *loc_id, size_t_f *namelen, _fcd name);

HDF5_HL_F90CSTUBDLL
int_f h5ltget_dataset_info_c(hid_t_f *loc_id, size_t_f *namelen, _fcd name, hsize_t_f *dims,
                             int_f *type_class, size_t_f *type_size);

HDF5_HL_F90CSTUBDLL
int_f h5ltget_attribute_ndims_c(hid_t_f *loc_id, size_t_f *namelen, _fcd dsetname, size_t_f *attrnamelen,
                                _fcd attrname, int_f *rank);
HDF5_HL_F90CSTUBDLL
int_f h5ltget_attribute_info_c(hid_t_f *loc_id, size_t_f *namelen, _fcd name, size_t_f *attrnamelen,
                               _fcd attrname, hsize_t_f *dims, int_f *type_class, size_t_f *type_size);

HDF5_HL_F90CSTUBDLL
int_f h5ltmake_dataset_string_c(hid_t_f *loc_id, size_t_f *namelen, _fcd name, size_t_f *buflen, char *buf);

HDF5_HL_F90CSTUBDLL
int_f h5ltread_dataset_string_c(hid_t_f *loc_id, size_t_f *namelen, _fcd name, char *buf);

HDF5_HL_F90CSTUBDLL
int_f h5ltpath_valid_c(hid_t_f *loc_id, _fcd path, size_t_f *pathlen, int_f *check_object_valid_c);
=======

HDF5_HL_F90CSTUBDLL
int_f h5ltread_dataset_c(hid_t_f *loc_id, size_t_f *namelen, _fcd name, hid_t_f *type_id, void *buf);

HDF5_HL_F90CSTUBDLL
int_f h5ltset_attribute_c(hid_t_f *loc_id, size_t_f *namelen, _fcd dsetname, size_t_f *attrnamelen,
                          _fcd attrname, size_t_f *size, void *buf, char *dtype, size_t_f *sizeof_val);

HDF5_HL_F90CSTUBDLL
int_f h5ltget_attribute_c(hid_t_f *loc_id, size_t_f *namelen, _fcd dsetname, size_t_f *attrnamelen,
                          _fcd attrname, void *buf, char *dtype, size_t_f *sizeof_val);

HDF5_HL_F90CSTUBDLL
int_f h5ltget_attribute_string_c(hid_t_f *loc_id, size_t_f *namelen, _fcd dsetname, size_t_f *attrnamelen,
                                 _fcd attrname, _fcd buf, size_t_f *buf_size);

HDF5_HL_F90CSTUBDLL
int_f h5ltget_dataset_ndims_c(hid_t_f *loc_id, size_t_f *namelen, _fcd name, int_f *rank);

HDF5_HL_F90CSTUBDLL
int_f h5ltfind_dataset_c(hid_t_f *loc_id, size_t_f *namelen, _fcd name);

HDF5_HL_F90CSTUBDLL
int_f h5ltget_dataset_info_c(hid_t_f *loc_id, size_t_f *namelen, _fcd name, hsize_t_f *dims,
                             int_f *type_class, size_t_f *type_size);
>>>>>>> 18bbd3f0

/*-------------------------------------------------------------------------
 * Image
 *-------------------------------------------------------------------------
 */
HDF5_HL_F90CSTUBDLL
<<<<<<< HEAD
int_f h5immake_image_8bit_c(hid_t_f *loc_id, size_t_f *namelen, _fcd name, hsize_t_f *width,
                            hsize_t_f *height, int_f *buf);
HDF5_HL_F90CSTUBDLL
int_f h5imread_image_c(hid_t_f *loc_id, size_t_f *namelen, _fcd name, int_f *buf);

HDF5_HL_F90CSTUBDLL
int_f h5immake_image_24bit_c(hid_t_f *loc_id, size_t_f *namelen, _fcd name, size_t_f *ilen, _fcd il,
                             hsize_t_f *width, hsize_t_f *height, void *buf);
HDF5_HL_F90CSTUBDLL
int_f h5imget_image_info_c(hid_t_f *loc_id, size_t_f *namelen, _fcd name, hsize_t_f *width, hsize_t_f *height,
                           hsize_t_f *planes, hsize_t_f *npals, size_t_f *ilen, _fcd interlace);

HDF5_HL_F90CSTUBDLL
int_f h5imis_image_c(hid_t_f *loc_id, size_t_f *namelen, _fcd name);

HDF5_HL_F90CSTUBDLL
int_f h5immake_palette_c(hid_t_f *loc_id, size_t_f *namelen, _fcd name, hsize_t_f *dims, void *buf);

HDF5_HL_F90CSTUBDLL
int_f h5imlink_palette_c(hid_t_f *loc_id, size_t_f *namelen, _fcd name, size_t_f *ilen, _fcd pal_name);

HDF5_HL_F90CSTUBDLL
int_f h5imunlink_palette_c(hid_t_f *loc_id, size_t_f *namelen, _fcd name, size_t_f *ilen, _fcd pal_name);

HDF5_HL_F90CSTUBDLL
int_f h5imget_npalettes_c(hid_t_f *loc_id, size_t_f *namelen, _fcd name, hsize_t_f *npals);

HDF5_HL_F90CSTUBDLL
int_f h5imget_palette_info_c(hid_t_f *loc_id, size_t_f *namelen, _fcd name, int_f *pal_number,
                             hsize_t_f *dims);

HDF5_HL_F90CSTUBDLL
int_f h5imget_palette_c(hid_t_f *loc_id, size_t_f *namelen, _fcd name, int_f *pal_number, void *buf);

HDF5_HL_F90CSTUBDLL
=======
int_f h5ltget_attribute_ndims_c(hid_t_f *loc_id, size_t_f *namelen, _fcd dsetname, size_t_f *attrnamelen,
                                _fcd attrname, int_f *rank);
HDF5_HL_F90CSTUBDLL
int_f h5ltget_attribute_info_c(hid_t_f *loc_id, size_t_f *namelen, _fcd name, size_t_f *attrnamelen,
                               _fcd attrname, hsize_t_f *dims, int_f *type_class, size_t_f *type_size);

HDF5_HL_F90CSTUBDLL
int_f h5ltmake_dataset_string_c(hid_t_f *loc_id, size_t_f *namelen, _fcd name, size_t_f *buflen, char *buf);

HDF5_HL_F90CSTUBDLL
int_f h5ltread_dataset_string_c(hid_t_f *loc_id, size_t_f *namelen, _fcd name, char *buf);

HDF5_HL_F90CSTUBDLL
int_f h5ltpath_valid_c(hid_t_f *loc_id, _fcd path, size_t_f *pathlen, int_f *check_object_valid_c);

/*-------------------------------------------------------------------------
 * Image
 *-------------------------------------------------------------------------
 */
HDF5_HL_F90CSTUBDLL
int_f h5immake_image_8bit_c(hid_t_f *loc_id, size_t_f *namelen, _fcd name, hsize_t_f *width,
                            hsize_t_f *height, int_f *buf);
HDF5_HL_F90CSTUBDLL
int_f h5imread_image_c(hid_t_f *loc_id, size_t_f *namelen, _fcd name, int_f *buf);

HDF5_HL_F90CSTUBDLL
int_f h5immake_image_24bit_c(hid_t_f *loc_id, size_t_f *namelen, _fcd name, size_t_f *ilen, _fcd il,
                             hsize_t_f *width, hsize_t_f *height, void *buf);
HDF5_HL_F90CSTUBDLL
int_f h5imget_image_info_c(hid_t_f *loc_id, size_t_f *namelen, _fcd name, hsize_t_f *width, hsize_t_f *height,
                           hsize_t_f *planes, hsize_t_f *npals, size_t_f *ilen, _fcd interlace);

HDF5_HL_F90CSTUBDLL
int_f h5imis_image_c(hid_t_f *loc_id, size_t_f *namelen, _fcd name);

HDF5_HL_F90CSTUBDLL
int_f h5immake_palette_c(hid_t_f *loc_id, size_t_f *namelen, _fcd name, hsize_t_f *dims, void *buf);

HDF5_HL_F90CSTUBDLL
int_f h5imlink_palette_c(hid_t_f *loc_id, size_t_f *namelen, _fcd name, size_t_f *ilen, _fcd pal_name);

HDF5_HL_F90CSTUBDLL
int_f h5imunlink_palette_c(hid_t_f *loc_id, size_t_f *namelen, _fcd name, size_t_f *ilen, _fcd pal_name);

HDF5_HL_F90CSTUBDLL
int_f h5imget_npalettes_c(hid_t_f *loc_id, size_t_f *namelen, _fcd name, hsize_t_f *npals);

HDF5_HL_F90CSTUBDLL
int_f h5imget_palette_info_c(hid_t_f *loc_id, size_t_f *namelen, _fcd name, int_f *pal_number,
                             hsize_t_f *dims);

HDF5_HL_F90CSTUBDLL
int_f h5imget_palette_c(hid_t_f *loc_id, size_t_f *namelen, _fcd name, int_f *pal_number, void *buf);

HDF5_HL_F90CSTUBDLL
>>>>>>> 18bbd3f0
int_f h5imis_palette_c(hid_t_f *loc_id, size_t_f *namelen, _fcd name);

/*-------------------------------------------------------------------------
 * Table
 *-------------------------------------------------------------------------
 */

HDF5_HL_F90CSTUBDLL
int_f h5tbmake_table_c(size_t_f *namelen1, _fcd name1, hid_t_f *loc_id, size_t_f *namelen, _fcd name,
                       hsize_t_f *nfields, hsize_t_f *nrecords, size_t_f *type_size, size_t_f *field_offset,
                       hid_t_f *field_types, hsize_t_f *chunk_size, int_f *compress,
                       size_t_f *char_len_field_names,      /* field_names lengths */
                       size_t_f *max_char_size_field_names, /* char len of fields */
                       _fcd      buf);                           /* field_names */

HDF5_HL_F90CSTUBDLL
int_f h5tbread_table_c(hid_t_f *loc_id, _fcd name, size_t_f *namelen, hsize_t_f *nfields, size_t_f *dst_size,
                       size_t_f *dst_offset, size_t_f *dst_sizes, void *dst_buf);

HDF5_HL_F90CSTUBDLL
int_f h5tbmake_table_ptr_c(size_t_f *namelen1, _fcd name1, hid_t_f *loc_id, size_t_f *namelen, _fcd name,
                           hsize_t_f *nfields, hsize_t_f *nrecords, size_t_f *type_size,
                           size_t_f *field_offset, hid_t_f *field_types, hsize_t_f *chunk_size,
                           void *fill_data, int_f *compress,
                           size_t_f *char_len_field_names,      /* field_names lengths */
                           size_t_f *max_char_size_field_names, /* char len of fields */
                           char *    field_names,               /* field_names */
                           void *    data);

HDF5_HL_F90CSTUBDLL
int_f h5tbwrite_field_name_c(hid_t_f *loc_id, size_t_f *namelen, _fcd name, size_t_f *namelen1,
                             _fcd field_name, hsize_t_f *start, hsize_t_f *nrecords, size_t_f *type_size,
                             void *buf);

HDF5_HL_F90CSTUBDLL
int_f h5tbread_field_name_c(hid_t_f *loc_id, size_t_f *namelen, _fcd name, size_t_f *namelen1,
                            _fcd field_name, hsize_t_f *start, hsize_t_f *nrecords, size_t_f *type_size,
                            void *buf);

HDF5_HL_F90CSTUBDLL
int_f h5tbwrite_field_index_c(hid_t_f *loc_id, size_t_f *namelen, _fcd name, int_f *field_index,
                              hsize_t_f *start, hsize_t_f *nrecords, size_t_f *type_size, void *buf);

HDF5_HL_F90CSTUBDLL
int_f h5tbread_field_index_c(hid_t_f *loc_id, size_t_f *namelen, _fcd name, int_f *field_index,
                             hsize_t_f *start, hsize_t_f *nrecords, size_t_f *type_size, void *buf);

HDF5_HL_F90CSTUBDLL
int_f h5tbinsert_field_c(hid_t_f *loc_id, size_t_f *namelen, _fcd name, size_t_f *namelen1, _fcd field_name,
                         hid_t_f *field_type, int_f *position, void *buf);

HDF5_HL_F90CSTUBDLL
int_f h5tbdelete_field_c(hid_t_f *loc_id, size_t_f *namelen, _fcd name, size_t_f *namelen1, _fcd field_name);

HDF5_HL_F90CSTUBDLL
int_f h5tbget_table_info_c(hid_t_f *loc_id, size_t_f *namelen, _fcd name, hsize_t_f *nfields,
                           hsize_t_f *nrecords);

HDF5_HL_F90CSTUBDLL
int_f h5tbget_field_info_c(hid_t_f *loc_id, size_t_f *namelen, _fcd name, hsize_t_f *nfields,
                           size_t_f *field_sizes, size_t_f *field_offsets, size_t_f *type_size,
                           size_t_f *namelen2, size_t_f *lenmax, _fcd field_names, size_t_f *maxlen_out);

<<<<<<< HEAD
#endif /* _H5LTf90proto_H */
=======
#endif /* H5LTf90proto_H */
>>>>>>> 18bbd3f0
<|MERGE_RESOLUTION|>--- conflicted
+++ resolved
@@ -11,13 +11,8 @@
  * help@hdfgroup.org.                                                        *
  * * * * * * * * * * * * * * * * * * * * * * * * * * * * * * * * * * * * * * */
 
-<<<<<<< HEAD
-#ifndef _H5LTf90proto_H
-#define _H5LTf90proto_H
-=======
 #ifndef H5LTf90proto_H
 #define H5LTf90proto_H
->>>>>>> 18bbd3f0
 
 #include "H5public.h"
 #include "H5f90i.h"
@@ -66,7 +61,6 @@
 HDF5_HL_F90CSTUBDLL
 int_f h5ltmake_dataset_c(hid_t_f *loc_id, size_t_f *namelen, _fcd name, int_f *rank, hsize_t_f *dims,
                          hid_t_f *type_id, void *buf);
-<<<<<<< HEAD
 
 HDF5_HL_F90CSTUBDLL
 int_f h5ltread_dataset_c(hid_t_f *loc_id, size_t_f *namelen, _fcd name, hid_t_f *type_id, void *buf);
@@ -108,40 +102,12 @@
 
 HDF5_HL_F90CSTUBDLL
 int_f h5ltpath_valid_c(hid_t_f *loc_id, _fcd path, size_t_f *pathlen, int_f *check_object_valid_c);
-=======
-
-HDF5_HL_F90CSTUBDLL
-int_f h5ltread_dataset_c(hid_t_f *loc_id, size_t_f *namelen, _fcd name, hid_t_f *type_id, void *buf);
-
-HDF5_HL_F90CSTUBDLL
-int_f h5ltset_attribute_c(hid_t_f *loc_id, size_t_f *namelen, _fcd dsetname, size_t_f *attrnamelen,
-                          _fcd attrname, size_t_f *size, void *buf, char *dtype, size_t_f *sizeof_val);
-
-HDF5_HL_F90CSTUBDLL
-int_f h5ltget_attribute_c(hid_t_f *loc_id, size_t_f *namelen, _fcd dsetname, size_t_f *attrnamelen,
-                          _fcd attrname, void *buf, char *dtype, size_t_f *sizeof_val);
-
-HDF5_HL_F90CSTUBDLL
-int_f h5ltget_attribute_string_c(hid_t_f *loc_id, size_t_f *namelen, _fcd dsetname, size_t_f *attrnamelen,
-                                 _fcd attrname, _fcd buf, size_t_f *buf_size);
-
-HDF5_HL_F90CSTUBDLL
-int_f h5ltget_dataset_ndims_c(hid_t_f *loc_id, size_t_f *namelen, _fcd name, int_f *rank);
-
-HDF5_HL_F90CSTUBDLL
-int_f h5ltfind_dataset_c(hid_t_f *loc_id, size_t_f *namelen, _fcd name);
-
-HDF5_HL_F90CSTUBDLL
-int_f h5ltget_dataset_info_c(hid_t_f *loc_id, size_t_f *namelen, _fcd name, hsize_t_f *dims,
-                             int_f *type_class, size_t_f *type_size);
->>>>>>> 18bbd3f0
 
 /*-------------------------------------------------------------------------
  * Image
  *-------------------------------------------------------------------------
  */
 HDF5_HL_F90CSTUBDLL
-<<<<<<< HEAD
 int_f h5immake_image_8bit_c(hid_t_f *loc_id, size_t_f *namelen, _fcd name, hsize_t_f *width,
                             hsize_t_f *height, int_f *buf);
 HDF5_HL_F90CSTUBDLL
@@ -177,63 +143,6 @@
 int_f h5imget_palette_c(hid_t_f *loc_id, size_t_f *namelen, _fcd name, int_f *pal_number, void *buf);
 
 HDF5_HL_F90CSTUBDLL
-=======
-int_f h5ltget_attribute_ndims_c(hid_t_f *loc_id, size_t_f *namelen, _fcd dsetname, size_t_f *attrnamelen,
-                                _fcd attrname, int_f *rank);
-HDF5_HL_F90CSTUBDLL
-int_f h5ltget_attribute_info_c(hid_t_f *loc_id, size_t_f *namelen, _fcd name, size_t_f *attrnamelen,
-                               _fcd attrname, hsize_t_f *dims, int_f *type_class, size_t_f *type_size);
-
-HDF5_HL_F90CSTUBDLL
-int_f h5ltmake_dataset_string_c(hid_t_f *loc_id, size_t_f *namelen, _fcd name, size_t_f *buflen, char *buf);
-
-HDF5_HL_F90CSTUBDLL
-int_f h5ltread_dataset_string_c(hid_t_f *loc_id, size_t_f *namelen, _fcd name, char *buf);
-
-HDF5_HL_F90CSTUBDLL
-int_f h5ltpath_valid_c(hid_t_f *loc_id, _fcd path, size_t_f *pathlen, int_f *check_object_valid_c);
-
-/*-------------------------------------------------------------------------
- * Image
- *-------------------------------------------------------------------------
- */
-HDF5_HL_F90CSTUBDLL
-int_f h5immake_image_8bit_c(hid_t_f *loc_id, size_t_f *namelen, _fcd name, hsize_t_f *width,
-                            hsize_t_f *height, int_f *buf);
-HDF5_HL_F90CSTUBDLL
-int_f h5imread_image_c(hid_t_f *loc_id, size_t_f *namelen, _fcd name, int_f *buf);
-
-HDF5_HL_F90CSTUBDLL
-int_f h5immake_image_24bit_c(hid_t_f *loc_id, size_t_f *namelen, _fcd name, size_t_f *ilen, _fcd il,
-                             hsize_t_f *width, hsize_t_f *height, void *buf);
-HDF5_HL_F90CSTUBDLL
-int_f h5imget_image_info_c(hid_t_f *loc_id, size_t_f *namelen, _fcd name, hsize_t_f *width, hsize_t_f *height,
-                           hsize_t_f *planes, hsize_t_f *npals, size_t_f *ilen, _fcd interlace);
-
-HDF5_HL_F90CSTUBDLL
-int_f h5imis_image_c(hid_t_f *loc_id, size_t_f *namelen, _fcd name);
-
-HDF5_HL_F90CSTUBDLL
-int_f h5immake_palette_c(hid_t_f *loc_id, size_t_f *namelen, _fcd name, hsize_t_f *dims, void *buf);
-
-HDF5_HL_F90CSTUBDLL
-int_f h5imlink_palette_c(hid_t_f *loc_id, size_t_f *namelen, _fcd name, size_t_f *ilen, _fcd pal_name);
-
-HDF5_HL_F90CSTUBDLL
-int_f h5imunlink_palette_c(hid_t_f *loc_id, size_t_f *namelen, _fcd name, size_t_f *ilen, _fcd pal_name);
-
-HDF5_HL_F90CSTUBDLL
-int_f h5imget_npalettes_c(hid_t_f *loc_id, size_t_f *namelen, _fcd name, hsize_t_f *npals);
-
-HDF5_HL_F90CSTUBDLL
-int_f h5imget_palette_info_c(hid_t_f *loc_id, size_t_f *namelen, _fcd name, int_f *pal_number,
-                             hsize_t_f *dims);
-
-HDF5_HL_F90CSTUBDLL
-int_f h5imget_palette_c(hid_t_f *loc_id, size_t_f *namelen, _fcd name, int_f *pal_number, void *buf);
-
-HDF5_HL_F90CSTUBDLL
->>>>>>> 18bbd3f0
 int_f h5imis_palette_c(hid_t_f *loc_id, size_t_f *namelen, _fcd name);
 
 /*-------------------------------------------------------------------------
@@ -297,8 +206,4 @@
                            size_t_f *field_sizes, size_t_f *field_offsets, size_t_f *type_size,
                            size_t_f *namelen2, size_t_f *lenmax, _fcd field_names, size_t_f *maxlen_out);
 
-<<<<<<< HEAD
-#endif /* _H5LTf90proto_H */
-=======
-#endif /* H5LTf90proto_H */
->>>>>>> 18bbd3f0
+#endif /* H5LTf90proto_H */