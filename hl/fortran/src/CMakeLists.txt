--- conflicted
+++ resolved
@@ -107,8 +107,6 @@
 
 set_source_files_properties (${HDF5_HL_F90_F_SRCS} PROPERTIES LANGUAGE Fortran)
 
-<<<<<<< HEAD
-=======
 set_source_files_properties (
     ${HDF5_HL_F90_SRC_BINARY_DIR}/H5LTff_gen.F90
     ${HDF5_HL_F90_SRC_BINARY_DIR}/H5TBff_gen.F90
@@ -124,7 +122,6 @@
     DEPENDS ${HDF5_HL_F90_F_BASE_SRCS}
 )
 
->>>>>>> a9bef45c
 add_library (${HDF5_HL_F90_LIB_TARGET} STATIC ${HDF5_HL_F90_F_SRCS})
 TARGET_FORTRAN_PROPERTIES (${HDF5_HL_F90_LIB_TARGET} STATIC " " " ")
 target_link_libraries (${HDF5_HL_F90_LIB_TARGET} ${HDF5_HL_F90_C_LIB_TARGET} ${HDF5_F90_LIB_TARGET})
@@ -147,11 +144,7 @@
   add_library (${HDF5_HL_F90_LIBSH_TARGET} SHARED ${HDF5_HL_F90_F_SRCS})
   set (SHARED_LINK_FLAGS " ")
   if (WIN32 AND MSVC)
-<<<<<<< HEAD
-    set (SHARED_LINK_FLAGS "/DLL")
-=======
     set (SHARED_LINK_FLAGS "/DLL /DEF:${HDF5_HL_F90_SRC_BINARY_DIR}/hdf5_hl_fortrandll.def")
->>>>>>> a9bef45c
   endif (WIN32 AND MSVC)
   TARGET_FORTRAN_PROPERTIES (${HDF5_HL_F90_LIBSH_TARGET} SHARED " " ${SHARED_LINK_FLAGS})
   target_link_libraries (${HDF5_HL_F90_LIBSH_TARGET} ${HDF5_HL_F90_C_LIBSH_TARGET} ${HDF5_F90_LIBSH_TARGET})
@@ -216,7 +209,7 @@
     INSTALL_TARGET_PDB (${HDF5_HL_F90_C_LIBSH_TARGET} ${HDF5_INSTALL_BIN_DIR} hlfortlibraries)
     #INSTALL_TARGET_PDB (${HDF5_HL_F90_LIBSH_TARGET} ${HDF5_INSTALL_BIN_DIR} hlfortlibraries)
   endif (BUILD_SHARED_LIBS)
-  
+
   install (
       TARGETS
           ${install_targets}
