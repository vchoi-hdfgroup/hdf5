--- conflicted
+++ resolved
@@ -21,11 +21,7 @@
  *
  * Return: Success: 0, Failure: -1
  *
-<<<<<<< HEAD
- * Programmer: Pedro Vicente Nunes, pvn@ncsa.uiuc.edu
-=======
- * Programmer: Pedro Vicente Nunes
->>>>>>> 18bbd3f0
+ * Programmer: Pedro Vicente Nunes
  *
  * Date: June 13, 2001
  *
@@ -77,11 +73,7 @@
  *
  * Return: Success: 0, Failure: -1
  *
-<<<<<<< HEAD
- * Programmer: Pedro Vicente Nunes, pvn@ncsa.uiuc.edu
-=======
- * Programmer: Pedro Vicente Nunes
->>>>>>> 18bbd3f0
+ * Programmer: Pedro Vicente Nunes
  *
  * Date: June 13, 2001
  *
@@ -157,11 +149,7 @@
  *
  * Return:
  *
-<<<<<<< HEAD
- * Programmer: Pedro Vicente Nunes, pvn@ncsa.uiuc.edu
-=======
- * Programmer: Pedro Vicente Nunes
->>>>>>> 18bbd3f0
+ * Programmer: Pedro Vicente Nunes
  *
  * Date: May 28, 2001
  *
@@ -172,12 +160,8 @@
  *-------------------------------------------------------------------------
  */
 static herr_t
-<<<<<<< HEAD
-find_palette(hid_t loc_id, const char *name, const H5A_info_t *ainfo, void *op_data)
-=======
 find_palette(H5_ATTR_UNUSED hid_t loc_id, const char *name, H5_ATTR_UNUSED const H5A_info_t *ainfo,
              H5_ATTR_UNUSED void *op_data)
->>>>>>> 18bbd3f0
 {
     int ret = H5_ITER_CONT;
 
@@ -186,15 +170,9 @@
         return -1;
 
     /* Shut compiler up */
-<<<<<<< HEAD
-    loc_id  = loc_id;
-    ainfo   = ainfo;
-    op_data = op_data;
-=======
     (void)loc_id;
     (void)ainfo;
     (void)op_data;
->>>>>>> 18bbd3f0
 
     /* Define a positive value for return value if the attribute was found. This will
      * cause the iterator to immediately return that positive value,
@@ -213,11 +191,7 @@
  *
  * Return: Success: 1, Failure: 0
  *
-<<<<<<< HEAD
- * Programmer: Pedro Vicente Nunes, pvn@ncsa.uiuc.edu
-=======
- * Programmer: Pedro Vicente Nunes
->>>>>>> 18bbd3f0
+ * Programmer: Pedro Vicente Nunes
  *
  * Date: May 11, 2001
  *
@@ -243,11 +217,7 @@
  *
  * Return: Success: 0, Failure: -1
  *
-<<<<<<< HEAD
- * Programmer: Pedro Vicente Nunes, pvn@ncsa.uiuc.edu
-=======
- * Programmer: Pedro Vicente Nunes
->>>>>>> 18bbd3f0
+ * Programmer: Pedro Vicente Nunes
  *
  * Date: July 25, 2001
  *
@@ -415,11 +385,7 @@
  *
  * Return: Success: 0, Failure: -1
  *
-<<<<<<< HEAD
- * Programmer: Pedro Vicente Nunes, pvn@ncsa.uiuc.edu
-=======
- * Programmer: Pedro Vicente Nunes
->>>>>>> 18bbd3f0
+ * Programmer: Pedro Vicente Nunes
  *
  * Date: June 13, 2001
  *
@@ -466,11 +432,7 @@
  *
  * Return: Success: 0, Failure: -1
  *
-<<<<<<< HEAD
- * Programmer: Pedro Vicente Nunes, pvn@ncsa.uiuc.edu
-=======
- * Programmer: Pedro Vicente Nunes
->>>>>>> 18bbd3f0
+ * Programmer: Pedro Vicente Nunes
  *
  * Date: May 01, 2001
  *
@@ -522,11 +484,7 @@
  *
  * Return: Success: 0, Failure: -1
  *
-<<<<<<< HEAD
- * Programmer: Pedro Vicente Nunes, pvn@ncsa.uiuc.edu
-=======
- * Programmer: Pedro Vicente Nunes
->>>>>>> 18bbd3f0
+ * Programmer: Pedro Vicente Nunes
  *
  * Date: May 01, 2001
  *
@@ -696,11 +654,7 @@
  *
  * Return: Success: 0, Failure: -1
  *
-<<<<<<< HEAD
- * Programmer: Pedro Vicente Nunes, pvn@ncsa.uiuc.edu
-=======
- * Programmer: Pedro Vicente Nunes
->>>>>>> 18bbd3f0
+ * Programmer: Pedro Vicente Nunes
  *
  * Date: September 10, 2001
  *
@@ -797,11 +751,7 @@
  *
  * Return: Success: 0, Failure: -1
  *
-<<<<<<< HEAD
- * Programmer: Pedro Vicente Nunes, pvn@ncsa.uiuc.edu
-=======
- * Programmer: Pedro Vicente Nunes
->>>>>>> 18bbd3f0
+ * Programmer: Pedro Vicente Nunes
  *
  * Date: July 22, 2001
  *
@@ -886,11 +836,7 @@
  *
  * Return: Success: 0, Failure: -1
  *
-<<<<<<< HEAD
- * Programmer: Pedro Vicente Nunes, pvn@ncsa.uiuc.edu
-=======
- * Programmer: Pedro Vicente Nunes
->>>>>>> 18bbd3f0
+ * Programmer: Pedro Vicente Nunes
  *
  * Date: July 22, 2001
  *
@@ -999,11 +945,7 @@
  *
  * Return: Success: 0, Failure: -1
  *
-<<<<<<< HEAD
- * Programmer: Pedro Vicente Nunes, pvn@ncsa.uiuc.edu
-=======
- * Programmer: Pedro Vicente Nunes
->>>>>>> 18bbd3f0
+ * Programmer: Pedro Vicente Nunes
  *
  * Date: August 30, 2001
  *
@@ -1105,11 +1047,7 @@
  *
  * Return: true, false, fail
  *
-<<<<<<< HEAD
- * Programmer: Pedro Vicente Nunes, pvn@ncsa.uiuc.edu
-=======
- * Programmer: Pedro Vicente Nunes
->>>>>>> 18bbd3f0
+ * Programmer: Pedro Vicente Nunes
  *
  * Date: August 30, 2001
  *
@@ -1209,11 +1147,7 @@
  *
  * Return: true, false, fail
  *
-<<<<<<< HEAD
- * Programmer: Pedro Vicente Nunes, pvn@ncsa.uiuc.edu
-=======
- * Programmer: Pedro Vicente Nunes
->>>>>>> 18bbd3f0
+ * Programmer: Pedro Vicente Nunes
  *
  * Date: August 30, 2001
  *
