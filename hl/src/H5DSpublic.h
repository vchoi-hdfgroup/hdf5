/* * * * * * * * * * * * * * * * * * * * * * * * * * * * * * * * * * * * * * *
 * Copyright by The HDF Group.                                               *
 * Copyright by the Board of Trustees of the University of Illinois.         *
 * All rights reserved.                                                      *
 *                                                                           *
 * This file is part of HDF5.  The full HDF5 copyright notice, including     *
 * terms governing use, modification, and redistribution, is contained in    *
 * the COPYING file, which can be found at the root of the source code       *
 * distribution tree, or in https://www.hdfgroup.org/licenses.               *
 * If you do not have access to either file, you may request a copy from     *
 * help@hdfgroup.org.                                                        *
 * * * * * * * * * * * * * * * * * * * * * * * * * * * * * * * * * * * * * * */

<<<<<<< HEAD
#ifndef _H5DSpublic_H
#define _H5DSpublic_H
=======
#ifndef H5DSpublic_H
#define H5DSpublic_H
>>>>>>> 18bbd3f0

#define DIMENSION_SCALE_CLASS "DIMENSION_SCALE"
#define DIMENSION_LIST        "DIMENSION_LIST"
#define REFERENCE_LIST        "REFERENCE_LIST"
#define DIMENSION_LABELS      "DIMENSION_LABELS"

typedef herr_t (*H5DS_iterate_t)(hid_t dset, unsigned dim, hid_t scale, void *visitor_data);

#ifdef __cplusplus
extern "C" {
#endif

H5_HLDLL herr_t H5DSattach_scale(hid_t did, hid_t dsid, unsigned int idx);

H5_HLDLL herr_t H5DSdetach_scale(hid_t did, hid_t dsid, unsigned int idx);

H5_HLDLL herr_t H5DSset_scale(hid_t dsid, const char *dimname);

H5_HLDLL int H5DSget_num_scales(hid_t did, unsigned int dim);

H5_HLDLL herr_t H5DSset_label(hid_t did, unsigned int idx, const char *label);

H5_HLDLL ssize_t H5DSget_label(hid_t did, unsigned int idx, char *label, size_t size);

H5_HLDLL ssize_t H5DSget_scale_name(hid_t did, char *name, size_t size);

H5_HLDLL htri_t H5DSis_scale(hid_t did);

H5_HLDLL herr_t H5DSiterate_scales(hid_t did, unsigned int dim, int *idx, H5DS_iterate_t visitor,
                                   void *visitor_data);

H5_HLDLL htri_t H5DSis_attached(hid_t did, hid_t dsid, unsigned int idx);

#ifdef __cplusplus
}
#endif

#endif<|MERGE_RESOLUTION|>--- conflicted
+++ resolved
@@ -11,13 +11,8 @@
  * help@hdfgroup.org.                                                        *
  * * * * * * * * * * * * * * * * * * * * * * * * * * * * * * * * * * * * * * */
 
-<<<<<<< HEAD
-#ifndef _H5DSpublic_H
-#define _H5DSpublic_H
-=======
 #ifndef H5DSpublic_H
 #define H5DSpublic_H
->>>>>>> 18bbd3f0
 
 #define DIMENSION_SCALE_CLASS "DIMENSION_SCALE"
 #define DIMENSION_LIST        "DIMENSION_LIST"
