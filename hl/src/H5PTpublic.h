--- conflicted
+++ resolved
@@ -72,13 +72,8 @@
  *   \n Returns the number of packets in a packet table.
  * - \ref H5PTget_type
  *   \n Returns the backend datatype of this packet table.
-<<<<<<< HEAD
  * - \ref H5PTis_valid 
  *   \n Determines whether an identifier points to a packet table.
-=======
- * - \ref H5PTis_valid
- *   \n Determines whether an indentifier points to a packet table.
->>>>>>> 826127bd
  * - \ref H5PTis_varlen
  *   \n Determines whether a packet table contains variable-length
  *      or fixed-length packets.
