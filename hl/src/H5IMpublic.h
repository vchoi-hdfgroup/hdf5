--- conflicted
+++ resolved
@@ -11,13 +11,8 @@
  * help@hdfgroup.org.                                                        *
  * * * * * * * * * * * * * * * * * * * * * * * * * * * * * * * * * * * * * * */
 
-<<<<<<< HEAD
-#ifndef _H5IMpublic_H
-#define _H5IMpublic_H
-=======
 #ifndef H5IMpublic_H
 #define H5IMpublic_H
->>>>>>> 18bbd3f0
 
 #ifdef __cplusplus
 extern "C" {
