--- conflicted
+++ resolved
@@ -40,11 +40,7 @@
 ##    $CLINKER $H5BLD_CPPFLAGS $CPPFLAGS $H5BLD_CFLAGS $CFLAGS $LDFLAGS   ##
 ##    $LIBS $clibpath $link_objs $link_args $shared_link                  ##
 ##                                                                        ##
-<<<<<<< HEAD
-## These settings can be overridden by setting HDF5_CFLAGS,                ##
-=======
 ## These settings can be overridden by setting HDF5_CFLAGS,               ##
->>>>>>> d95ab56f
 ## HDF5_CPPFLAGS, HDF5_LDFLAGS, or HDF5_LIBS in the environment.          ##
 ##                                                                        ##
 ############################################################################
