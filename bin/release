--- conflicted
+++ resolved
@@ -59,11 +59,8 @@
     zip         -- convert all text files to DOS style and form a zip file for Windows use.
     cmake-tgz   -- create a tar file using the gzip default level with a build-unix.sh
                    command file and all other CMake files needed to build HDF5 source
-                   using CMake on unix machines, including HPC machines.
+                   using CMake on unix machines.
     cmake-zip   -- convert all text files to DOS style and create a zip file inluding cmake
-<<<<<<< HEAD
-                   scripts and .bat files to build HDF5 source using CMake on Windows. 
-=======
                    scripts and .bat files to build HDF5 source using CMake on Windows.
     hpc-cmake-tgz
                 -- create a tar file using the gzip default level with a build-unix.sh
@@ -73,7 +70,6 @@
                    The default is for parallel build, with serial only build by changing
                    the HDF5options.cmake symlink to ser-HDF5options.cmake.  More
                    information is available in the README_HPC file.
->>>>>>> 86deef6d
     doc         -- produce the latest doc tree in addition to the archive.
 
 An md5 checksum is produced for each archive created and stored in the md5 file.
@@ -237,11 +233,7 @@
     # step 3: add LIBAEC.tar.gz, ZLib.tar.gz and cmake files
     cp /mnt/scr1/pre-release/hdf5/CMake/LIBAEC.tar.gz $cmziptmpsubdir
     cp /mnt/scr1/pre-release/hdf5/CMake/ZLib.tar.gz $cmziptmpsubdir
-<<<<<<< HEAD
-    cp /mnt/scr1/pre-release/hdf5/CMake/HDF5Examples-1.10.13-Source.tar.gz $cmziptmpsubdir
-=======
     cp /mnt/scr1/pre-release/hdf5/CMake/HDF5Examples-1.10.15-Source.zip $cmziptmpsubdir
->>>>>>> 86deef6d
     cp $cmziptmpsubdir/$version/config/cmake/scripts/CTestScript.cmake $cmziptmpsubdir
     cp $cmziptmpsubdir/$version/config/cmake/scripts/HDF5config.cmake $cmziptmpsubdir
     cp $cmziptmpsubdir/$version/config/cmake/scripts/HDF5options.cmake $cmziptmpsubdir
@@ -276,98 +268,6 @@
 #
 # Programmer: Larry Knox
 # Creation date: 2017-02-20
-#
-# Modifications
-#
-# Steps:
-# 1. untar the tarball in a temporary directory;
-#    Note: do this in a temporary directory to avoid changing
-#    the original source directory which may be around.
-# 2. add build-unix.sh script.
-# 3. add LIBAEC.tar.gz, ZLib.tar.gz and cmake files to top level directory.
-# 4. create gzipped tar file with these contents:
-#        build-unix.sh          script
-#        build-unix-hpc.sh      script
-#        hdf5-<version>         source code directory extracted from tar file
-#        CTestScript.cmake      cmake file copied from <hdf5 source code>/config/cmake/scripts
-#        HDF5config.cmake       cmake file copied from <hdf5 source code>/config/cmake/scripts
-#        HDF5options.cmake      cmake file copied from <hdf5 source code>/config/cmake/scripts
-#        LIBAEC.tar.gz          copied from /mnt/scr1/pre-release/hdf5/CMake
-#        ZLib.tar.gz            copied from /mnt/scr1/pre-release/hdf5/CMake
-#        README_HDF5_CMake      copied from <hdf5 source code>/release_docs
-
-
-# Parameters:
-# $1 version
-# $2 release tarball
-# $3 output zipball file name
-#
-# Returns 0 if successful; 1 otherwise
-#
- # need function to create another temporary directory, extract the
-            # $tmpdir/$HDF5_VERS.tar into it, create build-unix.sh,
-            # add CTestScript.cmake, HDF5config.cmake, LIBAEC.tar.gz
-            # ZLib.tar.gz, HDF5 examples, and then tar.gz it.
-tar2cmaketgz()
-{
-    if [ $# -ne 3 ]; then
-        echo "usage: tar2cmaketgz <tarfilename> <tgzfilename>"
-        return 1
-    fi
-    cmgztmpdir=/tmp/cmgztmpdir$$
-    cmgztmpsubdir=$cmgztmpdir/CMake-$HDF5_VERS
-    mkdir -p $cmgztmpsubdir
-    version=$1
-    tarfile=$2
-    tgzfile=$3
-
-    # step 1: untar tarball in cmgztmpdir
-    (cd $cmgztmpsubdir; tar xf -) < $tarfile
-    # sanity check
-    if [ ! -d $cmgztmpsubdir/$version ]; then
-        echo "untar did not create $cmgztmpsubdir/$version source dir"
-        # cleanup
-        rm -rf $cmgztmpdir
-        return 1
-    fi
-
-
-    # step 2: add build-unix.sh and build-unix-hpc.sh scripts
-    (cd $cmgztmpsubdir; echo "ctest -S HDF5config.cmake,BUILD_GENERATOR=Unix -C Release -V -O hdf5.log" > build-unix.sh; chmod 755 build-unix.sh)
-    (cd $cmgztmpsubdir; echo "ctest -S HDF5config.cmake,HPC=sbatch,MPI=true -C Release -V -O hdf5.log" > build-unix-hpc.sh; chmod 755 build-unix-hpc.sh)
-
-    # step 3: add LIBAEC.tar.gz, ZLib.tar.gz and cmake files
-    cp /mnt/scr1/pre-release/hdf5/CMake/LIBAEC.tar.gz $cmgztmpsubdir
-    cp /mnt/scr1/pre-release/hdf5/CMake/ZLib.tar.gz $cmgztmpsubdir
-<<<<<<< HEAD
-    cp /mnt/scr1/pre-release/hdf5/CMake/HDF5Examples-1.10.13-Source.tar.gz $cmgztmpsubdir
-    cp $cmgztmpsubdir/$version/config/cmake/scripts/CTestScript.cmake $cmgztmpsubdir
-    cp $cmgztmpsubdir/$version/config/cmake/scripts/HDF5config.cmake $cmgztmpsubdir
-    cp $cmgztmpsubdir/$version/config/cmake/scripts/HDF5options.cmake $cmgztmpsubdir
-    cp $cmgztmpsubdir/$version/release_docs/README_HDF5_CMake $cmgztmpsubdir
-    tar czf $DEST/CMake-$HDF5_VERS.tar.gz -C $cmgztmpdir . || exit 1 
-                 
-=======
-    cp /mnt/scr1/pre-release/hdf5/CMake/HDF5Examples-1.10.15-Source.tar.gz $cmgztmpsubdir
-    cp $cmgztmpsubdir/$version/config/cmake/scripts/CTestScript.cmake $cmgztmpsubdir
-    cp $cmgztmpsubdir/$version/config/cmake/scripts/HDF5config.cmake $cmgztmpsubdir
-    cp $cmgztmpsubdir/$version/config/cmake/scripts/HDF5options.cmake $cmgztmpsubdir
-    tar czf $DEST/CMake-$HDF5_VERS.tar.gz -C $cmgztmpdir . || exit 1
-
->>>>>>> 86deef6d
-    # cleanup
-    rm -rf $cmgztmpdir
-}
-
-<<<<<<< HEAD
-=======
-# Function name: tar2hpccmaketgz
-# Convert the release tarball to a gzipped tarfile with files to run CMake build
-# and HDF5options.cmake files for parallel or serial only builds where build
-# tests are run on compute nodes using batch scripts.
-#
-# Programmer: Larry Knox
-# Creation date: 2019-01-28
 #
 # Modifications
 #
@@ -385,6 +285,83 @@
 #        HDF5options.cmake      cmake file copied from <hdf5 source code>/config/cmake/scripts
 #        LIBAEC.tar.gz          copied from /mnt/scr1/pre-release/hdf5/CMake
 #        ZLib.tar.gz            copied from /mnt/scr1/pre-release/hdf5/CMake
+
+
+# Parameters:
+# $1 version
+# $2 release tarball
+# $3 output zipball file name
+#
+# Returns 0 if successful; 1 otherwise
+#
+ # need function to create another temporary directory, extract the
+            # $tmpdir/$HDF5_VERS.tar into it, create build-unix.sh,
+            # add CTestScript.cmake, HDF5config.cmake, LIBAEC.tar.gz
+            # ZLib.tar.gz, HDF5 examples, and then tar.gz it.
+tar2cmaketgz()
+{
+    if [ $# -ne 3 ]; then
+        echo "usage: tar2cmaketgz <tarfilename> <tgzfilename>"
+        return 1
+    fi
+    cmgztmpdir=/tmp/cmgztmpdir$$
+    cmgztmpsubdir=$cmgztmpdir/CMake-$HDF5_VERS
+    mkdir -p $cmgztmpsubdir
+    version=$1
+    tarfile=$2
+    tgzfile=$3
+
+    # step 1: untar tarball in cmgztmpdir
+    (cd $cmgztmpsubdir; tar xf -) < $tarfile
+    # sanity check
+    if [ ! -d $cmgztmpsubdir/$version ]; then
+        echo "untar did not create $cmgztmpsubdir/$version source dir"
+        # cleanup
+        rm -rf $cmgztmpdir
+        return 1
+    fi
+
+
+    # step 2: add build-unix.sh script
+    (cd $cmgztmpsubdir; echo "ctest -S HDF5config.cmake,BUILD_GENERATOR=Unix -C Release -V -O hdf5.log" > build-unix.sh; chmod 755 build-unix.sh)
+
+    # step 3: add LIBAEC.tar.gz, ZLib.tar.gz and cmake files
+    cp /mnt/scr1/pre-release/hdf5/CMake/LIBAEC.tar.gz $cmgztmpsubdir
+    cp /mnt/scr1/pre-release/hdf5/CMake/ZLib.tar.gz $cmgztmpsubdir
+    cp /mnt/scr1/pre-release/hdf5/CMake/HDF5Examples-1.10.15-Source.tar.gz $cmgztmpsubdir
+    cp $cmgztmpsubdir/$version/config/cmake/scripts/CTestScript.cmake $cmgztmpsubdir
+    cp $cmgztmpsubdir/$version/config/cmake/scripts/HDF5config.cmake $cmgztmpsubdir
+    cp $cmgztmpsubdir/$version/config/cmake/scripts/HDF5options.cmake $cmgztmpsubdir
+    tar czf $DEST/CMake-$HDF5_VERS.tar.gz -C $cmgztmpdir . || exit 1
+
+    # cleanup
+    rm -rf $cmgztmpdir
+}
+
+# Function name: tar2hpccmaketgz
+# Convert the release tarball to a gzipped tarfile with files to run CMake build
+# and HDF5options.cmake files for parallel or serial only builds where build
+# tests are run on compute nodes using batch scripts.
+#
+# Programmer: Larry Knox
+# Creation date: 2019-01-28
+#
+# Modifications
+#
+# Steps:
+# 1. untar the tarball in a temporary directory;
+#    Note: do this in a temporary directory to avoid changing
+#    the original source directory which may be around.
+# 2. add build-unix.sh script.
+# 3. add LIBAEC.tar.gz, ZLib.tar.gz and cmake files to top level directory.
+# 4. create gzipped tar file with these contents:
+#        build-unix.sh          script
+#        hdf5-<version>         source code directory extracted from tar file
+#        CTestScript.cmake      cmake file copied from <hdf5 source code>/config/cmake/scripts
+#        HDF5config.cmake       cmake file copied from <hdf5 source code>/config/cmake/scripts
+#        HDF5options.cmake      cmake file copied from <hdf5 source code>/config/cmake/scripts
+#        LIBAEC.tar.gz          copied from /mnt/scr1/pre-release/hdf5/CMake
+#        ZLib.tar.gz            copied from /mnt/scr1/pre-release/hdf5/CMake
 #
 # 5. For HPC-CMake tgz file the following are also needed in the top-level directory:
 #        README_HPC                 copied from release_docs
@@ -448,7 +425,6 @@
     rm -rf $cmgztmpdir
 }
 
->>>>>>> 86deef6d
 # This command must be run at the top level of the hdf5 source directory.
 # Verify this requirement.
 if [ ! \( -f configure.ac -a -f bin/release \) ]; then
@@ -633,18 +609,6 @@
             tar2cmaketgz $HDF5_VERS $tmpdir/$HDF5_VERS.tar $DEST/CMake-$HDF5_VERS.tar.gz 1>&2
             (cd $DEST; md5sum CMake-$HDF5_VERS.tar.gz >> $MD5file) 
             ;;
-<<<<<<< HEAD
-	bzip2)
-	    test "$verbose" && echo "   Running bzip2..." 1>&2
-	    bzip2 -9 <$tmpdir/$HDF5_VERS.tar >$DEST/$HDF5_VERS.tar.bz2
-	    (cd $DEST; md5sum $HDF5_VERS.tar.bz2 >> $MD5file) 
-	    ;;
-	zip)
-	    test "$verbose" && echo "   Creating zip ball..." 1>&2
-	    tar2zip $HDF5_VERS $tmpdir/$HDF5_VERS.tar $DEST/$HDF5_VERS.zip 1>&2
-	    (cd $DEST; md5sum $HDF5_VERS.zip >> $MD5file) 
-	    ;;
-=======
         hpc-cmake-tgz)
             test "$verbose" && echo "   Creating HPC-CMake tar.gz file..." 1>&2
             tar2hpccmaketgz $HDF5_VERS $tmpdir/$HDF5_VERS.tar $DEST/HPC-CMake-$HDF5_VERS.tar.gz 1>&2
@@ -660,7 +624,6 @@
             tar2zip $HDF5_VERS $tmpdir/$HDF5_VERS.tar $DEST/$HDF5_VERS.zip 1>&2
             (cd $DEST; md5sum $HDF5_VERS.zip >> $MD5file) 
             ;;
->>>>>>> 86deef6d
         cmake-zip)
             test "$verbose" && echo "   Creating CMake-zip ball..." 1>&2
             tar2cmakezip $HDF5_VERS $tmpdir/$HDF5_VERS.tar $DEST/CMake-$HDF5_VERS.zip 1>&2
