--- conflicted
+++ resolved
@@ -250,15 +250,11 @@
   # certain type qualifiers, and indirection.
   $atype =~ s/^\bconst\b//;
   $atype =~ s/\bH5_ATTR_UNUSED\b//g;
-<<<<<<< HEAD
-  $atype =~ s/\bH5_ATTR_NDEBUG_UNUSED\b//g;
-=======
   $atype =~ s/\bH5_ATTR_DEPRECATED_USED\b//g;
   $atype =~ s/\bH5_ATTR_NDEBUG_UNUSED\b//g;
   $atype =~ s/\bH5_ATTR_DEBUG_API_USED\b//g;
   $atype =~ s/\bH5_ATTR_PARALLEL_UNUSED\b//g;
   $atype =~ s/\bH5_ATTR_PARALLEL_USED\b//g;
->>>>>>> 18bbd3f0
   $atype =~ s/\s+/ /g;
   $ptr = length $1 if  $atype =~ s/(\*+)//;
   $atype =~ s/^\s+//;
