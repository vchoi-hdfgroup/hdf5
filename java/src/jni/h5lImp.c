--- conflicted
+++ resolved
@@ -675,11 +675,7 @@
     jobject     visit_callback = wrapper->visit_callback;
     jstring     str;
     JNIEnv *    cbenv = NULL;
-<<<<<<< HEAD
-    jclass      cls;
-=======
     jclass      cbcls;
->>>>>>> 18bbd3f0
     jvalue      args[5];
     void *      op_data = (void *)wrapper->op_data;
     jint        status  = -1;
@@ -693,11 +689,7 @@
     if (NULL == (cbcls = CBENVPTR->GetObjectClass(CBENVONLY, visit_callback)))
         CHECK_JNI_EXCEPTION(CBENVONLY, JNI_FALSE);
 
-<<<<<<< HEAD
-    if (NULL == (mid = CBENVPTR->GetMethodID(CBENVONLY, cls, "callback",
-=======
     if (NULL == (mid = CBENVPTR->GetMethodID(CBENVONLY, cbcls, "callback",
->>>>>>> 18bbd3f0
                                              "(JLjava/lang/String;Lhdf/hdf5lib/structs/H5L_info_t;Lhdf/"
                                              "hdf5lib/callbacks/H5L_iterate_opdata_t;)I")))
         CHECK_JNI_EXCEPTION(CBENVONLY, JNI_FALSE);
