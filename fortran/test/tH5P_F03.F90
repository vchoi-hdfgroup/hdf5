!****h* root/fortran/test/TH5P_F03
!
! NAME
!  tH5P_F03.F90
!
! FUNCTION
!  Test FORTRAN HDF5 H5P APIs which are dependent on FORTRAN 2003
!  features.
!
! COPYRIGHT
! * * * * * * * * * * * * * * * * * * * * * * * * * * * * * * * * * * * * * * *
!   Copyright by The HDF Group.                                               *
!   Copyright by the Board of Trustees of the University of Illinois.         *
!   All rights reserved.                                                      *
!                                                                             *
!   This file is part of HDF5.  The full HDF5 copyright notice, including     *
!   terms governing use, modification, and redistribution, is contained in    *
!   the COPYING file, which can be found at the root of the source code       *
!   distribution tree, or in https://www.hdfgroup.org/licenses.               *
!   If you do not have access to either file, you may request a copy from     *
!   help@hdfgroup.org.                                                        *
! * * * * * * * * * * * * * * * * * * * * * * * * * * * * * * * * * * * * * * *
!
! USES
!  test_genprop_cls_cb1_mod
!
! CONTAINS SUBROUTINES
!  test_create, test_genprop_class_callback
!
!*****

! *****************************************
! ***        H 5 P   T E S T S
! *****************************************
MODULE test_genprop_cls_cb1_mod

  ! Callback subroutine for test_genprop_class_callback
  ! and the function H5Pcreate_class_f.

  USE HDF5
  USE ISO_C_BINDING
  IMPLICIT NONE

  TYPE, BIND(C) :: cop_cb_struct_ !  Struct for iterations
    INTEGER :: count
    INTEGER(HID_T) :: id
  END TYPE cop_cb_struct_

CONTAINS

  INTEGER FUNCTION test_genprop_cls_cb1_f(list_id, create_data ) bind(C)

    IMPLICIT NONE

    INTEGER(HID_T), INTENT(IN), VALUE :: list_id

    TYPE(cop_cb_struct_) :: create_data

    create_data%count = create_data%count + 1
    create_data%id = list_id

    test_genprop_cls_cb1_f = 0

  END FUNCTION test_genprop_cls_cb1_f

END MODULE test_genprop_cls_cb1_mod

MODULE TH5P_F03

  USE HDF5
  USE TH5_MISC
  USE TH5_MISC_GEN
  USE ISO_C_BINDING

CONTAINS

!-------------------------------------------------------------------------
! * Function:	test_create
! *
! * Purpose:	Tests H5Pset_fill_value_f and H5Pget_fill_value_f
! *
! * Return:	Success:	0
! *
! *		Failure:	number of errors
! *
! * Programmer:	M. Scot Breitenfeld
! *             June 24, 2008
! *
! * Modifications:
! *
! *-------------------------------------------------------------------------
!

SUBROUTINE test_create(total_error)

  IMPLICIT NONE

  INTEGER, INTENT(INOUT) :: total_error
  INTEGER(HID_T) :: fapl

  INTEGER(hid_t) :: file=-1, space=-1, dcpl=-1, comp_type_id=-1
  INTEGER(hid_t) :: dset9=-1
  INTEGER(hsize_t), DIMENSION(1:5), PARAMETER :: cur_size = (/2, 8, 8, 4, 2/)
  INTEGER(hsize_t), DIMENSION(1:5), PARAMETER :: ch_size= (/1, 1, 1, 4, 1/)
  CHARACTER(LEN=14) :: filename ='test_create.h5'

  TYPE(comp_datatype), TARGET :: rd_c, fill_ctype
  INTEGER :: error
  INTEGER(SIZE_T) :: h5off
  TYPE(C_PTR) :: f_ptr
  CHARACTER(LEN=1) :: cfill
  INTEGER :: ifill
  REAL :: rfill
  REAL(KIND=dp) :: dpfill
  INTEGER :: low, high

  !
  ! * Create a file.
  !
  CALL h5fcreate_f(filename,H5F_ACC_TRUNC_F,file,error)
  CALL check("h5fcreate_f", error, total_error)

  CALL h5screate_simple_f(5, cur_size, space, error, cur_size)
  CALL check("h5screate_simple_f", error, total_error)

  CALL H5Pcreate_f(H5P_DATASET_CREATE_F, dcpl, error)
  CALL check("H5Pcreate_f", error, total_error)

  CALL h5pset_chunk_f(dcpl, 5, ch_size, error)
  CALL check("h5pset_chunk_f",error, total_error)

  !  Create a compound datatype
  CALL h5tcreate_f(H5T_COMPOUND_F, H5_SIZEOF(fill_ctype), comp_type_id, error)
  CALL check("h5tcreate_f", error, total_error)
  h5off = H5OFFSETOF(C_LOC(fill_ctype), C_LOC(fill_ctype%a))
  CALL h5tinsert_f(comp_type_id, "a", h5off , H5T_NATIVE_REAL, error)
  CALL check("h5tinsert_f", error, total_error)
  CALL h5tinsert_f(comp_type_id, "x", H5OFFSETOF(C_LOC(fill_ctype), C_LOC(fill_ctype%x)), H5T_NATIVE_INTEGER, error)
  CALL check("h5tinsert_f", error, total_error)
  CALL h5tinsert_f(comp_type_id, "y", H5OFFSETOF(C_LOC(fill_ctype), C_LOC(fill_ctype%y)), H5T_NATIVE_DOUBLE, error)
  CALL check("h5tinsert_f", error, total_error)
  CALL h5tinsert_f(comp_type_id, "z", &
       H5OFFSETOF(C_LOC(fill_ctype), C_LOC(fill_ctype%z)), H5T_NATIVE_CHARACTER, error)
  CALL check("h5tinsert_f", error, total_error)


  CALL H5Pset_alloc_time_f(dcpl, H5D_ALLOC_TIME_LATE_F,error)
  CALL check("H5Pset_alloc_time_f",error, total_error)

  CALL H5Pset_fill_time_f(dcpl, H5D_FILL_TIME_ALLOC_F, error)
  CALL check("H5Pset_fill_time_f",error, total_error)

  !  Compound datatype test

  f_ptr = C_LOC(fill_ctype)

  CALL H5Pget_fill_value_f(dcpl, comp_type_id, f_ptr, error)
  CALL check("H5Pget_fill_value_f",error, total_error)

  fill_ctype%y = 4444.D0
  fill_ctype%z = 'S'
  fill_ctype%a = 5555.
  fill_ctype%x = 55

  f_ptr = C_LOC(fill_ctype)

  ! Test various fill values
  CALL H5Pset_fill_value_f(dcpl, H5T_NATIVE_CHARACTER, 'X', error)
  CALL check("H5Pset_fill_value_f",error, total_error)
  CALL h5pget_fill_value_f(dcpl, H5T_NATIVE_CHARACTER, cfill, error)
  CALL check("H5Pget_fill_value_f",error, total_error)
  IF(cfill.NE.'X')THEN
     PRINT*,"***ERROR: Returned wrong fill value (character)"
     total_error = total_error + 1
  ENDIF
  CALL H5Pset_fill_value_f(dcpl, H5T_NATIVE_INTEGER, 9, error)
  CALL check("H5Pset_fill_value_f",error, total_error)
  CALL h5pget_fill_value_f(dcpl, H5T_NATIVE_INTEGER, ifill, error)
  CALL check("H5Pget_fill_value_f",error, total_error)
  IF(ifill.NE.9)THEN
     PRINT*,"***ERROR: Returned wrong fill value (integer)"
     total_error = total_error + 1
  ENDIF
  CALL H5Pset_fill_value_f(dcpl, H5T_NATIVE_DOUBLE, 1.0_dp, error)
  CALL check("H5Pset_fill_value_f",error, total_error)
  CALL h5pget_fill_value_f(dcpl, H5T_NATIVE_DOUBLE, dpfill, error)
  CALL check("H5Pget_fill_value_f",error, total_error)
  CALL VERIFY("***ERROR: Returned wrong fill value (double)", dpfill, 1.0_dp, total_error)
  CALL H5Pset_fill_value_f(dcpl, H5T_NATIVE_REAL, 2.0, error)
  CALL check("H5Pset_fill_value_f",error, total_error)
  CALL h5pget_fill_value_f(dcpl, H5T_NATIVE_REAL, rfill, error)
  CALL check("H5Pget_fill_value_f",error, total_error)
  CALL VERIFY("***ERROR: Returned wrong fill value (real)", rfill, 2.0, total_error)

  ! For the actual compound type
  CALL H5Pset_fill_value_f(dcpl, comp_type_id, f_ptr, error)
  CALL check("H5Pget_fill_value_f",error, total_error)

  CALL h5dcreate_f(file,"dset9", comp_type_id, space, dset9, error, dcpl_id=dcpl)
  CALL check("h5dcreate_f", error, total_error)

  CALL h5dclose_f(dset9, error)
  CALL check("h5dclose_f", error, total_error)

  CALL h5fclose_f(file,error)
  CALL check("h5fclose_f", error, total_error)

<<<<<<< HEAD
  !  Open the file and get the dataset fill value from each dataset 
=======
  !  Open the file and get the dataset fill value from each dataset
>>>>>>> 18bbd3f0
  CALL h5pcreate_f(H5P_FILE_ACCESS_F, fapl, error)
  CALL check("h5pcreate_f",error, total_error)

  CALL h5pset_libver_bounds_f(fapl, H5F_LIBVER_V18_F, H5F_LIBVER_V18_F, error)
  CALL check("h5pset_libver_bounds_f",error, total_error)
  CALL h5pget_libver_bounds_f(fapl, low, high, error)
  CALL check("h5pget_libver_bounds_f",error, total_error)
  CALL VERIFY("***ERROR: Returned wrong low libver_bounds", low, H5F_LIBVER_V18_F, total_error)
  CALL VERIFY("***ERROR: Returned wrong high libver_bounds", high, H5F_LIBVER_V18_F, total_error)

  CALL h5pset_libver_bounds_f(fapl, H5F_LIBVER_V18_F, H5F_LIBVER_V110_F, error)
  CALL check("h5pset_libver_bounds_f",error, total_error)
  CALL h5pget_libver_bounds_f(fapl, low, high, error)
  CALL check("h5pget_libver_bounds_f",error, total_error)
  CALL VERIFY("***ERROR: Returned wrong low libver_bounds", low, H5F_LIBVER_V18_F, total_error)
  CALL VERIFY("***ERROR: Returned wrong high libver_bounds", high, H5F_LIBVER_V110_F, total_error)

  CALL h5pset_libver_bounds_f(fapl, H5F_LIBVER_V112_F, H5F_LIBVER_V112_F, error)
  CALL check("h5pset_libver_bounds_f",error, total_error)
  CALL h5pget_libver_bounds_f(fapl, low, high, error)
  CALL check("h5pget_libver_bounds_f",error, total_error)
  CALL VERIFY("***ERROR: Returned wrong low libver_bounds", low, H5F_LIBVER_V112_F, total_error)
  CALL VERIFY("***ERROR: Returned wrong high libver_bounds", high, H5F_LIBVER_V112_F, total_error)

  CALL H5Pset_libver_bounds_f(fapl, H5F_LIBVER_LATEST_F, H5F_LIBVER_LATEST_F, error)
  CALL check("H5Pset_libver_bounds_f",error, total_error)
  CALL h5pget_libver_bounds_f(fapl, low, high, error)
  CALL check("h5pget_libver_bounds_f",error, total_error)
  CALL VERIFY("***ERROR: Returned wrong low libver_bounds", low, H5F_LIBVER_LATEST_F, total_error)
  CALL VERIFY("***ERROR: Returned wrong high libver_bounds", high, H5F_LIBVER_LATEST_F, total_error)
  IF(H5F_LIBVER_LATEST_F.GE.H5F_LIBVER_NBOUNDS_F)THEN
     WRITE(*,'(A,I0,A,I0,A)') &
          "***ERROR: H5F_LIBVER_LATEST_F (",H5F_LIBVER_LATEST_F,") .GE. H5F_LIBVER_NBOUNDS_F (",H5F_LIBVER_NBOUNDS_F,")"
     total_error = total_error + 1
  ENDIF

  CALL h5fopen_f (FILENAME, H5F_ACC_RDONLY_F, file, error, fapl)
  CALL check("h5fopen_f", error, total_error)

  ! Compound datatype test
  CALL h5dopen_f(file, "dset9", dset9, error)
  CALL check("h5dopen_f", error, total_error)

  CALL H5Pclose_f(dcpl, error)
  CALL check("H5Pclose_f", error, total_error)

  CALL H5Dget_create_plist_f(dset9, dcpl, error)
  CALL check("H5Dget_create_plist_f", error, total_error)

  f_ptr = C_LOC(rd_c)

  CALL H5Pget_fill_value_f(dcpl, comp_type_id, f_ptr, error)
  CALL check("H5Pget_fill_value_f", error, total_error)
  CALL verify("***ERROR: Returned wrong fill value", rd_c%a, fill_ctype%a, total_error)
  CALL verify("***ERROR: Returned wrong fill value", rd_c%y, fill_ctype%y, total_error)

  IF( rd_c%x .NE. fill_ctype%x .OR. &
      rd_c%z .NE. fill_ctype%z )THEN

     PRINT*,"***ERROR: Returned wrong fill value"
     total_error = total_error + 1

  ENDIF

  CALL h5dclose_f(dset9, error)
  CALL check("h5dclose_f", error, total_error)

  CALL H5Pclose_f(dcpl, error)
  CALL check("H5Pclose_f", error, total_error)

  CALL h5fclose_f(file,error)
  CALL check("h5fclose_f", error, total_error)

END SUBROUTINE test_create


SUBROUTINE test_genprop_class_callback(total_error)

  !
  !
  !  test_genprop_class_callback(): Test basic generic property list code.
  !      Tests callbacks for property lists in a generic class.
  !
  !  FORTRAN TESTS:
  !      Tests function H5Pcreate_class_f with callback.
  !
  !

  USE test_genprop_cls_cb1_mod
  IMPLICIT NONE

  INTEGER, INTENT(INOUT) :: total_error

  INTEGER(hid_t) :: cid1, cid2 ! Generic Property class ID
  INTEGER(hid_t) :: lid1, lid2 ! Generic Property list ID
  INTEGER(size_t) :: nprops ! Number of properties in class

  TYPE(cop_cb_struct_), TARGET :: crt_cb_struct, cls_cb_struct
  INTEGER :: CLASS1_NAME_SIZE = 7 ! length of class string
  CHARACTER(LEN=7) :: CLASS1_NAME = "Class 1", CLASS1_NAME_BUF
  TYPE(C_FUNPTR) :: f1, f5
  TYPE(C_PTR) :: f2, f6

  CHARACTER(LEN=10) :: PROP1_NAME = "Property 1"
  INTEGER(SIZE_T) :: PROP1_SIZE = 10
  CHARACTER(LEN=10) :: PROP2_NAME = "Property 2"
  INTEGER(SIZE_T) :: PROP2_SIZE = 10
  CHARACTER(LEN=10) :: PROP3_NAME = "Property 3"
  INTEGER(SIZE_T) :: PROP3_SIZE = 10
  CHARACTER(LEN=10) :: PROP4_NAME = "Property 4"
  INTEGER(SIZE_T) :: PROP4_SIZE = 10
  INTEGER :: PROP1_DEF_VALUE = 10
  INTEGER :: PROP2_DEF_VALUE = 10
  INTEGER :: PROP3_DEF_VALUE = 10
  INTEGER :: PROP4_DEF_VALUE = 10

  INTEGER :: error !  Generic RETURN value
  LOGICAL :: flag  ! for tests

  f1 = C_FUNLOC(test_genprop_cls_cb1_f)
  f5 = C_FUNLOC(test_genprop_cls_cb1_f)

  f2 = C_LOC(crt_cb_struct)
  f6 = C_LOC(cls_cb_struct)

  ! Create a new generic class, derived from the root of the class hierarchy
  CALL h5pcreate_class_f(h5p_ROOT_F, CLASS1_NAME, cid1, error, f1, f2, c_null_funptr, c_null_ptr, f5, f6)
  CALL check("h5pcreate_class_f", error, total_error)

  ! Insert first property into class (with no callbacks)
  CALL h5pregister_f(cid1, PROP1_NAME, PROP1_SIZE, PROP1_DEF_VALUE, error)
  CALL check("h5pregister_f", error, total_error)
  ! Insert second property into class (with no callbacks)
  CALL h5pregister_f(cid1, PROP2_NAME, PROP2_SIZE, PROP2_DEF_VALUE, error)
  CALL check("h5pregister_f", error, total_error)
  ! Insert third property into class (with no callbacks)
  CALL h5pregister_f(cid1, PROP3_NAME, PROP3_SIZE, PROP3_DEF_VALUE, error)
  CALL check("h5pregister_f", error, total_error)

  ! Insert fourth property into class (with no callbacks)
  CALL h5pregister_f(cid1, PROP4_NAME, PROP4_SIZE, PROP4_DEF_VALUE, error)
  CALL check("h5pregister_f", error, total_error)

  !  Check the number of properties in class
  CALL h5pget_nprops_f(cid1, nprops, error)
  CALL check("h5pget_nprops_f", error, total_error)
  CALL verify("h5pget_nprops_f", INT(nprops), 4, total_error)

  !  Initialize class callback structs

  crt_cb_struct%count = 0
  crt_cb_struct%id    = -1
  cls_cb_struct%count = 0
  cls_cb_struct%id    = -1

  ! Create a property list from the class
  CALL h5pcreate_f(cid1, lid1, error)
  CALL check("h5pcreate_f", error, total_error)

  ! Get the list's class
  CALL H5Pget_class_f(lid1, cid2, error)
  CALL check("H5Pget_class_f", error, total_error)

  !  Check that the list's class is correct
  CALL H5Pequal_f(cid2, cid1, flag, error)
  CALL check("H5Pequal_f", error, total_error)
  CALL verify("H5Pequal_f", flag, .TRUE., total_error)

  ! Check the class name
  CALL H5Pget_class_name_f(cid2, CLASS1_NAME_BUF, CLASS1_NAME_SIZE, error)
  CALL check("H5Pget_class_name_f", error, total_error)
  CALL verify("H5Pget_class_name_f", CLASS1_NAME_BUF, CLASS1_NAME, error)
  IF(error.NE.0)THEN
     WRITE(*,*) 'Class names do not match! name=',CLASS1_NAME_BUF, 'CLASS1_NAME=',CLASS1_NAME
     total_error = total_error + 1
  ENDIF
  ! Close class
  CALL h5pclose_class_f(cid2, error)
  CALL check("h5pclose_class_f", error, total_error)

  ! Verify that the creation callback occurred
  CALL verify("h5pcreate_f", crt_cb_struct%count, 1, total_error)
  CALL verify("h5pcreate_f", crt_cb_struct%id, lid1, total_error)

  !  Check the number of properties in list
  CALL h5pget_nprops_f(lid1,nprops, error)
  CALL check("h5pget_nprops_f", error, total_error)
  CALL verify("h5pget_nprops_f", INT(nprops), 4, total_error)

  !  Create another property list from the class
  CALL h5pcreate_f(cid1, lid2, error)
  CALL check("h5pcreate_f", error, total_error)

  !  Verify that the creation callback occurred
  CALL verify("h5pcreate_f", crt_cb_struct%count, 2, total_error)
  CALL verify("h5pcreate_f", crt_cb_struct%id, lid2, total_error)

  !  Check the number of properties in list
  CALL h5pget_nprops_f(lid2,nprops, error)
  CALL check("h5pget_nprops_f", error, total_error)
  CALL verify("h5pget_nprops_f", INT(nprops), 4, total_error)

  !  Close first list
  CALL h5pclose_f(lid1, error);
  CALL check("h5pclose_f", error, total_error)

  ! Verify that the close callback occurred
  CALL verify("h5pcreate_f", cls_cb_struct%count, 1, total_error)
  CALL verify("h5pcreate_f", cls_cb_struct%id, lid1, total_error)

  ! Close second list
  CALL h5pclose_f(lid2, error);
  CALL check("h5pclose_f", error, total_error)

  ! Verify that the close callback occurred
  CALL verify("h5pcreate_f", cls_cb_struct%count, 2, total_error)
  CALL verify("h5pcreate_f", cls_cb_struct%id, lid2, total_error)

  ! Close class
  CALL h5pclose_class_f(cid1, error)
  CALL check("h5pclose_class_f", error, total_error)

END SUBROUTINE test_genprop_class_callback

!-------------------------------------------------------------------------
! Function: test_h5p_file_image
!
! Purpose: Tests APIs:
!          h5pget_file_image_f and h5pset_file_image_f
!
! Return:      Success: 0
!              Failure: -1
!
! FORTRAN Programmer: M. Scot Breitenfeld
!                     April 1, 2014
!-------------------------------------------------------------------------

SUBROUTINE test_h5p_file_image(total_error)

  USE, INTRINSIC :: iso_c_binding
  IMPLICIT NONE
  INTEGER, INTENT(INOUT) :: total_error
  INTEGER(hid_t) ::   fapl_1 = -1
  INTEGER, PARAMETER :: count = 10
  INTEGER, DIMENSION(1:count), TARGET :: buffer
  INTEGER, DIMENSION(1:count), TARGET :: temp
  INTEGER :: i
  INTEGER(size_t) :: size
  INTEGER(size_t) :: temp_size
  INTEGER :: error ! error return value
  TYPE(C_PTR) :: f_ptr
  TYPE(C_PTR), DIMENSION(1:count) :: f_ptr1
  TYPE(C_PTR), DIMENSION(1:1) :: f_ptr2

  ! Initialize file image buffer
  DO i = 1, count
     buffer(i) = i*10
  ENDDO

  ! Create fapl
  CALL h5pcreate_f(H5P_FILE_ACCESS_F, fapl_1, error)
  CALL check("h5pcreate_f", error, total_error)

  ! Test with NULL ptr
  f_ptr2(1) = C_NULL_PTR
  temp_size = 1
  CALL h5pget_file_image_f(fapl_1, f_ptr2, temp_size, error)
  CALL check("h5pget_file_image_f", error, total_error)
  CALL verify("h5pget_file_image_f", INT(temp_size), 0, total_error)

  ! Set file image
  f_ptr = C_LOC(buffer(1))
  size = H5_SIZEOF(buffer(1))*count

  CALL h5pset_file_image_f(fapl_1, f_ptr, size, error)
  CALL check("h5pset_file_image_f", error, total_error)

  ! Get the same data back
  DO i = 1, count
     f_ptr1(i) = C_LOC(temp(i))
  ENDDO

  temp_size = 0
  CALL h5pget_file_image_f(fapl_1, f_ptr1, temp_size, error)
  CALL check("h5pget_file_image_f", error, total_error)

  ! Check that sizes are the same, and that the buffers are identical but separate
  CALL verify("h5pget_file_image_f", INT(temp_size), INT(size), total_error)

  ! Verify the image data is correct
  DO i = 1, count
     CALL verify("h5pget_file_image_f", temp(i), buffer(i), total_error)
  ENDDO

END SUBROUTINE test_h5p_file_image

!-------------------------------------------------------------------------
! Function: external_test_offset
!
! Purpose: Tests APIs:
!      h5pset_external_f (with offsets not equal to zero), h5pget_external_f
!
! Return:      Success: 0
!              Failure: -1
!
! FORTRAN Programmer: M. Scot Breitenfeld
!                     January 10, 2012
!-------------------------------------------------------------------------
!
SUBROUTINE external_test_offset(cleanup,total_error)

  IMPLICIT NONE
  INTEGER, INTENT(INOUT) :: total_error
  LOGICAL, INTENT(IN)  :: cleanup

  INTEGER(hid_t) :: fapl=-1   ! file access property list
  INTEGER(hid_t) :: file=-1   ! file to write to
  INTEGER(hid_t) :: dcpl=-1   ! dataset creation properties
  INTEGER(hid_t) :: space=-1  ! data space
  INTEGER(hid_t) :: dset=-1   ! dataset
  INTEGER(hid_t) :: grp=-1    ! group to emit diagnostics
  INTEGER(size_t) :: i, j     ! miscellaneous counters
  CHARACTER(LEN=180) :: filename   ! file names
  INTEGER, DIMENSION(1:25) :: part
  INTEGER, DIMENSION(1:100), TARGET :: whole ! raw data buffers
  INTEGER(hsize_t), DIMENSION(1:1) :: cur_size ! current data space size
  INTEGER(hid_t) :: hs_space  ! hyperslab data space
  INTEGER(hsize_t), DIMENSION(1:1) :: hs_start = (/30/) ! hyperslab starting offset
  INTEGER(hsize_t), DIMENSION(1:1) :: hs_count = (/25/) ! hyperslab size
  CHARACTER(LEN=1) :: ichr1 ! character conversion holder
  INTEGER :: error ! error status
  TYPE(C_PTR) :: f_ptr ! fortran pointer
  INTEGER(HSIZE_T) :: sizeof_part

  CHARACTER(LEN=1,KIND=C_CHAR), DIMENSION(1:30) :: temparray

  temparray(1:30)(1:1) = '0' ! 1 byte character

  ! Write the data to external files directly
  DO i = 1, 4
     DO j = 1, 25
        part(j) = INT((i-1_size_t)*25_size_t+(j-1_size_t))
     ENDDO
     WRITE(ichr1,'(I1.1)') i
     filename = "extern_"//ichr1//"a.raw"
     OPEN(10, FILE=filename, ACCESS='STREAM', form='UNFORMATTED')

     WRITE(10) temparray(1:(i-1)*10)
     WRITE(10) part
     CLOSE(10)
  ENDDO
  !
  ! Create the file and an initial group.
  CALL h5pcreate_f(H5P_FILE_ACCESS_F, fapl, error)
  CALL h5fcreate_f('extren_raw.h5', H5F_ACC_TRUNC_F, file, error, access_prp=fapl)
  CALL check("h5fcreate_f",error,total_error)

  CALL h5gcreate_f(file, "emit-diagnostics", grp, error)
  CALL check("h5gcreate_f",error, total_error)

  ! Create the dataset

  sizeof_part = INT(H5_SIZEOF(part(1))*25, hsize_t)

  CALL h5pcreate_f(H5P_DATASET_CREATE_F, dcpl, error)
  CALL check("h5pcreate_f", error, total_error)
  CALL h5pset_external_f(dcpl, "extern_1a.raw", INT(0,off_t), sizeof_part, error)
  CALL check("h5pset_external_f",error,total_error)
  CALL h5pset_external_f(dcpl, "extern_2a.raw", INT(10,off_t), sizeof_part, error)
  CALL check("h5pset_external_f",error,total_error)
  CALL h5pset_external_f(dcpl, "extern_3a.raw", INT(20,off_t), sizeof_part, error)
  CALL check("h5pset_external_f",error,total_error)
  CALL h5pset_external_f(dcpl, "extern_4a.raw", INT(30,off_t), sizeof_part, error)
  CALL check("h5pset_external_f",error,total_error)

  cur_size(1) = 100
  CALL h5screate_simple_f(1, cur_size, space, error)
  CALL check("h5screate_simple_f", error, total_error)
  CALL h5dcreate_f(file, "dset1", H5T_NATIVE_INTEGER, space, dset,error,dcpl_id=dcpl)
  CALL check("h5dcreate_f", error, total_error)

  !
  ! Read the entire dataset and compare with the original
  whole(:) = 0
  f_ptr = C_LOC(whole(1))
  CALL h5dread_f(dset, H5T_NATIVE_INTEGER, f_ptr, error, mem_space_id=space, file_space_id=space)
  CALL check("h5dread_f", error, total_error)

  DO i = 1, 100
     IF(whole(i) .NE. i-1)THEN
        WRITE(*,*) "Incorrect value(s) read."
        total_error =  total_error + 1
        EXIT
     ENDIF
  ENDDO
  !
  ! Read the middle of the dataset
  CALL h5scopy_f(space, hs_space, error)
  CALL check("h5scopy_f", error, total_error)
  CALL h5sselect_hyperslab_f(hs_space, H5S_SELECT_SET_F, hs_start, hs_count, error)
  CALL check("h5sselect_hyperslab_f", error, total_error)

  whole(:) = 0
  f_ptr = C_LOC(whole(1))
  CALL h5dread_f(dset, H5T_NATIVE_INTEGER, f_ptr, error, mem_space_id=hs_space, file_space_id=hs_space)
  CALL check("h5dread_f", error, total_error)

  CALL h5sclose_f(hs_space, error)
  CALL check("h5sclose_f", error, total_error)
  DO i = INT(hs_start(1))+1, INT(hs_start(1)+hs_count(1))
     IF(whole(i) .NE. i-1)THEN
        WRITE(*,*) "Incorrect value(s) read."
        total_error =  total_error + 1
        EXIT
     ENDIF
  ENDDO

  CALL h5dclose_f(dset, error)
  CALL check("h5dclose_f", error, total_error)
  CALL h5pclose_f(dcpl, error)
  CALL check("h5pclose_f", error, total_error)
  CALL h5sclose_f(space, error)
  CALL check("h5sclose_f", error, total_error)
  CALL h5fclose_f(file, error)
  CALL check("h5fclose_f", error, total_error)

  ! cleanup
  DO i = 1, 4
     WRITE(ichr1,'(I1.1)') i
     filename = "extern_"//ichr1//"a.raw"
     CALL h5_cleanup_f(filename, H5P_DEFAULT_F, error)
     CALL check("h5_cleanup_f", error, total_error)
  ENDDO
  IF(cleanup) CALL h5_cleanup_f("extren_raw.h5", H5P_DEFAULT_F, error)
  CALL check("h5_cleanup_f", error, total_error)

END SUBROUTINE external_test_offset

!-------------------------------------------------------------------------
! NAME
!  test_vds
!
! FUNCTION
!  Tests VDS API wrappers
!
! RETURNS:
!   Success:	0
!   Failure:	number of errors
!
! FORTRAN Programmer:  M. Scot Breitenfeld
!                      February 1, 2016
!
!-------------------------------------------------------------------------
!
SUBROUTINE test_vds(total_error)

  USE ISO_C_BINDING
  IMPLICIT NONE

  INTEGER, INTENT(INOUT) :: total_error

  CHARACTER(LEN=6), PARAMETER ::  VFILENAME="vds.h5"
  CHARACTER(LEN=3), PARAMETER :: DATASET="VDS"
  INTEGER(hsize_t) :: VDSDIM0
  INTEGER(hsize_t), PARAMETER :: VDSDIM1 = 10
  INTEGER(hsize_t), PARAMETER :: VDSDIM2 = 15

  INTEGER(hsize_t) :: DIM0
  INTEGER, PARAMETER :: DIM0_1= 4  ! Initial size of the source datasets
  INTEGER, PARAMETER :: DIM1 = 10
  INTEGER, PARAMETER :: DIM2 = 15
  INTEGER, PARAMETER :: RANK =  3
  INTEGER(hsize_t), PARAMETER :: PLANE_STRIDE = 4

  CHARACTER(LEN=4), DIMENSION(1:PLANE_STRIDE) :: SRC_FILE = (/"a.h5","b.h5","c.h5","d.h5"/)
  CHARACTER(LEN=3), DIMENSION(1:PLANE_STRIDE) :: SRC_DATASET = (/"AAA","BBB","CCC","DDD"/)


  INTEGER(hid_t) :: vfile, file, src_space, mem_space, vspace, vdset, dset !Handles
  INTEGER(hid_t) :: dcpl, dapl
  INTEGER :: error
  INTEGER(hsize_t), DIMENSION(1:3) :: &
       vdsdims = (/4_hsize_t*INT(DIM0_1,hsize_t), VDSDIM1, VDSDIM2/), &
                 vdsdims_max, &
                 dims = (/DIM0_1, DIM1, DIM2/), &
                 memdims = (/DIM0_1, DIM1, DIM2/), &
                 extdims = (/0, DIM1, DIM2/), & ! Dimensions of the extended source datasets
                 chunk_dims = (/DIM0_1, DIM1, DIM2/), &
                 dims_max, &
                 vdsdims_out, vdsdims_max_out, &
                 start, &                   ! Hyperslab parameters
                 stride, &
                 count, &
                 src_count, block
  INTEGER(hsize_t), DIMENSION(1:2,1:3) :: vdsdims_out_correct

  INTEGER(hsize_t), DIMENSION(1:3) :: start_out, &  !Hyperslab PARAMETER out
                 stride_out, count_out, block_out
  INTEGER(hsize_t), DIMENSION(1:3,1:PLANE_STRIDE) :: start_correct

  INTEGER :: i, j
  INTEGER(size_t) :: i_sz
  INTEGER :: layout                     ! Storage layout
  INTEGER(size_t) :: num_map            ! Number of mappings
  INTEGER(size_t) :: len                ! Length of the string also a RETURN value
  ! Different sized character buffers
  CHARACTER(len=LEN(SRC_FILE(1))-3)  :: SRC_FILE_LEN_TINY
  CHARACTER(len=LEN(SRC_FILE(1))-1)  :: SRC_FILE_LEN_SMALL
  CHARACTER(len=LEN(SRC_FILE(1)))    :: SRC_FILE_LEN_EXACT
  CHARACTER(len=LEN(SRC_FILE(1))+1)  :: SRC_FILE_LEN_LARGE
  CHARACTER(len=LEN(SRC_FILE(1))+10) :: SRC_FILE_LEN_HUGE
  CHARACTER(len=LEN(SRC_DATASET(1))) :: SRC_DATASET_LEN_EXACT

  INTEGER(HID_T) :: space_out

  INTEGER :: s_type, virtual_view
  INTEGER :: type1, type2

  INTEGER, DIMENSION(DIM0_1*DIM1*DIM2), TARGET :: wdata
  TYPE(C_PTR) :: f_ptr
  INTEGER(SIZE_T) :: nsize
  LOGICAL :: IsRegular
  INTEGER(HSIZE_T) :: gap_size

  ! For testing against
  vdsdims_out_correct(1,1) = DIM0_1*5
  vdsdims_out_correct(2,1) = DIM0_1*8
  vdsdims_out_correct(1:2,2) = VDSDIM1
  vdsdims_out_correct(1:2,3) = VDSDIM2

  VDSDIM0 = H5S_UNLIMITED_F
  DIM0 = H5S_UNLIMITED_F
  vdsdims_max = (/VDSDIM0, VDSDIM1, VDSDIM2/)
  dims_max = (/INT(DIM0,hsize_t), INT(DIM1,hsize_t), INT(DIM2,hsize_t)/)

  !
  ! Create source files and datasets.
  !
  DO i = 1, PLANE_STRIDE
     !
     ! Initialize data for i-th source dataset.
     DO j = 1, DIM0_1*DIM1*DIM2
        wdata(j) = i
     ENDDO
     !
     ! Create the source files and  datasets. Write data to each dataset and
     ! close all resources.
     CALL h5fcreate_f(SRC_FILE(i), H5F_ACC_TRUNC_F, file, error)
     CALL check("h5fcreate_f", error, total_error)

     CALL h5screate_simple_f(RANK, dims,  src_space, error, dims_max)
     CALL check("h5screate_simple_f", error, total_error)
     CALL h5pcreate_f(H5P_DATASET_CREATE_F, dcpl, error)
     CALL check("h5pcreate_f", error, total_error)
     CALL h5pset_chunk_f(dcpl, RANK, chunk_dims, error)
     CALL check("h5pset_chunk_f",error, total_error)

     CALL h5dcreate_f(file, SRC_DATASET(i), H5T_NATIVE_INTEGER, src_space, dset, error, dcpl, H5P_DEFAULT_F, H5P_DEFAULT_F)
     CALL check("h5dcreate_f",error, total_error)
     f_ptr = C_LOC(wdata(1))
     CALL H5Dwrite_f(dset, H5T_NATIVE_INTEGER, f_ptr, error)
     CALL check("H5Dwrite_f",error, total_error)
     CALL H5Sclose_f(src_space, error)
     CALL check("H5Sclose_f",error, total_error)
     CALL H5Pclose_f(dcpl, error)
     CALL check("H5Pclose_f",error, total_error)
     CALL H5Dclose_f(dset, error)
     CALL check("H5Dclose_f",error, total_error)
     CALL H5Fclose_f(file, error)
     CALL check("H5Fclose_f",error, total_error)
  ENDDO

  CALL h5fcreate_f(VFILENAME, H5F_ACC_TRUNC_F, vfile, error)
  CALL check("h5fcreate_f", error, total_error)

  ! Create VDS dataspace.
  CALL H5Screate_simple_f(RANK, vdsdims, vspace, error, vdsdims_max)
  CALL check("H5Screate_simple_f", error, total_error)

  ! Create dataspaces for the source dataset.
  CALL H5Screate_simple_f(RANK, dims, src_space, error, dims_max)
  CALL check("H5Screate_simple_f", error, total_error)

  ! Create VDS creation property
  CALL H5Pcreate_f (H5P_DATASET_CREATE_F, dcpl, error)
  CALL check("H5Pcreate_f", error, total_error)

  ! Initialize hyperslab values
  start(1:3) = 0
  stride(1:3) = (/PLANE_STRIDE,1_hsize_t,1_hsize_t/) ! we will select every fifth plane in VDS
  count(1:3) = (/H5S_UNLIMITED_F,1_hsize_t,1_hsize_t/)
  src_count(1:3) = (/H5S_UNLIMITED_F,1_hsize_t,1_hsize_t/)
  block(1:3) = (/1, DIM1, DIM2/)

  !
  ! Build the mappings
  !
  start_correct = 0
  CALL H5Sselect_hyperslab_f(src_space, H5S_SELECT_SET_F, start, src_count, error, block=block)
  CALL check("H5Sselect_hyperslab_f", error, total_error)
  DO i = 1, PLANE_STRIDE
     start_correct(1,i) = start(1)
     CALL H5Sselect_hyperslab_f(vspace, H5S_SELECT_SET_F, start, count, error, stride=stride, block=block)
     CALL check("H5Sselect_hyperslab_f", error, total_error)

     IF(i.eq.1)THEN ! check src_file and src_dataset with trailing blanks
        CALL H5Pset_virtual_f (dcpl, vspace, SRC_FILE(i)//"   ", SRC_DATASET(i)//"   ", src_space, error)
     ELSE
        CALL H5Pset_virtual_f (dcpl, vspace, SRC_FILE(i), SRC_DATASET(i), src_space, error)
     ENDIF
     CALL check("H5Pset_virtual_f", error, total_error)
     start(1) = start(1) + 1
  ENDDO

  CALL H5Sselect_none_f(vspace, error)
  CALL check("H5Sselect_none_f", error, total_error)

  ! Create a virtual dataset
  CALL H5Dcreate_f(vfile, DATASET, H5T_NATIVE_INTEGER, vspace, vdset, error, dcpl, H5P_DEFAULT_F, H5P_DEFAULT_F)
  CALL check("H5Dcreate_f", error, total_error)
  CALL H5Sclose_f(vspace, error)
  CALL check("H5Sclose_f", error, total_error)
  CALL H5Sclose_f(src_space, error)
  CALL check("H5Sclose_f", error, total_error)
  CALL H5Pclose_f(dcpl, error)
  CALL check("H5Pclose_f", error, total_error)

  ! Let's add data to the source datasets and check new dimensions for VDS
  ! We will add only one plane to the first source dataset, two planes to the
  ! second one, three to the third, and four to the forth.

  DO i = 1, PLANE_STRIDE
     !
     ! Initialize data for i-th source dataset.
     DO j = 1, i*DIM1*DIM2
        wdata(j) = 10*i
     ENDDO

     !
     ! Open the source files and datasets. Append data to each dataset and
     ! close all resources.
     CALL H5Fopen_f (SRC_FILE(i), H5F_ACC_RDWR_F, file, error)
     CALL check("H5Fopen_f", error, total_error)
     CALL H5Dopen_f (file, SRC_DATASET(i), dset, error)
     CALL check("H5Dopen_f", error, total_error)
     extdims(1) = DIM0_1+i
     CALL H5Dset_extent_f(dset, extdims, error)
     CALL check("H5Dset_extent_f", error, total_error)
     CALL H5Dget_space_f(dset, src_space, error)
     CALL check("H5Dget_space_f", error, total_error)

     start(1:3) = (/DIM0_1,0,0/)
     count(1:3) = 1
     block(1:3) = (/i, DIM1, DIM2/)

     memdims(1) = i

     CALL H5Screate_simple_f(RANK, memdims, mem_space, error)
     CALL check("H5Screate_simple_f", error, total_error)

     CALL H5Sselect_hyperslab_f(src_space, H5S_SELECT_SET_F, start,count, error,block=block)
     CALL check("H5Sselect_hyperslab_f", error, total_error)
     f_ptr = C_LOC(wdata(1))
     CALL H5Dwrite_f(dset, H5T_NATIVE_INTEGER, f_ptr, error, mem_space, src_space, H5P_DEFAULT_F)
     CALL check("H5Dwrite_f", error, total_error)
     CALL H5Sclose_f(src_space, error)
     CALL check("H5Sclose_f", error, total_error)
     call H5Dclose_f(dset, error)
     CALL check("H5Dclose_f", error, total_error)
     call H5Fclose_f(file, error)
     CALL check("H5Fclose_f", error, total_error)
  ENDDO

  call H5Dclose_f(vdset, error)
  CALL check("H5Dclose_f", error, total_error)
  call H5Fclose_f(vfile, error)
  CALL check("H5Fclose_f", error, total_error)

  !
  ! begin the read section
  !
  ! Open file and dataset using the default properties.
  CALL H5Fopen_f(VFILENAME, H5F_ACC_RDONLY_F, vfile, error)
  CALL check("H5Fopen_f", error, total_error)

  !
  ! Open VDS using different access properties to use max or
  ! min extents depending on the sizes of the underlying datasets
  CALL H5Pcreate_f(H5P_DATASET_ACCESS_F, dapl, error)
  CALL check("H5Pcreate_f", error, total_error)

  DO i = 1, 2

     IF(i.NE.1)THEN
        CALL H5Pset_virtual_view_f(dapl, H5D_VDS_LAST_AVAILABLE_F, error)
        CALL check("H5Pset_virtual_view_f", error, total_error)
     ELSE
        CALL H5Pset_virtual_view_f(dapl, H5D_VDS_FIRST_MISSING_F, error)
        CALL check("H5Pset_virtual_view_f", error, total_error)
     ENDIF

     CALL H5Dopen_f(vfile, DATASET, vdset, error, dapl)
     CALL check("H5Dopen_f", error, total_error)

     ! Let's get space of the VDS and its dimension we should get 32(or 20)x10x10
     CALL H5Dget_space_f(vdset, vspace, error)
     CALL check("H5Dget_space_f", error, total_error)
     CALL H5Sget_simple_extent_dims_f(vspace, vdsdims_out, vdsdims_max_out, error)
     CALL check("H5Sget_simple_extent_dims_f", error, total_error)

     ! check VDS dimensions
     DO j = 1, RANK
        IF(vdsdims_out(j).NE.vdsdims_out_correct(i,j))THEN
           total_error = total_error + 1
           EXIT
        ENDIF
     ENDDO

     CALL H5Pget_virtual_view_f(dapl, virtual_view, error)
     CALL check("h5pget_virtual_view_f", error, total_error)

     IF(i.EQ.1)THEN
        IF(virtual_view .NE. H5D_VDS_FIRST_MISSING_F)THEN
           total_error = total_error + 1
        ENDIF
     ELSE
        IF(virtual_view .NE. H5D_VDS_LAST_AVAILABLE_F)THEN
           total_error = total_error + 1
        ENDIF

     ENDIF

     ! Close
     CALL H5Dclose_f(vdset, error)
     CALL check("H5Dclose_f", error, total_error)
     CALL H5Sclose_f(vspace, error)
     CALL check("H5Sclose_f", error, total_error)
  ENDDO

  CALL H5Dopen_f(vfile, DATASET, vdset, error)
  CALL check("H5Dopen_f", error, total_error)

  !
  ! Get creation property list and mapping properties.
  !
  CALL H5Dget_create_plist_f (vdset, dcpl, error)
  CALL check("H5Dget_create_plist_f", error, total_error)

  !
  ! Get storage layout.
  CALL H5Pget_layout_f(dcpl, layout, error)
  CALL check("H5Pget_layout_f", error, total_error)

  IF (H5D_VIRTUAL_F .NE. layout) THEN
     PRINT*,"Wrong layout found"
     total_error = total_error + 1
  ENDIF

  !
  ! Find number of mappings.

  CALL H5Pget_virtual_count_f(dcpl, num_map, error)
  CALL check("H5Pget_virtual_count_f", error, total_error)

  IF(num_map.NE.4_size_t)THEN
     PRINT*,"Number of mappings is incorrect"
     total_error = total_error + 1
  ENDIF
  !
  ! Get mapping parameters for each mapping.
  !
  DO i_sz = 1, num_map
     CALL H5Pget_virtual_vspace_f(dcpl, INT(i_sz-1,size_t), vspace, error)
     CALL check("H5Pget_virtual_vspace_f", error, total_error)

     CALL h5sget_select_type_f(vspace, s_type, error)
     CALL check("h5sget_select_type_f", error, total_error)
     IF(s_type.EQ.H5S_SEL_HYPERSLABS_F)THEN
        CALL H5Sis_regular_hyperslab_f(vspace, IsRegular, error)
        CALL check("H5Sis_regular_hyperslab_f", error, total_error)

        IF(IsRegular)THEN
           CALL H5Sget_regular_hyperslab_f(vspace, start_out, stride_out, count_out, block_out, error)
           CALL check("H5Sget_regular_hyperslab_f", error, total_error)
           DO j = 1, 3
              IF(start_out(j).NE.start_correct(j,i_sz) .OR. &
                   stride_out(j).NE.stride(j).OR. &
                   count_out(j).NE.src_count(j))THEN
                 total_error = total_error + 1
                 EXIT
              ENDIF
           ENDDO
        ENDIF
     END IF

     ! Get source file name
     CALL H5Pget_virtual_filename_f(dcpl, INT(i-1, size_t), SRC_FILE_LEN_EXACT, error, nsize)
     CALL check("H5Pget_virtual_filename_f", error, total_error)

     IF(nsize.NE.LEN(SRC_FILE_LEN_EXACT))THEN
        PRINT*,"virtual filenname size is incorrect"
        total_error = total_error + 1
     ENDIF
     ! check passing a buffer that is very small
     CALL H5Pget_virtual_filename_f(dcpl, INT(i-1, size_t), SRC_FILE_LEN_TINY, error)
     CALL check("H5Pget_virtual_filename_f", error, total_error)
     IF(SRC_FILE_LEN_TINY.NE.SRC_FILE(i)(1:LEN(SRC_FILE_LEN_TINY)))THEN
        PRINT*,"virtual filenname returned is incorrect"
        total_error = total_error + 1
     ENDIF
     ! check passing a buffer that small by one
     CALL H5Pget_virtual_filename_f(dcpl, INT(i-1, size_t), SRC_FILE_LEN_SMALL, error)
     CALL check("H5Pget_virtual_filename_f", error, total_error)
     IF(SRC_FILE_LEN_SMALL.NE.SRC_FILE(i)(1:LEN(SRC_FILE_LEN_SMALL)))THEN
        PRINT*,"virtual filenname returned is incorrect"
        total_error = total_error + 1
     ENDIF
     ! check passing a buffer that is exact
     CALL H5Pget_virtual_filename_f(dcpl, INT(i-1, size_t), SRC_FILE_LEN_EXACT, error)
     CALL check("H5Pget_virtual_filename_f", error, total_error)
     IF(SRC_FILE_LEN_EXACT.NE.SRC_FILE(i)(1:LEN(SRC_FILE_LEN_EXACT)))THEN
        PRINT*,"virtual filenname returned is incorrect"
        total_error = total_error + 1
     ENDIF
     ! check passing a buffer that bigger by one
     CALL H5Pget_virtual_filename_f(dcpl, INT(i-1, size_t), SRC_FILE_LEN_LARGE, error)
     CALL check("H5Pget_virtual_filename_f", error, total_error)
     IF(SRC_FILE_LEN_LARGE(1:LEN(SRC_FILE_LEN_EXACT)).NE.SRC_FILE(i)(1:LEN(SRC_FILE_LEN_EXACT)).AND. &
         SRC_FILE_LEN_LARGE(LEN(SRC_FILE_LEN_EXACT):).NE.'')THEN
        PRINT*,"virtual filenname returned is incorrect"
        total_error = total_error + 1
     ENDIF
     ! check passing a buffer that is very big
     CALL H5Pget_virtual_filename_f(dcpl, INT(i-1, size_t), SRC_FILE_LEN_HUGE, error)
     CALL check("H5Pget_virtual_filename_f", error, total_error)
     IF(SRC_FILE_LEN_HUGE(1:LEN(SRC_FILE_LEN_EXACT)).NE.SRC_FILE(i)(1:LEN(SRC_FILE_LEN_EXACT)).AND. &
         SRC_FILE_LEN_HUGE(LEN(SRC_FILE_LEN_EXACT):).NE.'')THEN
        PRINT*,"virtual filenname returned is incorrect"
        total_error = total_error + 1
     ENDIF
     ! Get source dataset name
     CALL H5Pget_virtual_dsetname_f(dcpl, INT(i-1, size_t), SRC_DATASET_LEN_EXACT, error, nsize)
     CALL check("H5Pget_virtual_dsetname_f", error, total_error)

     CALL H5Pget_virtual_dsetname_f(dcpl, INT(i-1, size_t), SRC_DATASET_LEN_EXACT, error)
     CALL check("H5Pget_virtual_dsetname_f", error, total_error)
     IF(SRC_DATASET_LEN_EXACT(1:LEN(SRC_DATASET_LEN_EXACT)).NE.SRC_DATASET(i)(1:LEN(SRC_DATASET_LEN_EXACT)).AND. &
         SRC_DATASET_LEN_EXACT(LEN(SRC_DATASET_LEN_EXACT):).NE.'')THEN
        PRINT*,"virtual dataset returned is incorrect"
        total_error = total_error + 1
     ENDIF

     CALL h5pget_virtual_srcspace_f(dcpl, i_sz - 1_size_t, space_out, error)
     CALL check("H5Pget_virtual_srcspace_f", error, total_error)

     CALL h5sget_select_type_f(space_out, type1, error)
     CALL check("H5Sget_select_type_f", error, total_error)
     CALL h5sget_select_type_f(vspace, type2, error)
     CALL check("H5Sget_select_type_f", error, total_error)

     IF(type1.NE.type2)THEN
        total_error = total_error + 1
     ENDIF

  ENDDO
  !
  ! Close and release resources.

  ! Clear virtual layout in DCPL
  CALL h5pset_layout_f(dcpl, H5D_VIRTUAL_F,error)
  CALL check("H5Pset_layout_f", error, total_error)

  CALL H5Pclose_f(dcpl, error)
  CALL check("H5Pclose_f", error, total_error)
  CALL H5Dclose_f(vdset, error)
  CALL check("H5Dclose_f", error, total_error)

  ! Reopen VDS with printf gap set to 1

  CALL H5Pset_virtual_printf_gap_f(dapl, 1_hsize_t, error)
  CALL check("H5Pset_virtual_printf_gap_f", error, total_error)

  CALL H5Dopen_f(vfile, DATASET, vdset, error, dapl)
  CALL check("H5Dopen_f", error, total_error)

  CALL H5Pget_virtual_printf_gap_f(dapl, gap_size, error)
  CALL check("H5Pget_virtual_printf_gap_f", error, total_error)

  IF(gap_size.NE.1_hsize_t)THEN
     PRINT*,"gapsize is incorrect"
     total_error = total_error + 1
  ENDIF

  CALL H5Dclose_f(vdset, error)
  CALL check("H5Dclose_f", error, total_error)
  CALL H5Sclose_f(vspace, error)
  CALL check("H5Sclose_f", error, total_error)
  CALL H5Pclose_f(dapl, error)
  CALL check("H5Pclose_f", error, total_error)
  CALL H5Fclose_f(vfile, error)
  CALL check("H5Fclose_f", error, total_error)

END SUBROUTINE test_vds


END MODULE TH5P_F03<|MERGE_RESOLUTION|>--- conflicted
+++ resolved
@@ -205,11 +205,7 @@
   CALL h5fclose_f(file,error)
   CALL check("h5fclose_f", error, total_error)
 
-<<<<<<< HEAD
-  !  Open the file and get the dataset fill value from each dataset 
-=======
   !  Open the file and get the dataset fill value from each dataset
->>>>>>> 18bbd3f0
   CALL h5pcreate_f(H5P_FILE_ACCESS_F, fapl, error)
   CALL check("h5pcreate_f",error, total_error)
 
