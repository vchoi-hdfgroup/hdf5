--- conflicted
+++ resolved
@@ -11,13 +11,8 @@
  * help@hdfgroup.org.                                                        *
  * * * * * * * * * * * * * * * * * * * * * * * * * * * * * * * * * * * * * * */
 
-<<<<<<< HEAD
-#ifndef _H5f90_H
-#define _H5f90_H
-=======
 #ifndef H5f90_H
 #define H5f90_H
->>>>>>> 18bbd3f0
 
 #include "hdf5.h"
 #include "H5private.h"
@@ -32,8 +27,4 @@
 
 #define H5_MAX(a, b) (((a) > (b)) ? (a) : (b))
 
-<<<<<<< HEAD
-#endif /* _H5f90_H */
-=======
-#endif /* H5f90_H */
->>>>>>> 18bbd3f0
+#endif /* H5f90_H */