!****h* ROBODoc/H5VL
!
! NAME
!  MODULE H5VL
!
! PURPOSE
!  This file contains Fortran interfaces for H5VL (VOL) functions.
!
! COPYRIGHT
! * * * * * * * * * * * * * * * * * * * * * * * * * * * * * * * * * * * * * * *
!   Copyright by The HDF Group.                                               *
!   Copyright by the Board of Trustees of the University of Illinois.         *
!   All rights reserved.                                                      *
!                                                                             *
!   This file is part of HDF5.  The full HDF5 copyright notice, including     *
!   terms governing use, modification, and redistribution, is contained in    *
!   the COPYING file, which can be found at the root of the source code       *
!   distribution tree, or in https://www.hdfgroup.org/licenses.               *
!   If you do not have access to either file, you may request a copy from     *
!   help@hdfgroup.org.                                                        *
! * * * * * * * * * * * * * * * * * * * * * * * * * * * * * * * * * * * * * * *
!
! NOTES
!       _____ __  __ _____   ____  _____ _______       _   _ _______
!      |_   _|  \/  |  __ \ / __ \|  __ \__   __|/\   | \ | |__   __|
! ****   | | | \  / | |__) | |  | | |__) | | |  /  \  |  \| |  | |    ****
! ****   | | | |\/| |  ___/| |  | |  _  /  | | / /\ \ | . ` |  | |    ****
! ****  _| |_| |  | | |    | |__| | | \ \  | |/ ____ \| |\  |  | |    ****
!      |_____|_|  |_|_|     \____/|_|  \_\ |_/_/    \_\_| \_|  |_|
!
!  If you add a new H5VL function you must add the function name to the
!  Windows dll file 'hdf5_fortrandll.def.in' in the fortran/src directory.
!  This is needed for Windows based operating systems.
!
!*****

MODULE H5VL

  USE, INTRINSIC :: ISO_C_BINDING, ONLY : C_PTR, C_FUNPTR, C_CHAR, C_INT64_T, C_INT
  USE H5GLOBAL
  USE H5fortkit

  IMPLICIT NONE

CONTAINS

! H5VLregister_connector

!
!****s* H5VL/H5VLregister_connector_by_name_f
!
! NAME
!  H5VLregister_connector_by_name_f
!
! PURPOSE
!  Registers a new VOL connector as a member of the virtual object
!  layer class by name.
!
! INPUTS
!  name - Connector name
! OUTPUTS
!  vol_id - VOL id
!  hdferr - Returns 0 if successful and -1 if fails
! SOURCE

  SUBROUTINE H5VLregister_connector_by_name_f(name, vol_id, hdferr, vipl_id)
    IMPLICIT NONE
    CHARACTER(LEN=*), INTENT(IN) :: name
    INTEGER(HID_T), INTENT(OUT) :: vol_id
    INTEGER, INTENT(OUT) :: hdferr
    INTEGER(HID_T), OPTIONAL, INTENT(IN) :: vipl_id
!*****
    CHARACTER(LEN=LEN_TRIM(name)+1,KIND=C_CHAR) :: c_name
    INTEGER(HID_T) :: vipl_id_default

    INTERFACE
       INTEGER(HID_T) FUNCTION H5VLregister_connector_by_name(name, vipl_id) &
            BIND(C,NAME='H5VLregister_connector_by_name')
         IMPORT :: C_CHAR
         IMPORT :: HID_T
         CHARACTER(KIND=C_CHAR), DIMENSION(*), INTENT(IN) :: name
         INTEGER(HID_T), INTENT(IN), VALUE :: vipl_id
       END FUNCTION H5VLregister_connector_by_name
    END INTERFACE

    vipl_id_default = H5P_DEFAULT_F
    IF(PRESENT(vipl_id)) vipl_id_default = vipl_id

    c_name = TRIM(name)//C_NULL_CHAR
    vol_id = H5VLregister_connector_by_name(c_name, vipl_id_default)

    hdferr = 0
    IF(vol_id.LT.0) hdferr = H5I_INVALID_HID_F

  END SUBROUTINE H5VLregister_connector_by_name_f

  SUBROUTINE H5VLregister_connector_by_value_f(connector_value, vol_id, hdferr, vipl_id)
    IMPLICIT NONE
    INTEGER, INTENT(IN) :: connector_value
    INTEGER(HID_T), INTENT(OUT) :: vol_id
    INTEGER, INTENT(OUT) :: hdferr
    INTEGER(HID_T), OPTIONAL, INTENT(IN) :: vipl_id
!*****
    INTEGER(HID_T) :: vipl_id_default

    INTERFACE
       INTEGER(HID_T) FUNCTION H5VLregister_connector_by_value(connector_value, vipl_id) &
            BIND(C,NAME='H5VLregister_connector_by_value')
         IMPORT :: HID_T
         IMPORT :: C_INT
         INTEGER(C_INT), VALUE :: connector_value
         INTEGER(HID_T), INTENT(IN), VALUE :: vipl_id
       END FUNCTION H5VLregister_connector_by_value
    END INTERFACE

    vipl_id_default = H5P_DEFAULT_F
    IF(PRESENT(vipl_id)) vipl_id_default = vipl_id

    vol_id = H5VLregister_connector_by_value(INT(connector_value,C_INT), vipl_id_default)

    hdferr = 0
    IF(vol_id.LT.0) hdferr = H5I_INVALID_HID_F

  END SUBROUTINE H5VLregister_connector_by_value_f

!
!****s* H5VL/H5VLis_connector_registered_by_name_f
!
! NAME
!  H5VLis_connector_registered_by_name_f
!
! PURPOSE
!  Tests whether a VOL class has been registered or not
!  according to a specified connector name.
!
! INPUTS
!  name - Connector name
! OUTPUTS
!  registered - state of VOL class registration
!  hdferr - Returns 0 if successful and -1 if fails
! SOURCE

  SUBROUTINE H5VLis_connector_registered_by_name_f(name, registered,  hdferr)
    IMPLICIT NONE
    CHARACTER(LEN=*), INTENT(IN) :: name
    LOGICAL, INTENT(OUT) :: registered
    INTEGER, INTENT(OUT) :: hdferr
!*****
    CHARACTER(LEN=LEN_TRIM(name)+1,KIND=C_CHAR) :: c_name
    INTEGER(C_INT) :: registered_c

    INTERFACE
       INTEGER(C_INT) FUNCTION H5VLis_connector_registered_by_name(name) BIND(C,NAME='H5VLis_connector_registered_by_name')
         IMPORT :: C_CHAR
         IMPORT :: C_INT
         CHARACTER(KIND=C_CHAR), DIMENSION(*), INTENT(IN) :: name
       END FUNCTION H5VLis_connector_registered_by_name
    END INTERFACE

    c_name = TRIM(name)//C_NULL_CHAR
    registered_c = H5VLis_connector_registered_by_name(c_name)
<<<<<<< HEAD
=======

    hdferr = 0
    registered = .FALSE.
    IF(registered_c .GT. 0) registered = .TRUE.
    IF(registered_c .LT. 0) hdferr = INT(registered_c)

  END SUBROUTINE H5VLis_connector_registered_by_name_f

!
!****s* H5VL/H5VLis_connector_registered_by_value_f
!
! NAME
!  H5VLis_connector_registered_by_value_f
!
! PURPOSE
!  Tests whether a VOL class has been registered or not
!  according to a specified connector value (ID).
!
! INPUTS
!  value - Connector value
! OUTPUTS
!  registered - state of VOL class registration
!  hdferr - Returns 0 if successful and -1 if fails
! SOURCE

  SUBROUTINE H5VLis_connector_registered_by_value_f(value, registered,  hdferr)
    IMPLICIT NONE
    INTEGER, INTENT(IN) :: value
    LOGICAL, INTENT(OUT) :: registered
    INTEGER, INTENT(OUT) :: hdferr
!*****
    INTEGER(C_INT) :: registered_c

    INTERFACE
       INTEGER(C_INT) FUNCTION H5VLis_connector_registered_by_value(value) BIND(C,NAME='H5VLis_connector_registered_by_value')
         IMPORT :: C_INT
         INTEGER(C_INT), VALUE :: value
       END FUNCTION H5VLis_connector_registered_by_value
    END INTERFACE

    registered_c = H5VLis_connector_registered_by_value(INT(value,C_INT))
>>>>>>> 18bbd3f0

    hdferr = 0
    registered = .FALSE.
    IF(registered_c .GT. 0) registered = .TRUE.
    IF(registered_c .LT. 0) hdferr = INT(registered_c)

<<<<<<< HEAD
  END SUBROUTINE H5VLis_connector_registered_by_name_f

!
!****s* H5VL/H5VLis_connector_registered_by_value_f
!
! NAME
!  H5VLis_connector_registered_by_value_f
!
! PURPOSE
!  Tests whether a VOL class has been registered or not
!  according to a specified connector value (ID).
!
! INPUTS
!  value - Connector value
! OUTPUTS
!  registered - state of VOL class registration 
!  hdferr - Returns 0 if successful and -1 if fails
! SOURCE

  SUBROUTINE H5VLis_connector_registered_by_value_f(value, registered,  hdferr)
    IMPLICIT NONE
    INTEGER, INTENT(IN) :: value
    LOGICAL, INTENT(OUT) :: registered
    INTEGER, INTENT(OUT) :: hdferr
!*****
    INTEGER(C_INT) :: registered_c

    INTERFACE
       INTEGER(C_INT) FUNCTION H5VLis_connector_registered_by_value(value) BIND(C,NAME='H5VLis_connector_registered_by_value')
         IMPORT :: C_INT
         INTEGER(C_INT), VALUE :: value
       END FUNCTION H5VLis_connector_registered_by_value
    END INTERFACE

    registered_c = H5VLis_connector_registered_by_value(INT(value,C_INT))

    hdferr = 0
    registered = .FALSE.
    IF(registered_c .GT. 0) registered = .TRUE.
    IF(registered_c .LT. 0) hdferr = INT(registered_c)

=======
>>>>>>> 18bbd3f0
  END SUBROUTINE H5VLis_connector_registered_by_value_f

!
!****s* H5VL/H5VLget_connector_id_f
!
! NAME
!  H5VLget_connector_id_f
!
! PURPOSE
!  Retrieves the ID for a registered VOL connector.
!
! INPUTS
!  obj_id - Object id
! OUTPUTS
!  vol_id - Connector id
!  hdferr - Returns 0 if successful and -1 if fails
! SOURCE

  SUBROUTINE H5VLget_connector_id_f(obj_id, vol_id, hdferr)
    IMPLICIT NONE
    INTEGER(HID_T), INTENT(IN) :: obj_id
    INTEGER(HID_T), INTENT(OUT) :: vol_id
    INTEGER, INTENT(OUT) :: hdferr
!*****

    INTERFACE
       INTEGER(HID_T) FUNCTION H5VLget_connector_id(obj_id) BIND(C,NAME='H5VLget_connector_id')
         IMPORT :: HID_T
         INTEGER(HID_T), INTENT(IN) :: obj_id
       END FUNCTION H5VLget_connector_id
    END INTERFACE

    vol_id = H5VLget_connector_id(obj_id)

    IF(vol_id.LT.0)THEN
       hdferr = -1
       vol_id = H5I_INVALID_HID_F
    ENDIF

  END SUBROUTINE H5VLget_connector_id_f

!
!****s* H5VL/H5VLget_connector_id_by_name_f
!
! NAME
!  H5VLget_connector_id_by_name_f
!
! PURPOSE
!  Retrieves the ID for a registered VOL connector.
!
! INPUTS
!  name - Connector name
! OUTPUTS
!  vol_id - Connector id
!  hdferr - Returns 0 if successful and -1 if fails
! SOURCE

  SUBROUTINE H5VLget_connector_id_by_name_f(name, vol_id, hdferr)
    IMPLICIT NONE
    CHARACTER(LEN=*), INTENT(IN) :: name
    INTEGER(HID_T), INTENT(OUT) :: vol_id
    INTEGER, INTENT(OUT) :: hdferr
!*****
    CHARACTER(LEN=LEN_TRIM(name)+1,KIND=C_CHAR) :: c_name

    INTERFACE
       INTEGER(HID_T) FUNCTION H5VLget_connector_id_by_name(name) BIND(C,NAME='H5VLget_connector_id_by_name')
         IMPORT :: C_CHAR
         IMPORT :: HID_T
         CHARACTER(KIND=C_CHAR), DIMENSION(*), INTENT(IN) :: name
       END FUNCTION H5VLget_connector_id_by_name
    END INTERFACE

    c_name = TRIM(name)//C_NULL_CHAR
    vol_id = H5VLget_connector_id_by_name(c_name)

    hdferr = 0
    IF(vol_id.LT.0)THEN
       hdferr = -1
       vol_id = H5I_INVALID_HID_F
    ENDIF

  END SUBROUTINE H5VLget_connector_id_by_name_f

!
!****s* H5VL/H5VLget_connector_id_by_value_f
!
! NAME
!  H5VLget_connector_id_by_value_f
!
! PURPOSE
!  Retrieves the ID for a registered VOL connector.
!
! INPUTS
!  value - Connector value
! OUTPUTS
!  vol_id - Connector id
!  hdferr - Returns 0 if successful and -1 if fails
! SOURCE

  SUBROUTINE H5VLget_connector_id_by_value_f(value, vol_id, hdferr)
    IMPLICIT NONE
    INTEGER, INTENT(IN) :: value
    INTEGER(HID_T), INTENT(OUT) :: vol_id
    INTEGER, INTENT(OUT) :: hdferr
!*****
    INTERFACE
       INTEGER(HID_T) FUNCTION H5VLget_connector_id_by_value(value) BIND(C,NAME='H5VLget_connector_id_by_value')
         IMPORT :: C_INT
         IMPORT :: HID_T
         INTEGER(C_INT), VALUE :: value
       END FUNCTION H5VLget_connector_id_by_value
    END INTERFACE

    vol_id = H5VLget_connector_id_by_value(INT(value,C_INT))

    hdferr = 0
    IF(vol_id.LT.0)THEN
       hdferr = -1
       vol_id = H5I_INVALID_HID_F
    ENDIF

  END SUBROUTINE H5VLget_connector_id_by_value_f

  SUBROUTINE H5VLget_connector_name_f(obj_id, name, hdferr, name_len)
    IMPLICIT NONE
    INTEGER(HID_T), INTENT(IN) :: obj_id
    CHARACTER(LEN=*), INTENT(OUT) :: name
    INTEGER, INTENT(OUT) :: hdferr
    INTEGER(SIZE_T), OPTIONAL     :: name_len
!*****
    CHARACTER(LEN=1,KIND=C_CHAR), DIMENSION(1:LEN(name)+1), TARGET :: c_name
    INTEGER(SIZE_T) :: l

    INTERFACE
       INTEGER(SIZE_T) FUNCTION H5VLget_connector_name(obj_id, name, size) BIND(C,NAME='H5VLget_connector_name')
         IMPORT :: HID_T, SIZE_T, C_PTR, C_CHAR
         IMPLICIT NONE
         INTEGER(HID_T) , INTENT(IN), VALUE :: obj_id
         CHARACTER(KIND=C_CHAR), DIMENSION(*), INTENT(OUT) :: name
        ! TYPE(C_PTR), value :: name
         INTEGER(SIZE_T), INTENT(IN), VALUE :: size
       END FUNCTION H5VLget_connector_name
    END INTERFACE

    hdferr = 0
    IF(PRESENT(name_len))THEN
       c_name(1:1)(1:1) = C_NULL_CHAR
       name_len = INT(H5VLget_connector_name(obj_id, c_name, 1_SIZE_T), SIZE_T)
       IF(name_len.LT.0) hdferr = H5I_INVALID_HID_F
    ELSE
       l = INT(LEN(name)+1,SIZE_T)
       IF(INT(H5VLget_connector_name(obj_id, c_name, l), SIZE_T).LT.0)THEN
          hdferr = H5I_INVALID_HID_F
       ELSE
          CALL HD5c2fstring(name,c_name,LEN(name))
       ENDIF
    ENDIF

  END SUBROUTINE H5VLget_connector_name_f

!
!
!****s* H5VL/H5VLclose_f
!
! NAME
!  H5VLclose_f
!
! PURPOSE
!  Closes a VOL connector ID.
!
! INPUTS
!  vol_id - A valid identifier of the connectory to unregister.
!
! OUTPUTS
!  hdferr - Returns 0 if successful and -1 if fails
! SOURCE

  SUBROUTINE H5VLclose_f(vol_id, hdferr)
    IMPLICIT NONE
    INTEGER(HID_T), INTENT(IN) :: vol_id
    INTEGER, INTENT(OUT) :: hdferr
!*****

    INTERFACE
       INTEGER FUNCTION H5VLclose(vol_id) BIND(C, NAME='H5VLclose')
         IMPORT :: HID_T
         INTEGER(HID_T), INTENT(IN), VALUE :: vol_id
       END FUNCTION H5VLclose
    END INTERFACE

    hdferr = INT(H5VLclose(vol_id))

  END SUBROUTINE H5VLclose_f

!
!****s* H5VL/H5VLunregister_connector_f
!
! NAME
!  H5VLunregister_connector_f
!
! PURPOSE
!  Removes a VOL connector ID from the library.
!
! INPUTS
!  plugin_id - A valid identifier of the connector to unregister.
!
! OUTPUTS
!  hdferr - Returns 0 if successful and -1 if fails
! SOURCE

  SUBROUTINE H5VLunregister_connector_f(plugin_id, hdferr)
    IMPLICIT NONE
    INTEGER(HID_T), INTENT(IN) :: plugin_id
    INTEGER, INTENT(OUT) :: hdferr
!*****

    INTERFACE
       INTEGER FUNCTION H5VLunregister_connector(plugin_id) BIND(C, NAME='H5VLunregister_connector')
         IMPORT :: HID_T
         INTEGER(HID_T), INTENT(IN), VALUE :: plugin_id
       END FUNCTION H5VLunregister_connector
    END INTERFACE

    hdferr = INT(H5VLunregister_connector(plugin_id))

  END SUBROUTINE H5VLunregister_connector_f

END MODULE H5VL<|MERGE_RESOLUTION|>--- conflicted
+++ resolved
@@ -159,8 +159,6 @@
 
     c_name = TRIM(name)//C_NULL_CHAR
     registered_c = H5VLis_connector_registered_by_name(c_name)
-<<<<<<< HEAD
-=======
 
     hdferr = 0
     registered = .FALSE.
@@ -202,57 +200,12 @@
     END INTERFACE
 
     registered_c = H5VLis_connector_registered_by_value(INT(value,C_INT))
->>>>>>> 18bbd3f0
 
     hdferr = 0
     registered = .FALSE.
     IF(registered_c .GT. 0) registered = .TRUE.
     IF(registered_c .LT. 0) hdferr = INT(registered_c)
 
-<<<<<<< HEAD
-  END SUBROUTINE H5VLis_connector_registered_by_name_f
-
-!
-!****s* H5VL/H5VLis_connector_registered_by_value_f
-!
-! NAME
-!  H5VLis_connector_registered_by_value_f
-!
-! PURPOSE
-!  Tests whether a VOL class has been registered or not
-!  according to a specified connector value (ID).
-!
-! INPUTS
-!  value - Connector value
-! OUTPUTS
-!  registered - state of VOL class registration 
-!  hdferr - Returns 0 if successful and -1 if fails
-! SOURCE
-
-  SUBROUTINE H5VLis_connector_registered_by_value_f(value, registered,  hdferr)
-    IMPLICIT NONE
-    INTEGER, INTENT(IN) :: value
-    LOGICAL, INTENT(OUT) :: registered
-    INTEGER, INTENT(OUT) :: hdferr
-!*****
-    INTEGER(C_INT) :: registered_c
-
-    INTERFACE
-       INTEGER(C_INT) FUNCTION H5VLis_connector_registered_by_value(value) BIND(C,NAME='H5VLis_connector_registered_by_value')
-         IMPORT :: C_INT
-         INTEGER(C_INT), VALUE :: value
-       END FUNCTION H5VLis_connector_registered_by_value
-    END INTERFACE
-
-    registered_c = H5VLis_connector_registered_by_value(INT(value,C_INT))
-
-    hdferr = 0
-    registered = .FALSE.
-    IF(registered_c .GT. 0) registered = .TRUE.
-    IF(registered_c .LT. 0) hdferr = INT(registered_c)
-
-=======
->>>>>>> 18bbd3f0
   END SUBROUTINE H5VLis_connector_registered_by_value_f
 
 !
