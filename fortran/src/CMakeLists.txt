cmake_minimum_required (VERSION 3.12)
project (HDF5_F90_SRC C Fortran)

#-----------------------------------------------------------------------------
# configure def file for shared libs on windows
if (WIN32)
  if (BUILD_SHARED_LIBS)
    if (MSVC)
      if (NOT H5_HAVE_PARALLEL)
        set (H5_NOPAREXP ";")
      endif ()
      set (H5_F03EXP ";")
      configure_file (${HDF5_F90_SRC_SOURCE_DIR}/hdf5_fortrandll.def.in ${HDF5_F90_SRC_BINARY_DIR}/hdf5_fortrandll.def @ONLY)
    endif ()
  endif ()
endif ()

# configure for Fortran preprocessor

# Define Parallel variable for passing to H5config_f.inc.cmake
set (CMAKE_H5_HAVE_PARALLEL 0)
if (H5_HAVE_PARALLEL)
  set (CMAKE_H5_HAVE_PARALLEL 1)
endif ()

set (CMAKE_H5_HAVE_FLOAT128 0)
if (HAVE_FLOAT128)
  set (CMAKE_H5_HAVE_FLOAT128 1)
endif ()

configure_file (${HDF5_F90_SRC_SOURCE_DIR}/H5config_f.inc.cmake ${HDF5_F90_BINARY_DIR}/H5config_f.inc @ONLY)
configure_file (${HDF5_F90_SRC_SOURCE_DIR}/H5fort_type_defines.h.cmake ${HDF5_F90_BINARY_DIR}/H5fort_type_defines.h @ONLY)

set (Fortran_COMPILER_ID CMAKE_Fortran_COMPILER_ID)

#-----------------------------------------------------------------------------
# Setup the Fortran auto-detection utilities
# H5_buildiface.F90      used to generate various KIND interfaces
# H5fort_type_defines.h   used to generate H5f90i_gen.h + H5fortran_types.F90
#-----------------------------------------------------------------------------

add_executable (H5_buildiface ${HDF5_F90_SRC_SOURCE_DIR}/H5_buildiface.F90)
target_include_directories (H5_buildiface PRIVATE "${HDF5_SRC_BINARY_DIR};${HDF5_F90_BINARY_DIR}")
#if (BUILD_SHARED_LIBS)
#  target_compile_definitions(H5_buildiface PRIVATE $<$<STREQUAL:"x${CMAKE_Fortran_SIMULATE_ID}","xMSVC">:/MT>)
#endif ()
if(MSVC)
  set_property(TARGET H5_buildiface PROPERTY COMPILE_FLAGS "/MT")
endif()
#set_property(TARGET H5_buildiface APPEND PROPERTY LINK_FLAGS $<$<STREQUAL:"x${CMAKE_Fortran_SIMULATE_ID}","xMSVC">:"-SUBSYSTEM:CONSOLE">)
if(MSVC)
  set_property(TARGET H5_buildiface PROPERTY LINK_FLAGS "/SUBSYSTEM:CONSOLE")
endif()

set_target_properties (H5_buildiface PROPERTIES
    LINKER_LANGUAGE Fortran
    Fortran_MODULE_DIRECTORY ${CMAKE_Fortran_MODULE_DIRECTORY}
)

if (BUILD_SHARED_LIBS)
  file (MAKE_DIRECTORY "${HDF5_F90_BINARY_DIR}/shared")
  set (MODSH_BUILD_DIR ${CMAKE_Fortran_MODULE_DIRECTORY}/shared/${HDF_CFG_BUILD_TYPE})
endif ()
if (NOT ONLY_SHARED_LIBS)
  file (MAKE_DIRECTORY "${HDF5_F90_BINARY_DIR}/static")
  set (MOD_BUILD_DIR ${CMAKE_Fortran_MODULE_DIRECTORY}/static/${HDF_CFG_BUILD_TYPE})
endif ()

#-----------------------------------------------------------------------------
add_executable (H5match_types
    ${HDF5_F90_BINARY_DIR}/H5fort_type_defines.h
    ${HDF5_F90_SRC_SOURCE_DIR}/H5match_types.c
)
<<<<<<< HEAD
target_include_directories (H5match_types PRIVATE "${HDF5_BINARY_DIR};${HDF5_SRC_DIR};${HDF5_F90_BINARY_DIR};$<$<BOOL:${HDF5_ENABLE_PARALLEL}>:${MPI_C_INCLUDE_DIRS}>")

add_custom_command (
    OUTPUT ${HDF5_F90_BINARY_DIR}/H5f90i_gen.h
           ${HDF5_F90_BINARY_DIR}/H5fortran_types.F90
=======
target_include_directories (H5match_types PRIVATE "${HDF5_SRC_BINARY_DIR};${HDF5_SRC_DIR};${HDF5_F90_BINARY_DIR};$<$<BOOL:${HDF5_ENABLE_PARALLEL}>:${MPI_C_INCLUDE_DIRS}>")

add_custom_command (TARGET H5match_types POST_BUILD
    BYPRODUCTS ${HDF5_F90_BINARY_DIR}/H5f90i_gen.h ${HDF5_F90_BINARY_DIR}/H5fortran_types.F90
>>>>>>> 18bbd3f0
    COMMAND ${CMAKE_CROSSCOMPILING_EMULATOR} $<TARGET_FILE:H5match_types>
    WORKING_DIRECTORY ${HDF5_F90_BINARY_DIR}
    DEPENDS H5match_types
)

if (NOT ONLY_SHARED_LIBS)
<<<<<<< HEAD
  add_custom_command (
      OUTPUT ${HDF5_F90_BINARY_DIR}/static/H5f90i_gen.h
             ${HDF5_F90_BINARY_DIR}/static/H5fortran_types.F90
      COMMAND    ${CMAKE_COMMAND}
      ARGS       -E copy_if_different "${HDF5_F90_BINARY_DIR}/H5f90i_gen.h" "${HDF5_F90_BINARY_DIR}/static/H5f90i_gen.h"
      COMMAND    ${CMAKE_COMMAND}
      ARGS       -E copy_if_different "${HDF5_F90_BINARY_DIR}/H5fortran_types.F90" "${HDF5_F90_BINARY_DIR}/static/H5fortran_types.F90"
      WORKING_DIRECTORY ${HDF5_F90_BINARY_DIR}/static
      DEPENDS ${HDF5_F90_BINARY_DIR}/H5f90i_gen.h
=======
  add_custom_command (TARGET H5match_types POST_BUILD
      BYPRODUCTS ${HDF5_F90_BINARY_DIR}/static/H5f90i_gen.h ${HDF5_F90_BINARY_DIR}/static/H5fortran_types.F90
      COMMAND    ${CMAKE_COMMAND}
      ARGS       -E copy_if_different ${HDF5_F90_BINARY_DIR}/H5f90i_gen.h ${HDF5_F90_BINARY_DIR}/static/H5f90i_gen.h
      COMMAND    ${CMAKE_COMMAND}
      ARGS       -E copy_if_different ${HDF5_F90_BINARY_DIR}/H5fortran_types.F90 ${HDF5_F90_BINARY_DIR}/static/H5fortran_types.F90
      WORKING_DIRECTORY ${HDF5_F90_BINARY_DIR}/static
      DEPENDS H5_buildiface H5match_types ${HDF5_F90_BINARY_DIR}/H5f90i_gen.h
>>>>>>> 18bbd3f0
  )
  set_source_files_properties (${HDF5_F90_BINARY_DIR}/static/H5f90i_gen.h PROPERTIES GENERATED TRUE)
  set_source_files_properties (${HDF5_F90_BINARY_DIR}/static/H5fortran_types.F90 PROPERTIES GENERATED TRUE)
endif ()
if (BUILD_SHARED_LIBS)
<<<<<<< HEAD
  add_custom_command (
      OUTPUT ${HDF5_F90_BINARY_DIR}/shared/H5f90i_gen.h
             ${HDF5_F90_BINARY_DIR}/shared/H5fortran_types.F90
      COMMAND    ${CMAKE_COMMAND}
      ARGS       -E copy_if_different "${HDF5_F90_BINARY_DIR}/H5f90i_gen.h" "${HDF5_F90_BINARY_DIR}/shared/H5f90i_gen.h"
      COMMAND    ${CMAKE_COMMAND}
      ARGS       -E copy_if_different "${HDF5_F90_BINARY_DIR}/H5fortran_types.F90" "${HDF5_F90_BINARY_DIR}/shared/H5fortran_types.F90"
      WORKING_DIRECTORY ${HDF5_F90_BINARY_DIR}/shared
      DEPENDS ${HDF5_F90_BINARY_DIR}/H5f90i_gen.h
=======
  add_custom_command (TARGET H5match_types POST_BUILD
      BYPRODUCTS ${HDF5_F90_BINARY_DIR}/shared/H5f90i_gen.h ${HDF5_F90_BINARY_DIR}/shared/H5fortran_types.F90
      COMMAND    ${CMAKE_COMMAND}
      ARGS       -E copy_if_different ${HDF5_F90_BINARY_DIR}/H5f90i_gen.h ${HDF5_F90_BINARY_DIR}/shared/H5f90i_gen.h
      COMMAND    ${CMAKE_COMMAND}
      ARGS       -E copy_if_different ${HDF5_F90_BINARY_DIR}/H5fortran_types.F90 ${HDF5_F90_BINARY_DIR}/shared/H5fortran_types.F90
      WORKING_DIRECTORY ${HDF5_F90_BINARY_DIR}/shared
      DEPENDS H5_buildiface H5match_types ${HDF5_F90_BINARY_DIR}/H5f90i_gen.h
>>>>>>> 18bbd3f0
  )
  set_source_files_properties (${HDF5_F90_BINARY_DIR}/shared/H5f90i_gen.h PROPERTIES GENERATED TRUE)
  set_source_files_properties (${HDF5_F90_BINARY_DIR}/shared/H5fortran_types.F90 PROPERTIES GENERATED TRUE)
endif ()

#-----------------------------------------------------------------------------
# f90CStub lib
#-----------------------------------------------------------------------------
set (f90CStub_C_SOURCES
    # normal distribution
    ${HDF5_F90_SRC_SOURCE_DIR}/H5f90kit.c
    ${HDF5_F90_SRC_SOURCE_DIR}/H5_f.c
    ${HDF5_F90_SRC_SOURCE_DIR}/H5Af.c
    ${HDF5_F90_SRC_SOURCE_DIR}/H5Df.c
    ${HDF5_F90_SRC_SOURCE_DIR}/H5Ef.c
    ${HDF5_F90_SRC_SOURCE_DIR}/H5Ff.c
    ${HDF5_F90_SRC_SOURCE_DIR}/H5Gf.c
    ${HDF5_F90_SRC_SOURCE_DIR}/H5If.c
    ${HDF5_F90_SRC_SOURCE_DIR}/H5Lf.c
    ${HDF5_F90_SRC_SOURCE_DIR}/H5Of.c
    ${HDF5_F90_SRC_SOURCE_DIR}/H5Pf.c
    ${HDF5_F90_SRC_SOURCE_DIR}/H5Rf.c
    ${HDF5_F90_SRC_SOURCE_DIR}/H5Sf.c
    ${HDF5_F90_SRC_SOURCE_DIR}/H5Tf.c
    ${HDF5_F90_SRC_SOURCE_DIR}/H5Zf.c
)
set_source_files_properties (${f90CStub_C_SOURCES} PROPERTIES LANGUAGE C)

set (f90CStub_C_HDRS
    ${HDF5_F90_SRC_SOURCE_DIR}/H5f90.h
    ${HDF5_F90_SRC_SOURCE_DIR}/H5f90i.h
    ${HDF5_F90_SRC_SOURCE_DIR}/H5f90proto.h
)

if (NOT ONLY_SHARED_LIBS)
  set (f90CStub_CGEN_HDRS
      # generated files
      ${HDF5_F90_BINARY_DIR}/static/H5f90i_gen.h
  )
  add_custom_target (H5gen_i ALL
      DEPENDS H5match_types ${f90CStub_CGEN_HDRS}
  )
endif ()

if (BUILD_SHARED_LIBS)
  set (f90CStub_CGEN_SHHDRS
      # generated files
      ${HDF5_F90_BINARY_DIR}/shared/H5f90i_gen.h
  )
  add_custom_target (H5gen_iSH ALL
      DEPENDS H5match_types ${f90CStub_CGEN_SHHDRS}
  )
endif ()

if (NOT ONLY_SHARED_LIBS)
  add_library (${HDF5_F90_C_LIB_TARGET} STATIC ${f90CStub_C_SOURCES} ${f90CStub_C_HDRS} ${f90CStub_CGEN_HDRS})
  target_include_directories (${HDF5_F90_C_LIB_TARGET}
      PRIVATE "${HDF5_SRC_DIR};${HDF5_SRC_BINARY_DIR};${HDF5_F90_BINARY_DIR};${HDF5_F90_BINARY_DIR}/static;$<$<BOOL:${HDF5_ENABLE_PARALLEL}>:${MPI_C_INCLUDE_DIRS}>"
      INTERFACE "$<INSTALL_INTERFACE:$<INSTALL_PREFIX>/include>"
  )
  target_compile_options(${HDF5_F90_C_LIB_TARGET} PRIVATE "${HDF5_CMAKE_C_FLAGS}")
  TARGET_C_PROPERTIES (${HDF5_F90_C_LIB_TARGET} STATIC)
  target_link_libraries (${HDF5_F90_C_LIB_TARGET} PUBLIC ${HDF5_LIB_TARGET})
  set_global_variable (HDF5_LIBRARIES_TO_EXPORT "${HDF5_LIBRARIES_TO_EXPORT};${HDF5_F90_C_LIB_TARGET}")
  H5_SET_LIB_OPTIONS (${HDF5_F90_C_LIB_TARGET} ${HDF5_F90_C_LIB_NAME} STATIC 0)
  set_target_properties (${HDF5_F90_C_LIB_TARGET} PROPERTIES
      FOLDER libraries/fortran
      LINKER_LANGUAGE C
  )
  add_dependencies (${HDF5_F90_C_LIB_TARGET} H5gen_i)
  set (install_targets ${HDF5_F90_C_LIB_TARGET})
endif ()

if (BUILD_SHARED_LIBS)
  add_library (${HDF5_F90_C_LIBSH_TARGET} SHARED ${f90CStub_C_SOURCES} ${f90CStub_C_HDRS} ${f90CStub_CGEN_SHHDRS})
  target_include_directories (${HDF5_F90_C_LIBSH_TARGET}
      PRIVATE "${HDF5_SRC_DIR};${HDF5_SRC_BINARY_DIR};${HDF5_F90_BINARY_DIR};${HDF5_F90_BINARY_DIR}/shared;$<$<BOOL:${HDF5_ENABLE_PARALLEL}>:${MPI_C_INCLUDE_DIRS}>"
      INTERFACE "$<INSTALL_INTERFACE:$<INSTALL_PREFIX>/include>"
  )
  target_compile_options(${HDF5_F90_C_LIBSH_TARGET} PRIVATE "${HDF5_CMAKE_C_FLAGS}")
  target_compile_definitions(${HDF5_F90_C_LIBSH_TARGET} PUBLIC "H5_BUILT_AS_DYNAMIC_LIB")
  TARGET_C_PROPERTIES (${HDF5_F90_C_LIBSH_TARGET} SHARED)
  target_link_libraries (${HDF5_F90_C_LIBSH_TARGET} PUBLIC ${HDF5_LIBSH_TARGET})
  set_global_variable (HDF5_LIBRARIES_TO_EXPORT "${HDF5_LIBRARIES_TO_EXPORT};${HDF5_F90_C_LIBSH_TARGET}")
  H5_SET_LIB_OPTIONS (${HDF5_F90_C_LIBSH_TARGET} ${HDF5_F90_C_LIB_NAME} SHARED "F")
  set_target_properties (${HDF5_F90_C_LIBSH_TARGET} PROPERTIES
      FOLDER libraries/fortran
      LINKER_LANGUAGE C
  )
  add_dependencies (${HDF5_F90_C_LIBSH_TARGET} H5gen_iSH)
  set (install_targets ${install_targets} ${HDF5_F90_C_LIBSH_TARGET})
endif ()

#-----------------------------------------------------------------------------
# Add Target to clang-format
#-----------------------------------------------------------------------------
if (HDF5_ENABLE_FORMATTERS)
  if (NOT ONLY_SHARED_LIBS)
    clang_format (HDF5_F90_C_SRC_FORMAT
        ${HDF5_F90_C_LIB_TARGET}
        ${HDF5_F90_SRC_SOURCE_DIR}/H5match_types.c
        ${HDF5_F90_SRC_SOURCE_DIR}/H5f90.h
        ${HDF5_F90_SRC_SOURCE_DIR}/H5f90i.h
        ${HDF5_F90_SRC_SOURCE_DIR}/H5f90proto.h
    )
  else ()
    clang_format (HDF5_F90_C_SRC_FORMAT
        ${HDF5_F90_C_LIBSH_TARGET}
        ${HDF5_F90_SRC_SOURCE_DIR}/H5match_types.c
        ${HDF5_F90_SRC_SOURCE_DIR}/H5f90.h
        ${HDF5_F90_SRC_SOURCE_DIR}/H5f90i.h
        ${HDF5_F90_SRC_SOURCE_DIR}/H5f90proto.h
    )
  endif ()
endif ()

#-----------------------------------------------------------------------------
# Fortran Modules
#-----------------------------------------------------------------------------
set (f90_F_GEN_SOURCES
    ${HDF5_F90_SRC_SOURCE_DIR}/H5Aff.F90
    ${HDF5_F90_SRC_SOURCE_DIR}/H5Dff.F90
    ${HDF5_F90_SRC_SOURCE_DIR}/H5Pff.F90
)
<<<<<<< HEAD
add_custom_command (
    OUTPUT ${HDF5_F90_BINARY_DIR}/H5_gen.F90
    COMMAND ${CMAKE_CROSSCOMPILING_EMULATOR} $<TARGET_FILE:H5_buildiface>
    WORKING_DIRECTORY ${HDF5_F90_BINARY_DIR}
    DEPENDS ${f90_F_GEN_SOURCES}
    COMMENT "Generating the H5_gen.F90 file"
)
if (NOT ONLY_SHARED_LIBS)
  add_custom_command (
      OUTPUT ${HDF5_F90_BINARY_DIR}/static/H5_gen.F90
      COMMAND    ${CMAKE_COMMAND}
      ARGS       -E copy_if_different "${HDF5_F90_BINARY_DIR}/H5_gen.F90" "${HDF5_F90_BINARY_DIR}/static/H5_gen.F90"
      WORKING_DIRECTORY ${HDF5_F90_BINARY_DIR}/static
      DEPENDS ${HDF5_F90_BINARY_DIR}/H5_gen.F90
=======
add_custom_command (TARGET H5_buildiface POST_BUILD
    BYPRODUCTS ${HDF5_F90_BINARY_DIR}/H5_gen.F90
    COMMAND ${CMAKE_CROSSCOMPILING_EMULATOR} $<TARGET_FILE:H5_buildiface>
    WORKING_DIRECTORY ${HDF5_F90_BINARY_DIR}
    DEPENDS H5_buildiface ${f90_F_GEN_SOURCES}
    COMMENT "Generating the H5_gen.F90 file"
)
if (NOT ONLY_SHARED_LIBS)
  add_custom_command (TARGET H5_buildiface POST_BUILD
      BYPRODUCTS ${HDF5_F90_BINARY_DIR}/static/H5_gen.F90
      COMMAND    ${CMAKE_COMMAND}
      ARGS       -E copy_if_different ${HDF5_F90_BINARY_DIR}/H5_gen.F90 ${HDF5_F90_BINARY_DIR}/static/H5_gen.F90
      WORKING_DIRECTORY ${HDF5_F90_BINARY_DIR}/static
      DEPENDS H5_buildiface ${HDF5_F90_BINARY_DIR}/H5_gen.F90
>>>>>>> 18bbd3f0
      COMMENT "Generating the H5_gen.F90 file"
  )
  add_custom_target (H5gen ALL
      DEPENDS H5_buildiface ${HDF5_F90_BINARY_DIR}/static/H5_gen.F90
  )
  set_source_files_properties (${HDF5_F90_BINARY_DIR}/static/H5_gen.F90 PROPERTIES GENERATED TRUE)
endif ()

if (BUILD_SHARED_LIBS)
<<<<<<< HEAD
  add_custom_command (
      OUTPUT ${HDF5_F90_BINARY_DIR}/shared/H5_gen.F90
      COMMAND    ${CMAKE_COMMAND}
      ARGS       -E copy_if_different "${HDF5_F90_BINARY_DIR}/H5_gen.F90" "${HDF5_F90_BINARY_DIR}/shared/H5_gen.F90"
=======
  add_custom_command (TARGET H5_buildiface POST_BUILD
      BYPRODUCTS ${HDF5_F90_BINARY_DIR}/shared/H5_gen.F90
      COMMAND    ${CMAKE_COMMAND}
      ARGS       -E copy_if_different ${HDF5_F90_BINARY_DIR}/H5_gen.F90 ${HDF5_F90_BINARY_DIR}/shared/H5_gen.F90
>>>>>>> 18bbd3f0
      WORKING_DIRECTORY ${HDF5_F90_BINARY_DIR}/shared
      DEPENDS ${HDF5_F90_BINARY_DIR}/H5_gen.F90
      COMMENT "Generating the H5_gen.F90 shared file"
  )
  add_custom_target (H5genSH ALL
      DEPENDS H5_buildiface ${HDF5_F90_BINARY_DIR}/shared/H5_gen.F90
  )
  set_source_files_properties (${HDF5_F90_BINARY_DIR}/shared/H5_gen.F90 PROPERTIES GENERATED TRUE)
endif ()

set (f90_F_BASE_SOURCES
    # normal distribution
    ${HDF5_F90_SRC_SOURCE_DIR}/H5f90global.F90
    ${HDF5_F90_SRC_SOURCE_DIR}/H5fortkit.F90
    ${HDF5_F90_SRC_SOURCE_DIR}/H5_ff.F90
    ${HDF5_F90_SRC_SOURCE_DIR}/H5Aff.F90
    ${HDF5_F90_SRC_SOURCE_DIR}/H5Dff.F90
    ${HDF5_F90_SRC_SOURCE_DIR}/H5Eff.F90
    ${HDF5_F90_SRC_SOURCE_DIR}/H5Fff.F90
    ${HDF5_F90_SRC_SOURCE_DIR}/H5Gff.F90
    ${HDF5_F90_SRC_SOURCE_DIR}/H5Iff.F90
    ${HDF5_F90_SRC_SOURCE_DIR}/H5Lff.F90
    ${HDF5_F90_SRC_SOURCE_DIR}/H5Off.F90
    ${HDF5_F90_SRC_SOURCE_DIR}/H5Pff.F90
    ${HDF5_F90_SRC_SOURCE_DIR}/H5Rff.F90
    ${HDF5_F90_SRC_SOURCE_DIR}/H5Sff.F90
    ${HDF5_F90_SRC_SOURCE_DIR}/H5Tff.F90
    ${HDF5_F90_SRC_SOURCE_DIR}/H5VLff.F90
    ${HDF5_F90_SRC_SOURCE_DIR}/H5Zff.F90
)

if (NOT ONLY_SHARED_LIBS)
  set (f90_F_SOURCES
      # generated file
      ${HDF5_F90_BINARY_DIR}/static/H5fortran_types.F90

      ${f90_F_BASE_SOURCES}

      # generated file
      ${HDF5_F90_BINARY_DIR}/static/H5_gen.F90

      # normal distribution
      ${HDF5_F90_SRC_SOURCE_DIR}/HDF5.F90
  )
endif ()
if (BUILD_SHARED_LIBS)
  set (f90_F_SOURCES_SHARED
      # generated file
      ${HDF5_F90_BINARY_DIR}/shared/H5fortran_types.F90

      ${f90_F_BASE_SOURCES}

     # generated file
      ${HDF5_F90_BINARY_DIR}/shared/H5_gen.F90

      # normal distribution
      ${HDF5_F90_SRC_SOURCE_DIR}/HDF5.F90
  )
endif ()

#-----------------------------------------------------------------------------
# Add Main fortran library
#-----------------------------------------------------------------------------
if (NOT ONLY_SHARED_LIBS)
  add_library (${HDF5_F90_LIB_TARGET} STATIC ${f90_F_SOURCES})
  target_include_directories (${HDF5_F90_LIB_TARGET}
<<<<<<< HEAD
      PRIVATE
          "${HDF5_F90_SRC_SOURCE_DIR};${CMAKE_Fortran_MODULE_DIRECTORY}/static;${HDF5_F90_BINARY_DIR};$<$<BOOL:${HDF5_ENABLE_PARALLEL}>:${MPI_Fortran_INCLUDE_DIRS}>"
      INTERFACE
          "$<INSTALL_INTERFACE:$<INSTALL_PREFIX>/include/static>"
=======
      PRIVATE "${HDF5_F90_SRC_SOURCE_DIR};${CMAKE_Fortran_MODULE_DIRECTORY}/static;${HDF5_F90_BINARY_DIR};$<$<BOOL:${HDF5_ENABLE_PARALLEL}>:${MPI_Fortran_INCLUDE_DIRS}>"
      INTERFACE "$<INSTALL_INTERFACE:$<INSTALL_PREFIX>/include/static>"
>>>>>>> 18bbd3f0
  )
  target_compile_options(${HDF5_F90_LIB_TARGET} PRIVATE "${HDF5_CMAKE_Fortran_FLAGS}")
  target_compile_definitions(${HDF5_F90_LIB_TARGET}
      PRIVATE
          $<$<STREQUAL:"x${CMAKE_Fortran_SIMULATE_ID}","xMSVC">:HDF5F90_WINDOWS>
          $<$<STREQUAL:"x${CMAKE_Fortran_SIMULATE_ID}","xMSVC">:${WIN_COMPILE_FLAGS}>
  )
  target_link_libraries (${HDF5_F90_LIB_TARGET}
      PUBLIC ${HDF5_F90_C_LIB_TARGET}
      PRIVATE
          ${LINK_Fortran_LIBS}
          $<$<BOOL:${HDF5_ENABLE_PARALLEL}>:${MPI_Fortran_LIBRARIES}>
  )
#  set_property(TARGET ${HDF5_F90_LIB_TARGET} APPEND PROPERTY LINK_FLAGS $<$<STREQUAL:"x${CMAKE_Fortran_SIMULATE_ID}","xMSVC">:"-SUBSYSTEM:CONSOLE">)
#  set_property(TARGET ${HDF5_F90_LIB_TARGET} APPEND PROPERTY LINK_FLAGS $<$<STREQUAL:"x${CMAKE_Fortran_SIMULATE_ID}","xMSVC">:${WIN_LINK_FLAGS}>)
  if(MSVC)
    set_property(TARGET ${HDF5_F90_LIB_TARGET} PROPERTY LINK_FLAGS "/SUBSYSTEM:CONSOLE ${WIN_LINK_FLAGS}")
  endif()
  set_target_properties (${HDF5_F90_LIB_TARGET} PROPERTIES
      FOLDER libraries/fortran
      LINKER_LANGUAGE Fortran
      Fortran_MODULE_DIRECTORY ${CMAKE_Fortran_MODULE_DIRECTORY}/static
  )
  H5_SET_LIB_OPTIONS (${HDF5_F90_LIB_TARGET} ${HDF5_F90_LIB_NAME} STATIC 0)
  set_global_variable (HDF5_LIBRARIES_TO_EXPORT "${HDF5_LIBRARIES_TO_EXPORT};${HDF5_F90_LIB_TARGET}")
  set (install_targets ${install_targets} ${HDF5_F90_LIB_TARGET})
  add_dependencies(${HDF5_F90_LIB_TARGET} H5gen)
endif ()

if (BUILD_SHARED_LIBS)
  add_library (${HDF5_F90_LIBSH_TARGET} SHARED ${f90_F_SOURCES_SHARED})
  target_include_directories (${HDF5_F90_LIBSH_TARGET}
<<<<<<< HEAD
      PRIVATE
          "${HDF5_F90_SRC_SOURCE_DIR};${CMAKE_Fortran_MODULE_DIRECTORY}/shared;${HDF5_F90_BINARY_DIR};$<$<BOOL:${HDF5_ENABLE_PARALLEL}>:${MPI_Fortran_INCLUDE_DIRS}>"
      INTERFACE
          "$<INSTALL_INTERFACE:$<INSTALL_PREFIX>/include/shared>"
=======
      PRIVATE "${HDF5_F90_SRC_SOURCE_DIR};${CMAKE_Fortran_MODULE_DIRECTORY}/shared;${HDF5_F90_BINARY_DIR};$<$<BOOL:${HDF5_ENABLE_PARALLEL}>:${MPI_Fortran_INCLUDE_DIRS}>"
      INTERFACE "$<INSTALL_INTERFACE:$<INSTALL_PREFIX>/include/shared>"
>>>>>>> 18bbd3f0
  )
  target_compile_options(${HDF5_F90_LIBSH_TARGET} PRIVATE "${HDF5_CMAKE_Fortran_FLAGS}")
  target_compile_definitions(${HDF5_F90_LIBSH_TARGET}
      PUBLIC "H5_BUILT_AS_DYNAMIC_LIB"
      PRIVATE
          $<$<STREQUAL:"x${CMAKE_Fortran_SIMULATE_ID}","xMSVC">:BUILD_HDF5_DLL;HDF5F90_WINDOWS>
          $<$<STREQUAL:"x${CMAKE_Fortran_SIMULATE_ID}","xMSVC">:${WIN_COMPILE_FLAGS}>
  )
  target_link_libraries (${HDF5_F90_LIBSH_TARGET}
      PUBLIC ${HDF5_F90_C_LIBSH_TARGET}
      PRIVATE ${LINK_Fortran_LIBS} $<$<BOOL:${HDF5_ENABLE_PARALLEL}>:${MPI_Fortran_LIBRARIES}>
  )
#  set_property(TARGET ${HDF5_F90_LIBSH_TARGET} APPEND PROPERTY LINK_FLAGS $<$<STREQUAL:"x${CMAKE_Fortran_SIMULATE_ID}","xMSVC">:"-SUBSYSTEM:CONSOLE">)
#  set_property(TARGET ${HDF5_F90_LIBSH_TARGET} APPEND PROPERTY LINK_FLAGS $<$<STREQUAL:"x${CMAKE_Fortran_SIMULATE_ID}","xMSVC">:${WIN_LINK_FLAGS}>)
#  set_property(TARGET ${HDF5_F90_LIBSH_TARGET} APPEND PROPERTY LINK_FLAGS $<$<STREQUAL:"x${CMAKE_Fortran_SIMULATE_ID}","xMSVC">:"-DLL">)
#  set_property(TARGET ${HDF5_F90_LIBSH_TARGET} APPEND PROPERTY LINK_FLAGS $<$<STREQUAL:"x${CMAKE_Fortran_SIMULATE_ID}","xMSVC">:"-DEF:${HDF5_F90_SRC_BINARY_DIR}/hdf5_fortrandll.def">)
  if(MSVC)
    set_property(TARGET ${HDF5_F90_LIBSH_TARGET} PROPERTY LINK_FLAGS "/SUBSYSTEM:CONSOLE ${WIN_LINK_FLAGS} /DLL /DEF:${HDF5_F90_SRC_BINARY_DIR}/hdf5_fortrandll.def")
  endif()
  set_target_properties (${HDF5_F90_LIBSH_TARGET} PROPERTIES
      FOLDER libraries/fortran
      LINKER_LANGUAGE Fortran
      Fortran_MODULE_DIRECTORY ${CMAKE_Fortran_MODULE_DIRECTORY}/shared
  )
  set_global_variable (HDF5_LIBRARIES_TO_EXPORT "${HDF5_LIBRARIES_TO_EXPORT};${HDF5_F90_LIBSH_TARGET}")
  H5_SET_LIB_OPTIONS (${HDF5_F90_LIBSH_TARGET} ${HDF5_F90_LIB_NAME} SHARED "F")
  set (install_targets ${install_targets} ${HDF5_F90_LIBSH_TARGET})
  add_dependencies(${HDF5_F90_LIBSH_TARGET} H5genSH)
endif ()

#-----------------------------------------------------------------------------
# Add file(s) to CMake Install
#-----------------------------------------------------------------------------
install (
    FILES
        ${HDF5_F90_SRC_SOURCE_DIR}/H5f90.h
        ${HDF5_F90_SRC_SOURCE_DIR}/H5f90i.h
        ${HDF5_F90_SRC_SOURCE_DIR}/H5f90proto.h
    DESTINATION
        ${HDF5_INSTALL_INCLUDE_DIR}
    COMPONENT
        fortheaders
)
if (NOT ONLY_SHARED_LIBS)
  install (
      FILES
          ${HDF5_F90_BINARY_DIR}/static/H5f90i_gen.h
          ${HDF5_F90_BINARY_DIR}/static/H5fortran_types.F90
      DESTINATION
          ${HDF5_INSTALL_INCLUDE_DIR}
      COMPONENT
          fortheaders
  )
else ()
  install (
      FILES
          ${HDF5_F90_BINARY_DIR}/shared/H5f90i_gen.h
          ${HDF5_F90_BINARY_DIR}/shared/H5fortran_types.F90
      DESTINATION
          ${HDF5_INSTALL_INCLUDE_DIR}
      COMPONENT
          fortheaders
  )
endif ()

if (NOT ONLY_SHARED_LIBS)
  set (mod_files
      ${MOD_BUILD_DIR}/h5fortran_types.mod
      ${MOD_BUILD_DIR}/hdf5.mod
      ${MOD_BUILD_DIR}/h5fortkit.mod
      ${MOD_BUILD_DIR}/h5global.mod
      ${MOD_BUILD_DIR}/h5a.mod
      ${MOD_BUILD_DIR}/h5d.mod
      ${MOD_BUILD_DIR}/h5e.mod
      ${MOD_BUILD_DIR}/h5f.mod
      ${MOD_BUILD_DIR}/h5g.mod
      ${MOD_BUILD_DIR}/h5i.mod
      ${MOD_BUILD_DIR}/h5l.mod
      ${MOD_BUILD_DIR}/h5lib.mod
      ${MOD_BUILD_DIR}/h5o.mod
      ${MOD_BUILD_DIR}/h5p.mod
      ${MOD_BUILD_DIR}/h5r.mod
      ${MOD_BUILD_DIR}/h5s.mod
      ${MOD_BUILD_DIR}/h5t.mod
      ${MOD_BUILD_DIR}/h5vl.mod
      ${MOD_BUILD_DIR}/h5z.mod
      ${MOD_BUILD_DIR}/h5_gen.mod
  )
  install (
      FILES
          ${mod_files}
      DESTINATION
          ${HDF5_INSTALL_INCLUDE_DIR}/static
      COMPONENT
          fortheaders
  )
  if (HDF5_INSTALL_MOD_FORTRAN MATCHES "STATIC")
    install (
        FILES
            ${mod_files}
        DESTINATION
            ${HDF5_INSTALL_INCLUDE_DIR}
        COMPONENT
            fortheaders
    )
  endif ()
endif ()

if (BUILD_SHARED_LIBS)
  set (modsh_files
      ${MODSH_BUILD_DIR}/h5fortran_types.mod
      ${MODSH_BUILD_DIR}/hdf5.mod
      ${MODSH_BUILD_DIR}/h5fortkit.mod
      ${MODSH_BUILD_DIR}/h5global.mod
      ${MODSH_BUILD_DIR}/h5a.mod
      ${MODSH_BUILD_DIR}/h5d.mod
      ${MODSH_BUILD_DIR}/h5e.mod
      ${MODSH_BUILD_DIR}/h5f.mod
      ${MODSH_BUILD_DIR}/h5g.mod
      ${MODSH_BUILD_DIR}/h5i.mod
      ${MODSH_BUILD_DIR}/h5l.mod
      ${MODSH_BUILD_DIR}/h5lib.mod
      ${MODSH_BUILD_DIR}/h5o.mod
      ${MODSH_BUILD_DIR}/h5p.mod
      ${MODSH_BUILD_DIR}/h5r.mod
      ${MODSH_BUILD_DIR}/h5s.mod
      ${MODSH_BUILD_DIR}/h5t.mod
      ${MODSH_BUILD_DIR}/h5vl.mod
      ${MODSH_BUILD_DIR}/h5z.mod
      ${MODSH_BUILD_DIR}/h5_gen.mod
  )
  install (
      FILES
          ${modsh_files}
      DESTINATION
          ${HDF5_INSTALL_INCLUDE_DIR}/shared
      COMPONENT
          fortheaders
  )
  if (HDF5_INSTALL_MOD_FORTRAN MATCHES "SHARED")
    install (
        FILES
            ${modsh_files}
        DESTINATION
            ${HDF5_INSTALL_INCLUDE_DIR}
        COMPONENT
            fortheaders
    )
  endif ()
endif ()

#-----------------------------------------------------------------------------
# Add Target(s) to CMake Install for import into other projects
#-----------------------------------------------------------------------------
if (HDF5_EXPORTED_TARGETS)
  if (BUILD_SHARED_LIBS)
    INSTALL_TARGET_PDB (${HDF5_F90_C_LIBSH_TARGET} ${HDF5_INSTALL_BIN_DIR} fortlibraries)
    #INSTALL_TARGET_PDB (${HDF5_F90_LIBSH_TARGET} ${HDF5_INSTALL_BIN_DIR} fortlibraries)
  endif ()
  if (NOT ONLY_SHARED_LIBS)
    INSTALL_TARGET_PDB (${HDF5_F90_C_LIB_TARGET} ${HDF5_INSTALL_LIB_DIR} fortlibraries)
    #INSTALL_TARGET_PDB (${HDF5_F90_LIB_TARGET} ${HDF5_INSTALL_LIB_DIR} fortlibraries)
  endif ()

  install (
      TARGETS
          ${install_targets}
      EXPORT
          ${HDF5_EXPORTED_TARGETS}
      LIBRARY DESTINATION ${HDF5_INSTALL_LIB_DIR} COMPONENT fortlibraries
      ARCHIVE DESTINATION ${HDF5_INSTALL_LIB_DIR} COMPONENT fortlibraries
      RUNTIME DESTINATION ${HDF5_INSTALL_BIN_DIR} COMPONENT fortlibraries
      FRAMEWORK DESTINATION ${HDF5_INSTALL_FWRK_DIR} COMPONENT fortlibraries
      INCLUDES DESTINATION include
  )
endif ()

#-----------------------------------------------------------------------------
# Create pkgconfig files
#-----------------------------------------------------------------------------
set (_PKG_CONFIG_PREFIX ${CMAKE_INSTALL_PREFIX})
set (_PKG_CONFIG_EXEC_PREFIX \${prefix})
set (_PKG_CONFIG_LIBDIR \${exec_prefix}/lib)
set (_PKG_CONFIG_INCLUDEDIR \${prefix}/include)
set (_PKG_CONFIG_LIBNAME "${HDF5_F90_LIB_CORENAME}")
set (_PKG_CONFIG_VERSION "${HDF5_PACKAGE_VERSION}")

set (_PKG_CONFIG_LIBS_PRIVATE)

if (NOT ONLY_SHARED_LIBS)
  set (_PKG_CONFIG_LIBS "${_PKG_CONFIG_LIBS} -l${HDF5_F90_LIB_CORENAME}")
endif ()
if (BUILD_SHARED_LIBS)
  set (_PKG_CONFIG_SH_LIBS "${_PKG_CONFIG_SH_LIBS} -l${HDF5_F90_LIB_CORENAME}")
endif ()

set (_PKG_CONFIG_REQUIRES "${HDF5_LIB_CORENAME}-${HDF5_PACKAGE_VERSION}")
set (_PKG_CONFIG_REQUIRES_PRIVATE "${HDF5_LIB_CORENAME}-${HDF5_PACKAGE_VERSION}")

configure_file (
    ${HDF_CONFIG_DIR}/libhdf5.pc.in
    ${HDF5_BINARY_DIR}/CMakeFiles/${HDF5_F90_LIB_CORENAME}.pc
    @ONLY
)
install (
    FILES ${HDF5_BINARY_DIR}/CMakeFiles/${HDF5_F90_LIB_CORENAME}.pc
    DESTINATION ${HDF5_INSTALL_LIB_DIR}/pkgconfig
    COMPONENT fortlibraries
)

if (NOT WIN32 AND NOT MINGW)
  if (HDF5_ENABLE_PARALLEL AND MPI_Fortran_FOUND)
    set (_PKG_CONFIG_COMPILER ${MPI_Fortran_COMPILER})
  else ()
    set (_PKG_CONFIG_COMPILER ${CMAKE_Fortran_COMPILER})
  endif ()
  configure_file (
      ${HDF_RESOURCES_DIR}/libh5cc.in
      ${HDF5_BINARY_DIR}/CMakeFiles/h5fc
      @ONLY
  )
  install (
      FILES ${HDF5_BINARY_DIR}/CMakeFiles/h5fc
      DESTINATION ${HDF5_INSTALL_BIN_DIR}
      PERMISSIONS OWNER_READ OWNER_WRITE OWNER_EXECUTE GROUP_READ GROUP_EXECUTE WORLD_READ WORLD_EXECUTE
      COMPONENT fortlibraries
  )
endif ()<|MERGE_RESOLUTION|>--- conflicted
+++ resolved
@@ -71,35 +71,16 @@
     ${HDF5_F90_BINARY_DIR}/H5fort_type_defines.h
     ${HDF5_F90_SRC_SOURCE_DIR}/H5match_types.c
 )
-<<<<<<< HEAD
-target_include_directories (H5match_types PRIVATE "${HDF5_BINARY_DIR};${HDF5_SRC_DIR};${HDF5_F90_BINARY_DIR};$<$<BOOL:${HDF5_ENABLE_PARALLEL}>:${MPI_C_INCLUDE_DIRS}>")
-
-add_custom_command (
-    OUTPUT ${HDF5_F90_BINARY_DIR}/H5f90i_gen.h
-           ${HDF5_F90_BINARY_DIR}/H5fortran_types.F90
-=======
 target_include_directories (H5match_types PRIVATE "${HDF5_SRC_BINARY_DIR};${HDF5_SRC_DIR};${HDF5_F90_BINARY_DIR};$<$<BOOL:${HDF5_ENABLE_PARALLEL}>:${MPI_C_INCLUDE_DIRS}>")
 
 add_custom_command (TARGET H5match_types POST_BUILD
     BYPRODUCTS ${HDF5_F90_BINARY_DIR}/H5f90i_gen.h ${HDF5_F90_BINARY_DIR}/H5fortran_types.F90
->>>>>>> 18bbd3f0
     COMMAND ${CMAKE_CROSSCOMPILING_EMULATOR} $<TARGET_FILE:H5match_types>
     WORKING_DIRECTORY ${HDF5_F90_BINARY_DIR}
     DEPENDS H5match_types
 )
 
 if (NOT ONLY_SHARED_LIBS)
-<<<<<<< HEAD
-  add_custom_command (
-      OUTPUT ${HDF5_F90_BINARY_DIR}/static/H5f90i_gen.h
-             ${HDF5_F90_BINARY_DIR}/static/H5fortran_types.F90
-      COMMAND    ${CMAKE_COMMAND}
-      ARGS       -E copy_if_different "${HDF5_F90_BINARY_DIR}/H5f90i_gen.h" "${HDF5_F90_BINARY_DIR}/static/H5f90i_gen.h"
-      COMMAND    ${CMAKE_COMMAND}
-      ARGS       -E copy_if_different "${HDF5_F90_BINARY_DIR}/H5fortran_types.F90" "${HDF5_F90_BINARY_DIR}/static/H5fortran_types.F90"
-      WORKING_DIRECTORY ${HDF5_F90_BINARY_DIR}/static
-      DEPENDS ${HDF5_F90_BINARY_DIR}/H5f90i_gen.h
-=======
   add_custom_command (TARGET H5match_types POST_BUILD
       BYPRODUCTS ${HDF5_F90_BINARY_DIR}/static/H5f90i_gen.h ${HDF5_F90_BINARY_DIR}/static/H5fortran_types.F90
       COMMAND    ${CMAKE_COMMAND}
@@ -108,23 +89,11 @@
       ARGS       -E copy_if_different ${HDF5_F90_BINARY_DIR}/H5fortran_types.F90 ${HDF5_F90_BINARY_DIR}/static/H5fortran_types.F90
       WORKING_DIRECTORY ${HDF5_F90_BINARY_DIR}/static
       DEPENDS H5_buildiface H5match_types ${HDF5_F90_BINARY_DIR}/H5f90i_gen.h
->>>>>>> 18bbd3f0
   )
   set_source_files_properties (${HDF5_F90_BINARY_DIR}/static/H5f90i_gen.h PROPERTIES GENERATED TRUE)
   set_source_files_properties (${HDF5_F90_BINARY_DIR}/static/H5fortran_types.F90 PROPERTIES GENERATED TRUE)
 endif ()
 if (BUILD_SHARED_LIBS)
-<<<<<<< HEAD
-  add_custom_command (
-      OUTPUT ${HDF5_F90_BINARY_DIR}/shared/H5f90i_gen.h
-             ${HDF5_F90_BINARY_DIR}/shared/H5fortran_types.F90
-      COMMAND    ${CMAKE_COMMAND}
-      ARGS       -E copy_if_different "${HDF5_F90_BINARY_DIR}/H5f90i_gen.h" "${HDF5_F90_BINARY_DIR}/shared/H5f90i_gen.h"
-      COMMAND    ${CMAKE_COMMAND}
-      ARGS       -E copy_if_different "${HDF5_F90_BINARY_DIR}/H5fortran_types.F90" "${HDF5_F90_BINARY_DIR}/shared/H5fortran_types.F90"
-      WORKING_DIRECTORY ${HDF5_F90_BINARY_DIR}/shared
-      DEPENDS ${HDF5_F90_BINARY_DIR}/H5f90i_gen.h
-=======
   add_custom_command (TARGET H5match_types POST_BUILD
       BYPRODUCTS ${HDF5_F90_BINARY_DIR}/shared/H5f90i_gen.h ${HDF5_F90_BINARY_DIR}/shared/H5fortran_types.F90
       COMMAND    ${CMAKE_COMMAND}
@@ -133,7 +102,6 @@
       ARGS       -E copy_if_different ${HDF5_F90_BINARY_DIR}/H5fortran_types.F90 ${HDF5_F90_BINARY_DIR}/shared/H5fortran_types.F90
       WORKING_DIRECTORY ${HDF5_F90_BINARY_DIR}/shared
       DEPENDS H5_buildiface H5match_types ${HDF5_F90_BINARY_DIR}/H5f90i_gen.h
->>>>>>> 18bbd3f0
   )
   set_source_files_properties (${HDF5_F90_BINARY_DIR}/shared/H5f90i_gen.h PROPERTIES GENERATED TRUE)
   set_source_files_properties (${HDF5_F90_BINARY_DIR}/shared/H5fortran_types.F90 PROPERTIES GENERATED TRUE)
@@ -258,22 +226,6 @@
     ${HDF5_F90_SRC_SOURCE_DIR}/H5Dff.F90
     ${HDF5_F90_SRC_SOURCE_DIR}/H5Pff.F90
 )
-<<<<<<< HEAD
-add_custom_command (
-    OUTPUT ${HDF5_F90_BINARY_DIR}/H5_gen.F90
-    COMMAND ${CMAKE_CROSSCOMPILING_EMULATOR} $<TARGET_FILE:H5_buildiface>
-    WORKING_DIRECTORY ${HDF5_F90_BINARY_DIR}
-    DEPENDS ${f90_F_GEN_SOURCES}
-    COMMENT "Generating the H5_gen.F90 file"
-)
-if (NOT ONLY_SHARED_LIBS)
-  add_custom_command (
-      OUTPUT ${HDF5_F90_BINARY_DIR}/static/H5_gen.F90
-      COMMAND    ${CMAKE_COMMAND}
-      ARGS       -E copy_if_different "${HDF5_F90_BINARY_DIR}/H5_gen.F90" "${HDF5_F90_BINARY_DIR}/static/H5_gen.F90"
-      WORKING_DIRECTORY ${HDF5_F90_BINARY_DIR}/static
-      DEPENDS ${HDF5_F90_BINARY_DIR}/H5_gen.F90
-=======
 add_custom_command (TARGET H5_buildiface POST_BUILD
     BYPRODUCTS ${HDF5_F90_BINARY_DIR}/H5_gen.F90
     COMMAND ${CMAKE_CROSSCOMPILING_EMULATOR} $<TARGET_FILE:H5_buildiface>
@@ -288,7 +240,6 @@
       ARGS       -E copy_if_different ${HDF5_F90_BINARY_DIR}/H5_gen.F90 ${HDF5_F90_BINARY_DIR}/static/H5_gen.F90
       WORKING_DIRECTORY ${HDF5_F90_BINARY_DIR}/static
       DEPENDS H5_buildiface ${HDF5_F90_BINARY_DIR}/H5_gen.F90
->>>>>>> 18bbd3f0
       COMMENT "Generating the H5_gen.F90 file"
   )
   add_custom_target (H5gen ALL
@@ -298,17 +249,10 @@
 endif ()
 
 if (BUILD_SHARED_LIBS)
-<<<<<<< HEAD
-  add_custom_command (
-      OUTPUT ${HDF5_F90_BINARY_DIR}/shared/H5_gen.F90
-      COMMAND    ${CMAKE_COMMAND}
-      ARGS       -E copy_if_different "${HDF5_F90_BINARY_DIR}/H5_gen.F90" "${HDF5_F90_BINARY_DIR}/shared/H5_gen.F90"
-=======
   add_custom_command (TARGET H5_buildiface POST_BUILD
       BYPRODUCTS ${HDF5_F90_BINARY_DIR}/shared/H5_gen.F90
       COMMAND    ${CMAKE_COMMAND}
       ARGS       -E copy_if_different ${HDF5_F90_BINARY_DIR}/H5_gen.F90 ${HDF5_F90_BINARY_DIR}/shared/H5_gen.F90
->>>>>>> 18bbd3f0
       WORKING_DIRECTORY ${HDF5_F90_BINARY_DIR}/shared
       DEPENDS ${HDF5_F90_BINARY_DIR}/H5_gen.F90
       COMMENT "Generating the H5_gen.F90 shared file"
@@ -375,15 +319,8 @@
 if (NOT ONLY_SHARED_LIBS)
   add_library (${HDF5_F90_LIB_TARGET} STATIC ${f90_F_SOURCES})
   target_include_directories (${HDF5_F90_LIB_TARGET}
-<<<<<<< HEAD
-      PRIVATE
-          "${HDF5_F90_SRC_SOURCE_DIR};${CMAKE_Fortran_MODULE_DIRECTORY}/static;${HDF5_F90_BINARY_DIR};$<$<BOOL:${HDF5_ENABLE_PARALLEL}>:${MPI_Fortran_INCLUDE_DIRS}>"
-      INTERFACE
-          "$<INSTALL_INTERFACE:$<INSTALL_PREFIX>/include/static>"
-=======
       PRIVATE "${HDF5_F90_SRC_SOURCE_DIR};${CMAKE_Fortran_MODULE_DIRECTORY}/static;${HDF5_F90_BINARY_DIR};$<$<BOOL:${HDF5_ENABLE_PARALLEL}>:${MPI_Fortran_INCLUDE_DIRS}>"
       INTERFACE "$<INSTALL_INTERFACE:$<INSTALL_PREFIX>/include/static>"
->>>>>>> 18bbd3f0
   )
   target_compile_options(${HDF5_F90_LIB_TARGET} PRIVATE "${HDF5_CMAKE_Fortran_FLAGS}")
   target_compile_definitions(${HDF5_F90_LIB_TARGET}
@@ -416,15 +353,8 @@
 if (BUILD_SHARED_LIBS)
   add_library (${HDF5_F90_LIBSH_TARGET} SHARED ${f90_F_SOURCES_SHARED})
   target_include_directories (${HDF5_F90_LIBSH_TARGET}
-<<<<<<< HEAD
-      PRIVATE
-          "${HDF5_F90_SRC_SOURCE_DIR};${CMAKE_Fortran_MODULE_DIRECTORY}/shared;${HDF5_F90_BINARY_DIR};$<$<BOOL:${HDF5_ENABLE_PARALLEL}>:${MPI_Fortran_INCLUDE_DIRS}>"
-      INTERFACE
-          "$<INSTALL_INTERFACE:$<INSTALL_PREFIX>/include/shared>"
-=======
       PRIVATE "${HDF5_F90_SRC_SOURCE_DIR};${CMAKE_Fortran_MODULE_DIRECTORY}/shared;${HDF5_F90_BINARY_DIR};$<$<BOOL:${HDF5_ENABLE_PARALLEL}>:${MPI_Fortran_INCLUDE_DIRS}>"
       INTERFACE "$<INSTALL_INTERFACE:$<INSTALL_PREFIX>/include/shared>"
->>>>>>> 18bbd3f0
   )
   target_compile_options(${HDF5_F90_LIBSH_TARGET} PRIVATE "${HDF5_CMAKE_Fortran_FLAGS}")
   target_compile_definitions(${HDF5_F90_LIBSH_TARGET}
