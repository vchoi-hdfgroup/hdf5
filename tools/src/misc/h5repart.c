--- conflicted
+++ resolved
@@ -64,17 +64,10 @@
                       "(windows or sec2)\n");
     HDfprintf(stderr, "   SRC    The name of the source file\n");
     HDfprintf(stderr, "   DST    The name of the destination files\n");
-<<<<<<< HEAD
-    HDfprintf(stderr, "Sizes may be suffixed with `g' for GB, `m' for MB or "
-                      "`k' for kB.\n");
-    HDfprintf(stderr, "File family names include an integer printf "
-                      "format such as `%%d'\n");
-=======
     HDfprintf(stderr, "Sizes may be suffixed with 'g' for GB, 'm' for MB or "
                       "'k' for kB.\n");
     HDfprintf(stderr, "File family names include an integer printf "
                       "format such as '%%d'\n");
->>>>>>> 18bbd3f0
     HDexit(EXIT_FAILURE);
 }
 
@@ -104,11 +97,7 @@
 get_size(const char *progname, int *argno, int argc, char *argv[])
 {
     off_t retval = -1;
-<<<<<<< HEAD
-    char *suffix;
-=======
     char *suffix = NULL;
->>>>>>> 18bbd3f0
 
     if (isdigit((int)(argv[*argno][2]))) {
         retval = HDstrtol(argv[*argno] + 2, &suffix, 10);
