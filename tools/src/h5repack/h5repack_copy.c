/* * * * * * * * * * * * * * * * * * * * * * * * * * * * * * * * * * * * * * *
 * Copyright by The HDF Group.                                               *
 * Copyright by the Board of Trustees of the University of Illinois.         *
 * All rights reserved.                                                      *
 *                                                                           *
 * This file is part of HDF5.  The full HDF5 copyright notice, including     *
 * terms governing use, modification, and redistribution, is contained in    *
 * the COPYING file, which can be found at the root of the source code       *
 * distribution tree, or in https://support.hdfgroup.org/ftp/HDF5/releases.  *
 * If you do not have access to either file, you may request a copy from     *
 * help@hdfgroup.org.                                                        *
 * * * * * * * * * * * * * * * * * * * * * * * * * * * * * * * * * * * * * * */

#include "h5repack.h"
#include "h5tools.h"
#include "h5tools_utils.h"

/*-------------------------------------------------------------------------
 * typedefs
 *-------------------------------------------------------------------------
 */

/*-------------------------------------------------------------------------
 * globals
 *-------------------------------------------------------------------------
 */

/*-------------------------------------------------------------------------
 * macros
 *-------------------------------------------------------------------------
 */

/* size of buffer/# of bytes to xfer at a time when copying userblock */
#define USERBLOCK_XFER_SIZE     512

/*-------------------------------------------------------------------------
 * local functions
 *-------------------------------------------------------------------------
 */
static int Get_hyperslab(hid_t dcpl_id, int rank_dset, hsize_t dims_dset[],
        size_t size_datum, hsize_t dims_hslab[], hsize_t * hslab_nbytes_p);
static void print_dataset_info(hid_t dcpl_id, char *objname, double per, int pr);
static int do_copy_objects(hid_t fidin, hid_t fidout, trav_table_t *travt,
        pack_opt_t *options);
static int copy_user_block(const char *infile, const char *outfile,
        hsize_t size);
#if defined (H5REPACK_DEBUG_USER_BLOCK)
static void print_user_block(const char *filename, hid_t fid);
#endif


/*-------------------------------------------------------------------------
 * Function: copy_objects
 *
 * Purpose:  duplicate all HDF5 objects in the file
 *
 * Return:   0, ok,
 *          -1 no
 *-------------------------------------------------------------------------
 */
int
copy_objects(const char* fnamein, const char* fnameout, pack_opt_t *options)
{
    int           ret_value = 0;
    hid_t         fidin = -1;
    hid_t         fidout = -1;
    hid_t         fcpl_in = -1;  /* file creation property list ID for input file */
    hid_t         grp_in = -1;   /* group ID */
    hid_t         gcpl_in = -1;  /* group creation property list */
    hid_t         fcpl = H5P_DEFAULT;     /* file creation property list ID */
    hid_t         fapl = H5P_DEFAULT;     /* file access property list ID */
    trav_table_t *travt = NULL;
    hsize_t       ub_size = 0;            /* size of user block */
    H5F_fspace_strategy_t set_strategy;   /* Strategy to be set in outupt file */
    hbool_t       set_persist;            /* Persist free-space status to be set in output file */
    hsize_t       set_threshold;          /* Free-space section threshold to be set in output file */
    hsize_t       set_pagesize;           /* File space page size to be set in output file */
    H5F_fspace_strategy_t in_strategy;    /* Strategy from input file */
    hbool_t       in_persist;             /* Persist free-space status from input file */
    hsize_t       in_threshold;           /* Free-space section threshold from input file */
    hsize_t       in_pagesize;            /* File space page size from input file */
    unsigned      crt_order_flags;        /* group creation order flag */

    /*-------------------------------------------------------------------------
     * open input file
     *-------------------------------------------------------------------------
     */
    if ((fidin = h5tools_fopen(fnamein, H5F_ACC_RDONLY, H5P_DEFAULT, NULL, NULL, (size_t) 0)) < 0)
        HGOTO_ERROR(FAIL, H5E_tools_min_id_g, "h5tools_fopen failed <%s>: %s", fnamein, H5FOPENERROR);

    /* get user block size and file space strategy/persist/threshold */
    {
        if ((fcpl_in = H5Fget_create_plist(fidin)) < 0)
            HGOTO_ERROR(FAIL, H5E_tools_min_id_g, "H5Fget_create_plist failed to retrieve file creation property list");

        if (H5Pget_userblock(fcpl_in, &ub_size) < 0)
            HGOTO_ERROR(FAIL, H5E_tools_min_id_g, "H5Pget_userblock failed to retrieve userblock size");

        /* If the -S option is not set, get "strategy" from the input file */
        if(H5Pget_file_space_strategy(fcpl_in, &in_strategy, &in_persist, &in_threshold) < 0)
            HGOTO_ERROR(FAIL, H5E_tools_min_id_g, "H5Pget_file_space_strategy failed to retrieve file space strategy");

        /* If the -G option is not set, get "pagesize" from the input file */
        if(H5Pget_file_space_page_size(fcpl_in, &in_pagesize) < 0)
            HGOTO_ERROR(FAIL, H5E_tools_min_id_g, "H5Pget_file_space_page_size failed to retrieve file space threshold");

        /* open root group */
        if ((grp_in = H5Gopen2(fidin, "/", H5P_DEFAULT)) < 0)
            HGOTO_ERROR(FAIL, H5E_tools_min_id_g, "H5Gopen2 failed");

        /* get root group creation property list */
        if ((gcpl_in = H5Gget_create_plist(grp_in)) < 0)
            HGOTO_ERROR(FAIL, H5E_tools_min_id_g, "H5Gget_create_plist failed");

        /* query and set the group creation properties */
        if (H5Pget_link_creation_order(gcpl_in, &crt_order_flags) < 0)
            HGOTO_ERROR(FAIL, H5E_tools_min_id_g, "H5Pget_link_creation_order failed");

        if (H5Pclose(fcpl_in) < 0)
            HGOTO_ERROR(FAIL, H5E_tools_min_id_g, "H5Pclose failed to close property list");
    }

    if(options->latest)
        options->low_bound = options->high_bound = H5F_LIBVER_LATEST;
    /* Create file access property list */
    if((fapl = H5Pcreate(H5P_FILE_ACCESS)) < 0)
        HGOTO_ERROR(FAIL, H5E_tools_min_id_g, "H5Pcreate failed to create file access property list");

    /* It can be default, latest or other settings by users */
    if(H5Pset_libver_bounds(fapl, options->low_bound, options->high_bound) < 0)
        HGOTO_ERROR(FAIL, H5E_tools_min_id_g, "H5Pset_libver_bounds failed to set format version bounds");

    /* Check if we need to create a non-default file creation property list */
    if (options->low_bound >= H5F_LIBVER_V18 || ub_size > 0) {
        /* Create file creation property list */
        if ((fcpl = H5Pcreate(H5P_FILE_CREATE)) < 0)
            HGOTO_ERROR(FAIL, H5E_tools_min_id_g, "H5Pcreate failed to create a file creation property list");

        if (ub_size > 0)
            if (H5Pset_userblock(fcpl, ub_size) < 0)
                HGOTO_ERROR(FAIL, H5E_tools_min_id_g, "H5Pset_userblock failed to set non-default userblock size");

        if (options->low_bound >= H5F_LIBVER_V18) {
            unsigned i = 0, nindex = 0, mesg_type_flags[5], min_mesg_sizes[5];

            /* Adjust group creation parameters for root group */
            /* (So that it is created in "dense storage" form) */
            if (H5Pset_link_phase_change(fcpl, (unsigned) options->grp_compact,
                        (unsigned) options->grp_indexed) < 0)
                HGOTO_ERROR(FAIL, H5E_tools_min_id_g, "H5Pset_link_phase_change failed to adjust group creation parameters for root group");

            for (i = 0; i < 5; i++) {
                if (options->msg_size[i] > 0) {
                    switch (i) {
                        case 0:
                            mesg_type_flags[nindex] = H5O_SHMESG_SDSPACE_FLAG;
                            break;

                        case 1:
                            mesg_type_flags[nindex] = H5O_SHMESG_DTYPE_FLAG;
                            break;

                        case 2:
                            mesg_type_flags[nindex] = H5O_SHMESG_FILL_FLAG;
                            break;

                        case 3:
                            mesg_type_flags[nindex] = H5O_SHMESG_PLINE_FLAG;
                            break;

                        case 4:
                            mesg_type_flags[nindex] = H5O_SHMESG_ATTR_FLAG;
                            break;

                        default:
                            break;
                    } /* end switch */
                    min_mesg_sizes[nindex] = (unsigned) options->msg_size[i];

                    nindex++;
                } /* end if */
            } /* end for */

            if (nindex > 0) {
                if (H5Pset_shared_mesg_nindexes(fcpl, nindex) < 0)
                    HGOTO_ERROR(FAIL, H5E_tools_min_id_g, "H5Pset_shared_mesg_nindexes failed to set the number of shared object header message indexes");

                /* msg_size[0]=dataspace, 1=datatype, 2=file value, 3=filter pipleline, 4=attribute */
                for (i = 0; i < (nindex - 1); i++)
                    if (H5Pset_shared_mesg_index(fcpl, i, mesg_type_flags[i], min_mesg_sizes[i]) < 0)
                        HGOTO_ERROR(FAIL, H5E_tools_min_id_g, "H5Pset_shared_mesg_index failed to configure the specified shared object header message index");
            } /* if (nindex>0) */

        } /* end if */
    } /* end if */
#if defined (H5REPACK_DEBUG_USER_BLOCK)
print_user_block(fnamein, fidin);
#endif

    /*-------------------------------------------------------------------------
     * set the new user userblock options in the FCPL (before H5Fcreate )
     *-------------------------------------------------------------------------
     */
    if (options->ublock_size > 0) {
        /* either use the FCPL already created or create a new one */
        if (fcpl == H5P_DEFAULT)
            /* create a file creation property list */
            if ((fcpl = H5Pcreate(H5P_FILE_CREATE)) < 0)
                HGOTO_ERROR(FAIL, H5E_tools_min_id_g, "H5Pcreate failed to create a file creation property list");

        /* set user block size */
        if (H5Pset_userblock(fcpl, options->ublock_size) < 0)
            HGOTO_ERROR(FAIL, H5E_tools_min_id_g, "H5Pset_userblock failed to set userblock size");
    }

    /*-------------------------------------------------------------------------
     * set alignment options
     *-------------------------------------------------------------------------
     */
    if (options->alignment > 0) {
        /* either use the FAPL already created or create a new one */
        if (fapl == H5P_DEFAULT)
            /* create a file access property list */
            if ((fapl = H5Pcreate(H5P_FILE_ACCESS)) < 0)
                HGOTO_ERROR(FAIL, H5E_tools_min_id_g, "H5Pcreate failed to create file access property list");

        if (H5Pset_alignment(fapl, options->threshold, options->alignment) < 0)
            HGOTO_ERROR(FAIL, H5E_tools_min_id_g, "H5Pset_alignment failed to set alignment");
    }

    /*-------------------------------------------------------------------------
     * set metadata block size option
     *-------------------------------------------------------------------------
     */
    if (options->meta_block_size > 0) {
        /* either use the FAPL already created or create a new one */
        if (fapl == H5P_DEFAULT)
            /* create a file access property list */
            if ((fapl = H5Pcreate(H5P_FILE_ACCESS)) < 0)
                HGOTO_ERROR(FAIL, H5E_tools_min_id_g, "H5Pcreate failed to create file access property list");

        if (H5Pset_meta_block_size(fapl, options->meta_block_size) < 0)
            HGOTO_ERROR(FAIL, H5E_tools_min_id_g, "H5Pset_meta_block_size failed to set metadata block size");
    }

    /*-------------------------------------------------------------------------
     * Set file space information
     *-------------------------------------------------------------------------
     */

    /* either use the FCPL already created or create a new one */
    if (fcpl == H5P_DEFAULT)
        /* create a file creation property list */
        if ((fcpl = H5Pcreate(H5P_FILE_CREATE)) < 0)
            HGOTO_ERROR(FAIL, H5E_tools_min_id_g, "H5Pcreate failed to create a file creation property list");

    if(H5Pset_link_creation_order(fcpl, crt_order_flags ) < 0)
        HGOTO_ERROR(FAIL, H5E_tools_min_id_g, "H5Pset_link_creation_order failed");

    /* Set file space info to those from input file */
    set_strategy = in_strategy;
    set_persist = in_persist;
    set_threshold = in_threshold;
    set_pagesize = in_pagesize;

    if(options->fs_strategy == (H5F_fspace_strategy_t)-1) /* A default strategy is specified by user */
        set_strategy = FS_STRATEGY_DEF;
    else if(options->fs_strategy != (H5F_fspace_strategy_t)0) /* Set strategy as specified by user */
        set_strategy = options->fs_strategy;

    if(options->fs_persist == -1) /* A default "persist" is specified by user */
        set_persist = FS_PERSIST_DEF;
    else if(options->fs_persist != 0) /* Set "persist" as specified by user */
        set_persist = (hbool_t)options->fs_persist;

    if(options->fs_threshold == -1) /* A "0" threshold is specified by user */
        set_threshold = (hsize_t)0;
    else if(options->fs_threshold != 0) /* Set threshold as specified by user */
        set_threshold = (hsize_t)options->fs_threshold;

    /* Set file space information as specified */
    if(H5Pset_file_space_strategy(fcpl, set_strategy, set_persist, set_threshold) < 0)
        HGOTO_ERROR(FAIL, H5E_tools_min_id_g, "H5Pset_file_space_strategy failed to set file space strategy");

    if(options->fs_pagesize == -1) /* A "0" file space page size is specified by user */
        set_pagesize = (hsize_t)0;
    else if(options->fs_pagesize != 0) /* Set file space page size as specified by user */
        set_pagesize = (hsize_t)options->fs_pagesize;

    if(set_pagesize != FS_PAGESIZE_DEF) /* Set non-default file space page size as specified */
        if(H5Pset_file_space_page_size(fcpl, set_pagesize) < 0)
            HGOTO_ERROR(FAIL, H5E_tools_min_id_g, "H5Pset_file_space_page_size failed to set file space page size");

    /*-------------------------------------------------------------------------
     * create the output file
     *-------------------------------------------------------------------------
     */
    if (options->verbose)
        HDprintf("Making new file ...\n");

    if ((fidout = H5Fcreate(fnameout, H5F_ACC_TRUNC, fcpl, fapl)) < 0)
        HGOTO_ERROR(FAIL, H5E_tools_min_id_g, "H5Fcreate could not create file <%s>:", fnameout);

    /*-------------------------------------------------------------------------
     * write a new user block if requested
     *-------------------------------------------------------------------------
     */
    if (options->ublock_size > 0)
        if (copy_user_block(options->ublock_filename, fnameout, options->ublock_size) < 0)
            HGOTO_ERROR(FAIL, H5E_tools_min_id_g, "Could not copy user block. Exiting...");

    /*-------------------------------------------------------------------------
     * get list of objects
     *-------------------------------------------------------------------------
     */

    /* Initialize indexing options */
    h5trav_set_index(sort_by, sort_order);
    /* init table */
    trav_table_init(&travt);

    if (travt) {
        /* get the list of objects in the file */
        if (h5trav_gettable(fidin, travt) < 0)
            HGOTO_ERROR(FAIL, H5E_tools_min_id_g, "h5trav_gettable failed");

        /*-------------------------------------------------------------------------
        * do the copy
        *-------------------------------------------------------------------------
        */
        if (do_copy_objects(fidin, fidout, travt, options) < 0)
            HGOTO_ERROR(FAIL, H5E_tools_min_id_g, "do_copy_objects from <%s> could not copy data to <%s>", fnamein, fnameout);

        /*-------------------------------------------------------------------------
        * do the copy of referenced objects
        * and create hard links
        *-------------------------------------------------------------------------
        */
        if (do_copy_refobjs(fidin, fidout, travt, options) < 0)
            HGOTO_ERROR(FAIL, H5E_tools_min_id_g, "do_copy_refobjs from <%s> could not copy data to <%s>", fnamein, fnameout);
    }

    /*-------------------------------------------------------------------------
     * write only the input file user block if there is no user block file input
     *-------------------------------------------------------------------------
     */

    if (ub_size > 0 && options->ublock_size == 0)
        if (copy_user_block(fnamein, fnameout, ub_size) < 0)
            HGOTO_ERROR(FAIL, H5E_tools_min_id_g, "Could not copy user block. Exiting...");

done:
    H5E_BEGIN_TRY {
        H5Pclose(fcpl_in);
        H5Pclose(gcpl_in);
        H5Pclose(fapl);
        H5Pclose(fcpl);
        H5Gclose(grp_in);
        H5Fclose(fidin);
        H5Fclose(fidout);
        H5Fclose(fidin);
        H5Fclose(fidout);
    } H5E_END_TRY;
    if (travt)
        trav_table_free(travt);

    return ret_value;
} /* end copy_objects() */

/*-------------------------------------------------------------------------
 * Function: Get_hyperslab
 *
 * Purpose: Calulate a hyperslab from a dataset for higher performance.
 *          The size of hyperslab is limitted by H5TOOLS_BUFSIZE.
 *          Return the hyperslab dimentions and size in byte.
 *
 * Return:  0 - SUCCEED, -1 FAILED
 *
 * Parameters:
 *   dcpl_id : [IN] dataset creation property.
 *   rank_dset : [IN] dataset rank
 *   dims_dset[] : [IN] dataset dimentions
 *   size_datum : [IN] size of a data element in byte
 *   dims_hslab[] : [OUT] calculated hyperslab dimentions
 *   * hslab_nbytes_p : [OUT] total byte of the hyperslab
 *
 * Update:
 *   The hyperslab calucation would be depend on if the dataset is chunked
 *   or not.
 *
 *   There care 3 conditions to cover:
 *   1. If chunked and a chunk fits in buffer, each chunk would be a unit of
 *      collection and the boundary would be dataset's dims.
 *   2. If chunked but a chunk doesn't fit in buffer, each data element would
 *      be a unit of collection and the boundary would be the chunk itself.
 *   3. If not chunked, each data element would be a unit of collection and
 *      the boundary would be dataset's dims.
 *
 *   The calulation starts from the last dimention (h5dump dims output).
 *-----------------------------------------*/

int
Get_hyperslab(hid_t dcpl_id, int rank_dset, hsize_t dims_dset[],
        size_t size_datum, hsize_t dims_hslab[], hsize_t * hslab_nbytes_p)
{
    int     ret_value = 0;
    int     k;
    H5D_layout_t dset_layout;
    int     rank_chunk;
    hsize_t dims_chunk[H5S_MAX_RANK];
    hsize_t size_chunk = 1;
    hsize_t nchunk_fit;                   /* number of chunks that fits in hyperslab buffer (H5TOOLS_BUFSIZE) */
    hsize_t ndatum_fit;                   /* number of dataum that fits in hyperslab buffer (H5TOOLS_BUFSIZE) */
    hsize_t chunk_dims_map[H5S_MAX_RANK]; /* mapped chunk dimentions */
    hsize_t hs_dims_map[H5S_MAX_RANK];    /* mapped hyperslab dimentions */
    hsize_t hslab_nbytes;                 /* size of hyperslab in byte */

    /* init to set as size of a data element */
    hslab_nbytes = size_datum;

    /* get layout of dataset */
    dset_layout = H5Pget_layout(dcpl_id);

    /* if dataset is chunked */
    if (dset_layout == H5D_CHUNKED) {
        /* get chunk dims */
        rank_chunk = H5Pget_chunk(dcpl_id, rank_dset, dims_chunk);
        if (rank_chunk < 0)
            HGOTO_ERROR(FAIL, H5E_tools_min_id_g, "H5Pget_chunk failed");

        for (k = rank_dset; k > 0; --k)
            size_chunk *= dims_chunk[k - 1];

        /* figure out how many chunks can fit in the hyperslab buffer */
        nchunk_fit = (H5TOOLS_BUFSIZE / size_datum) / size_chunk;

        /* 1. if a chunk fit in hyperslab buffer */
        if (nchunk_fit >= 1) {
            /* Calulate a hyperslab that contains as many chunks that can fit
             * in hyperslab buffer. Hyperslab will be increased starting from
             * the last dimention of the dataset (see h5dump's dims output).
             * The calculation boundary is dataset dims.
             * In the loop, used mapping from a datum to a chunk to figure out
             * chunk based hyperslab.
             */
            for (k = rank_dset; k > 0; --k) {
                /* map dataset dimentions with a chunk dims */
                chunk_dims_map[k - 1] = dims_dset[k - 1] / dims_chunk[k - 1];

                /* if reminder exist, increse by 1 to cover partial edge chunks */
                if (dims_dset[k - 1] % dims_chunk[k - 1] > 0)
                    chunk_dims_map[k - 1]++;

                /* get mapped hyperslab dims */
                hs_dims_map[k - 1] = MIN (nchunk_fit, chunk_dims_map[k-1]);

                /* prepare next round */
                nchunk_fit = nchunk_fit / chunk_dims_map[k - 1];
                /* if a chunk is bigger than the rest of buffer */
                if (nchunk_fit == 0)
                    nchunk_fit = 1;

                /* get hyperslab dimentions as unmapping to actual size */
                dims_hslab[k - 1] = MIN( (hs_dims_map[k-1] * dims_chunk[k-1]), dims_dset[k-1]);

                /* calculate total size for the hyperslab */
                hslab_nbytes *= dims_hslab[k - 1];
            }
        }
        /* 2. if a chunk is bigger than hyperslab buffer */
        else {
            /* Calulate a hyperslab that contains as many data elements that
             * can fit in hyperslab buffer. Hyperslab will be increased
             * starting from the last dimention of the chunk (see h5dump's dims
             * output).
             * The calculation boundary is a chunk dims.
             */
            for (k = rank_dset; k > 0; --k) {
                ndatum_fit = H5TOOLS_BUFSIZE / hslab_nbytes;

                /* if a datum is bigger than rest of buffer */
                if (ndatum_fit == 0)
                    ndatum_fit = 1;
                /* get hyperslab dimentions within a chunk boundary */
                dims_hslab[k - 1] = MIN (dims_chunk[k-1], ndatum_fit);

                /* calculate total size for the hyperslab */
                hslab_nbytes *= dims_hslab[k - 1];

                if (hslab_nbytes <= 0)
                    HGOTO_ERROR(FAIL, H5E_tools_min_id_g, "calculate total size for the hyperslab failed");
            }
        }
    }
    /* 3. if dataset is not chunked */
    else {
        /* Calulate a hyperslab that contains as many data elements that can
         * fit in hyperslab buffer. Hyperslab will be increased starting from
         * the last dimention of the dataset (see h5dump's dims output).
         * The calculation boundary is dataset dims.
         */
        for (k = rank_dset; k > 0; --k) {
            ndatum_fit = H5TOOLS_BUFSIZE / hslab_nbytes;

            /* if a datum is bigger than rest of buffer */
            if (ndatum_fit == 0)
                ndatum_fit = 1;
            /* get hyperslab dimentions within dataset boundary */
            dims_hslab[k - 1] = MIN(dims_dset[k - 1], ndatum_fit);

            /* calculate total size for the hyperslab */
            hslab_nbytes *= dims_hslab[k - 1];

            if (hslab_nbytes <= 0)
                HGOTO_ERROR(FAIL, H5E_tools_min_id_g, "calculate total size for the hyperslab failed");
        }
    }

    /* pass out the hyperslab size*/
    *hslab_nbytes_p = hslab_nbytes;

done:
    return ret_value;
} /* end Get_hyperslab() */

/*-------------------------------------------------------------------------
 * Function: do_copy_objects
 *
 * Purpose:  duplicate all HDF5 objects in the file
 *
 * Return:   0, ok, -1 no
 *
 *  A threshold of H5TOOLS_MALLOCSIZE (128 MB) is the limit upon which I/O hyperslab is done
 *  i.e., if the memory needed to read a dataset is greater than this limit,
 *  then hyperslab I/O is done instead of one operation I/O
 *  For each dataset, the memory needed is calculated according to
 *
 *  memory needed = number of elements * size of each element
 *
 *  if the memory needed is lower than H5TOOLS_MALLOCSIZE, then the following operations
 *  are done
 *
 *  H5Dread( input_dataset1 )
 *  H5Dread( input_dataset2 )
 *
 *  with all elements in the datasets selected. If the memory needed is greater than
 *  H5TOOLS_MALLOCSIZE, then the following operations are done instead:
 *
 *  a strip mine is defined for each dimension k (a strip mine is defined as a
 *  hyperslab whose size is memory manageable) according to the formula
 *
 *  (1) strip_mine_size[k ] = MIN(dimension[k ], H5TOOLS_BUFSIZE / size of memory type)
 *
 *  where H5TOOLS_BUFSIZE is a constant currently defined as 1MB. This formula assures
 *  that for small datasets (small relative to the H5TOOLS_BUFSIZE constant), the strip
 *  mine size k is simply defined as its dimension k, but for larger datasets the
 *  hyperslab size is still memory manageable.
 *  a cycle is done until the number of elements in the dataset is reached. In each
 *  iteration, two parameters are defined for the function H5Sselect_hyperslab,
 *  the start and size of each hyperslab, according to
 *
 *  (2) hyperslab_size [k] = MIN(dimension[k] - hyperslab_offset[k], strip_mine_size [k])
 *
 *  where hyperslab_offset [k] is initially set to zero, and later incremented in
 *  hyperslab_size[k] offsets. The reason for the operation
 *
 *  dimension[k] - hyperslab_offset[k]
 *
 *  in (2) is that, when using the strip mine size, it assures that the "remaining" part
 *  of the dataset that does not fill an entire strip mine is processed.
 *
 *  1. figure out a hyperslab (dimentions) and size  (refer to Get_hyperslab()).
 *  2. Calculate the hyperslab selections as the selection is moving forward.
 *     Selection would be same as the hyperslab except for the remaining edge portion
 *     of the dataset. The code take care of the remaining portion if exist.
 *
 *-------------------------------------------------------------------------
 */

int
do_copy_objects(hid_t fidin, hid_t fidout, trav_table_t *travt,
        pack_opt_t *options) /* repack options */
{
    int   ret_value = 0;
    hid_t grp_in = -1;   /* group ID */
    hid_t grp_out = -1;  /* group ID */
    hid_t dset_in = -1;  /* read dataset ID */
    hid_t dset_out = -1; /* write dataset ID */
    hid_t gcpl_in = -1;  /* group creation property list */
    hid_t gcpl_out = -1; /* group creation property list */
    hid_t type_in = -1;  /* named type ID */
    hid_t type_out = -1; /* named type ID */
    hid_t dcpl_in = -1;  /* dataset creation property list ID */
    hid_t dcpl_out = -1; /* dataset creation property list ID */
    hid_t f_space_id = -1; /* file space ID */
    hid_t ftype_id = -1; /* file type ID */
    hid_t wtype_id = -1; /* read/write type ID */
    named_dt_t *named_dt_head = NULL; /* Pointer to the stack of named datatypes copied */
    size_t msize;        /* size of type */
    hsize_t nelmts;      /* number of elements in dataset */
    H5D_space_status_t space_status; /* determines whether space has been allocated for the dataset  */
    int rank;            /* rank of dataset */
    hsize_t dims[H5S_MAX_RANK];/* dimensions of dataset */
    hsize_t dsize_in;    /* input dataset size before filter */
    hsize_t dsize_out;   /* output dataset size after filter */
    int apply_s;         /* flag for apply filter to small dataset sizes */
    int apply_f;         /* flag for apply filter to return error on H5Dcreate */
    void *buf = NULL;    /* buffer for raw data */
    void *hslab_buf = NULL; /* hyperslab buffer for raw data */
    int has_filter;      /* current object has a filter */
    int req_filter;      /* there was a request for a filter */
    int req_obj_layout = 0; /* request layout to current object */
    unsigned crt_order_flags; /* group creation order flag */
    unsigned i;
    unsigned u;
    int ifil;
    int is_ref = 0;
    htri_t is_named;
    hbool_t limit_maxdims;
    hsize_t size_dset;

    /*-------------------------------------------------------------------------
     * copy the supplied object list
     *-------------------------------------------------------------------------
     */

    if (options->verbose) {
        HDprintf("-----------------------------------------\n");
        HDprintf(" Type     Filter (Compression)     Name\n");
        HDprintf("-----------------------------------------\n");
    }

    if (travt->objs) {
        for (i = 0; i < travt->nobjs; i++) {
            /* init variables per obj */
            buf = NULL;
            limit_maxdims = FALSE;

            switch (travt->objs[i].type) {
            case H5TRAV_TYPE_UNKNOWN:
                break;

                /*-------------------------------------------------------------------------
                 * H5TRAV_TYPE_GROUP
                 *-------------------------------------------------------------------------
                 */
            case H5TRAV_TYPE_GROUP:
                if (options->verbose)
                    HDprintf(FORMAT_OBJ, "group", travt->objs[i].name);

                /* open input group */
                if ((grp_in = H5Gopen2(fidin, travt->objs[i].name, H5P_DEFAULT)) < 0)
                    HGOTO_ERROR(FAIL, H5E_tools_min_id_g, "H5Gopen2 failed");

                /* get input group creation property list */
                if ((gcpl_in = H5Gget_create_plist(grp_in)) < 0)
                    HGOTO_ERROR(FAIL, H5E_tools_min_id_g, "H5Gget_create_plist failed");

                /* query and set the group creation properties */
                if (H5Pget_link_creation_order(gcpl_in, &crt_order_flags) < 0)
                    HGOTO_ERROR(FAIL, H5E_tools_min_id_g, "H5Pget_link_creation_order failed");

                /* set up group creation property list */
                if ((gcpl_out = H5Pcreate(H5P_GROUP_CREATE)) < 0)
                    HGOTO_ERROR(FAIL, H5E_tools_min_id_g, "H5Pcreate failed");

                if (H5Pset_link_creation_order(gcpl_out, crt_order_flags) < 0)
                    HGOTO_ERROR(FAIL, H5E_tools_min_id_g, "H5Pset_link_creation_order failed");

                /*-------------------------------------------------------------------------
                 * the root is a special case, we get an ID for the root group
                 * and copy its attributes using that ID
                 *-------------------------------------------------------------------------
                 */
                if (HDstrcmp(travt->objs[i].name, "/") == 0) {
                    if ((grp_out = H5Gopen2(fidout, "/", H5P_DEFAULT)) < 0)
                        HGOTO_ERROR(FAIL, H5E_tools_min_id_g, "H5Gopen2 failed");
                }
                else {
                    if (options->grp_compact > 0 || options->grp_indexed > 0)
                        if (H5Pset_link_phase_change(
                                gcpl_out,
                                (unsigned) options->grp_compact,
                                (unsigned) options->grp_indexed)
                            < 0)
                            HGOTO_ERROR(FAIL, H5E_tools_min_id_g, "H5Pset_link_phase_change failed");

                    if ((grp_out = H5Gcreate2(fidout, travt->objs[i].name, H5P_DEFAULT, gcpl_out, H5P_DEFAULT)) < 0)
                        HGOTO_ERROR(FAIL, H5E_tools_min_id_g, "H5Gcreate2 failed");
                }

                /*-------------------------------------------------------------------------
                 * copy attrs
                 *-------------------------------------------------------------------------
                 */
                if (copy_attr(grp_in, grp_out, &named_dt_head, travt, options) < 0)
                    HGOTO_ERROR(FAIL, H5E_tools_min_id_g, "copy_attr failed");

                if (H5Pclose(gcpl_out) < 0)
                    HGOTO_ERROR(FAIL, H5E_tools_min_id_g, "H5Pclose failed");
                if (H5Pclose(gcpl_in) < 0)
                    HGOTO_ERROR(FAIL, H5E_tools_min_id_g, "H5Pclose failed");
                if (H5Gclose(grp_out) < 0)
                    HGOTO_ERROR(FAIL, H5E_tools_min_id_g, "H5Gclose failed");
                if (H5Gclose(grp_in) < 0)
                    HGOTO_ERROR(FAIL, H5E_tools_min_id_g, "H5Gclose failed");

                break;

                /*-------------------------------------------------------------------------
                 * H5TRAV_TYPE_DATASET
                 *-------------------------------------------------------------------------
                 */
            case H5TRAV_TYPE_DATASET:
                has_filter = 0;
                req_filter = 0;

                /* check if global filters were requested */
                if (options->n_filter_g)
                    req_filter = 1;

                /* check if filters were requested for individual objects */
                if (options->op_tbl->objs) {
                    for (u = 0; u < options->op_tbl->nelems; u++) {
                        if (HDstrcmp(travt->objs[i].name, options->op_tbl->objs[u].path) == 0)
                            for (ifil = 0; ifil < options->op_tbl->objs[ifil].nfilters; ifil++) {
                                if (options->op_tbl->objs[u].filter[ifil].filtn > 0)
                                    req_filter = 1;
                            }
                    }
                }

                /* check if layout change requested individual object */
                if (options->layout_g != H5D_LAYOUT_ERROR) {
                    pack_info_t *pckinfo;

                    /* any dataset is specified */
                    if (options->op_tbl->nelems > 0) {
                        /* check if object exist */
                        pckinfo = options_get_object(travt->objs[i].name, options->op_tbl);
                        if (pckinfo)
                            req_obj_layout = 1;
                    }
                }

                /* early detection of references */
                if ((dset_in = H5Dopen2(fidin, travt->objs[i].name, H5P_DEFAULT)) < 0)
                    HGOTO_ERROR(FAIL, H5E_tools_min_id_g, "H5Dopen2 failed");
                if ((ftype_id = H5Dget_type(dset_in)) < 0)
                    HGOTO_ERROR(FAIL, H5E_tools_min_id_g, "H5Dget_type failed");
                if (H5T_REFERENCE == H5Tget_class(ftype_id))
                    is_ref = 1;

                /* Check if the datatype is committed */
                if ((is_named = H5Tcommitted(ftype_id)) < 0)
                    HGOTO_ERROR(FAIL, H5E_tools_min_id_g, "H5Tcommitted failed");
                if (is_named)
                    if ((wtype_id = copy_named_datatype(ftype_id, fidout, &named_dt_head, travt, options)) < 0)
                        HGOTO_ERROR(FAIL, H5E_tools_min_id_g, "copy_named_datatype failed");

                if (H5Tclose(ftype_id) < 0)
                    HGOTO_ERROR(FAIL, H5E_tools_min_id_g, "H5Tclose failed");
                if (H5Dclose(dset_in) < 0)
                    HGOTO_ERROR(FAIL, H5E_tools_min_id_g, "H5Dclose failed");

                /*-------------------------------------------------------------------------
                 * check if we should use H5Ocopy or not
                 * if there is a request for filters/layout, we read/write the object
                 * otherwise we do a copy using H5Ocopy
                 *-------------------------------------------------------------------------
                 */
                if (options->op_tbl->nelems || options->all_filter == 1
                        || options->all_layout == 1 || is_ref || is_named) {

                    int j;

                    if ((dset_in = H5Dopen2(fidin, travt->objs[i].name, H5P_DEFAULT)) < 0)
                        HGOTO_ERROR(FAIL, H5E_tools_min_id_g, "H5Dopen2 failed");
                    if ((f_space_id = H5Dget_space(dset_in)) < 0)
                        HGOTO_ERROR(FAIL, H5E_tools_min_id_g, "H5Dget_space failed");
                    if ((ftype_id = H5Dget_type(dset_in)) < 0)
                        HGOTO_ERROR(FAIL, H5E_tools_min_id_g, "H5Dget_type failed");
                    if ((dcpl_in = H5Dget_create_plist(dset_in)) < 0)
                        HGOTO_ERROR(FAIL, H5E_tools_min_id_g, "H5Dget_create_plist failed");
                    if ((rank = H5Sget_simple_extent_ndims(f_space_id)) < 0)
                        HGOTO_ERROR(FAIL, H5E_tools_min_id_g, "H5Sget_simple_extent_ndims failed");
                    HDmemset(dims, 0, sizeof dims);
                    if (H5Sget_simple_extent_dims(f_space_id, dims, NULL) < 0)
                        HGOTO_ERROR(FAIL, H5E_tools_min_id_g, "H5Sget_simple_extent_dims failed");
                    if (H5Dget_space_status(dset_in, &space_status) < 0)
                        HGOTO_ERROR(FAIL, H5E_tools_min_id_g, "H5Dget_space_status failed");

                    /* If the input dataset has external storage, it must be contiguous.
                     * Accordingly, there would be no filter or chunk properties to preserve,
                     * so create a new DCPL.
                     * Otherwise, copy dcpl_in.
                     */
                    if (H5Pget_external_count(dcpl_in)) {
                        if ((dcpl_out = H5Pcreate(H5P_DATASET_CREATE)) < 0)
                            HGOTO_ERROR(FAIL, H5E_tools_min_id_g, "H5Pcreate failed");
                    }
                    else
                    if ((dcpl_out = H5Pcopy(dcpl_in)) < 0) {
                        HGOTO_ERROR(FAIL, H5E_tools_min_id_g, "H5Pcopy failed");
                    }

                    nelmts = 1;
                    for (j = 0; j < rank; j++)
                        nelmts *= dims[j];

                    /* wtype_id will have already been set if using a named dtype */
                    if (!is_named) {
                        if (options->use_native == 1)
                            wtype_id = H5Tget_native_type(ftype_id, H5T_DIR_DEFAULT);
                        else
                            wtype_id = H5Tcopy(ftype_id);
                    }

                    if ((msize = H5Tget_size(wtype_id)) == 0)
                        HGOTO_ERROR(FAIL, H5E_tools_min_id_g, "H5Tget_size failed");

                    /* size of current dset */
                    size_dset = nelmts * msize;

                    /*-------------------------------------------------------------------------
                     * check if the dataset creation property list has filters that
                     * are not registered in the current configuration
                     * 1) the external filters GZIP and SZIP might not be available
                     * 2) the internal filters might be turned off
                     *-------------------------------------------------------------------------
                     */
                    if (h5tools_canreadf((travt->objs[i].name), dcpl_in) == 1) {
                        apply_s = 1;
                        apply_f = 1;

                        /*-------------------------------------------------------------------------
                         * references are a special case
                         * we cannot just copy the buffers, but instead we recreate the reference
                         * in a second traversal of the output file
                         *-------------------------------------------------------------------------
                         */
                        if (H5T_REFERENCE != H5Tget_class(wtype_id)) {
                            /* get the storage size of the input dataset */
                            dsize_in = H5Dget_storage_size(dset_in);

                            /* check for small size datasets (less than 1k) except
                             * changing to COMPACT. For the reference, COMPACT is limited
                             * by size 64K by library.
                             */
                            if (options->layout_g != H5D_COMPACT) {
                                if (size_dset < options->min_comp) {
                                    apply_s = 0;
                                }
                            }

                            /* apply the filter */
                            if (apply_s) {
                                if (apply_filters(
                                        travt->objs[i].name, 
                                        rank, 
                                        dims, 
                                        msize, 
                                        dcpl_out, 
                                        options, 
                                        &has_filter)
                                    < 0)
                                    HGOTO_ERROR(FAIL, H5E_tools_min_id_g, "apply_filters failed");
                            }

                            /* only if layout change requested for entire file or
                             * individual obj */
                            if (options->all_layout > 0 || req_obj_layout == 1) {
                                /*-------------------------------------------------
                                 * Unset the unlimited max dims if convert to other
                                 * than chunk layouts, because unlimited max dims
                                 * only can be applied to chunk layout.
                                 * Also perform only for targeted dataset
                                 * Also check for size limit to convert to compact
                                 *-------------------------------------------------*/
                                if (options->layout_g != H5D_CHUNKED) {
                                    /* any dataset is specified */
                                    if (options->op_tbl->nelems > 0) {
                                        /* if current obj match specified obj */
                                        if (options_get_object(travt->objs[i].name, options->op_tbl))
                                            limit_maxdims = TRUE;
                                    }
                                    else  /* no dataset is specified */
                                        limit_maxdims = TRUE;

                                    /* if convert to COMPACT */
                                    if (options->layout_g == H5D_COMPACT)
                                        if (size_dset > MAX_COMPACT_DSIZE)
                                            limit_maxdims = FALSE;

                                    /* unset unlimited max dims */
                                    if (limit_maxdims)
                                        H5Sset_extent_simple(f_space_id, rank, dims, NULL);
                                } /* end if not chunked */
                            } /* end if layout change requested for entire file or individual object */

                            /*-------------------------------------------------------------------------
                             * create the output dataset;
                             * disable error checking in case the dataset cannot be created with the
                             * modified dcpl; in that case use the original instead
                             *-------------------------------------------------------------------------
                             */
                            dset_out = H5Dcreate2(fidout,
                                    travt->objs[i].name,
                                    wtype_id,
                                    f_space_id,
                                    H5P_DEFAULT,
                                    dcpl_out,
                                    H5P_DEFAULT);
                            /* if unable to create, retry with original DCPL */
                            if (dset_out < 0) {
                                H5Epush2(H5tools_ERR_STACK_g,
                                        __FILE__,
                                        FUNC,
                                        __LINE__,
                                        H5tools_ERR_CLS_g,
                                        H5E_tools_g,
                                        H5E_tools_min_id_g,
                                        "H5Dcreate2 failed");
                                if (options->verbose)
<<<<<<< HEAD
                                    HDprintf(" warning: could not create dataset <%s>. Applying original settings\n",
                                            travt->objs[i].name);
                                dset_out = H5Dcreate2(fidout,
                                        travt->objs[i].name,
                                        wtype_id,
                                        f_space_id,
                                        H5P_DEFAULT,
                                        dcpl_in,
                                        H5P_DEFAULT);
                                if (dset_out < 0)
=======
                                    HDprintf(" warning: could not create dataset <%s>. Applying original settings\n", travt->objs[i].name);

                                if ((dset_out = H5Dcreate2(fidout, travt->objs[i].name, wtype_id, f_space_id, H5P_DEFAULT, dcpl_in, H5P_DEFAULT)) < 0)
>>>>>>> 7997eb8c
                                    HGOTO_ERROR(FAIL, H5E_tools_min_id_g, "H5Dcreate2 failed");
                                apply_f = 0;
                            } /* end if retry dataset create */

                            /*-------------------------------------------------------------------------
                             * read/write
                             *-------------------------------------------------------------------------
                             */
                            if (nelmts > 0 && space_status != H5D_SPACE_STATUS_NOT_ALLOCATED) {
                                size_t need = (size_t)(nelmts * msize); /* bytes needed */

                                /* have to read the whole dataset if there is only one element in the dataset */
                                if (need < H5TOOLS_MALLOCSIZE)
                                    buf = HDmalloc(need);

                                if (buf != NULL) {
                                    if(H5Dread(dset_in, wtype_id, H5S_ALL, H5S_ALL, H5P_DEFAULT, buf) < 0)
                                        HGOTO_ERROR(FAIL, H5E_tools_min_id_g, "H5Dread failed");
                                    if(H5Dwrite(dset_out, wtype_id, H5S_ALL, H5S_ALL, H5P_DEFAULT, buf) < 0)
                                        HGOTO_ERROR(FAIL, H5E_tools_min_id_g, "H5Dwrite failed");

                                    /* Check if we have VL data in the dataset's
                                     * datatype that must be reclaimed */
                                    if (TRUE == H5Tdetect_class(wtype_id, H5T_VLEN))
                                        if (H5Dvlen_reclaim(wtype_id, f_space_id, H5P_DEFAULT, buf) < 0)
                                            HGOTO_ERROR(FAIL, H5E_tools_min_id_g, "H5Dvlen_reclaim failed");

                                    if (buf != NULL) { /* TODO: is buf potentially released by H5Dvlen_reclaim()? */
                                        HDfree(buf);
                                        buf = NULL;
                                    }
                                }
                                else { /* possibly not enough memory, read/write by hyperslabs */
                                    size_t p_type_nbytes = msize; /*size of memory type */
                                    hsize_t p_nelmts = nelmts; /*total elements */
                                    hsize_t elmtno; /*counter  */
                                    int carry; /*counter carry value */
                                    unsigned int vl_data = 0; /*contains VL datatypes */

                                    /* hyperslab info */
                                    hsize_t hslab_dims[H5S_MAX_RANK]; /*hyperslab dims */
                                    hsize_t hslab_nbytes; /*bytes per hyperslab */
                                    hsize_t hslab_nelmts; /*elements per hyperslab*/
                                    hid_t hslab_space; /*hyperslab data space */

                                    /* hyperslab selection info */
                                    hsize_t hs_sel_offset[H5S_MAX_RANK];/* selection offset */
                                    hsize_t hs_sel_count[H5S_MAX_RANK]; /* selection count */
                                    hsize_t hs_select_nelmts; /* selected elements */
                                    hsize_t zero[8]; /*vector of zeros */
                                    int k;
                                    H5D_layout_t dset_layout;
                                    hid_t dcpl_tmp = -1; /* dataset creation property list ID */

                                    /* check if we have VL data in the dataset's datatype */
                                    if (H5Tdetect_class(wtype_id, H5T_VLEN) == TRUE)
                                        vl_data = TRUE;

                                    /* check first if writing dataset is chunked,
                                     * if so use its chunk layout for better performance. */
                                    dset_layout = H5Pget_layout(dcpl_out);
                                    if (dset_layout == H5D_CHUNKED)
                                        dcpl_tmp = dcpl_out; /* writing dataset */
                                    else {
                                        dset_layout = H5Pget_layout(dcpl_in);
                                        if (dset_layout == H5D_CHUNKED)
                                            dcpl_tmp = dcpl_in; /* reading dataset */
                                    }

                                    if (Get_hyperslab(
                                            dcpl_tmp,
                                            rank,
                                            dims,
                                            p_type_nbytes,
                                            hslab_dims,
                                            &hslab_nbytes)
                                        < 0)
                                        HGOTO_ERROR(FAIL, H5E_tools_min_id_g, "Get_hyperslab failed");

                                    hslab_buf = HDmalloc((size_t)hslab_nbytes);
                                    if (hslab_buf == NULL)
                                        HGOTO_ERROR(FAIL, H5E_tools_min_id_g, "can't allocate space for hyperslab");

                                    hslab_nelmts = hslab_nbytes / p_type_nbytes;
                                    hslab_space = H5Screate_simple(1, &hslab_nelmts, NULL);

                                    /* the hyperslab selection loop */
                                    HDmemset(hs_sel_offset, 0, sizeof hs_sel_offset);
                                    HDmemset(zero, 0, sizeof zero);

                                    for (elmtno = 0; elmtno < p_nelmts; elmtno += hs_select_nelmts) {
                                        if (rank > 0) {
                                            /* calculate the hyperslab selections.
                                             * The selection would be same as the hyperslab
                                             * except for remaining edge portion of the dataset
                                             * which is smaller then the hyperslab.
                                             */
                                            for (k = 0, hs_select_nelmts = 1; k < rank; k++) {
                                                /* MIN() is used to get the remaining edge portion if exist.
                                                 * "dims[k] - hs_sel_offset[k]" is remaining edge portion that is
                                                 * smaller then the hyperslab.
                                                 */
                                                hs_sel_count[k] = MIN(dims[k] - hs_sel_offset[k], hslab_dims[k]);
                                                hs_select_nelmts *= hs_sel_count[k];
                                            }

                                            if (H5Sselect_hyperslab(
                                                    f_space_id,
                                                    H5S_SELECT_SET,
                                                    hs_sel_offset,
                                                    NULL,
                                                    hs_sel_count,
                                                    NULL)
                                                 < 0)
                                                HGOTO_ERROR(FAIL, H5E_tools_min_id_g, "H5Sselect_hyperslab failed");
                                            if (H5Sselect_hyperslab(
                                                    hslab_space,
                                                    H5S_SELECT_SET,
                                                    zero,
                                                    NULL,
                                                    &hs_select_nelmts,
                                                    NULL)
                                                < 0)
                                                HGOTO_ERROR(FAIL, H5E_tools_min_id_g, "H5Sselect_hyperslab failed");
                                        } /* end if rank > 0 */
                                        else {
                                            H5Sselect_all(f_space_id);
                                            H5Sselect_all(hslab_space);
                                            hs_select_nelmts = 1;
                                        } /* end (else) rank  == 0 */

                                        if (H5Dread(
                                                dset_in,
                                                wtype_id,
                                                hslab_space,
                                                f_space_id,
                                                H5P_DEFAULT,
                                                hslab_buf)
                                            < 0)
                                            HGOTO_ERROR(FAIL, H5E_tools_min_id_g, "H5Dread failed");
                                        if (H5Dwrite(
                                                dset_out,
                                                wtype_id,
                                                hslab_space,
                                                f_space_id,
                                                H5P_DEFAULT,
                                                hslab_buf)
                                            < 0)
                                            HGOTO_ERROR(FAIL, H5E_tools_min_id_g, "H5Dwrite failed");

                                        if (vl_data)
                                            H5Dvlen_reclaim(wtype_id, hslab_space, H5P_DEFAULT, hslab_buf);

                                        /* calculate the next hyperslab offset */
                                        for (k = rank, carry = 1; k > 0 && carry; --k) {
                                            hs_sel_offset[k - 1] += hs_sel_count[k - 1];
                                            /* if reached the end of a dim */
                                            if (hs_sel_offset[k - 1] == dims[k - 1])
                                                hs_sel_offset[k - 1] = 0;
                                            else
                                                carry = 0;
                                        }
                                    } /* end for (hyperslab selection loop) */

                                    H5Sclose(hslab_space);
                                    if (hslab_buf != NULL) {
                                        HDfree(hslab_buf);
                                        hslab_buf = NULL;
                                    }
                                } /* end if reading/writing by hyperslab */
                            } /* end if (nelmts > 0 && space_status != H5D_SPACE_STATUS_NOT_ALLOCATED) */

                            /*-------------------------------------------------------------------------
                             * print amount of compression used
                             *-------------------------------------------------------------------------
                             */
                            if (options->verbose) {
                                double ratio = 0;

                                /* only print the compression ration if there was a filter request */
                                if (apply_s && apply_f && req_filter) {
                                    /* get the storage size of the output dataset */
                                    dsize_out = H5Dget_storage_size(dset_out);

                                    /* compression ratio = uncompressed size /  compressed size */
                                    if (dsize_out != 0)
                                        ratio = (double) dsize_in / (double) dsize_out;
                                    print_dataset_info(dcpl_out, travt->objs[i].name, ratio, 1);
                                }
                                else
                                    print_dataset_info(dcpl_in, travt->objs[i].name, ratio, 0);

                                /* print a message that the filter was not applied
                                 * (in case there was a filter)
                                 */
                                if (has_filter && apply_s == 0)
<<<<<<< HEAD
                                    HDprintf(" <warning: filter not applied to %s. dataset smaller than %d bytes>\n",
                                            travt->objs[i].name,
                                            (int) options->min_comp);

                                if (has_filter && apply_f == 0)
                                    HDprintf(" <warning: could not apply the filter to %s>\n", travt->objs[i].name);
                            } /* end if verbose (print compression) */
=======
                                    HDprintf(" <warning: filter not applied to %s. dataset smaller than %d bytes>\n", travt->objs[i].name, (int) options->min_comp);

                                if (has_filter && apply_f == 0)
                                    HDprintf(" <warning: could not apply the filter to %s>\n", travt->objs[i].name);
                            } /* verbose */
>>>>>>> 7997eb8c

                            /*-------------------------------------------------------------------------
                             * copy attrs
                             *-------------------------------------------------------------------------
                             */
                            if (copy_attr(dset_in, dset_out, &named_dt_head, travt, options) < 0)
                                HGOTO_ERROR(FAIL, H5E_tools_min_id_g, "copy_attr failed");

                            if (H5Dclose(dset_out) < 0)
                                HGOTO_ERROR(FAIL, H5E_tools_min_id_g, "H5Dclose failed");
                        } /* end if not a reference */
                    } /* end if h5tools_canreadf (filter availability check) */

                    /*-------------------------------------------------------------------------
                     * Close
                     *-------------------------------------------------------------------------
                     */
                    if (H5Tclose(ftype_id) < 0)
                        HGOTO_ERROR(FAIL, H5E_tools_min_id_g, "H5Tclose failed");
                    if (H5Tclose(wtype_id) < 0)
                        HGOTO_ERROR(FAIL, H5E_tools_min_id_g, "H5Tclose failed");
                    if (H5Pclose(dcpl_in) < 0)
                        HGOTO_ERROR(FAIL, H5E_tools_min_id_g, "H5Pclose failed");
                    if (H5Pclose(dcpl_out) < 0)
                        HGOTO_ERROR(FAIL, H5E_tools_min_id_g, "H5Pclose failed");
                    if (H5Sclose(f_space_id) < 0)
                        HGOTO_ERROR(FAIL, H5E_tools_min_id_g, "H5Sclose failed");
                    if (H5Dclose(dset_in) < 0)
                        HGOTO_ERROR(FAIL, H5E_tools_min_id_g, "H5Dclose failed");
                }
                /*-------------------------------------------------------------------------
                 * We do not have request for filter/chunking; use H5Ocopy instead
                 *-------------------------------------------------------------------------
                 */
                else {
                    hid_t pid = -1;

                    /* create property to pass copy options */
                    if ((pid = H5Pcreate(H5P_OBJECT_COPY)) < 0)
                        HGOTO_ERROR(FAIL, H5E_tools_min_id_g, "H5Pcreate failed");

                    /* set options for object copy */
                    if (H5Pset_copy_object(pid, H5O_COPY_WITHOUT_ATTR_FLAG) < 0)
                        HGOTO_ERROR(FAIL, H5E_tools_min_id_g, "H5Pset_copy_object failed");

                    if (H5Ocopy(fidin, /* Source file or group identifier */
                            travt->objs[i].name, /* Name of the source object to be copied */
                            fidout, /* Destination file or group identifier  */
                            travt->objs[i].name, /* Name of the destination object  */
                            pid, /* Properties which apply to the copy   */
                            H5P_DEFAULT) < 0) /* Properties which apply to the new hard link */
                        HGOTO_ERROR(FAIL, H5E_tools_min_id_g, "H5Ocopy failed");

                    if (H5Pclose(pid) < 0)
                        HGOTO_ERROR(FAIL, H5E_tools_min_id_g, "H5Pclose failed");

                    /*-------------------------------------------------------------------------
                     * Copy attrs manually
                     *-------------------------------------------------------------------------
                     */
                    if ((dset_in = H5Dopen2(fidin, travt->objs[i].name, H5P_DEFAULT)) < 0)
                        HGOTO_ERROR(FAIL, H5E_tools_min_id_g, "H5Dopen2 failed");
                    if ((dset_out = H5Dopen2(fidout, travt->objs[i].name, H5P_DEFAULT)) < 0)
                        HGOTO_ERROR(FAIL, H5E_tools_min_id_g, "H5Dopen2 failed");
                    if (copy_attr(dset_in, dset_out, &named_dt_head, travt, options) < 0)
                        HGOTO_ERROR(FAIL, H5E_tools_min_id_g, "copy_attr failed");
                    if (H5Dclose(dset_in) < 0)
                        HGOTO_ERROR(FAIL, H5E_tools_min_id_g, "H5Dclose failed");
                    if (H5Dclose(dset_out) < 0)
                        HGOTO_ERROR(FAIL, H5E_tools_min_id_g, "H5Dclose failed");

                    if (options->verbose)
                        HDprintf(FORMAT_OBJ, "dset", travt->objs[i].name);

                } /* end whether we have request for filter/chunking */
                break;

            /*-------------------------------------------------------------------------
             * H5TRAV_TYPE_NAMED_DATATYPE
             *-------------------------------------------------------------------------
             */
            case H5TRAV_TYPE_NAMED_DATATYPE:
                if (options->verbose)
                    HDprintf(FORMAT_OBJ, "type", travt->objs[i].name);

                if ((type_in = H5Topen2(fidin, travt->objs[i].name, H5P_DEFAULT)) < 0)
                    HGOTO_ERROR(FAIL, H5E_tools_min_id_g, "H5Topen2 failed");

                /* Copy the datatype anonymously */
                if ((type_out = copy_named_datatype(type_in, fidout, &named_dt_head, travt, options)) < 0)
                    HGOTO_ERROR(FAIL, H5E_tools_min_id_g, "copy_named_datatype failed");

                /* Link in to group structure */
                if (H5Lcreate_hard(type_out, ".", fidout, travt->objs[i].name, H5P_DEFAULT, H5P_DEFAULT) < 0)
                    HGOTO_ERROR(FAIL, H5E_tools_min_id_g, "H5Lcreate_hard failed");

                /*-------------------------------------------------------------------------
                 * copy attrs
                 *-------------------------------------------------------------------------
                 */
                if (copy_attr(type_in, type_out, &named_dt_head, travt, options) < 0)
                    HGOTO_ERROR(FAIL, H5E_tools_min_id_g, "copy_attr failed");

                if (H5Tclose(type_in) < 0)
                    HGOTO_ERROR(FAIL, H5E_tools_min_id_g, "H5Tclose failed");
                if (H5Tclose(type_out) < 0)
                    HGOTO_ERROR(FAIL, H5E_tools_min_id_g, "H5Tclose failed");
                type_out = -1; /* named datatypes stack, named_dt_head, manages allocation */

                break;

            /*-------------------------------------------------------------------------
             * H5TRAV_TYPE_LINK
             * H5TRAV_TYPE_UDLINK
             *
             * Only handles external links; H5Lcopy will fail for other UD link types
             * since we don't have creation or copy callbacks for them.
             *-------------------------------------------------------------------------
             */
            case H5TRAV_TYPE_LINK:
            case H5TRAV_TYPE_UDLINK:
                if (options->verbose)
                    HDprintf(FORMAT_OBJ, "link", travt->objs[i].name);

                if (H5Lcopy(fidin, travt->objs[i].name, fidout, travt->objs[i].name, H5P_DEFAULT, H5P_DEFAULT) < 0)
                    HGOTO_ERROR(FAIL, H5E_tools_min_id_g, "H5Lcopy failed");

                if (options->verbose)
                    HDprintf(FORMAT_OBJ, "link", travt->objs[i].name);
                break;

            default:
                HGOTO_ERROR(FAIL, H5E_tools_min_id_g, "Object type not found");
            } /* switch */
        } /* end for each object to traverse */
    } /* end if there are objects */

done:

    /* Finalize (link) the stack of named datatypes (if any) first
     * because of reference counting */
    if (0 == ret_value && named_dt_head != NULL) {
        if (named_datatype_free(&named_dt_head, 0) < 0)
            H5TOOLS_INFO(H5E_tools_min_id_g, "named_datatype_free failed");
    }
    else
        H5E_BEGIN_TRY {
            named_datatype_free(&named_dt_head, 1);
        } H5E_END_TRY;

    H5E_BEGIN_TRY
    {
        H5Gclose(grp_in);
        H5Gclose(grp_out);
        H5Pclose(dcpl_in);
        H5Pclose(gcpl_in);
        H5Pclose(gcpl_out);
        H5Sclose(f_space_id);
        H5Dclose(dset_in);
        H5Dclose(dset_out);
        H5Tclose(ftype_id);
        H5Tclose(wtype_id);
        H5Tclose(type_in);
        H5Tclose(type_out);
    } H5E_END_TRY;

    /* free */
    if (buf != NULL)
        HDfree(buf);
    if (hslab_buf != NULL)
        HDfree(hslab_buf);

    return ret_value;
} /* end do_copy_objects() */

/*-------------------------------------------------------------------------
 * Function: print_dataset_info
 *
 * Purpose: print name, filters, percentage compression of a dataset
 *-------------------------------------------------------------------------
 */
static void
print_dataset_info(hid_t dcpl_id, char *objname, double ratio, int pr)
{
    char     strfilter[255];
#if defined (PRINT_DEBUG )
    char     temp[255];
#endif
    int      nfilters;       /* number of filters */
    unsigned filt_flags;     /* filter flags */
    H5Z_filter_t filtn;      /* filter identification number */
    unsigned cd_values[20];  /* filter client data values */
    size_t   cd_nelmts;      /* filter client number of values */
    char     f_objname[256]; /* filter objname */
    int      i;

    HDstrcpy(strfilter, "\0");

    /* get information about input filters */
    if ((nfilters = H5Pget_nfilters(dcpl_id)) < 0)
        return;

    for (i = 0; i < nfilters; i++) {
        cd_nelmts = NELMTS(cd_values);

        if ((filtn = H5Pget_filter2(dcpl_id, (unsigned) i, &filt_flags, &cd_nelmts,
                        cd_values, sizeof(f_objname), f_objname, NULL)) < 0) {
            HDstrcat(strfilter, "ERROR ");
            continue;
        }

        switch (filtn) {
            case H5Z_FILTER_NONE:
                HDstrcat(strfilter, "NONE ");
                break;

            case H5Z_FILTER_DEFLATE:
                HDstrcat(strfilter, "GZIP ");

#if defined (PRINT_DEBUG)
                {
                    unsigned level = cd_values[0];

                    HDsprintf(temp,"(%d)", level);
                    HDstrcat(strfilter, temp);
                }
#endif
                break;

            case H5Z_FILTER_SZIP:
                HDstrcat(strfilter, "SZIP ");

#if defined (PRINT_DEBUG)
                {
                    unsigned options_mask = cd_values[0]; /* from dcpl, not filt*/
                    unsigned ppb = cd_values[1];

                    HDsprintf(temp,"(%d,", ppb);
                    HDstrcat(strfilter, temp);
                    if (options_mask & H5_SZIP_EC_OPTION_MASK)
                        HDstrcpy(temp, "EC) ");
                    else if (options_mask & H5_SZIP_NN_OPTION_MASK)
                        HDstrcpy(temp, "NN) ");
                }
                HDstrcat(strfilter, temp);
#endif
                break;

            case H5Z_FILTER_SHUFFLE:
                HDstrcat(strfilter, "SHUF ");
                break;

            case H5Z_FILTER_FLETCHER32:
                HDstrcat(strfilter, "FLET ");
                break;

            case H5Z_FILTER_NBIT:
                HDstrcat(strfilter, "NBIT ");
                break;

            case H5Z_FILTER_SCALEOFFSET:
                HDstrcat(strfilter, "SCALEOFFSET ");
                break;

            default:
                HDstrcat(strfilter, "UD ");
                break;
        } /* end switch */
    } /* end for each filter */

    if (!pr)
        HDprintf(FORMAT_OBJ, "dset", objname);
    else {
        char str[512], temp[512];

        HDstrcpy(str, "dset     ");
        HDstrcat(str, strfilter);
        HDsprintf(temp, "  (%.3f:1)", ratio);
        HDstrcat(str, temp);
        HDprintf(FORMAT_OBJ, str, objname);
    }
} /* end print_dataset_info() */

/*-------------------------------------------------------------------------
 * Function: copy_user_block
 *
 * Purpose:  copy user block from one file to another
 *
 * Return:   0, ok, -1 no
 *-------------------------------------------------------------------------
 */
static int
copy_user_block(const char *infile, const char *outfile, hsize_t size)
{
    int ret_value = 0;
    int infid = -1, outfid = -1; /* File descriptors */

    /* User block must be any power of 2 equal to 512 or greater (512, 1024, 2048, etc.) */

    /* Open files */
    if ((infid = HDopen(infile, O_RDONLY)) < 0)
        HGOTO_ERROR(FAIL, H5E_tools_min_id_g, "HDopen failed input file <%s>", infile);
    if ((outfid = HDopen(outfile, O_WRONLY)) < 0)
        HGOTO_ERROR(FAIL, H5E_tools_min_id_g, "HDopen failed output file <%s>", outfile);

    /* Copy the userblock from the input file to the output file */
    while (size > 0) {
        ssize_t nread, nbytes; /* # of bytes transfered, etc. */
        char rbuf[USERBLOCK_XFER_SIZE]; /* Buffer for reading */
        const char *wbuf; /* Pointer into buffer, for writing */

        /* Read buffer from source file */
        if (size > USERBLOCK_XFER_SIZE)
            nread = HDread(infid, rbuf, (size_t)USERBLOCK_XFER_SIZE);
        else
            nread = HDread(infid, rbuf, (size_t)size);
        if (nread < 0)
            HGOTO_ERROR(FAIL, H5E_tools_min_id_g, "HDread failed to read userblock");

        /* Write buffer to destination file */
        /* (compensating for interrupted writes & checking for errors, etc.) */
        nbytes = nread;
        wbuf = rbuf;
        while (nbytes > 0) {
            ssize_t nwritten; /* # of bytes written */

            do {
                nwritten = HDwrite(outfid, wbuf, (size_t)nbytes);
            } while (-1 == nwritten && EINTR == errno);
            if (-1 == nwritten)  /* error */
                HGOTO_ERROR(FAIL, H5E_tools_min_id_g, "HDwrite failed");
            HDassert(nwritten > 0);
            HDassert(nwritten <= nbytes);

            /* Update # of bytes left & offset in buffer */
            nbytes -= nwritten;
            wbuf += nwritten;
            HDassert(nbytes == 0 || wbuf < (rbuf + USERBLOCK_XFER_SIZE));
        } /* end while */

        /* Update size of userblock left to transfer */
        size = size - (hsize_t) nread;
    } /* end while */

done:
    if (infid >= 0)
        HDclose(infid);
    if (outfid >= 0)
        HDclose(outfid);

    return ret_value;
} /* end copy_user_block() */

/*-------------------------------------------------------------------------
 * Function: print_user_block
 *
 * Purpose:  print user block
 *
 * Return:   0, ok, -1 no
 *-------------------------------------------------------------------------
 */
#if defined (H5REPACK_DEBUG_USER_BLOCK)
static
void
print_user_block(const char *filename, hid_t fid)
{
    int     ret_value = 0;
    int     fh = -1;   /* file handle */
    hsize_t ub_size;   /* user block size */
    hsize_t size;      /* size read */
    hid_t   fcpl = -1; /* file creation property list ID for HDF5 file */
    int     i;

    /* get user block size */
    if ((fcpl = H5Fget_create_plist(fid)) < 0) {
        HGOTO_ERROR(H5E_tools_g, H5E_tools_min_id_g, "H5Fget_create_plist failed to retrieve file creation property list");
    }

    if (H5Pget_userblock(fcpl, &ub_size) < 0) {
        HGOTO_ERROR(H5E_tools_g, H5E_tools_min_id_g, "H5Pget_userblock failed to retrieve userblock size");
    }

    if (H5Pclose(fcpl) < 0) {
        HGOTO_ERROR(H5E_tools_g, H5E_tools_min_id_g, "H5Pclose failed to close property list");
    }

    /* open file */
    if ((fh = HDopen(filename, O_RDONLY)) < 0) {
        HGOTO_ERROR(H5E_tools_g, H5E_tools_min_id_g, "HDopen failed to open file <%s>", filename);
    }

    size = ub_size;

    /* read file */
    while (size > 0) {
        ssize_t nread; /* # of bytes read */
        char rbuf[USERBLOCK_XFER_SIZE]; /* buffer for reading */

        /* read buffer */
        if (size > USERBLOCK_XFER_SIZE)
            nread = HDread(fh, rbuf, (size_t)USERBLOCK_XFER_SIZE);
        else
            nread = HDread(fh, rbuf, (size_t)size);

        for (i = 0; i < nread; i++) {

            HDprintf("%c ", rbuf[i]);

        }
        HDprintf("\n");

        if (nread < 0) {
            HGOTO_ERROR(H5E_tools_g, H5E_tools_min_id_g, "nread < 0");
        }

        /* update size of userblock left to transfer */
        size -= nread;
    }

done:
    if (fh >= 0)
        HDclose(fh);

    return;
} /* end print_user_block() */
#endif
<|MERGE_RESOLUTION|>--- conflicted
+++ resolved
@@ -921,11 +921,12 @@
                                         H5E_tools_g,
                                         H5E_tools_min_id_g,
                                         "H5Dcreate2 failed");
-                                if (options->verbose)
-<<<<<<< HEAD
+                                if (options->verbose) {
                                     HDprintf(" warning: could not create dataset <%s>. Applying original settings\n",
                                             travt->objs[i].name);
-                                dset_out = H5Dcreate2(fidout,
+                                }
+                                dset_out = H5Dcreate2(
+                                        fidout,
                                         travt->objs[i].name,
                                         wtype_id,
                                         f_space_id,
@@ -933,11 +934,6 @@
                                         dcpl_in,
                                         H5P_DEFAULT);
                                 if (dset_out < 0)
-=======
-                                    HDprintf(" warning: could not create dataset <%s>. Applying original settings\n", travt->objs[i].name);
-
-                                if ((dset_out = H5Dcreate2(fidout, travt->objs[i].name, wtype_id, f_space_id, H5P_DEFAULT, dcpl_in, H5P_DEFAULT)) < 0)
->>>>>>> 7997eb8c
                                     HGOTO_ERROR(FAIL, H5E_tools_min_id_g, "H5Dcreate2 failed");
                                 apply_f = 0;
                             } /* end if retry dataset create */
@@ -1133,22 +1129,15 @@
                                 /* print a message that the filter was not applied
                                  * (in case there was a filter)
                                  */
-                                if (has_filter && apply_s == 0)
-<<<<<<< HEAD
+                                if (has_filter && apply_s == 0) {
                                     HDprintf(" <warning: filter not applied to %s. dataset smaller than %d bytes>\n",
                                             travt->objs[i].name,
                                             (int) options->min_comp);
+                                }
 
                                 if (has_filter && apply_f == 0)
                                     HDprintf(" <warning: could not apply the filter to %s>\n", travt->objs[i].name);
                             } /* end if verbose (print compression) */
-=======
-                                    HDprintf(" <warning: filter not applied to %s. dataset smaller than %d bytes>\n", travt->objs[i].name, (int) options->min_comp);
-
-                                if (has_filter && apply_f == 0)
-                                    HDprintf(" <warning: could not apply the filter to %s>\n", travt->objs[i].name);
-                            } /* verbose */
->>>>>>> 7997eb8c
 
                             /*-------------------------------------------------------------------------
                              * copy attrs
