/* * * * * * * * * * * * * * * * * * * * * * * * * * * * * * * * * * * * * * *
 * Copyright by The HDF Group.                                               *
 * Copyright by the Board of Trustees of the University of Illinois.         *
 * All rights reserved.                                                      *
 *                                                                           *
 * This file is part of HDF5.  The full HDF5 copyright notice, including     *
 * terms governing use, modification, and redistribution, is contained in    *
 * the COPYING file, which can be found at the root of the source code       *
 * distribution tree, or in https://www.hdfgroup.org/licenses.               *
 * If you do not have access to either file, you may request a copy from     *
 * help@hdfgroup.org.                                                        *
 * * * * * * * * * * * * * * * * * * * * * * * * * * * * * * * * * * * * * * */

#include "H5private.h"
#include "h5diff.h"
#include "h5diff_common.h"
#include "h5tools.h"
#include "h5tools_utils.h"

static int check_n_input(const char *);
static int check_p_input(const char *);
static int check_d_input(const char *);

/*
 * Command-line options: The user can specify short or long-named
 * parameters.
 */
<<<<<<< HEAD
static const char *        s_opts   = "hVrv:qn:d:p:NcelxE:S";
=======
static const char *        s_opts   = "hVrv*qn:d:p:NcelxE:A:S";
>>>>>>> 18bbd3f0
static struct long_options l_opts[] = {{"help", no_arg, 'h'},
                                       {"version", no_arg, 'V'},
                                       {"report", no_arg, 'r'},
                                       {"verbose", optional_arg, 'v'},
                                       {"quiet", no_arg, 'q'},
                                       {"count", require_arg, 'n'},
                                       {"delta", require_arg, 'd'},
                                       {"relative", require_arg, 'p'},
                                       {"nan", no_arg, 'N'},
                                       {"compare", no_arg, 'c'},
                                       {"use-system-epsilon", no_arg, 'e'},
                                       {"follow-symlinks", no_arg, 'l'},
                                       {"no-dangling-links", no_arg, 'x'},
                                       {"exclude-path", require_arg, 'E'},
<<<<<<< HEAD
                                       {"enable-error-stack", no_arg, 'S'},
=======
                                       {"exclude-attribute", require_arg, 'A'},
                                       {"enable-error-stack", no_arg, 'S'},
                                       {"vol-value-1", require_arg, '1'},
                                       {"vol-name-1", require_arg, '2'},
                                       {"vol-info-1", require_arg, '3'},
                                       {"vol-value-2", require_arg, '4'},
                                       {"vol-name-2", require_arg, '5'},
                                       {"vol-info-2", require_arg, '6'},
>>>>>>> 18bbd3f0
                                       {NULL, 0, '\0'}};

/*-------------------------------------------------------------------------
 * Function: check_options
 *
 * Purpose: parse command line input
 *-------------------------------------------------------------------------
 */
static void
check_options(diff_opt_t *opts)
{
    /*--------------------------------------------------------------
     * check for mutually exclusive options
     *--------------------------------------------------------------*/

    /* check between -d , -p, --use-system-epsilon.
     * These options are mutually exclusive.
     */
    if ((opts->delta_bool + opts->percent_bool + opts->use_system_epsilon) > 1) {
        HDprintf("%s error: -d, -p and --use-system-epsilon options are mutually-exclusive;\n", PROGRAMNAME);
        HDprintf("use no more than one.\n");
        HDprintf("Try '-h' or '--help' option for more information or see the %s entry in the 'HDF5 "
                 "Reference Manual'.\n",
                 PROGRAMNAME);
        h5diff_exit(EXIT_FAILURE);
    }
}

<<<<<<< HEAD
=======
/*-------------------------------------------------------------------------
 * Function:    parse_hsize_list
 *
 * Purpose:     Parse a list of comma or space separated integers and return
 *              them in a list. The string being passed into this function
 *              should be at the start of the list you want to parse. You are
 *              responsible for freeing the array returned from here.
 *
 *              Lists in the so-called "terse" syntax are separated by
 *              semicolons (;). The lists themselves can be separated by
 *              either commas (,) or white spaces.
 *
 * Return:      <none>
 *-------------------------------------------------------------------------
 */
static void
parse_hsize_list(const char *h_list, subset_d *d)
{
    hsize_t *    p_list;
    const char * ptr;
    unsigned int size_count = 0;
    unsigned int i          = 0;
    unsigned int last_digit = 0;

    if (!h_list || !*h_list || *h_list == ';')
        return;

    H5TOOLS_START_DEBUG(" - h_list:%s", h_list);
    /* count how many integers do we have */
    for (ptr = h_list; ptr && *ptr && *ptr != ';' && *ptr != ']'; ptr++)
        if (HDisdigit(*ptr)) {
            if (!last_digit)
                /* the last read character wasn't a digit */
                size_count++;

            last_digit = 1;
        }
        else
            last_digit = 0;

    if (size_count == 0) {
        /* there aren't any integers to read */
        H5TOOLS_ENDDEBUG("No integers to read");
        return;
    }
    H5TOOLS_DEBUG("Number integers to read=%ld", size_count);

    /* allocate an array for the integers in the list */
    if ((p_list = (hsize_t *)HDcalloc(size_count, sizeof(hsize_t))) == NULL)
        H5TOOLS_INFO("Unable to allocate space for subset data");

    for (ptr = h_list; i < size_count && ptr && *ptr && *ptr != ';' && *ptr != ']'; ptr++)
        if (HDisdigit(*ptr)) {
            /* we should have an integer now */
            p_list[i++] = (hsize_t)HDstrtoull(ptr, NULL, 0);

            while (HDisdigit(*ptr))
                /* scroll to end of integer */
                ptr++;
        }
    d->data = p_list;
    d->len  = size_count;
    H5TOOLS_ENDDEBUG(" ");
}

/*-------------------------------------------------------------------------
 * Function:    parse_subset_params
 *
 * Purpose:     Parse the so-called "terse" syntax for specifying subsetting parameters.
 *
 * Return:      Success:    struct subset_t object
 *              Failure:    NULL
 *-------------------------------------------------------------------------
 */
static struct subset_t *
parse_subset_params(const char *dset)
{
    struct subset_t *s = NULL;
    char *           brace;

    H5TOOLS_START_DEBUG(" - dset:%s", dset);
    if ((brace = HDstrrchr(dset, '[')) != NULL) {
        *brace++ = '\0';

        s = (struct subset_t *)HDcalloc(1, sizeof(struct subset_t));
        parse_hsize_list(brace, &s->start);

        while (*brace && *brace != ';')
            brace++;

        if (*brace)
            brace++;

        parse_hsize_list(brace, &s->stride);

        while (*brace && *brace != ';')
            brace++;

        if (*brace)
            brace++;

        parse_hsize_list(brace, &s->count);

        while (*brace && *brace != ';')
            brace++;

        if (*brace)
            brace++;

        parse_hsize_list(brace, &s->block);
    }
    H5TOOLS_ENDDEBUG(" ");

    return s;
}

>>>>>>> 18bbd3f0
/*-------------------------------------------------------------------------
 * Function: parse_command_line
 *
 * Purpose: parse command line input
 *-------------------------------------------------------------------------
 */

void
parse_command_line(int argc, const char *argv[], const char **fname1, const char **fname2,
                   const char **objname1, const char **objname2, diff_opt_t *opts)
{
    int                       i;
    int                       opt;
    struct exclude_path_list *exclude_head, *exclude_prev, *exclude_node;
    struct exclude_path_list *exclude_attr_head, *exclude_attr_prev, *exclude_attr_node;

    H5TOOLS_START_DEBUG(" ");
    /* process the command-line */
<<<<<<< HEAD
    memset(opts, 0, sizeof(diff_opt_t));
=======
    HDmemset(opts, 0, sizeof(diff_opt_t));
>>>>>>> 18bbd3f0

    /* assume equal contents initially */
    opts->contents = 1;

    /* NaNs are handled by default */
    opts->do_nans = 1;

    /* not Listing objects that are not comparable */
    opts->mode_list_not_cmp = 0;

    /* initially no not-comparable. */
    /**this is bad in mixing option with results**/
    opts->not_cmp = 0;

    /* init for exclude-path option */
    exclude_head = NULL;

    /* init for exclude-attribute option */
    exclude_attr_head = NULL;

    /* parse command line options */
    while ((opt = get_option(argc, argv, s_opts, l_opts)) != EOF) {
        switch ((char)opt) {
            default:
                usage();
                h5diff_exit(EXIT_FAILURE);
                break;

            case 'h':
                usage();
                h5diff_exit(EXIT_SUCCESS);
                break;

            case 'V':
                print_version(h5tools_getprogname());
                h5diff_exit(EXIT_SUCCESS);
                break;

            case 'v':
<<<<<<< HEAD
                opts->m_verbose = 1;
                /* This for loop is for handling style like
                 * -v, -v1, --verbose, --verbose=1.
                 */
                for (i = 1; i < argc; i++) {
                    /*
                     * short opt
                     */
                    if (!strcmp(argv[i], "-v")) { /* no arg */
                        opt_ind--;
                        opts->m_verbose_level = 0;
                        break;
                    }
                    else if (!strncmp(argv[i], "-v", (size_t)2)) {
                        opts->m_verbose_level = atoi(&argv[i][2]);
                        break;
                    }

                    /*
                     * long opt
                     */
                    if (!strcmp(argv[i], "--verbose")) { /* no arg */
                        opts->m_verbose_level = 0;
                        break;
                    }
                    else if (!strncmp(argv[i], "--verbose", (size_t)9) && argv[i][9] == '=') {
                        opts->m_verbose_level = atoi(&argv[i][10]);
                        break;
                    }
                }
                break;

            case 'q':
                /* use quiet mode; supress the message "0 differences found" */
                opts->m_quiet = 1;
                break;

            case 'r':
                opts->m_report = 1;
                break;

            case 'l':
                opts->follow_links = TRUE;
                break;

            case 'x':
                opts->no_dangle_links = 1;
                break;

            case 'S':
                enable_error_stack = 1;
                break;

            case 'E':
                opts->exclude_path = 1;

                /* create linked list of excluding objects */
                if ((exclude_node = (struct exclude_path_list *)HDmalloc(sizeof(struct exclude_path_list))) ==
                    NULL) {
                    HDprintf("Error: lack of memory!\n");
                    h5diff_exit(EXIT_FAILURE);
                }

                /* init */
                exclude_node->obj_path = (char *)opt_arg;
                exclude_node->obj_type = H5TRAV_TYPE_UNKNOWN;
                exclude_prev           = exclude_head;

                if (NULL == exclude_head) {
                    exclude_head       = exclude_node;
                    exclude_head->next = NULL;
                }
                else {
                    while (NULL != exclude_prev->next)
                        exclude_prev = exclude_prev->next;

                    exclude_node->next = NULL;
                    exclude_prev->next = exclude_node;
=======
                opts->mode_verbose = 1;
                for (i = 1; i < argc; i++) {
                    /*
                     * special check for short opt
                     */
                    if (!strcmp(argv[i], "-v")) {
                        if (opt_arg != NULL)
                            opt_ind--;
                        opts->mode_verbose_level = 0;
                        break;
                    }
                    else if (!strncmp(argv[i], "-v", (size_t)2)) {
                        if (opt_arg != NULL)
                            opt_ind--;
                        opts->mode_verbose_level = atoi(&argv[i][2]);
                        break;
                    }
                    else {
                        if (opt_arg != NULL)
                            opts->mode_verbose_level = HDatoi(opt_arg);
                        else
                            opts->mode_verbose_level = 0;
                    }
                }
                break;

            case 'q':
                /* use quiet mode; supress the message "0 differences found" */
                opts->mode_quiet = 1;
                break;

            case 'r':
                opts->mode_report = 1;
                break;

            case 'l':
                opts->follow_links = TRUE;
                break;

            case 'x':
                opts->no_dangle_links = 1;
                break;

            case 'S':
                enable_error_stack = 1;
                break;

            case 'E':
                opts->exclude_path = 1;

                /* create linked list of excluding objects */
                if ((exclude_node = (struct exclude_path_list *)HDmalloc(sizeof(struct exclude_path_list))) ==
                    NULL) {
                    HDprintf("Error: lack of memory!\n");
                    h5diff_exit(EXIT_FAILURE);
                }

                /* init */
                exclude_node->obj_path = opt_arg;
                exclude_node->obj_type = H5TRAV_TYPE_UNKNOWN;
                exclude_prev           = exclude_head;

                if (NULL == exclude_head) {
                    exclude_head       = exclude_node;
                    exclude_head->next = NULL;
                }
                else {
                    while (NULL != exclude_prev->next)
                        exclude_prev = exclude_prev->next;

                    exclude_node->next = NULL;
                    exclude_prev->next = exclude_node;
                }
                break;

            case 'A':
                opts->exclude_attr_path = 1;

                /* create linked list of excluding objects */
                if ((exclude_attr_node =
                         (struct exclude_path_list *)HDmalloc(sizeof(struct exclude_path_list))) == NULL) {
                    HDprintf("Error: lack of memory!\n");
                    h5diff_exit(EXIT_FAILURE);
                }

                /* init */
                exclude_attr_node->obj_path = opt_arg;
                exclude_attr_node->obj_type = H5TRAV_TYPE_UNKNOWN;
                exclude_attr_prev           = exclude_attr_head;

                if (NULL == exclude_attr_head) {
                    exclude_attr_head       = exclude_attr_node;
                    exclude_attr_head->next = NULL;
                }
                else {
                    while (NULL != exclude_attr_prev->next)
                        exclude_attr_prev = exclude_attr_prev->next;

                    exclude_attr_node->next = NULL;
                    exclude_attr_prev->next = exclude_attr_node;
>>>>>>> 18bbd3f0
                }
                break;

            case 'd':
<<<<<<< HEAD
                opts->d = 1;
=======
                opts->delta_bool = 1;
>>>>>>> 18bbd3f0

                if (check_d_input(opt_arg) == -1) {
                    HDprintf("<-d %s> is not a valid option\n", opt_arg);
                    usage();
                    h5diff_exit(EXIT_FAILURE);
                }
<<<<<<< HEAD
                opts->delta = atof(opt_arg);

                /* -d 0 is the same as default */
                if (H5_DBL_ABS_EQUAL(opts->delta, (double)0.0F))
                    opts->d = 0;
                break;

            case 'p':
                opts->p = 1;
=======
                opts->delta = HDatof(opt_arg);
                /* do not check against default, the DBL_EPSILON is being replaced by user */
                break;

            case 'p':
                opts->percent_bool = 1;
>>>>>>> 18bbd3f0
                if (check_p_input(opt_arg) == -1) {
                    HDprintf("<-p %s> is not a valid option\n", opt_arg);
                    usage();
                    h5diff_exit(EXIT_FAILURE);
                }
<<<<<<< HEAD
                opts->percent = atof(opt_arg);

                /* -p 0 is the same as default */
                if (H5_DBL_ABS_EQUAL(opts->percent, (double)0.0F))
                    opts->p = 0;
                break;

            case 'n':
                opts->n = 1;
=======
                opts->percent = HDatof(opt_arg);

                /* -p 0 is the same as default */
                if (H5_DBL_ABS_EQUAL(opts->percent, 0.0))
                    opts->percent_bool = 0;
                break;

            case 'n':
                opts->count_bool = 1;
>>>>>>> 18bbd3f0
                if (check_n_input(opt_arg) == -1) {
                    HDprintf("<-n %s> is not a valid option\n", opt_arg);
                    usage();
                    h5diff_exit(EXIT_FAILURE);
                }
                opts->count = HDstrtoull(opt_arg, NULL, 0);
                break;

            case 'N':
                opts->do_nans = 0;
                break;

            case 'c':
<<<<<<< HEAD
                opts->m_list_not_cmp = 1;
=======
                opts->mode_list_not_cmp = 1;
>>>>>>> 18bbd3f0
                break;

            case 'e':
                opts->use_system_epsilon = 1;
                break;
<<<<<<< HEAD
=======

            case '1':
                opts->vol_info[0].type    = VOL_BY_VALUE;
                opts->vol_info[0].u.value = (H5VL_class_value_t)HDatoi(opt_arg);
                opts->custom_vol[0]       = TRUE;
                break;

            case '2':
                opts->vol_info[0].type   = VOL_BY_NAME;
                opts->vol_info[0].u.name = opt_arg;
                opts->custom_vol[0]      = TRUE;
                break;

            case '3':
                opts->vol_info[0].info_string = opt_arg;
                break;

            case '4':
                opts->vol_info[1].type    = VOL_BY_VALUE;
                opts->vol_info[1].u.value = (H5VL_class_value_t)HDatoi(opt_arg);
                opts->custom_vol[1]       = TRUE;
                break;

            case '5':
                opts->vol_info[1].type   = VOL_BY_NAME;
                opts->vol_info[1].u.name = opt_arg;
                opts->custom_vol[1]      = TRUE;
                break;

            case '6':
                opts->vol_info[1].info_string = opt_arg;
                break;
>>>>>>> 18bbd3f0
        }
    }

    /* check options */
    check_options(opts);

    /* if exclude-path option is used, keep the exclude path list */
    if (opts->exclude_path)
        opts->exclude = exclude_head;

    /* if exclude-attribute option is used, keep the exclude attr list */
    if (opts->exclude_attr_path)
        opts->exclude_attr = exclude_attr_head;

    /* check for file names to be processed */
    if (argc <= opt_ind || argv[opt_ind + 1] == NULL) {
        error_msg("missing file names\n");
        usage();
        h5diff_exit(EXIT_FAILURE);
    }

    *fname1   = argv[opt_ind];
    *fname2   = argv[opt_ind + 1];
    *objname1 = argv[opt_ind + 2];
<<<<<<< HEAD
=======
    H5TOOLS_DEBUG("file1 = %s", *fname1);
    H5TOOLS_DEBUG("file2 = %s", *fname2);
>>>>>>> 18bbd3f0

    if (*objname1 == NULL) {
        *objname2 = NULL;
        H5TOOLS_ENDDEBUG("No obj names");
        return;
    }
    H5TOOLS_DEBUG("objname1 = %s", *objname1);

    if (argv[opt_ind + 3] != NULL) {
        *objname2 = argv[opt_ind + 3];
    }
    else {
        *objname2 = *objname1;
    }
<<<<<<< HEAD
}

=======
    H5TOOLS_DEBUG("objname2 = %s", *objname2);

    /*
     * TRILABS_227 is complete except for an issue with printing indices
     * the following calls will enable subsetting
     */
    opts->sset[0] = parse_subset_params(*objname1);

    opts->sset[1] = parse_subset_params(*objname2);

    H5TOOLS_ENDDEBUG(" ");
}

>>>>>>> 18bbd3f0
/*-------------------------------------------------------------------------
 * Function: print_info
 *
 * Purpose: print several information messages after h5diff call
 *-------------------------------------------------------------------------
 */
void
print_info(diff_opt_t *opts)
{
    if (opts->mode_quiet || opts->err_stat)
        return;

    if (opts->cmn_objs == 0) {
        HDprintf("No common objects found. Files are not comparable.\n");
        if (!opts->mode_verbose)
            HDprintf("Use -v for a list of objects.\n");
    }

    if (opts->not_cmp == 1) {
        if (opts->mode_list_not_cmp == 0) {
            HDprintf("--------------------------------\n");
            HDprintf("Some objects are not comparable\n");
            HDprintf("--------------------------------\n");
            if (opts->mode_verbose)
                HDprintf("Use -c for a list of objects without details of differences.\n");
            else
                HDprintf("Use -c for a list of objects.\n");
        }
    }
}

/*-------------------------------------------------------------------------
 * Function: check_n_input
 *
 * Purpose: check for valid input
 *
 * Return: 1 for ok, -1 for fail
 *-------------------------------------------------------------------------
 */
H5_ATTR_PURE static int
check_n_input(const char *str)
{
    unsigned i;
    char     c;

    for (i = 0; i < HDstrlen(str); i++) {
        c = str[i];
        if (i == 0) {
            if (c < 49 || c > 57) /* ascii values between 1 and 9 */
                return -1;
        }
        else if (c < 48 || c > 57) /* 0 also */
            return -1;
    }
    return 1;
}

/*-------------------------------------------------------------------------
 * Function: check_p_input
 *
 * Purpose: check for a valid p option input
 *
 * Return: 1 for ok, -1 for fail
 *-------------------------------------------------------------------------
 */
static int
check_p_input(const char *str)
{
    double x;

    /*
     * the atof return value on a hexadecimal input is different
     * on some systems; we do a character check for this
     */
    if (HDstrlen(str) > 2 && str[0] == '0' && str[1] == 'x')
        return -1;

    x = HDatof(str);
    if (x < 0)
        return -1;

    return 1;
}

/*-------------------------------------------------------------------------
 * Function: check_d_input
 *
 * Purpose: check for a valid d option input
 *
 * Return: 1 for ok, -1 for fail
 *-------------------------------------------------------------------------
 */
static int
check_d_input(const char *str)
{
    double x;

    /*
     * the atof return value on a hexadecimal input is different
     * on some systems; we do a character check for this
     */
    if (HDstrlen(str) > 2 && str[0] == '0' && str[1] == 'x')
        return -1;

    x = HDatof(str);
    if (x < 0)
        return -1;

    return 1;
}

/*-------------------------------------------------------------------------
 * Function: usage
 *
 * Purpose: print a usage message
 *
 * Return: void
 *-------------------------------------------------------------------------
 */

void
usage(void)
{
    PRINTVALSTREAM(rawoutstream, "usage: h5diff [OPTIONS] file1 file2 [obj1[ obj2]]\n");
    PRINTVALSTREAM(rawoutstream, "  file1             File name of the first HDF5 file\n");
    PRINTVALSTREAM(rawoutstream, "  file2             File name of the second HDF5 file\n");
    PRINTVALSTREAM(rawoutstream, "  [obj1]            Name of an HDF5 object, in absolute path\n");
    PRINTVALSTREAM(rawoutstream, "  [obj2]            Name of an HDF5 object, in absolute path\n");
    PRINTVALSTREAM(rawoutstream, "\n");
    PRINTVALSTREAM(rawoutstream, "  OPTIONS\n");
    PRINTVALSTREAM(rawoutstream, "   -h, --help\n");
    PRINTVALSTREAM(rawoutstream, "         Print a usage message and exit.\n");
    PRINTVALSTREAM(rawoutstream, "   -V, --version\n");
    PRINTVALSTREAM(rawoutstream, "         Print version number and exit.\n");
    PRINTVALSTREAM(rawoutstream, "   -r, --report\n");
    PRINTVALSTREAM(rawoutstream, "         Report mode. Print differences.\n");
    PRINTVALSTREAM(rawoutstream, "   -v --verbose\n");
    PRINTVALSTREAM(rawoutstream,
                   "         Verbose mode. Print differences information and list of objects.\n");
    PRINTVALSTREAM(rawoutstream, "   -vN --verbose=N\n");
    PRINTVALSTREAM(rawoutstream,
                   "         Verbose mode with level. Print differences and list of objects.\n");
    PRINTVALSTREAM(rawoutstream, "         Level of detail depends on value of N:\n");
    PRINTVALSTREAM(rawoutstream, "          0 : Identical to '-v' or '--verbose'.\n");
<<<<<<< HEAD
    PRINTVALSTREAM(rawoutstream, "          1 : All level 0 information plus one-line attribute\n");
    PRINTVALSTREAM(rawoutstream, "              status summary.\n");
    PRINTVALSTREAM(rawoutstream, "          2 : All level 1 information plus extended attribute\n");
    PRINTVALSTREAM(rawoutstream, "              status report.\n");
=======
    PRINTVALSTREAM(rawoutstream,
                   "          1 : All level 0 information plus one-line attribute status summary.\n");
    PRINTVALSTREAM(rawoutstream,
                   "          2 : All level 1 information plus extended attribute status report.\n");
    PRINTVALSTREAM(rawoutstream, "          3 : All level 2 information plus file names.\n");
>>>>>>> 18bbd3f0
    PRINTVALSTREAM(rawoutstream, "   -q, --quiet\n");
    PRINTVALSTREAM(rawoutstream, "         Quiet mode. Do not produce output.\n");
    PRINTVALSTREAM(rawoutstream, "   --enable-error-stack\n");
    PRINTVALSTREAM(rawoutstream,
                   "                   Prints messages from the HDF5 error stack as they occur.\n");
<<<<<<< HEAD
=======
    PRINTVALSTREAM(rawoutstream,
                   "   --vol-value-1           Value (ID) of the VOL connector to use for opening the\n");
    PRINTVALSTREAM(rawoutstream, "                           first HDF5 file specified\n");
    PRINTVALSTREAM(rawoutstream,
                   "   --vol-name-1            Name of the VOL connector to use for opening the first\n");
    PRINTVALSTREAM(rawoutstream, "                           HDF5 file specified\n");
    PRINTVALSTREAM(rawoutstream,
                   "   --vol-info-1            VOL-specific info to pass to the VOL connector used for\n");
    PRINTVALSTREAM(rawoutstream, "                           opening the first HDF5 file specified\n");
    PRINTVALSTREAM(rawoutstream,
                   "   --vol-value-2           Value (ID) of the VOL connector to use for opening the\n");
    PRINTVALSTREAM(rawoutstream, "                           second HDF5 file specified\n");
    PRINTVALSTREAM(rawoutstream,
                   "   --vol-name-2            Name of the VOL connector to use for opening the second\n");
    PRINTVALSTREAM(rawoutstream, "                           HDF5 file specified\n");
    PRINTVALSTREAM(rawoutstream,
                   "   --vol-info-2            VOL-specific info to pass to the VOL connector used for\n");
    PRINTVALSTREAM(rawoutstream, "                           opening the second HDF5 file specified\n");
>>>>>>> 18bbd3f0
    PRINTVALSTREAM(rawoutstream, "   --follow-symlinks\n");
    PRINTVALSTREAM(rawoutstream,
                   "         Follow symbolic links (soft links and external links and compare the)\n");
    PRINTVALSTREAM(rawoutstream, "         links' target objects.\n");
    PRINTVALSTREAM(rawoutstream,
                   "         If symbolic link(s) with the same name exist in the files being\n");
    PRINTVALSTREAM(rawoutstream,
                   "         compared, then determine whether the target of each link is an existing\n");
    PRINTVALSTREAM(rawoutstream,
                   "         object (dataset, group, or named datatype) or the link is a dangling\n");
    PRINTVALSTREAM(rawoutstream,
                   "         link (a soft or external link pointing to a target object that does\n");
    PRINTVALSTREAM(rawoutstream, "         not yet exist).\n");
    PRINTVALSTREAM(rawoutstream,
                   "         - If both symbolic links are dangling links, they are treated as being\n");
    PRINTVALSTREAM(rawoutstream, "           the same; by default, h5diff returns an exit code of 0.\n");
    PRINTVALSTREAM(rawoutstream,
                   "           If, however, --no-dangling-links is used with --follow-symlinks,\n");
    PRINTVALSTREAM(rawoutstream, "           this situation is treated as an error and h5diff returns an\n");
    PRINTVALSTREAM(rawoutstream, "           exit code of 2.\n");
    PRINTVALSTREAM(rawoutstream,
                   "         - If only one of the two links is a dangling link,they are treated as\n");
    PRINTVALSTREAM(rawoutstream, "           being different and h5diff returns an exit code of 1.\n");
    PRINTVALSTREAM(rawoutstream,
                   "           If, however, --no-dangling-links is used with --follow-symlinks,\n");
    PRINTVALSTREAM(rawoutstream, "           this situation is treated as an error and h5diff returns an\n");
    PRINTVALSTREAM(rawoutstream, "           exit code of 2.\n");
    PRINTVALSTREAM(rawoutstream,
                   "         - If both symbolic links point to existing objects, h5diff compares the\n");
    PRINTVALSTREAM(rawoutstream, "           two objects.\n");
    PRINTVALSTREAM(rawoutstream,
                   "         If any symbolic link specified in the call to h5diff does not exist,\n");
    PRINTVALSTREAM(rawoutstream, "         h5diff treats it as an error and returns an exit code of 2.\n");
    PRINTVALSTREAM(rawoutstream, "   --no-dangling-links\n");
    PRINTVALSTREAM(rawoutstream,
                   "         Must be used with --follow-symlinks option; otherwise, h5diff shows\n");
    PRINTVALSTREAM(rawoutstream, "         error message and returns an exit code of 2.\n");
    PRINTVALSTREAM(rawoutstream,
                   "         Check for any symbolic links (soft links or external links) that do not\n");
    PRINTVALSTREAM(rawoutstream,
                   "         resolve to an existing object (dataset, group, or named datatype).\n");
    PRINTVALSTREAM(rawoutstream,
                   "         If any dangling link is found, this situation is treated as an error\n");
    PRINTVALSTREAM(rawoutstream, "         and h5diff returns an exit code of 2.\n");
    PRINTVALSTREAM(rawoutstream, "   -c, --compare\n");
    PRINTVALSTREAM(rawoutstream, "         List objects that are not comparable\n");
    PRINTVALSTREAM(rawoutstream, "   -N, --nan\n");
    PRINTVALSTREAM(rawoutstream, "         Avoid NaNs detection\n");
    PRINTVALSTREAM(rawoutstream, "   -n C, --count=C\n");
    PRINTVALSTREAM(rawoutstream, "         Print differences up to C. C must be a positive integer.\n");
    PRINTVALSTREAM(rawoutstream, "   -d D, --delta=D\n");
    PRINTVALSTREAM(rawoutstream,
                   "         Print difference if (|a-b| > D). D must be a positive number. Where a\n");
    PRINTVALSTREAM(rawoutstream,
                   "         is the data point value in file1 and b is the data point value in file2.\n");
    PRINTVALSTREAM(rawoutstream, "         Can not use with '-p' or '--use-system-epsilon'.\n");
    PRINTVALSTREAM(rawoutstream, "   -p R, --relative=R\n");
    PRINTVALSTREAM(rawoutstream,
                   "         Print difference if (|(a-b)/b| > R). R must be a positive number. Where a\n");
    PRINTVALSTREAM(rawoutstream,
                   "         is the data point value in file1 and b is the data point value in file2.\n");
    PRINTVALSTREAM(rawoutstream, "         Can not use with '-d' or '--use-system-epsilon'.\n");
    PRINTVALSTREAM(rawoutstream, "   --use-system-epsilon\n");
    PRINTVALSTREAM(
        rawoutstream,
        "         Print difference if (|a-b| > EPSILON), EPSILON is system defined value. Where a\n");
    PRINTVALSTREAM(rawoutstream,
                   "         is the data point value in file1 and b is the data point value in file2.\n");
    PRINTVALSTREAM(rawoutstream,
                   "         If the system epsilon is not defined,one of the following predefined\n");
    PRINTVALSTREAM(rawoutstream, "         values will be used:\n");
    PRINTVALSTREAM(rawoutstream, "           FLT_EPSILON = 1.19209E-07 for floating-point type\n");
    PRINTVALSTREAM(rawoutstream, "           DBL_EPSILON = 2.22045E-16 for double precision type\n");
    PRINTVALSTREAM(rawoutstream, "         Can not use with '-p' or '-d'.\n");
    PRINTVALSTREAM(rawoutstream, "   --exclude-path \"path\"\n");
    PRINTVALSTREAM(rawoutstream,
                   "         Exclude the specified path to an object when comparing files or groups.\n");
    PRINTVALSTREAM(rawoutstream,
                   "         If a group is excluded, all member objects will also be excluded.\n");
    PRINTVALSTREAM(rawoutstream, "         The specified path is excluded wherever it occurs.\n");
    PRINTVALSTREAM(rawoutstream,
                   "         This flexibility enables the same option to exclude either objects that\n");
    PRINTVALSTREAM(rawoutstream,
                   "         exist only in one file or common objects that are known to differ.\n");
    PRINTVALSTREAM(rawoutstream, "\n");
    PRINTVALSTREAM(rawoutstream,
                   "         When comparing files, \"path\" is the absolute path to the excluded;\n");
    PRINTVALSTREAM(rawoutstream,
                   "         object; when comparing groups, \"path\" is similar to the relative\n");
    PRINTVALSTREAM(rawoutstream,
                   "         path from the group to the excluded object. This \"path\" can be\n");
    PRINTVALSTREAM(rawoutstream,
                   "         taken from the first section of the output of the --verbose option.\n");
    PRINTVALSTREAM(rawoutstream,
                   "         For example, if you are comparing the group /groupA in two files and\n");
    PRINTVALSTREAM(rawoutstream,
                   "         you want to exclude /groupA/groupB/groupC in both files, the exclude\n");
    PRINTVALSTREAM(rawoutstream, "         option would read as follows:\n");
    PRINTVALSTREAM(rawoutstream, "           --exclude-path \"/groupB/groupC\"\n");
    PRINTVALSTREAM(rawoutstream, "\n");
    PRINTVALSTREAM(rawoutstream,
                   "         If there are multiple paths to an object, only the specified path(s)\n");
    PRINTVALSTREAM(rawoutstream,
                   "         will be excluded; the comparison will include any path not explicitly\n");
    PRINTVALSTREAM(rawoutstream, "         excluded.\n");
    PRINTVALSTREAM(rawoutstream, "         This option can be used repeatedly to exclude multiple paths.\n");
    PRINTVALSTREAM(rawoutstream, "\n");
<<<<<<< HEAD

=======
    PRINTVALSTREAM(rawoutstream, "   --exclude-attribute \"path/to/object/with/attribute\"\n");
    PRINTVALSTREAM(
        rawoutstream,
        "         Exclude attributes on the specified path to an object when comparing files or groups.\n");
    PRINTVALSTREAM(rawoutstream, "\n");
    PRINTVALSTREAM(rawoutstream,
                   "         If there are multiple paths to an object, only the specified path(s)\n");
    PRINTVALSTREAM(rawoutstream,
                   "         will be excluded; the comparison will include any path not explicitly\n");
    PRINTVALSTREAM(rawoutstream, "         excluded.\n");
    PRINTVALSTREAM(rawoutstream, "         This option can be used repeatedly to exclude multiple paths.\n");
    PRINTVALSTREAM(rawoutstream, "\n");
>>>>>>> 18bbd3f0
    PRINTVALSTREAM(rawoutstream, " Modes of output:\n");
    PRINTVALSTREAM(rawoutstream,
                   "  Default mode: print the number of differences found and where they occured\n");
    PRINTVALSTREAM(rawoutstream, "  -r Report mode: print the above plus the differences\n");
    PRINTVALSTREAM(rawoutstream, "  -v Verbose mode: print the above plus a list of objects and warnings\n");
    PRINTVALSTREAM(rawoutstream, "  -q Quiet mode: do not print output\n");

    PRINTVALSTREAM(rawoutstream, "\n");

    PRINTVALSTREAM(rawoutstream, " File comparison:\n");
    PRINTVALSTREAM(rawoutstream,
                   "  If no objects [obj1[ obj2]] are specified, the h5diff comparison proceeds as\n");
    PRINTVALSTREAM(rawoutstream,
                   "  a comparison of the two files' root groups.  That is, h5diff first compares\n");
    PRINTVALSTREAM(rawoutstream,
                   "  the names of root group members, generates a report of root group objects\n");
    PRINTVALSTREAM(rawoutstream,
                   "  that appear in only one file or in both files, and recursively compares\n");
    PRINTVALSTREAM(rawoutstream, "  common objects.\n");
    PRINTVALSTREAM(rawoutstream, "\n");

    PRINTVALSTREAM(rawoutstream, " Object comparison:\n");
    PRINTVALSTREAM(rawoutstream, "  1) Groups\n");
    PRINTVALSTREAM(rawoutstream,
                   "      First compares the names of member objects (relative path, from the\n");
    PRINTVALSTREAM(rawoutstream,
                   "      specified group) and generates a report of objects that appear in only\n");
    PRINTVALSTREAM(rawoutstream,
                   "      one group or in both groups. Common objects are then compared recursively.\n");
    PRINTVALSTREAM(rawoutstream, "  2) Datasets\n");
    PRINTVALSTREAM(rawoutstream,
                   "      Array rank and dimensions, datatypes, and data values are compared.\n");
    PRINTVALSTREAM(rawoutstream, "  3) Datatypes\n");
    PRINTVALSTREAM(rawoutstream, "      The comparison is based on the return value of H5Tequal.\n");
    PRINTVALSTREAM(rawoutstream, "  4) Symbolic links\n");
    PRINTVALSTREAM(rawoutstream, "      The paths to the target objects are compared.\n");
    PRINTVALSTREAM(rawoutstream, "      (The option --follow-symlinks overrides the default behavior when\n");
    PRINTVALSTREAM(rawoutstream, "       symbolic links are compared.).\n");
    PRINTVALSTREAM(rawoutstream, "\n");
<<<<<<< HEAD

=======
    /*
     * TRILABS_227 is complete except for an issue with printing indices
     * the following will be needed for subsetting
     */
    PRINTVALSTREAM(rawoutstream, " Subsetting options:\n");
    PRINTVALSTREAM(rawoutstream,
                   "  Subsetting is available by using the fcompact form of subsetting, as follows:\n");
    PRINTVALSTREAM(rawoutstream, "    obj1 /foo/mydataset[START;STRIDE;COUNT;BLOCK]\n");
    PRINTVALSTREAM(rawoutstream,
                   "  It is not required to use all parameters, but until the last parameter value used,\n");
    PRINTVALSTREAM(
        rawoutstream,
        "  all of the semicolons (;) are required, even when a parameter value is not specified. Example:\n");
    PRINTVALSTREAM(rawoutstream, "    obj1 /foo/mydataset[START;;COUNT;BLOCK]\n");
    PRINTVALSTREAM(rawoutstream, "    obj1 /foo/mydataset[START]\n");
    PRINTVALSTREAM(rawoutstream,
                   "  The STRIDE, COUNT, and BLOCK parameters are optional and will default to 1 in\n");
    PRINTVALSTREAM(rawoutstream,
                   "  each dimension. START is optional and will default to 0 in each dimension.\n");
    PRINTVALSTREAM(
        rawoutstream,
        "  Each of START, STRIDE, COUNT, and BLOCK must be a comma-separated list of integers with\n");
    PRINTVALSTREAM(rawoutstream, "  one integer for each dimension of the dataset.\n");
    PRINTVALSTREAM(rawoutstream, "\n");
>>>>>>> 18bbd3f0
    PRINTVALSTREAM(rawoutstream, " Exit code:\n");
    PRINTVALSTREAM(rawoutstream, "  0 if no differences, 1 if differences found, 2 if error\n");
    PRINTVALSTREAM(rawoutstream, "\n");
    PRINTVALSTREAM(rawoutstream, " Examples of use:\n");
    PRINTVALSTREAM(rawoutstream, " 1) h5diff file1 file2 /g1/dset1 /g1/dset2\n");
    PRINTVALSTREAM(rawoutstream, "    Compares object '/g1/dset1' in file1 with '/g1/dset2' in file2\n");
    PRINTVALSTREAM(rawoutstream, "\n");
    PRINTVALSTREAM(rawoutstream, " 2) h5diff file1 file2 /g1/dset1\n");
    PRINTVALSTREAM(rawoutstream, "    Compares object '/g1/dset1' in both files\n");
    PRINTVALSTREAM(rawoutstream, "\n");
    PRINTVALSTREAM(rawoutstream, " 3) h5diff file1 file2\n");
    PRINTVALSTREAM(rawoutstream, "    Compares all objects in both files\n");
    PRINTVALSTREAM(rawoutstream, "\n");
    PRINTVALSTREAM(rawoutstream, " Notes:\n");
    PRINTVALSTREAM(rawoutstream, "  file1 and file2 can be the same file.\n");
    PRINTVALSTREAM(rawoutstream, "  Use h5diff file1 file1 /g1/dset1 /g1/dset2 to compare\n");
    PRINTVALSTREAM(rawoutstream, "  '/g1/dset1' and '/g1/dset2' in the same file\n");
    PRINTVALSTREAM(rawoutstream, "\n");
}<|MERGE_RESOLUTION|>--- conflicted
+++ resolved
@@ -25,11 +25,7 @@
  * Command-line options: The user can specify short or long-named
  * parameters.
  */
-<<<<<<< HEAD
-static const char *        s_opts   = "hVrv:qn:d:p:NcelxE:S";
-=======
 static const char *        s_opts   = "hVrv*qn:d:p:NcelxE:A:S";
->>>>>>> 18bbd3f0
 static struct long_options l_opts[] = {{"help", no_arg, 'h'},
                                        {"version", no_arg, 'V'},
                                        {"report", no_arg, 'r'},
@@ -44,9 +40,6 @@
                                        {"follow-symlinks", no_arg, 'l'},
                                        {"no-dangling-links", no_arg, 'x'},
                                        {"exclude-path", require_arg, 'E'},
-<<<<<<< HEAD
-                                       {"enable-error-stack", no_arg, 'S'},
-=======
                                        {"exclude-attribute", require_arg, 'A'},
                                        {"enable-error-stack", no_arg, 'S'},
                                        {"vol-value-1", require_arg, '1'},
@@ -55,7 +48,6 @@
                                        {"vol-value-2", require_arg, '4'},
                                        {"vol-name-2", require_arg, '5'},
                                        {"vol-info-2", require_arg, '6'},
->>>>>>> 18bbd3f0
                                        {NULL, 0, '\0'}};
 
 /*-------------------------------------------------------------------------
@@ -84,8 +76,6 @@
     }
 }
 
-<<<<<<< HEAD
-=======
 /*-------------------------------------------------------------------------
  * Function:    parse_hsize_list
  *
@@ -202,7 +192,6 @@
     return s;
 }
 
->>>>>>> 18bbd3f0
 /*-------------------------------------------------------------------------
  * Function: parse_command_line
  *
@@ -221,11 +210,7 @@
 
     H5TOOLS_START_DEBUG(" ");
     /* process the command-line */
-<<<<<<< HEAD
-    memset(opts, 0, sizeof(diff_opt_t));
-=======
     HDmemset(opts, 0, sizeof(diff_opt_t));
->>>>>>> 18bbd3f0
 
     /* assume equal contents initially */
     opts->contents = 1;
@@ -265,86 +250,6 @@
                 break;
 
             case 'v':
-<<<<<<< HEAD
-                opts->m_verbose = 1;
-                /* This for loop is for handling style like
-                 * -v, -v1, --verbose, --verbose=1.
-                 */
-                for (i = 1; i < argc; i++) {
-                    /*
-                     * short opt
-                     */
-                    if (!strcmp(argv[i], "-v")) { /* no arg */
-                        opt_ind--;
-                        opts->m_verbose_level = 0;
-                        break;
-                    }
-                    else if (!strncmp(argv[i], "-v", (size_t)2)) {
-                        opts->m_verbose_level = atoi(&argv[i][2]);
-                        break;
-                    }
-
-                    /*
-                     * long opt
-                     */
-                    if (!strcmp(argv[i], "--verbose")) { /* no arg */
-                        opts->m_verbose_level = 0;
-                        break;
-                    }
-                    else if (!strncmp(argv[i], "--verbose", (size_t)9) && argv[i][9] == '=') {
-                        opts->m_verbose_level = atoi(&argv[i][10]);
-                        break;
-                    }
-                }
-                break;
-
-            case 'q':
-                /* use quiet mode; supress the message "0 differences found" */
-                opts->m_quiet = 1;
-                break;
-
-            case 'r':
-                opts->m_report = 1;
-                break;
-
-            case 'l':
-                opts->follow_links = TRUE;
-                break;
-
-            case 'x':
-                opts->no_dangle_links = 1;
-                break;
-
-            case 'S':
-                enable_error_stack = 1;
-                break;
-
-            case 'E':
-                opts->exclude_path = 1;
-
-                /* create linked list of excluding objects */
-                if ((exclude_node = (struct exclude_path_list *)HDmalloc(sizeof(struct exclude_path_list))) ==
-                    NULL) {
-                    HDprintf("Error: lack of memory!\n");
-                    h5diff_exit(EXIT_FAILURE);
-                }
-
-                /* init */
-                exclude_node->obj_path = (char *)opt_arg;
-                exclude_node->obj_type = H5TRAV_TYPE_UNKNOWN;
-                exclude_prev           = exclude_head;
-
-                if (NULL == exclude_head) {
-                    exclude_head       = exclude_node;
-                    exclude_head->next = NULL;
-                }
-                else {
-                    while (NULL != exclude_prev->next)
-                        exclude_prev = exclude_prev->next;
-
-                    exclude_node->next = NULL;
-                    exclude_prev->next = exclude_node;
-=======
                 opts->mode_verbose = 1;
                 for (i = 1; i < argc; i++) {
                     /*
@@ -445,56 +350,28 @@
 
                     exclude_attr_node->next = NULL;
                     exclude_attr_prev->next = exclude_attr_node;
->>>>>>> 18bbd3f0
                 }
                 break;
 
             case 'd':
-<<<<<<< HEAD
-                opts->d = 1;
-=======
                 opts->delta_bool = 1;
->>>>>>> 18bbd3f0
 
                 if (check_d_input(opt_arg) == -1) {
                     HDprintf("<-d %s> is not a valid option\n", opt_arg);
                     usage();
                     h5diff_exit(EXIT_FAILURE);
                 }
-<<<<<<< HEAD
-                opts->delta = atof(opt_arg);
-
-                /* -d 0 is the same as default */
-                if (H5_DBL_ABS_EQUAL(opts->delta, (double)0.0F))
-                    opts->d = 0;
-                break;
-
-            case 'p':
-                opts->p = 1;
-=======
                 opts->delta = HDatof(opt_arg);
                 /* do not check against default, the DBL_EPSILON is being replaced by user */
                 break;
 
             case 'p':
                 opts->percent_bool = 1;
->>>>>>> 18bbd3f0
                 if (check_p_input(opt_arg) == -1) {
                     HDprintf("<-p %s> is not a valid option\n", opt_arg);
                     usage();
                     h5diff_exit(EXIT_FAILURE);
                 }
-<<<<<<< HEAD
-                opts->percent = atof(opt_arg);
-
-                /* -p 0 is the same as default */
-                if (H5_DBL_ABS_EQUAL(opts->percent, (double)0.0F))
-                    opts->p = 0;
-                break;
-
-            case 'n':
-                opts->n = 1;
-=======
                 opts->percent = HDatof(opt_arg);
 
                 /* -p 0 is the same as default */
@@ -504,7 +381,6 @@
 
             case 'n':
                 opts->count_bool = 1;
->>>>>>> 18bbd3f0
                 if (check_n_input(opt_arg) == -1) {
                     HDprintf("<-n %s> is not a valid option\n", opt_arg);
                     usage();
@@ -518,18 +394,12 @@
                 break;
 
             case 'c':
-<<<<<<< HEAD
-                opts->m_list_not_cmp = 1;
-=======
                 opts->mode_list_not_cmp = 1;
->>>>>>> 18bbd3f0
                 break;
 
             case 'e':
                 opts->use_system_epsilon = 1;
                 break;
-<<<<<<< HEAD
-=======
 
             case '1':
                 opts->vol_info[0].type    = VOL_BY_VALUE;
@@ -562,7 +432,6 @@
             case '6':
                 opts->vol_info[1].info_string = opt_arg;
                 break;
->>>>>>> 18bbd3f0
         }
     }
 
@@ -587,11 +456,8 @@
     *fname1   = argv[opt_ind];
     *fname2   = argv[opt_ind + 1];
     *objname1 = argv[opt_ind + 2];
-<<<<<<< HEAD
-=======
     H5TOOLS_DEBUG("file1 = %s", *fname1);
     H5TOOLS_DEBUG("file2 = %s", *fname2);
->>>>>>> 18bbd3f0
 
     if (*objname1 == NULL) {
         *objname2 = NULL;
@@ -606,10 +472,6 @@
     else {
         *objname2 = *objname1;
     }
-<<<<<<< HEAD
-}
-
-=======
     H5TOOLS_DEBUG("objname2 = %s", *objname2);
 
     /*
@@ -623,7 +485,6 @@
     H5TOOLS_ENDDEBUG(" ");
 }
 
->>>>>>> 18bbd3f0
 /*-------------------------------------------------------------------------
  * Function: print_info
  *
@@ -768,25 +629,16 @@
                    "         Verbose mode with level. Print differences and list of objects.\n");
     PRINTVALSTREAM(rawoutstream, "         Level of detail depends on value of N:\n");
     PRINTVALSTREAM(rawoutstream, "          0 : Identical to '-v' or '--verbose'.\n");
-<<<<<<< HEAD
-    PRINTVALSTREAM(rawoutstream, "          1 : All level 0 information plus one-line attribute\n");
-    PRINTVALSTREAM(rawoutstream, "              status summary.\n");
-    PRINTVALSTREAM(rawoutstream, "          2 : All level 1 information plus extended attribute\n");
-    PRINTVALSTREAM(rawoutstream, "              status report.\n");
-=======
     PRINTVALSTREAM(rawoutstream,
                    "          1 : All level 0 information plus one-line attribute status summary.\n");
     PRINTVALSTREAM(rawoutstream,
                    "          2 : All level 1 information plus extended attribute status report.\n");
     PRINTVALSTREAM(rawoutstream, "          3 : All level 2 information plus file names.\n");
->>>>>>> 18bbd3f0
     PRINTVALSTREAM(rawoutstream, "   -q, --quiet\n");
     PRINTVALSTREAM(rawoutstream, "         Quiet mode. Do not produce output.\n");
     PRINTVALSTREAM(rawoutstream, "   --enable-error-stack\n");
     PRINTVALSTREAM(rawoutstream,
                    "                   Prints messages from the HDF5 error stack as they occur.\n");
-<<<<<<< HEAD
-=======
     PRINTVALSTREAM(rawoutstream,
                    "   --vol-value-1           Value (ID) of the VOL connector to use for opening the\n");
     PRINTVALSTREAM(rawoutstream, "                           first HDF5 file specified\n");
@@ -805,7 +657,6 @@
     PRINTVALSTREAM(rawoutstream,
                    "   --vol-info-2            VOL-specific info to pass to the VOL connector used for\n");
     PRINTVALSTREAM(rawoutstream, "                           opening the second HDF5 file specified\n");
->>>>>>> 18bbd3f0
     PRINTVALSTREAM(rawoutstream, "   --follow-symlinks\n");
     PRINTVALSTREAM(rawoutstream,
                    "         Follow symbolic links (soft links and external links and compare the)\n");
@@ -913,9 +764,6 @@
     PRINTVALSTREAM(rawoutstream, "         excluded.\n");
     PRINTVALSTREAM(rawoutstream, "         This option can be used repeatedly to exclude multiple paths.\n");
     PRINTVALSTREAM(rawoutstream, "\n");
-<<<<<<< HEAD
-
-=======
     PRINTVALSTREAM(rawoutstream, "   --exclude-attribute \"path/to/object/with/attribute\"\n");
     PRINTVALSTREAM(
         rawoutstream,
@@ -928,7 +776,6 @@
     PRINTVALSTREAM(rawoutstream, "         excluded.\n");
     PRINTVALSTREAM(rawoutstream, "         This option can be used repeatedly to exclude multiple paths.\n");
     PRINTVALSTREAM(rawoutstream, "\n");
->>>>>>> 18bbd3f0
     PRINTVALSTREAM(rawoutstream, " Modes of output:\n");
     PRINTVALSTREAM(rawoutstream,
                    "  Default mode: print the number of differences found and where they occured\n");
@@ -968,9 +815,6 @@
     PRINTVALSTREAM(rawoutstream, "      (The option --follow-symlinks overrides the default behavior when\n");
     PRINTVALSTREAM(rawoutstream, "       symbolic links are compared.).\n");
     PRINTVALSTREAM(rawoutstream, "\n");
-<<<<<<< HEAD
-
-=======
     /*
      * TRILABS_227 is complete except for an issue with printing indices
      * the following will be needed for subsetting
@@ -995,7 +839,6 @@
         "  Each of START, STRIDE, COUNT, and BLOCK must be a comma-separated list of integers with\n");
     PRINTVALSTREAM(rawoutstream, "  one integer for each dimension of the dataset.\n");
     PRINTVALSTREAM(rawoutstream, "\n");
->>>>>>> 18bbd3f0
     PRINTVALSTREAM(rawoutstream, " Exit code:\n");
     PRINTVALSTREAM(rawoutstream, "  0 if no differences, 1 if differences found, 2 if error\n");
     PRINTVALSTREAM(rawoutstream, "\n");
