/* * * * * * * * * * * * * * * * * * * * * * * * * * * * * * * * * * * * * * *
 * Copyright by The HDF Group.                                               *
 * Copyright by the Board of Trustees of the University of Illinois.         *
 * All rights reserved.                                                      *
 *                                                                           *
 * This file is part of HDF5.  The full HDF5 copyright notice, including     *
 * terms governing use, modification, and redistribution, is contained in    *
 * the COPYING file, which can be found at the root of the source code       *
 * distribution tree, or in https://www.hdfgroup.org/licenses.               *
 * If you do not have access to either file, you may request a copy from     *
 * help@hdfgroup.org.                                                        *
 * * * * * * * * * * * * * * * * * * * * * * * * * * * * * * * * * * * * * * */

#include "hdf5.h"
#include "H5private.h"
#include "h5tools.h"
#include "h5tools_utils.h"

/* Name of tool */
#define PROGRAMNAME "h5unjam"

#define COPY_BUF_SIZE 1024

hsize_t write_pad(int, hsize_t);
hsize_t compute_pad(hsize_t);
herr_t  copy_to_file(FILE *, FILE *, ssize_t, ssize_t);

int   do_delete   = FALSE;
char *output_file = NULL;
char *input_file  = NULL;
char *ub_file     = NULL;

/*
 * Command-line options: The user can specify short or long-named
 * parameters. The long-named ones can be partially spelled. When
 * adding more, make sure that they don't clash with each other.
 */
static const char *        s_opts   = "hu:i:o:d:V";
static struct long_options l_opts[] = {
    {"help", no_arg, 'h'},   {"hel", no_arg, 'h'},  {"i", require_arg, 'i'}, /* input file */
    {"u", require_arg, 'u'},                                                 /* user block file */
    {"o", require_arg, 'o'},                                                 /* output file */
    {"delete", no_arg, 'd'},                                                 /* delete ub */
    {"delet", no_arg, 'd'},  {"dele", no_arg, 'd'}, {"del", no_arg, 'd'},
    {"de", no_arg, 'd'},     {NULL, 0, '\0'}};

/*-------------------------------------------------------------------------
 * Function:    usage
 *
 * Purpose:     Print the usage message
 *
 * Return:      void
 *-------------------------------------------------------------------------
 */
static void
usage(const char *prog)
{
    HDfflush(stdout);
    HDfprintf(stdout, "usage: %s -i <in_file.h5>  [-o <out_file.h5> ] [-u <out_user_file> | --delete]\n",
              prog);
    HDfprintf(stdout, "\n");
    HDfprintf(stdout, "Splits user file and HDF5 file into two files: user block data and HDF5 data.\n");
    HDfprintf(stdout, "\n");
    HDfprintf(stdout, "OPTIONS\n");
    HDfprintf(stdout, "  -i in_file.h5   Specifies the HDF5 as input.  If the input HDF5 file\n");
    HDfprintf(stdout, "                  contains no user block, exit with an error message.\n");
    HDfprintf(stdout, "  -o out_file.h5  Specifies output HDF5 file without a user block.\n");
    HDfprintf(stdout, "                  If not specified, the user block will be removed from the\n");
    HDfprintf(stdout, "                  input HDF5 file.\n");
    HDfprintf(stdout, "  -u out_user_file\n");
    HDfprintf(stdout, "                  Specifies the output file containing the data from the\n");
    HDfprintf(stdout, "                  user block.\n");
    HDfprintf(stdout, "                  Cannot be used with --delete option.\n");
    HDfprintf(stdout, "  --delete        Remove the user block from the input HDF5 file. The content\n");
    HDfprintf(stdout, "                  of the user block is discarded.\n");
    HDfprintf(stdout, "                  Cannot be used with the -u option.\n");
    HDfprintf(stdout, "\n");
    HDfprintf(stdout, "  -h              Prints a usage message and exits.\n");
    HDfprintf(stdout, "  -V              Prints the HDF5 library version and exits.\n");
    HDfprintf(stdout, "\n");
    HDfprintf(stdout, "  If neither --delete nor -u is specified, the user block from the input file\n");
    HDfprintf(stdout, "  will be displayed to stdout.\n");
    HDfprintf(stdout, "\n");
    HDfprintf(stdout, "Exit Status:\n");
    HDfprintf(stdout, "  0      Succeeded.\n");
    HDfprintf(stdout, "  >0    An error occurred.\n");
}

/*-------------------------------------------------------------------------
 * Function:    parse_command_line
 *
 * Purpose:     Parse the command line for the h5dumper.
 *
 * Return:      Success:    EXIT_SUCCESS;
 *              Failure:    Exits function with EXIT_FAILURE value.
 *-------------------------------------------------------------------------
 */
static int
parse_command_line(int argc, const char *argv[])
{
    int opt = FALSE;

    /* parse command line options */
    while ((opt = get_option(argc, argv, s_opts, l_opts)) != EOF) {
        switch ((char)opt) {
            case 'o':
                output_file = HDstrdup(opt_arg);
                if (output_file)
                    h5tools_set_data_output_file(output_file, 1);
                break;

            case 'i':
                input_file = HDstrdup(opt_arg);
                if (input_file)
                    h5tools_set_input_file(input_file, 1);
                break;
                ;

            case 'u':
                ub_file = HDstrdup(opt_arg);
                if (ub_file)
                    h5tools_set_output_file(ub_file, 1);
                else
                    rawoutstream = stdout;
                break;

            case 'd':
                do_delete = TRUE;
                break;

            case 'h':
                usage(h5tools_getprogname());
                h5tools_setstatus(EXIT_SUCCESS);
                goto done;

            case 'V':
                print_version(h5tools_getprogname());
                h5tools_setstatus(EXIT_SUCCESS);
                goto done;

            case '?':
            default:
                usage(h5tools_getprogname());
                h5tools_setstatus(EXIT_FAILURE);
                goto done;
        }
    }

    return EXIT_SUCCESS;

done:
    if (input_file)
        HDfree(input_file);
    if (output_file)
        HDfree(output_file);
    if (ub_file)
        HDfree(ub_file);

    return EXIT_FAILURE;
}

static void
leave(int ret)
{
    h5tools_close();
    HDexit(ret);
}

/*-------------------------------------------------------------------------
 * Function:    main
 *
 * Purpose:     HDF5 user block unjammer
 *
 * Return:      Success:    0
 *              Failure:    1
 *-------------------------------------------------------------------------
 */
int
main(int argc, const char *argv[])
{
<<<<<<< HEAD
    void *      edata;
    H5E_auto2_t func;
    hid_t       ifile = H5I_INVALID_HID;
    hid_t       plist = H5I_INVALID_HID;
    off_t       fsize;
    hsize_t     usize;
    htri_t      testval;
    herr_t      status;
    int         res;
    h5_stat_t   sbuf;
=======
    hid_t     ifile = H5I_INVALID_HID;
    hid_t     plist = H5I_INVALID_HID;
    off_t     fsize;
    hsize_t   usize;
    htri_t    testval;
    herr_t    status;
    int       res;
    h5_stat_t sbuf;
>>>>>>> 18bbd3f0

    h5tools_setprogname(PROGRAMNAME);
    h5tools_setstatus(EXIT_SUCCESS);

    /* Initialize h5tools lib  */
    h5tools_init();

    if (EXIT_FAILURE == parse_command_line(argc, argv))
        goto done;

    /* enable error reporting if command line option */
    h5tools_error_report();

    if (input_file == NULL) {
        /* no user block  */
        error_msg("missing argument for HDF5 file input.\n");
        help_ref_msg(stderr);
        h5tools_setstatus(EXIT_FAILURE);
        goto done;
    }

    testval = H5Fis_accessible(input_file, H5P_DEFAULT);

    if (testval <= 0) {
        error_msg("Input HDF5 file \"%s\" is not HDF\n", input_file);
        help_ref_msg(stderr);
        h5tools_setstatus(EXIT_FAILURE);
        goto done;
    }

    ifile = H5Fopen(input_file, H5F_ACC_RDONLY, H5P_DEFAULT);

    if (ifile < 0) {
        error_msg("Can't open input HDF5 file \"%s\"\n", input_file);
        h5tools_setstatus(EXIT_FAILURE);
        goto done;
    }

    plist = H5Fget_create_plist(ifile);
    if (plist < 0) {
        error_msg("Can't get file creation plist for file \"%s\"\n", input_file);
        h5tools_setstatus(EXIT_FAILURE);
        goto done;
    }

    status = H5Pget_userblock(plist, &usize);
    if (status < 0) {
        error_msg("Can't get user block for file \"%s\"\n", input_file);
        h5tools_setstatus(EXIT_FAILURE);
        goto done;
    }

    H5Pclose(plist);
    H5Fclose(ifile);

    if (usize == 0) {
        /* no user block to remove: message? */
        error_msg("\"%s\" has no user block: no change to file\n", input_file);
        h5tools_setstatus(EXIT_SUCCESS);
        goto done;
    }

    res = HDfstat(HDfileno(rawinstream), &sbuf);
    if (res < 0) {
        error_msg("Can't stat file \"%s\"\n", input_file);
        h5tools_setstatus(EXIT_FAILURE);
        goto done;
    }

    fsize = sbuf.st_size;

    if (do_delete && (ub_file != NULL)) {
        error_msg("??\"%s\"\n", ub_file);
        h5tools_setstatus(EXIT_FAILURE);
        goto done;
    }

    if (output_file == NULL) {
        error_msg("unable to open output HDF5 file \"%s\"\n", input_file);
        h5tools_setstatus(EXIT_FAILURE);
        goto done;
    }

    /* copy from 0 to 'usize - 1' into ufid  */
    if (!do_delete) {
        if (copy_to_file(rawinstream, rawoutstream, 0, (ssize_t)usize) < 0) {
            error_msg("unable to copy user block to output file \"%s\"\n", ub_file);
            h5tools_setstatus(EXIT_FAILURE);
            goto done;
        }
    }

    /* copy from usize to end of file into h5fid,
     * starting at end of user block if present */
    if (copy_to_file(rawinstream, rawdatastream, (ssize_t)usize, (ssize_t)(fsize - (ssize_t)usize)) < 0) {
        error_msg("unable to copy hdf5 data to output file \"%s\"\n", output_file);
        h5tools_setstatus(EXIT_FAILURE);
        goto done;
    }

done:
    if (input_file)
        HDfree(input_file);

    if (output_file)
        HDfree(output_file);

    if (ub_file) {
        HDfree(ub_file);
    }

    leave(h5tools_getstatus());
}

/*-------------------------------------------------------------------------
 *  Copy 'how_much' bytes from the input file to the output file,
 *  starting at byte 'where' in the input file.
 *
 *  Returns 0 on success, -1 on failure.
 *-------------------------------------------------------------------------
 */
herr_t
copy_to_file(FILE *infid, FILE *ofid, ssize_t _where, ssize_t show_much)
{
    static char buf[COPY_BUF_SIZE];
    size_t      how_much;
    off_t       where = (off_t)_where;
    off_t       to;
    off_t       from;
    herr_t      ret_value = 0;

    /* nothing to copy */
    if (show_much <= 0)
        goto done;
    how_much = (size_t)show_much;

    /* rewind */
    HDfseek(infid, 0L, 0);

    from = where;
    to   = 0;
    while (how_much > 0) {
        size_t bytes_in    = 0; /* # of bytes to read       */
        size_t bytes_read  = 0; /* # of bytes actually read */
        size_t bytes_wrote = 0; /* # of bytes written   */

        if (how_much > COPY_BUF_SIZE)
            bytes_in = COPY_BUF_SIZE;
        else
            bytes_in = how_much;

        /* Seek to correct position in input file */
        HDfseek(infid, from, SEEK_SET);

        /* Read data to buffer */
        bytes_read = HDfread(buf, (size_t)1, bytes_in, infid);
        if (0 == bytes_read && HDferror(infid)) {
            ret_value = -1;
            goto done;
        } /* end if */
        if (0 == bytes_read && HDfeof(infid)) {
            goto done;
        } /* end if */

        /* Seek to correct position in output file */
        HDfseek(ofid, to, SEEK_SET);

        /* Update positions/size */
        how_much -= bytes_read;
        from += (off_t)bytes_read;
        to += (off_t)bytes_read;

        /* Write nchars bytes to output file */
        bytes_wrote = HDfwrite(buf, (size_t)1, bytes_read, ofid);
        if (bytes_wrote != bytes_read || (0 == bytes_wrote && HDferror(ofid))) { /* error */
            ret_value = -1;
            goto done;
        } /* end if */
    }     /* end while */

done:
    return ret_value;
} /* end copy_to_file */<|MERGE_RESOLUTION|>--- conflicted
+++ resolved
@@ -178,18 +178,6 @@
 int
 main(int argc, const char *argv[])
 {
-<<<<<<< HEAD
-    void *      edata;
-    H5E_auto2_t func;
-    hid_t       ifile = H5I_INVALID_HID;
-    hid_t       plist = H5I_INVALID_HID;
-    off_t       fsize;
-    hsize_t     usize;
-    htri_t      testval;
-    herr_t      status;
-    int         res;
-    h5_stat_t   sbuf;
-=======
     hid_t     ifile = H5I_INVALID_HID;
     hid_t     plist = H5I_INVALID_HID;
     off_t     fsize;
@@ -198,7 +186,6 @@
     herr_t    status;
     int       res;
     h5_stat_t sbuf;
->>>>>>> 18bbd3f0
 
     h5tools_setprogname(PROGRAMNAME);
     h5tools_setstatus(EXIT_SUCCESS);
