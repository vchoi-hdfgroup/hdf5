/* * * * * * * * * * * * * * * * * * * * * * * * * * * * * * * * * * * * * * *
 * Copyright by The HDF Group.                                               *
 * Copyright by the Board of Trustees of the University of Illinois.         *
 * All rights reserved.                                                      *
 *                                                                           *
 * This file is part of HDF5.  The full HDF5 copyright notice, including     *
 * terms governing use, modification, and redistribution, is contained in    *
 * the COPYING file, which can be found at the root of the source code       *
 * distribution tree, or in https://www.hdfgroup.org/licenses.               *
 * If you do not have access to either file, you may request a copy from     *
 * help@hdfgroup.org.                                                        *
 * * * * * * * * * * * * * * * * * * * * * * * * * * * * * * * * * * * * * * */

#include "H5private.h"
#include "h5tools.h"
#include "h5tools_utils.h"
#include "h5diff.h"
#include "ph5diff.h"

/*-------------------------------------------------------------------------
 * Function: diff_dataset
 *
 * Purpose: check for comparable datasets and read into a compatible
 *  memory type
 *
 * Return: Number of differences found
 *-------------------------------------------------------------------------
 */
hsize_t
diff_dataset(hid_t file1_id, hid_t file2_id, const char *obj1_name, const char *obj2_name, diff_opt_t *opts)
{
<<<<<<< HEAD
    int        status    = -1;
    hid_t      did1      = H5I_INVALID_HID;
    hid_t      did2      = H5I_INVALID_HID;
    hid_t      dcpl1     = H5I_INVALID_HID;
    hid_t      dcpl2     = H5I_INVALID_HID;
    hsize_t    nfound    = 0;
=======
    int        status = -1;
    hid_t      did1   = H5I_INVALID_HID;
    hid_t      did2   = H5I_INVALID_HID;
    hid_t      dcpl1  = H5I_INVALID_HID;
    hid_t      dcpl2  = H5I_INVALID_HID;
    hsize_t    nfound = 0;
    diff_opt_t diff_opts;
>>>>>>> 18bbd3f0
    diff_err_t ret_value = opts->err_stat;

    H5TOOLS_START_DEBUG(" - errstat:%d", opts->err_stat);
    diff_opts             = *opts;
    diff_opts.obj_name[0] = NULL;
    diff_opts.obj_name[1] = NULL;

    H5TOOLS_DEBUG("obj_names: %s - %s", obj1_name, obj2_name);
    /*-------------------------------------------------------------------------
     * open the handles
     *-------------------------------------------------------------------------
     */
    /* Open the datasets */
    if ((did1 = H5Dopen2(file1_id, obj1_name, H5P_DEFAULT)) < 0) {
        parallel_print("Cannot open dataset <%s>\n", obj1_name);
        H5TOOLS_GOTO_ERROR(H5DIFF_ERR, "H5Dopen2 first dataset failed");
    }
    if ((did2 = H5Dopen2(file2_id, obj2_name, H5P_DEFAULT)) < 0) {
        parallel_print("Cannot open dataset <%s>\n", obj2_name);
        H5TOOLS_GOTO_ERROR(H5DIFF_ERR, "H5Dopen2 second dataset failed");
    }

    if ((dcpl1 = H5Dget_create_plist(did1)) < 0)
        H5TOOLS_GOTO_ERROR(H5DIFF_ERR, "H5Dget_create_plist first dataset failed");
    if ((dcpl2 = H5Dget_create_plist(did2)) < 0)
        H5TOOLS_GOTO_ERROR(H5DIFF_ERR, "H5Dget_create_plist second dataset failed");

    /*-------------------------------------------------------------------------
     * check if the dataset creation property list has filters that
     * are not registered in the current configuration
     * 1) the external filters GZIP and SZIP might not be available
     * 2) the internal filters might be turned off
     *-------------------------------------------------------------------------
     */
<<<<<<< HEAD
    H5TOOLS_DEBUG("diff_dataset h5tools_canreadf then diff_datasetid");
    if ((status = h5tools_canreadf((opts->m_verbose ? obj1_name : NULL), dcpl1) == 1) &&
        (status = h5tools_canreadf((opts->m_verbose ? obj2_name : NULL), dcpl2) == 1))
        nfound = diff_datasetid(did1, did2, obj1_name, obj2_name, opts);
=======
    H5TOOLS_DEBUG("h5tools_canreadf then diff_datasetid");
    if ((status = h5tools_canreadf((opts->mode_verbose ? obj1_name : NULL), dcpl1) == 1) &&
        (status = h5tools_canreadf((opts->mode_verbose ? obj2_name : NULL), dcpl2) == 1))
        nfound = diff_datasetid(did1, did2, obj1_name, obj2_name, &diff_opts);
>>>>>>> 18bbd3f0
    else if (status < 0) {
        H5TOOLS_GOTO_ERROR(H5DIFF_ERR, "h5tools_canreadf failed");
    }
    else {
<<<<<<< HEAD
        ret_value     = 1;
        opts->not_cmp = 1;
=======
        ret_value         = 1;
        diff_opts.not_cmp = 1;
>>>>>>> 18bbd3f0
    }

done:
    opts->print_header = diff_opts.print_header;
    opts->not_cmp      = diff_opts.not_cmp;
    opts->err_stat     = diff_opts.err_stat | ret_value;

    /* disable error reporting */
    H5E_BEGIN_TRY
    {
        H5Pclose(dcpl1);
        H5Pclose(dcpl2);
        H5Dclose(did1);
        H5Dclose(did2);
        /* enable error reporting */
    }
    H5E_END_TRY;

    H5TOOLS_ENDDEBUG(":%d - errstat:%d", nfound, opts->err_stat);
    return nfound;
}

/*-------------------------------------------------------------------------
 * Function: diff_datasetid
 *
 * Purpose: check for comparable datasets and read into a compatible
 *  memory type
 *
 * Return: Number of differences found
 *
 * October 2006:  Read by hyperslabs for big datasets.
 *
 *  A threshold of H5TOOLS_MALLOCSIZE (128 MB) is the limit upon which I/O hyperslab is done
 *  i.e., if the memory needed to read a dataset is greater than this limit,
 *  then hyperslab I/O is done instead of one operation I/O
 *  For each dataset, the memory needed is calculated according to
 *
 *  memory needed = number of elements * size of each element
 *
 *  if the memory needed is lower than H5TOOLS_MALLOCSIZE, then the following operations
 *  are done
 *
 *  H5Dread( input_dataset1 )
 *  H5Dread( input_dataset2 )
 *
 *  with all elements in the datasets selected. If the memory needed is greater than
 *  H5TOOLS_MALLOCSIZE, then the following operations are done instead:
 *
 *  a strip mine is defined for each dimension k (a strip mine is defined as a
 *  hyperslab whose size is memory manageable) according to the formula
 *
 *  (1) strip_mine_size[k ] = MIN(dimension[k ], H5TOOLS_BUFSIZE / size of memory type)
 *
 *  where H5TOOLS_BUFSIZE is a constant currently defined as 1MB. This formula assures
 *  that for small datasets (small relative to the H5TOOLS_BUFSIZE constant), the strip
 *  mine size k is simply defined as its dimension k, but for larger datasets the
 *  hyperslab size is still memory manageable.
 *  a cycle is done until the number of elements in the dataset is reached. In each
 *  iteration, two parameters are defined for the function H5Sselect_hyperslab,
 *  the start and size of each hyperslab, according to
 *
 *  (2) hyperslab_size [k] = MIN(dimension[k] - hyperslab_offset[k], strip_mine_size [k])
 *
 *  where hyperslab_offset [k] is initially set to zero, and later incremented in
 *  hyperslab_size[k] offsets. The reason for the operation
 *
 *  dimension[k] - hyperslab_offset[k]
 *
 *  in (2) is that, when using the strip mine size, it assures that the "remaining" part
 *  of the dataset that does not fill an entire strip mine is processed.
 *
 *-------------------------------------------------------------------------
 */
hsize_t
diff_datasetid(hid_t did1, hid_t did2, const char *obj1_name, const char *obj2_name, diff_opt_t *opts)
{
<<<<<<< HEAD
    hid_t        sid1    = H5I_INVALID_HID;
    hid_t        sid2    = H5I_INVALID_HID;
    hid_t        f_tid1  = H5I_INVALID_HID;
    hid_t        f_tid2  = H5I_INVALID_HID;
    hid_t        dam_tid = H5I_INVALID_HID; /* m_tid for diff_array function */
    hid_t        m_tid1  = H5I_INVALID_HID;
    hid_t        m_tid2  = H5I_INVALID_HID;
    hid_t        dcpl1   = H5I_INVALID_HID;
    hid_t        dcpl2   = H5I_INVALID_HID;
    H5D_layout_t stl1    = -1;
    H5D_layout_t stl2    = -1;
    size_t       dam_size; /* m_size for diff_array function */
=======
    hid_t        sid1   = H5I_INVALID_HID;
    hid_t        sid2   = H5I_INVALID_HID;
    hid_t        f_tid1 = H5I_INVALID_HID;
    hid_t        f_tid2 = H5I_INVALID_HID;
    hid_t        m_tid1 = H5I_INVALID_HID;
    hid_t        m_tid2 = H5I_INVALID_HID;
    hid_t        dcpl1  = H5I_INVALID_HID;
    hid_t        dcpl2  = H5I_INVALID_HID;
    H5D_layout_t stl1   = -1;
    H5D_layout_t stl2   = -1;
>>>>>>> 18bbd3f0
    size_t       m_size1;
    size_t       m_size2;
    H5T_sign_t   sign1;
    H5T_sign_t   sign2;
    int          rank1;
    int          rank2;
<<<<<<< HEAD
    hsize_t      danelmts; /* nelmts for diff_array function */
    hsize_t      nelmts1;
    hsize_t      nelmts2;
    hsize_t *    dadims; /* dims for diff_array function */
=======
    hsize_t      nelmts1;
    hsize_t      nelmts2;
>>>>>>> 18bbd3f0
    hsize_t      dims1[H5S_MAX_RANK];
    hsize_t      dims2[H5S_MAX_RANK];
    hsize_t      maxdim1[H5S_MAX_RANK];
    hsize_t      maxdim2[H5S_MAX_RANK];
<<<<<<< HEAD
    const char * name1 = NULL; /* relative names */
    const char * name2 = NULL;
=======
>>>>>>> 18bbd3f0
    hsize_t      storage_size1;
    hsize_t      storage_size2;
    hsize_t      nfound      = 0; /* number of differences found */
    int          can_compare = 1; /* do diff or not */
    void *       buf1        = NULL;
    void *       buf2        = NULL;
    void *       sm_buf1     = NULL;
    void *       sm_buf2     = NULL;
<<<<<<< HEAD
    hid_t        sm_space    = H5I_INVALID_HID; /*stripmine data space */
    size_t       need;                          /* bytes needed for malloc */
    int          i;
=======
    hid_t        sm_space1   = H5I_INVALID_HID; /*stripmine data space */
    hid_t        sm_space2   = H5I_INVALID_HID; /*stripmine data space */
    size_t       need;                          /* bytes needed for malloc */
    int          i, j;
>>>>>>> 18bbd3f0
    unsigned int vl_data1  = 0; /*contains VL datatypes */
    unsigned int vl_data2  = 0; /*contains VL datatypes */
    diff_err_t   ret_value = opts->err_stat;

    H5TOOLS_START_DEBUG(" - errstat:%d", opts->err_stat);
    /* Get the dataspace handle */
    if ((sid1 = H5Dget_space(did1)) < 0)
        H5TOOLS_GOTO_ERROR(H5DIFF_ERR, "H5Dget_space failed");

    /* Get rank */
    if ((rank1 = H5Sget_simple_extent_ndims(sid1)) < 0)
        H5TOOLS_GOTO_ERROR(H5DIFF_ERR, "H5Sget_simple_extent_ndims failed");

    /* Get the dataspace handle */
    if ((sid2 = H5Dget_space(did2)) < 0)
        H5TOOLS_GOTO_ERROR(H5DIFF_ERR, "H5Dget_space failed");

    /* Get rank */
    if ((rank2 = H5Sget_simple_extent_ndims(sid2)) < 0)
        H5TOOLS_GOTO_ERROR(H5DIFF_ERR, "H5Sget_simple_extent_ndims failed");

    /* Get dimensions */
    if (H5Sget_simple_extent_dims(sid1, dims1, maxdim1) < 0)
        H5TOOLS_GOTO_ERROR(H5DIFF_ERR, "H5Sget_simple_extent_dims failed");

    /* Get dimensions */
    if (H5Sget_simple_extent_dims(sid2, dims2, maxdim2) < 0)
        H5TOOLS_GOTO_ERROR(H5DIFF_ERR, "H5Sget_simple_extent_dims failed");
    H5TOOLS_DEBUG("rank: %ld - %ld", rank1, rank2);

    /*-------------------------------------------------------------------------
     * get the file data type
     *-------------------------------------------------------------------------
     */

    /* Get the data type */
    if ((f_tid1 = H5Dget_type(did1)) < 0)
        H5TOOLS_GOTO_ERROR(H5DIFF_ERR, "H5Dget_type failed");

    /* Get the data type */
    if ((f_tid2 = H5Dget_type(did2)) < 0)
        H5TOOLS_GOTO_ERROR(H5DIFF_ERR, "H5Dget_type failed");

    /*-------------------------------------------------------------------------
     * get the storage layout type
     *-------------------------------------------------------------------------
     */
    if ((dcpl1 = H5Dget_create_plist(did1)) < 0)
        H5TOOLS_GOTO_ERROR(H5DIFF_ERR, "H5Dget_create_plist failed");
<<<<<<< HEAD
    if ((dcpl2 = H5Dget_create_plist(did2)) < 0)
        H5TOOLS_GOTO_ERROR(H5DIFF_ERR, "H5Dget_create_plist failed");

    if ((stl1 = H5Pget_layout(dcpl1)) < 0)
        H5TOOLS_GOTO_ERROR(H5DIFF_ERR, "H5Pget_layout failed");
=======
    if ((stl1 = H5Pget_layout(dcpl1)) < 0)
        H5TOOLS_GOTO_ERROR(H5DIFF_ERR, "H5Pget_layout failed");
    H5Pclose(dcpl1);

    if ((dcpl2 = H5Dget_create_plist(did2)) < 0)
        H5TOOLS_GOTO_ERROR(H5DIFF_ERR, "H5Dget_create_plist failed");
>>>>>>> 18bbd3f0
    if ((stl2 = H5Pget_layout(dcpl2)) < 0)
        H5TOOLS_GOTO_ERROR(H5DIFF_ERR, "H5Pget_layout failed");
    H5Pclose(dcpl2);

    /*-------------------------------------------------------------------------
     * check for empty datasets
     *-------------------------------------------------------------------------
     */
    H5TOOLS_DEBUG("check for empty datasets");

    storage_size1 = H5Dget_storage_size(did1);
    storage_size2 = H5Dget_storage_size(did2);
    H5TOOLS_DEBUG("storage size: %ld - %ld", storage_size1, storage_size2);

    if (storage_size1 == 0 || storage_size2 == 0) {
        if (stl1 == H5D_VIRTUAL || stl2 == H5D_VIRTUAL) {
<<<<<<< HEAD
            if ((opts->m_verbose || opts->m_list_not_cmp) && obj1_name && obj2_name)
                parallel_print("Warning: <%s> or <%s> is a virtual dataset\n", obj1_name, obj2_name);
        }
        else {
            if ((opts->m_verbose || opts->m_list_not_cmp) && obj1_name && obj2_name)
=======
            if ((opts->mode_verbose || opts->mode_list_not_cmp) && obj1_name && obj2_name)
                parallel_print("Warning: <%s> or <%s> is a virtual dataset\n", obj1_name, obj2_name);
        }
        else {
            if ((opts->mode_verbose || opts->mode_list_not_cmp) && obj1_name && obj2_name)
>>>>>>> 18bbd3f0
                parallel_print("Not comparable: <%s> or <%s> is an empty dataset\n", obj1_name, obj2_name);
            can_compare   = 0;
            opts->not_cmp = 1;
        }
    }

    H5TOOLS_DEBUG("obj_names: %s - %s", obj1_name, obj2_name);
    opts->obj_name[0] = NULL;
    if (obj1_name) {
        j = (int)HDstrlen(obj1_name);
        H5TOOLS_DEBUG("obj1_name: %s - %d", obj1_name, j);
        if (j > 0) {
            opts->obj_name[0] = (char *)HDmalloc((size_t)j + 1);
            HDstrncpy(opts->obj_name[0], obj1_name, (size_t)j + 1);
        }
    }

    opts->obj_name[1] = NULL;
    if (obj2_name) {
        j = (int)HDstrlen(obj2_name);
        H5TOOLS_DEBUG("obj2_name: %s - %d", obj2_name, j);
        if (j > 0) {
            opts->obj_name[1] = (char *)HDmalloc((size_t)j + 1);
            HDstrncpy(opts->obj_name[1], obj2_name, (size_t)j + 1);
        }
    }

    /*-------------------------------------------------------------------------
     * check for comparable TYPE and SPACE
     *-------------------------------------------------------------------------
     */
<<<<<<< HEAD
    if (diff_can_type(f_tid1, f_tid2, rank1, rank2, dims1, dims2, maxdim1, maxdim2, obj1_name, obj2_name,
                      opts, 0) != 1)
=======
    if (diff_can_type(f_tid1, f_tid2, rank1, rank2, dims1, dims2, maxdim1, maxdim2, opts, 0) != 1)
>>>>>>> 18bbd3f0
        can_compare = 0;
    H5TOOLS_DEBUG("diff_can_type returned errstat:%d", opts->err_stat);

    /*-------------------------------------------------------------------------
     * memory type and sizes
     *-------------------------------------------------------------------------
     */
    H5TOOLS_DEBUG("check for memory type and sizes");
    if (H5Tget_class(f_tid1) == H5T_REFERENCE) {
        if ((m_tid1 = H5Tcopy(H5T_STD_REF)) < 0)
            H5TOOLS_GOTO_ERROR(H5DIFF_ERR, "H5Tcopy(H5T_STD_REF) first ftype failed");
    }
    else {
        if ((m_tid1 = H5Tget_native_type(f_tid1, H5T_DIR_DEFAULT)) < 0)
            H5TOOLS_GOTO_ERROR(H5DIFF_ERR, "H5Tget_native_type first ftype failed");
    }

    if (H5Tget_class(f_tid2) == H5T_REFERENCE) {
        if ((m_tid2 = H5Tcopy(H5T_STD_REF)) < 0)
            H5TOOLS_GOTO_ERROR(H5DIFF_ERR, "H5Tcopy(H5T_STD_REF) second ftype failed");
    }
    else {
        if ((m_tid2 = H5Tget_native_type(f_tid2, H5T_DIR_DEFAULT)) < 0)
            H5TOOLS_GOTO_ERROR(H5DIFF_ERR, "H5Tget_native_type second ftype failed");
    }

    m_size1 = H5Tget_size(m_tid1);
    m_size2 = H5Tget_size(m_tid2);
    H5TOOLS_DEBUG("type size: %ld - %ld", m_size1, m_size2);

    /*-------------------------------------------------------------------------
     * check for different signed/unsigned types
     *-------------------------------------------------------------------------
     */
    if (can_compare) {
        H5TOOLS_DEBUG("can_compare for sign");
        sign1 = H5Tget_sign(m_tid1);
        sign2 = H5Tget_sign(m_tid2);
        if (sign1 != sign2) {
            H5TOOLS_DEBUG("sign1 != sign2");
<<<<<<< HEAD
            if ((opts->m_verbose || opts->m_list_not_cmp) && obj1_name && obj2_name) {
=======
            if ((opts->mode_verbose || opts->mode_list_not_cmp) && obj1_name && obj2_name) {
>>>>>>> 18bbd3f0
                parallel_print("Not comparable: <%s> has sign %s ", obj1_name, get_sign(sign1));
                parallel_print("and <%s> has sign %s\n", obj2_name, get_sign(sign2));
            }

            can_compare   = 0;
            opts->not_cmp = 1;
        }
        H5TOOLS_DEBUG("can_compare for sign - can_compare=%d opts->not_cmp=%d", can_compare, opts->not_cmp);
    }

    /* Check if type is either VLEN-data or VLEN-string to reclaim any
     * VLEN memory buffer later
     */
    if (TRUE == h5tools_detect_vlen(m_tid1))
        vl_data1 = TRUE;
    if (TRUE == h5tools_detect_vlen(m_tid2))
        vl_data2 = TRUE;
    H5TOOLS_DEBUG("h5tools_detect_vlen %d:%d - errstat:%d", vl_data1, vl_data2, opts->err_stat);

    /*------------------------------------------------------------------------
     * only attempt to compare if possible
     *-------------------------------------------------------------------------
     */
    if (can_compare) { /* it is possible to compare */
        H5T_class_t tclass = H5Tget_class(f_tid1);
        H5TOOLS_DEBUG("can_compare attempt");

        /*-----------------------------------------------------------------
         * get number of elements
         *------------------------------------------------------------------
         */
        nelmts1 = 1;
        for (i = 0; i < rank1; i++)
            nelmts1 *= dims1[i];

        nelmts2 = 1;
        for (i = 0; i < rank2; i++)
            nelmts2 *= dims2[i];

        H5TOOLS_DEBUG("nelmts: %ld - %ld", nelmts1, nelmts2);

        if (tclass != H5T_ARRAY) {
            /*-----------------------------------------------------------------
             * "upgrade" the smaller memory size
             *------------------------------------------------------------------
             */
            H5TOOLS_DEBUG("NOT H5T_ARRAY, upgrade the smaller memory size?");
            if (FAIL == match_up_memsize(f_tid1, f_tid2, &m_tid1, &m_tid2, &m_size1, &m_size2))
                H5TOOLS_GOTO_ERROR(H5DIFF_ERR, "match_up_memsize failed");
            H5TOOLS_DEBUG("m_size: %ld - %ld", m_size1, m_size2);
<<<<<<< HEAD
            dadims   = dims1;
            dam_size = m_size1;
            dam_tid  = m_tid1;
            danelmts = nelmts1;
            need     = (size_t)(nelmts1 * m_size1); /* bytes needed */
=======
            opts->rank = rank1;
            for (i = 0; i < rank1; i++)
                opts->dims[i] = dims1[i];
            opts->m_size = m_size1;
            opts->m_tid  = m_tid1;
            opts->nelmts = nelmts1;
            need         = (size_t)(nelmts1 * m_size1); /* bytes needed */
>>>>>>> 18bbd3f0
        }
        else {
            H5TOOLS_DEBUG("Array dims: %d - %d", dims1[0], dims2[0]);
            /* Compare the smallest array, but create the largest buffer */
            if (m_size1 <= m_size2) {
<<<<<<< HEAD
                dadims   = dims1;
                dam_size = m_size1;
                dam_tid  = m_tid1;
                danelmts = nelmts1;
                need     = (size_t)(nelmts2 * m_size2); /* bytes needed */
            }
            else {
                dadims   = dims2;
                dam_size = m_size2;
                dam_tid  = m_tid2;
                danelmts = nelmts2;
                need     = (size_t)(nelmts1 * m_size1); /* bytes needed */
=======
                opts->rank = rank1;
                for (i = 0; i < rank1; i++)
                    opts->dims[i] = dims1[i];
                opts->m_size = m_size1;
                opts->m_tid  = m_tid1;
                opts->nelmts = nelmts1;
                need         = (size_t)(nelmts2 * m_size2); /* bytes needed */
            }
            else {
                opts->rank = rank2;
                for (i = 0; i < rank2; i++)
                    opts->dims[i] = dims2[i];
                opts->m_size = m_size2;
                opts->m_tid  = m_tid2;
                opts->nelmts = nelmts2;
                need         = (size_t)(nelmts1 * m_size1); /* bytes needed */
>>>>>>> 18bbd3f0
            }
        }
        opts->hs_nelmts = opts->nelmts;
        H5TOOLS_DEBUG("need: %ld", need);
        /* print names */
<<<<<<< HEAD
        if (obj1_name)
            name1 = diff_basename(obj1_name);
        if (obj2_name)
            name2 = diff_basename(obj2_name);
        H5TOOLS_DEBUG("obj_names: %s - %s", name1, name2);

=======
        H5TOOLS_DEBUG("obj_names: %s - %s", obj1_name, obj2_name);

        if (opts->obj_name[0] != NULL)
            HDfree(opts->obj_name[0]);
        opts->obj_name[0] = NULL;
        if (opts->obj_name[1] != NULL)
            HDfree(opts->obj_name[1]);
        opts->obj_name[1] = NULL;

        if (obj1_name)
            opts->obj_name[0] = HDstrdup(diff_basename(obj1_name));
        if (obj2_name)
            opts->obj_name[1] = HDstrdup(diff_basename(obj2_name));
        H5TOOLS_DEBUG("obj_names: %s - %s", opts->obj_name[0], opts->obj_name[1]);

>>>>>>> 18bbd3f0
        H5TOOLS_DEBUG("read/compare");
        /*----------------------------------------------------------------
         * read/compare
         *-----------------------------------------------------------------
         */
        if (need < H5TOOLS_MALLOCSIZE) {
            buf1 = HDmalloc(need);
            buf2 = HDmalloc(need);
        } /* end if */

<<<<<<< HEAD
        if (buf1 != NULL && buf2 != NULL) {
=======
        /* Assume entire data space to be printed */
        init_acc_pos((unsigned)opts->rank, opts->dims, opts->acc, opts->pos, opts->p_min_idx);

        for (i = 0; i < opts->rank; i++) {
            opts->p_max_idx[i] = opts->dims[i];
        }

        if (buf1 != NULL && buf2 != NULL && opts->sset[0] == NULL && opts->sset[1] == NULL) {
>>>>>>> 18bbd3f0
            H5TOOLS_DEBUG("buf1 != NULL && buf2 != NULL");
            H5TOOLS_DEBUG("H5Dread did1");
            if (H5Dread(did1, m_tid1, H5S_ALL, H5S_ALL, H5P_DEFAULT, buf1) < 0)
                H5TOOLS_GOTO_ERROR(H5DIFF_ERR, "H5Dread failed");
            H5TOOLS_DEBUG("H5Dread did2");
            if (H5Dread(did2, m_tid2, H5S_ALL, H5S_ALL, H5P_DEFAULT, buf2) < 0)
                H5TOOLS_GOTO_ERROR(H5DIFF_ERR, "H5Dread failed");

            /* initialize the current stripmine position; this is necessary to print the array indices */
            for (j = 0; j < opts->rank; j++)
                opts->sm_pos[j] = (hsize_t)0;

            /* array diff */
<<<<<<< HEAD
            nfound = diff_array(buf1, buf2, danelmts, (hsize_t)0, rank1, dadims, opts, name1, name2, dam_tid,
                                did1, did2);
            H5TOOLS_DEBUG("diff_array nfound:%d - errstat:%d", nfound, opts->err_stat);
=======
            nfound = diff_array(buf1, buf2, opts, did1, did2);
            H5TOOLS_DEBUG("diff_array ret nfound:%d - errstat:%d", nfound, opts->err_stat);
>>>>>>> 18bbd3f0

            /* reclaim any VL memory, if necessary */
            H5TOOLS_DEBUG("check vl_data1:%d", vl_data1);
            if (vl_data1)
                H5Treclaim(m_tid1, sid1, H5P_DEFAULT, buf1);
            H5TOOLS_DEBUG("check vl_data2:%d", vl_data2);
            if (vl_data2)
                H5Treclaim(m_tid2, sid2, H5P_DEFAULT, buf2);
            if (buf1 != NULL) {
                HDfree(buf1);
                buf1 = NULL;
            }
            if (buf2 != NULL) {
                HDfree(buf2);
                buf2 = NULL;
            }
<<<<<<< HEAD
        }                                     /* end if */
        else {                                /* possibly not enough memory, read/compare by hyperslabs */
            size_t  p_type_nbytes = dam_size; /*size of memory type */
            hsize_t p_nelmts      = danelmts; /*total selected elmts */
            hsize_t elmtno;                   /*counter  */
            int     carry;                    /*counter carry value */

            /* stripmine info */
            hsize_t sm_size[H5S_MAX_RANK]; /*stripmine size */
            hsize_t sm_nbytes;             /*bytes per stripmine */
            hsize_t sm_nelmts;             /*elements per stripmine*/

            /* hyperslab info */
            hsize_t hs_offset[H5S_MAX_RANK]; /*starting offset */
            hsize_t hs_size[H5S_MAX_RANK];   /*size this pass */
            hsize_t hs_nelmts;               /*elements in request */
            hsize_t zero[8];                 /*vector of zeros */
=======
        }                   /* end if */
        else {              /* possibly not enough memory, read/compare by hyperslabs */
            hsize_t elmtno; /* counter  */
            int     carry;  /* counter carry value */

            /* stripmine info */
            hsize_t  sm_size[H5S_MAX_RANK];  /* stripmine size */
            hsize_t  sm_block[H5S_MAX_RANK]; /* stripmine block size  */
            hsize_t  sm_nbytes;              /* bytes per stripmine */
            hsize_t  sm_nelmts1;             /* elements per stripmine */
            hsize_t  sm_nelmts2;             /* elements per stripmine */
            hssize_t ssm_nelmts;             /* elements temp */

            /* hyperslab info */
            hsize_t hs_offset1[H5S_MAX_RANK]; /* starting offset */
            hsize_t hs_count1[H5S_MAX_RANK];  /* number of blocks */
            hsize_t hs_block1[H5S_MAX_RANK];  /* size of blocks */
            hsize_t hs_stride1[H5S_MAX_RANK]; /* stride */
            hsize_t hs_size1[H5S_MAX_RANK];   /* size this pass */
            hsize_t hs_offset2[H5S_MAX_RANK]; /* starting offset */
            hsize_t hs_count2[H5S_MAX_RANK];  /* number of blocks */
            hsize_t hs_block2[H5S_MAX_RANK];  /* size of blocks */
            hsize_t hs_stride2[H5S_MAX_RANK]; /* stride */
            hsize_t hs_size2[H5S_MAX_RANK];   /* size this pass */
            hsize_t hs_nelmts1 = 0;           /* elements in request */
            hsize_t hs_nelmts2 = 0;           /* elements in request */
            hsize_t zero[8];                  /* vector of zeros */
            hsize_t low[H5S_MAX_RANK];        /* low bound of hyperslab */
            hsize_t high[H5S_MAX_RANK];       /* higher bound of hyperslab */

            H5TOOLS_DEBUG("reclaim any VL memory and free unused buffers");
            if (buf1 != NULL) {
                /* reclaim any VL memory, if necessary */
                if (vl_data1)
                    H5Treclaim(m_tid1, sid1, H5P_DEFAULT, buf1);
                HDfree(buf1);
                buf1 = NULL;
            }
            if (buf2 != NULL) {
                /* reclaim any VL memory, if necessary */
                if (vl_data2)
                    H5Treclaim(m_tid2, sid2, H5P_DEFAULT, buf2);
                HDfree(buf2);
                buf2 = NULL;
            }

            /* the stripmine loop */
            HDmemset(hs_offset1, 0, sizeof hs_offset1);
            HDmemset(hs_stride1, 0, sizeof hs_stride1);
            HDmemset(hs_count1, 0, sizeof hs_count1);
            HDmemset(hs_block1, 0, sizeof hs_block1);
            HDmemset(hs_size1, 0, sizeof hs_size1);
            HDmemset(hs_offset2, 0, sizeof hs_offset2);
            HDmemset(hs_stride2, 0, sizeof hs_stride2);
            HDmemset(hs_count2, 0, sizeof hs_count2);
            HDmemset(hs_block2, 0, sizeof hs_block2);
            HDmemset(hs_size2, 0, sizeof hs_size2);
            HDmemset(zero, 0, sizeof zero);

            /* if subsetting was requested - initialize the subsetting variables */
            H5TOOLS_DEBUG("compare by hyperslabs: opts->nelmts=%ld - opts->m_size=%ld", opts->nelmts,
                          opts->m_size);
            if (opts->sset[0] != NULL) {
                H5TOOLS_DEBUG("opts->sset[0] != NULL");

                /* Check for valid settings - default if not specified */
                if (!opts->sset[0]->start.data || !opts->sset[0]->stride.data || !opts->sset[0]->count.data ||
                    !opts->sset[0]->block.data) {
                    /* they didn't specify a ``stride'' or ``block''. default to 1 in all
                     * dimensions */
                    if (!opts->sset[0]->start.data) {
                        /* default to (0, 0, ...) for the start coord */
                        opts->sset[0]->start.data = (hsize_t *)HDcalloc((size_t)rank1, sizeof(hsize_t));
                        opts->sset[0]->start.len  = (unsigned)rank1;
                    }

                    if (!opts->sset[0]->stride.data) {
                        opts->sset[0]->stride.data = (hsize_t *)HDcalloc((size_t)rank1, sizeof(hsize_t));
                        opts->sset[0]->stride.len  = (unsigned)rank1;
                        for (i = 0; i < rank1; i++)
                            opts->sset[0]->stride.data[i] = 1;
                    }

                    if (!opts->sset[0]->count.data) {
                        opts->sset[0]->count.data = (hsize_t *)HDcalloc((size_t)rank1, sizeof(hsize_t));
                        opts->sset[0]->count.len  = (unsigned)rank1;
                        for (i = 0; i < rank1; i++)
                            opts->sset[0]->count.data[i] = 1;
                    }

                    if (!opts->sset[0]->block.data) {
                        opts->sset[0]->block.data = (hsize_t *)HDcalloc((size_t)rank1, sizeof(hsize_t));
                        opts->sset[0]->block.len  = (unsigned)rank1;
                        for (i = 0; i < rank1; i++)
                            opts->sset[0]->block.data[i] = 1;
                    }

                    /*-------------------------------------------------------------------------
                     * check for block overlap
                     *-------------------------------------------------------------------------
                     */
                    for (i = 0; i < rank1; i++) {
                        if (opts->sset[0]->count.data[i] > 1) {
                            if (opts->sset[0]->stride.data[i] < opts->sset[0]->block.data[i]) {
                                H5TOOLS_GOTO_ERROR(H5DIFF_ERR, "wrong subset selection[0]; blocks overlap");
                            } /* end if */
                        }     /* end if */
                    }         /* end for */
                }

                /* Reset the total number of elements to the subset from the command */
                opts->nelmts = 1;
                for (i = 0; i < rank1; i++) {
                    hs_offset1[i] = opts->sset[0]->start.data[i];
                    hs_stride1[i] = opts->sset[0]->stride.data[i];
                    hs_count1[i]  = opts->sset[0]->count.data[i];
                    hs_block1[i]  = opts->sset[0]->block.data[i];
                    opts->nelmts *= hs_count1[i] * hs_block1[i];
                    hs_size1[i] = 0;
                    H5TOOLS_DEBUG("[%d]hs_offset1:%ld, hs_stride1:%ld, hs_count1:%ld, hs_block1:%ld", i,
                                  hs_offset1[i], hs_stride1[i], hs_count1[i], hs_block1[i]);
                }
            }
            if (opts->sset[1] != NULL) {
                H5TOOLS_DEBUG("opts->sset[1] != NULL");

                /* Check for valid settings - default if not specified */
                if (!opts->sset[1]->start.data || !opts->sset[1]->stride.data || !opts->sset[1]->count.data ||
                    !opts->sset[1]->block.data) {
                    /* they didn't specify a ``stride'' or ``block''. default to 1 in all
                     * dimensions */
                    if (!opts->sset[1]->start.data) {
                        /* default to (0, 0, ...) for the start coord */
                        opts->sset[1]->start.data = (hsize_t *)HDcalloc((size_t)rank2, sizeof(hsize_t));
                        opts->sset[1]->start.len  = (unsigned)rank2;
                    }

                    if (!opts->sset[1]->stride.data) {
                        opts->sset[1]->stride.data = (hsize_t *)HDcalloc((size_t)rank2, sizeof(hsize_t));
                        opts->sset[1]->stride.len  = (unsigned)rank2;
                        for (i = 0; i < rank2; i++)
                            opts->sset[1]->stride.data[i] = 1;
                    }

                    if (!opts->sset[1]->count.data) {
                        opts->sset[1]->count.data = (hsize_t *)HDcalloc((size_t)rank2, sizeof(hsize_t));
                        opts->sset[1]->count.len  = (unsigned)rank2;
                        for (i = 0; i < rank2; i++)
                            opts->sset[1]->count.data[i] = 1;
                    }

                    if (!opts->sset[1]->block.data) {
                        opts->sset[1]->block.data = (hsize_t *)HDcalloc((size_t)rank2, sizeof(hsize_t));
                        opts->sset[1]->block.len  = (unsigned)rank2;
                        for (i = 0; i < rank2; i++)
                            opts->sset[1]->block.data[i] = 1;
                    }

                    /*-------------------------------------------------------------------------
                     * check for block overlap
                     *-------------------------------------------------------------------------
                     */
                    for (i = 0; i < rank2; i++) {
                        if (opts->sset[1]->count.data[i] > 1) {
                            if (opts->sset[1]->stride.data[i] < opts->sset[1]->block.data[i]) {
                                H5TOOLS_GOTO_ERROR(H5DIFF_ERR, "wrong subset selection[1]; blocks overlap");
                            } /* end if */
                        }     /* end if */
                    }         /* end for */
                }

                for (i = 0; i < rank2; i++) {
                    hs_offset2[i] = opts->sset[1]->start.data[i];
                    hs_stride2[i] = opts->sset[1]->stride.data[i];
                    hs_count2[i]  = opts->sset[1]->count.data[i];
                    hs_block2[i]  = opts->sset[1]->block.data[i];
                    hs_size2[i]   = 0;
                    H5TOOLS_DEBUG("[%d]hs_offset2:%ld, hs_stride2:%ld, hs_count2:%ld, hs_block2:%ld", i,
                                  hs_offset2[i], hs_stride2[i], hs_count2[i], hs_block2[i]);
                }
            }
>>>>>>> 18bbd3f0

            /*
             * determine the strip mine size and allocate a buffer. The strip mine is
             * a hyperslab whose size is manageable.
             */
<<<<<<< HEAD
            sm_nbytes = p_type_nbytes;

            for (i = rank1; i > 0; --i) {
                hsize_t size = H5TOOLS_BUFSIZE / sm_nbytes;

                if (size == 0) /* datum size > H5TOOLS_BUFSIZE */
                    size = 1;
                sm_size[i - 1] = MIN(dadims[i - 1], size);
                sm_nbytes *= sm_size[i - 1];
                H5TOOLS_DEBUG("sm_nbytes: %ld", sm_nbytes);
            } /* end for */

            /* malloc return code should be verified.
             * If fail, need to handle the error.
             * This else branch should be recoded as a separate function.
             * Note that there are many "goto error" within this branch
             * that fails to address freeing other objects created here.
             * E.g., sm_space.
             */
            if ((sm_buf1 = HDmalloc((size_t)sm_nbytes)) == NULL)
                H5TOOLS_GOTO_ERROR(H5DIFF_ERR, "HDmalloc failed");
            if ((sm_buf2 = HDmalloc((size_t)sm_nbytes)) == NULL)
                H5TOOLS_GOTO_ERROR(H5DIFF_ERR, "HDmalloc failed");

            sm_nelmts = sm_nbytes / p_type_nbytes;
            sm_space  = H5Screate_simple(1, &sm_nelmts, NULL);
=======
            sm_nbytes = opts->m_size;
            if (opts->rank > 0) {
                for (i = opts->rank; i > 0; --i) {
                    hsize_t size = H5TOOLS_BUFSIZE / sm_nbytes;
                    if (size == 0) /* datum size > H5TOOLS_BUFSIZE */
                        size = 1;
                    H5TOOLS_DEBUG("opts->dims[%d]: %ld - size: %ld", i - 1, opts->dims[i - 1], size);
                    if (opts->sset[1] != NULL) {
                        sm_size[i - 1]  = MIN(hs_block1[i - 1] * hs_count1[i - 1], size);
                        sm_block[i - 1] = MIN(hs_block1[i - 1], sm_size[i - 1]);
                    }
                    else {
                        sm_size[i - 1]  = MIN(opts->dims[i - 1], size);
                        sm_block[i - 1] = sm_size[i - 1];
                    }
                    H5TOOLS_DEBUG("sm_size[%d]: %ld - sm_block:%ld", i - 1, sm_size[i - 1], sm_block[i - 1]);
                    sm_nbytes *= sm_size[i - 1];
                    H5TOOLS_DEBUG("sm_nbytes: %ld", sm_nbytes);
                }
            }

            H5TOOLS_DEBUG("opts->nelmts: %ld", opts->nelmts);
            for (elmtno = 0; elmtno < opts->nelmts; elmtno += opts->hs_nelmts) {
                H5TOOLS_DEBUG("elmtno: %ld - hs_nelmts1: %ld", elmtno, hs_nelmts1);
>>>>>>> 18bbd3f0

                if (NULL == (sm_buf1 = (unsigned char *)HDmalloc((size_t)sm_nbytes)))
                    H5TOOLS_GOTO_ERROR(H5DIFF_ERR, "Could not allocate buffer for strip-mine");
                if (NULL == (sm_buf2 = (unsigned char *)HDmalloc((size_t)sm_nbytes)))
                    H5TOOLS_GOTO_ERROR(H5DIFF_ERR, "Could not allocate buffer for strip-mine");

<<<<<<< HEAD
            for (elmtno = 0; elmtno < p_nelmts; elmtno += hs_nelmts) {
                /* calculate the hyperslab size */
                if (rank1 > 0) {
                    for (i = 0, hs_nelmts = 1; i < rank1; i++) {
                        hs_size[i] = MIN(dadims[i] - hs_offset[i], sm_size[i]);
                        hs_nelmts *= hs_size[i];
                    } /* end for */
                    if (H5Sselect_hyperslab(sid1, H5S_SELECT_SET, hs_offset, NULL, hs_size, NULL) < 0)
                        H5TOOLS_GOTO_ERROR(H5DIFF_ERR, "H5Sselect_hyperslab failed");
                    if (H5Sselect_hyperslab(sid2, H5S_SELECT_SET, hs_offset, NULL, hs_size, NULL) < 0)
                        H5TOOLS_GOTO_ERROR(H5DIFF_ERR, "H5Sselect_hyperslab failed");
                    if (H5Sselect_hyperslab(sm_space, H5S_SELECT_SET, zero, NULL, &hs_nelmts, NULL) < 0)
=======
                /* calculate the hyperslab size */
                /* initialize subset */
                if (opts->rank > 0) {
                    if (opts->sset[0] != NULL) {
                        H5TOOLS_DEBUG("sset1 has data");
                        /* calculate the potential number of elements */
                        for (i = 0; i < rank1; i++) {
                            H5TOOLS_DEBUG("[%d]opts->dims: %ld - hs_offset1: %ld - sm_block: %ld", i,
                                          opts->dims[i], hs_offset1[i], sm_block[i]);
                            hs_size1[i] = MIN(opts->dims[i] - hs_offset1[i], sm_block[i]);
                            H5TOOLS_DEBUG("hs_size1[%d]: %ld", i, hs_size1[i]);
                        }
                        if (H5Sselect_hyperslab(sid1, H5S_SELECT_SET, hs_offset1, hs_stride1, hs_count1,
                                                hs_size1) < 0)
                            H5TOOLS_GOTO_ERROR(H5DIFF_ERR, "H5Sselect_hyperslab sid1 failed");
                    }
                    else {
                        for (i = 0, hs_nelmts1 = 1; i < rank1; i++) {
                            H5TOOLS_DEBUG("[%d]opts->dims: %ld - hs_offset1: %ld - sm_block: %ld", i,
                                          opts->dims[i], hs_offset1[i], sm_block[i]);
                            hs_size1[i] = MIN(opts->dims[i] - hs_offset1[i], sm_block[i]);
                            H5TOOLS_DEBUG("hs_size1[%d]: %ld", i, hs_size1[i]);
                            hs_nelmts1 *= hs_size1[i];
                            H5TOOLS_DEBUG("hs_nelmts1:%ld *= hs_size1[%d]: %ld", hs_nelmts1, i, hs_size1[i]);
                        }
                        if (H5Sselect_hyperslab(sid1, H5S_SELECT_SET, hs_offset1, NULL, hs_size1, NULL) < 0)
                            H5TOOLS_GOTO_ERROR(H5DIFF_ERR, "H5Sselect_hyperslab sid1 failed");
                    }

                    if ((ssm_nelmts = H5Sget_select_npoints(sid1)) < 0)
                        H5TOOLS_GOTO_ERROR(H5DIFF_ERR, "H5Sget_select_npoints failed");
                    sm_nelmts1 = (hsize_t)ssm_nelmts;
                    H5TOOLS_DEBUG("sm_nelmts1: %ld", sm_nelmts1);
                    hs_nelmts1 = sm_nelmts1;

                    if ((sm_space1 = H5Screate_simple(1, &sm_nelmts1, NULL)) < 0)
                        H5TOOLS_GOTO_ERROR(H5DIFF_ERR, "H5Screate_simple failed");

                    if (H5Sselect_hyperslab(sm_space1, H5S_SELECT_SET, zero, NULL, &sm_nelmts1, NULL) < 0)
                        H5TOOLS_GOTO_ERROR(H5DIFF_ERR, "H5Sselect_hyperslab failed");

                    if (opts->sset[1] != NULL) {
                        H5TOOLS_DEBUG("sset2 has data");
                        for (i = 0; i < rank2; i++) {
                            H5TOOLS_DEBUG("[%d]opts->dims: %ld - hs_offset2: %ld - sm_block: %ld", i,
                                          opts->dims[i], hs_offset2[i], sm_block[i]);
                            hs_size2[i] = MIN(opts->dims[i] - hs_offset2[i], sm_block[i]);
                            H5TOOLS_DEBUG("hs_size2[%d]: %ld", i, hs_size2[i]);
                        }
                        if (H5Sselect_hyperslab(sid2, H5S_SELECT_SET, hs_offset2, hs_stride2, hs_count2,
                                                hs_size2) < 0)
                            H5TOOLS_GOTO_ERROR(H5DIFF_ERR, "H5Sselect_hyperslab sid2 failed");
                    }
                    else {
                        for (i = 0, hs_nelmts2 = 1; i < rank2; i++) {
                            H5TOOLS_DEBUG("[%d]opts->dims: %ld - hs_offset2: %ld - sm_block: %ld", i,
                                          opts->dims[i], hs_offset2[i], sm_block[i]);
                            hs_size2[i] = MIN(opts->dims[i] - hs_offset2[i], sm_block[i]);
                            H5TOOLS_DEBUG("hs_size2[%d]: %ld", i, hs_size2[i]);
                            hs_nelmts2 *= hs_size2[i];
                            H5TOOLS_DEBUG("hs_nelmts2:%ld *= hs_size2[%d]: %ld", hs_nelmts2, i, hs_size2[i]);
                        }
                        if (H5Sselect_hyperslab(sid2, H5S_SELECT_SET, hs_offset2, NULL, hs_size2, NULL) < 0)
                            H5TOOLS_GOTO_ERROR(H5DIFF_ERR, "H5Sselect_hyperslab sid2 failed");
                    }

                    if ((ssm_nelmts = H5Sget_select_npoints(sid2)) < 0)
                        H5TOOLS_GOTO_ERROR(H5DIFF_ERR, "H5Sget_select_npoints failed");
                    sm_nelmts2 = (hsize_t)ssm_nelmts;
                    H5TOOLS_DEBUG("sm_nelmts2: %ld", sm_nelmts2);
                    hs_nelmts2 = sm_nelmts2;

                    if ((sm_space2 = H5Screate_simple(1, &sm_nelmts2, NULL)) < 0)
                        H5TOOLS_GOTO_ERROR(H5DIFF_ERR, "H5Screate_simple failed");

                    if (H5Sselect_hyperslab(sm_space2, H5S_SELECT_SET, zero, NULL, &sm_nelmts2, NULL) < 0)
>>>>>>> 18bbd3f0
                        H5TOOLS_GOTO_ERROR(H5DIFF_ERR, "H5Sselect_hyperslab failed");
                }
                else
                    hs_nelmts1 = 1;
                opts->hs_nelmts = hs_nelmts1;
                H5TOOLS_DEBUG("hs_nelmts: %ld", opts->hs_nelmts);

<<<<<<< HEAD
                if (H5Dread(did1, m_tid1, sm_space, sid1, H5P_DEFAULT, sm_buf1) < 0)
                    H5TOOLS_GOTO_ERROR(H5DIFF_ERR, "H5Dread failed");
                if (H5Dread(did2, m_tid2, sm_space, sid2, H5P_DEFAULT, sm_buf2) < 0)
=======
                /* read the data */
                if (H5Dread(did1, m_tid1, sm_space1, sid1, H5P_DEFAULT, sm_buf1) < 0)
                    H5TOOLS_GOTO_ERROR(H5DIFF_ERR, "H5Dread failed");
                if (H5Dread(did2, m_tid2, sm_space2, sid2, H5P_DEFAULT, sm_buf2) < 0)
>>>>>>> 18bbd3f0
                    H5TOOLS_GOTO_ERROR(H5DIFF_ERR, "H5Dread failed");

                /* print array indices. get the lower bound of the hyperslab and calculate
                   the element position at the start of hyperslab */
                if (H5Sget_select_bounds(sid1, low, high) < 0)
                    H5TOOLS_GOTO_ERROR(H5DIFF_ERR, "H5Sget_select_bounds failed");
                /* initialize the current stripmine position; this is necessary to print the array indices */
                for (j = 0; j < opts->rank; j++)
                    opts->sm_pos[j] = low[j];

                /* Assume entire data space to be printed */
                init_acc_pos((unsigned)opts->rank, opts->dims, opts->acc, opts->pos, opts->p_min_idx);

                /* get array differences. in the case of hyperslab read, increment the number of differences
                found in each hyperslab and pass the position at the beginning for printing */
<<<<<<< HEAD
                nfound += diff_array(sm_buf1, sm_buf2, hs_nelmts, elmtno, rank1, dadims, opts, name1, name2,
                                     dam_tid, did1, did2);

                /* reclaim any VL memory, if necessary */
                if (vl_data1)
                    H5Treclaim(m_tid1, sm_space, H5P_DEFAULT, sm_buf1);
                if (vl_data2)
                    H5Treclaim(m_tid2, sm_space, H5P_DEFAULT, sm_buf2);

                /* calculate the next hyperslab offset */
                for (i = rank1, carry = 1; i > 0 && carry; --i) {
                    hs_offset[i - 1] += hs_size[i - 1];
                    if (hs_offset[i - 1] == dadims[i - 1])
                        hs_offset[i - 1] = 0;
                    else
                        carry = 0;
                } /* i */
            }     /* elmtno */
            if (sm_buf1 != NULL) {
                HDfree(sm_buf1);
                sm_buf1 = NULL;
            }
            if (sm_buf2 != NULL) {
                HDfree(sm_buf2);
                sm_buf2 = NULL;
            }

            H5Sclose(sm_space);
        } /* hyperslab read */
        H5TOOLS_DEBUG("can_compare complete");
=======
                nfound += diff_array(sm_buf1, sm_buf2, opts, did1, did2);

                if (sm_buf1 != NULL) {
                    /* reclaim any VL memory, if necessary */
                    if (vl_data1)
                        H5Treclaim(m_tid1, sm_space1, H5P_DEFAULT, sm_buf1);
                    HDfree(sm_buf1);
                    sm_buf1 = NULL;
                }
                if (sm_buf2 != NULL) {
                    /* reclaim any VL memory, if necessary */
                    if (vl_data2)
                        H5Treclaim(m_tid2, sm_space2, H5P_DEFAULT, sm_buf2);
                    HDfree(sm_buf2);
                    sm_buf2 = NULL;
                }

                H5Sclose(sm_space1);
                H5Sclose(sm_space2);

                /* calculate the next hyperslab offset */
                for (i = opts->rank, carry = 1; i > 0 && carry; --i) {
                    if (opts->sset[0] != NULL) {
                        H5TOOLS_DEBUG("[%d]hs_size1:%ld - hs_block1:%ld - hs_stride1:%ld", i - 1,
                                      hs_size1[i - 1], hs_block1[i - 1], hs_stride1[i - 1]);
                        if (hs_size1[i - 1] >= hs_block1[i - 1]) {
                            hs_offset1[i - 1] += hs_size1[i - 1];
                        }
                        else {
                            hs_offset1[i - 1] += hs_stride1[i - 1];
                        }
                    }
                    else
                        hs_offset1[i - 1] += hs_size1[i - 1];
                    H5TOOLS_DEBUG("[%d]hs_offset1:%ld - opts->dims:%ld", i - 1, hs_offset1[i - 1],
                                  opts->dims[i - 1]);
                    if (hs_offset1[i - 1] >= opts->dims[i - 1])
                        hs_offset1[i - 1] = 0;
                    else
                        carry = 0;
                    H5TOOLS_DEBUG("[%d]hs_offset1:%ld", i - 1, hs_offset1[i - 1]);
                    if (opts->sset[1] != NULL) {
                        H5TOOLS_DEBUG("[%d]hs_size2:%ld - hs_block2:%ld - hs_stride2:%ld", i - 1,
                                      hs_size2[i - 1], hs_block2[i - 1], hs_stride2[i - 1]);
                        if (hs_size2[i - 1] >= hs_block2[i - 1]) {
                            hs_offset2[i - 1] += hs_size2[i - 1];
                        }
                        else {
                            hs_offset2[i - 1] += hs_stride2[i - 1];
                        }
                    }
                    else
                        hs_offset2[i - 1] += hs_size2[i - 1];
                    H5TOOLS_DEBUG("[%d]hs_offset2:%ld - opts->dims:%ld", i - 1, hs_offset2[i - 1],
                                  opts->dims[i - 1]);
                    if (hs_offset2[i - 1] >= opts->dims[i - 1])
                        hs_offset2[i - 1] = 0;
                    H5TOOLS_DEBUG("[%d]hs_offset2:%ld", i - 1, hs_offset2[i - 1]);
                }
            } /* elmtno for loop */
        }     /* hyperslab read */
        H5TOOLS_DEBUG("can compare complete");
>>>>>>> 18bbd3f0
    } /*can_compare*/

    /*-------------------------------------------------------------------------
     * close
     *-------------------------------------------------------------------------
     */

done:
    opts->err_stat = opts->err_stat | ret_value;

    H5TOOLS_DEBUG("free names - errstat:%d", opts->err_stat);
    /* free */
<<<<<<< HEAD
=======
    if (opts->obj_name[0] != NULL)
        HDfree(opts->obj_name[0]);
    opts->obj_name[0] = NULL;
    if (opts->obj_name[1] != NULL)
        HDfree(opts->obj_name[1]);
    opts->obj_name[1] = NULL;

    H5TOOLS_DEBUG("reclaim any VL memory");
>>>>>>> 18bbd3f0
    if (buf1 != NULL) {
        /* reclaim any VL memory, if necessary */
        if (vl_data1)
            H5Treclaim(m_tid1, sid1, H5P_DEFAULT, buf1);
        HDfree(buf1);
        buf1 = NULL;
    }
    if (buf2 != NULL) {
        /* reclaim any VL memory, if necessary */
        if (vl_data2)
            H5Treclaim(m_tid2, sid2, H5P_DEFAULT, buf2);
        HDfree(buf2);
        buf2 = NULL;
    }
<<<<<<< HEAD
    if (sm_buf1 != NULL) {
        /* reclaim any VL memory, if necessary */
        if (vl_data1)
            H5Treclaim(m_tid1, sm_space, H5P_DEFAULT, sm_buf1);
=======
    H5TOOLS_DEBUG("reclaim any stripmine VL memory");
    if (sm_buf1 != NULL) {
        /* reclaim any VL memory, if necessary */
        if (vl_data1)
            H5Treclaim(m_tid1, sm_space1, H5P_DEFAULT, sm_buf1);
>>>>>>> 18bbd3f0
        HDfree(sm_buf1);
        sm_buf1 = NULL;
    }
    if (sm_buf2 != NULL) {
        /* reclaim any VL memory, if necessary */
        if (vl_data2)
<<<<<<< HEAD
            H5Treclaim(m_tid2, sm_space, H5P_DEFAULT, sm_buf2);
=======
            H5Treclaim(m_tid2, sm_space2, H5P_DEFAULT, sm_buf2);
>>>>>>> 18bbd3f0
        HDfree(sm_buf2);
        sm_buf2 = NULL;
    }

    H5TOOLS_DEBUG("close ids");
    /* disable error reporting */
    H5E_BEGIN_TRY
    {
        H5Sclose(sid1);
        H5Sclose(sid2);
        H5Sclose(sm_space1);
        H5Sclose(sm_space2);
        H5Pclose(dcpl1);
        H5Pclose(dcpl2);
        H5Tclose(f_tid1);
        H5Tclose(f_tid2);
        H5Tclose(m_tid1);
        H5Tclose(m_tid2);
        /* enable error reporting */
    }
    H5E_END_TRY;

    H5TOOLS_ENDDEBUG(": %d with nfound:%d", ret_value, nfound);
    return nfound;
}

/*-------------------------------------------------------------------------
 * Function: diff_can_type
 *
 * Purpose:  check for comparable TYPE and SPACE
 *
 * Return:
 *           1, can compare
 *           0, cannot compare
 *          -1, error
 *-------------------------------------------------------------------------
 */

int
diff_can_type(hid_t f_tid1, hid_t f_tid2, int rank1, int rank2, hsize_t *dims1, hsize_t *dims2,
<<<<<<< HEAD
              hsize_t *maxdim1, hsize_t *maxdim2, const char *obj1_name, const char *obj2_name,
              diff_opt_t *opts, int is_compound)
=======
              hsize_t *maxdim1, hsize_t *maxdim2, diff_opt_t *opts, int is_compound)
>>>>>>> 18bbd3f0
{
    H5T_class_t tclass1;
    H5T_class_t tclass2;
    int         maxdim_diff = 0; /* maximum dimensions are different */
    int         dim_diff    = 0; /* current dimensions are different */
    int         i;
    int         ret_value = 1;

<<<<<<< HEAD
    H5TOOLS_START_DEBUG("");
=======
    H5TOOLS_START_DEBUG(" ");
>>>>>>> 18bbd3f0
    /*-------------------------------------------------------------------------
     * check for the same class
     *-------------------------------------------------------------------------
     */
    if ((tclass1 = H5Tget_class(f_tid1)) < 0)
        H5TOOLS_GOTO_ERROR(FAIL, "H5Tget_class first object failed");
    if ((tclass2 = H5Tget_class(f_tid2)) < 0)
        H5TOOLS_GOTO_ERROR(FAIL, "H5Tget_class second object failed");

<<<<<<< HEAD
    if (tclass1 != tclass2) {
        if ((opts->m_verbose || opts->m_list_not_cmp) && obj1_name && obj2_name) {
            if (is_compound) {
                parallel_print("Not comparable: <%s> has a class %s and <%s> has a class %s\n", obj1_name,
                               get_class(tclass1), obj2_name, get_class(tclass2));
            }
            else {
                parallel_print("Not comparable: <%s> is of class %s and <%s> is of class %s\n", obj1_name,
                               get_class(tclass1), obj2_name, get_class(tclass2));
=======
    H5TOOLS_DEBUG("obj_names: %s - %s", opts->obj_name[0], opts->obj_name[1]);
    if (tclass1 != tclass2) {
        if ((opts->mode_verbose || opts->mode_list_not_cmp) && opts->obj_name[0] && opts->obj_name[1]) {
            if (is_compound) {
                parallel_print("Not comparable: <%s> has a class %s and <%s> has a class %s\n",
                               opts->obj_name[0], get_class(tclass1), opts->obj_name[1], get_class(tclass2));
            }
            else {
                parallel_print("Not comparable: <%s> is of class %s and <%s> is of class %s\n",
                               opts->obj_name[0], get_class(tclass1), opts->obj_name[1], get_class(tclass2));
>>>>>>> 18bbd3f0
            }
        }

        opts->not_cmp = 1;
        H5TOOLS_GOTO_DONE(0);
    }

    /*-------------------------------------------------------------------------
     * check for non supported classes
     *-------------------------------------------------------------------------
     */
    switch (tclass1) {
        case H5T_TIME:
<<<<<<< HEAD
            if ((opts->m_verbose || opts->m_list_not_cmp) && obj1_name && obj2_name) {
                parallel_print("Not comparable: <%s> and <%s> are of class %s\n", obj1_name, obj2_name,
                               get_class(tclass2));
=======
            if ((opts->mode_verbose || opts->mode_list_not_cmp) && opts->obj_name[0] && opts->obj_name[1]) {
                parallel_print("Not comparable: <%s> and <%s> are of class %s\n", opts->obj_name[0],
                               opts->obj_name[1], get_class(tclass2));
>>>>>>> 18bbd3f0
            } /* end if */

            opts->not_cmp = 1;
            H5TOOLS_GOTO_DONE(0);
            break;

        case H5T_INTEGER:
        case H5T_FLOAT:
        case H5T_COMPOUND:
        case H5T_STRING:
        case H5T_ARRAY:
        case H5T_BITFIELD:
        case H5T_OPAQUE:
        case H5T_ENUM:
        case H5T_VLEN:
        case H5T_REFERENCE:
        case H5T_NO_CLASS:
        case H5T_NCLASSES:
        default:
            H5TOOLS_DEBUG("class - %s", get_class(tclass1));
            break;
    } /* end switch */

    /*-------------------------------------------------------------------------
     * check for equal file datatype; warning only
     *-------------------------------------------------------------------------
     */
<<<<<<< HEAD
    if ((H5Tequal(f_tid1, f_tid2) == 0) && (opts->m_verbose) && obj1_name && obj2_name) {
=======
    if ((H5Tequal(f_tid1, f_tid2) == 0) && (opts->mode_verbose) && opts->obj_name[0] && opts->obj_name[1]) {
>>>>>>> 18bbd3f0
        H5T_class_t cl = H5Tget_class(f_tid1);

        parallel_print("Warning: different storage datatype\n");
        if (cl == H5T_INTEGER || cl == H5T_FLOAT) {
<<<<<<< HEAD
            parallel_print("<%s> has file datatype ", obj1_name);
=======
            parallel_print("<%s> has file datatype ", opts->obj_name[0]);
>>>>>>> 18bbd3f0
            print_type(f_tid1);
            parallel_print("\n");
            parallel_print("<%s> has file datatype ", opts->obj_name[1]);
            print_type(f_tid2);
            parallel_print("\n");
        }
    }

    /*-------------------------------------------------------------------------
     * check for the same rank
     *-------------------------------------------------------------------------
     */
    if (rank1 != rank2) {
<<<<<<< HEAD
        if ((opts->m_verbose || opts->m_list_not_cmp) && obj1_name && obj2_name) {
            parallel_print("Not comparable: <%s> has rank %d, dimensions ", obj1_name, rank1);
=======
        if ((opts->mode_verbose || opts->mode_list_not_cmp) && opts->obj_name[0] && opts->obj_name[1]) {
            parallel_print("Not comparable: <%s> has rank %d, dimensions ", opts->obj_name[0], rank1);
>>>>>>> 18bbd3f0
            print_dimensions(rank1, dims1);
            parallel_print(", max dimensions ");
            print_dimensions(rank1, maxdim1);
            parallel_print("\n");
<<<<<<< HEAD
            parallel_print("and <%s> has rank %d, dimensions ", obj2_name, rank2);
=======
            parallel_print("and <%s> has rank %d, dimensions ", opts->obj_name[1], rank2);
>>>>>>> 18bbd3f0
            print_dimensions(rank2, dims2);
            parallel_print(", max dimensions ");
            print_dimensions(rank2, maxdim2);
            parallel_print("\n");
        }

        opts->not_cmp = 1;
        H5TOOLS_GOTO_DONE(0);
    }

    /*-------------------------------------------------------------------------
     * check for different dimensions
     *-------------------------------------------------------------------------
     */
    for (i = 0; i < rank1; i++) {
        if (maxdim1 && maxdim2) {
            if (maxdim1[i] != maxdim2[i])
                maxdim_diff = 1;
        }
        if (dims1[i] != dims2[i])
            dim_diff = 1;
    }

    /*-------------------------------------------------------------------------
     * current dimensions
     *-------------------------------------------------------------------------
     */
    if (dim_diff == 1) {
<<<<<<< HEAD
        if ((opts->m_verbose || opts->m_list_not_cmp) && obj1_name && obj2_name) {
            parallel_print("Not comparable: <%s> has rank %d, dimensions ", obj1_name, rank1);
=======
        if ((opts->mode_verbose || opts->mode_list_not_cmp) && opts->obj_name[0] && opts->obj_name[1]) {
            parallel_print("Not comparable: <%s> has rank %d, dimensions ", opts->obj_name[0], rank1);
>>>>>>> 18bbd3f0
            print_dimensions(rank1, dims1);
            if (maxdim1 && maxdim2) {
                parallel_print(", max dimensions ");
                print_dimensions(rank1, maxdim1);
                parallel_print("\n");
<<<<<<< HEAD
                parallel_print("and <%s> has rank %d, dimensions ", obj2_name, rank2);
=======
                parallel_print("and <%s> has rank %d, dimensions ", opts->obj_name[1], rank2);
>>>>>>> 18bbd3f0
                print_dimensions(rank2, dims2);
                parallel_print(", max dimensions ");
                print_dimensions(rank2, maxdim2);
                parallel_print("\n");
            }
        }

        opts->not_cmp = 1;
        H5TOOLS_GOTO_DONE(0);
    }

    /*-------------------------------------------------------------------------
     * maximum dimensions; just give a warning
     *-------------------------------------------------------------------------
     */
<<<<<<< HEAD
    if (maxdim1 && maxdim2 && maxdim_diff == 1 && obj1_name) {
        if (opts->m_verbose) {
            parallel_print("Warning: different maximum dimensions\n");
            parallel_print("<%s> has max dimensions ", obj1_name);
=======
    if (maxdim1 && maxdim2 && maxdim_diff == 1 && opts->obj_name[0]) {
        if (opts->mode_verbose) {
            parallel_print("Warning: different maximum dimensions\n");
            parallel_print("<%s> has max dimensions ", opts->obj_name[0]);
>>>>>>> 18bbd3f0
            print_dimensions(rank1, maxdim1);
            parallel_print("\n");
            parallel_print("<%s> has max dimensions ", opts->obj_name[1]);
            print_dimensions(rank2, maxdim2);
            parallel_print("\n");
        }
    }

    if (tclass1 == H5T_STRING) {
        htri_t vstrtype1 = -1;
        htri_t vstrtype2 = -1;
        H5TOOLS_DEBUG(" - H5T_STRING");

        vstrtype1 = H5Tis_variable_str(f_tid1);
        vstrtype2 = H5Tis_variable_str(f_tid2);

        /* no compare if either one but not both are variable string type */
        if (vstrtype1 != vstrtype2) {
<<<<<<< HEAD
            if ((opts->m_verbose || opts->m_list_not_cmp) && obj1_name && obj2_name)
                parallel_print("Not comparable: <%s> or <%s> is of mixed string type\n", obj1_name,
                               obj2_name);
=======
            if ((opts->mode_verbose || opts->mode_list_not_cmp) && opts->obj_name[0] && opts->obj_name[1])
                parallel_print("Not comparable: <%s> or <%s> is of mixed string type\n", opts->obj_name[0],
                               opts->obj_name[1]);

>>>>>>> 18bbd3f0
            opts->not_cmp = 1;
            H5TOOLS_GOTO_DONE(0);
        }
    }

    if (tclass1 == H5T_COMPOUND) {
        int   nmembs1;
        int   nmembs2;
        int   j;
        hid_t memb_type1 = H5I_INVALID_HID;
        hid_t memb_type2 = H5I_INVALID_HID;
        H5TOOLS_DEBUG(" - H5T_COMPOUND");

        nmembs1 = H5Tget_nmembers(f_tid1);
        nmembs2 = H5Tget_nmembers(f_tid2);

        if (nmembs1 != nmembs2) {
<<<<<<< HEAD
            if ((opts->m_verbose || opts->m_list_not_cmp) && obj1_name && obj2_name) {
                parallel_print("Not comparable: <%s> has %d members ", obj1_name, nmembs1);
                parallel_print("<%s> has %d members ", obj2_name, nmembs2);
=======
            if ((opts->mode_verbose || opts->mode_list_not_cmp) && opts->obj_name[0] && opts->obj_name[1]) {
                parallel_print("Not comparable: <%s> has %d members ", opts->obj_name[0], nmembs1);
                parallel_print("<%s> has %d members ", opts->obj_name[1], nmembs2);
>>>>>>> 18bbd3f0
                parallel_print("\n");
            }

            opts->not_cmp = 1;
            H5TOOLS_GOTO_DONE(0);
        }

        for (j = 0; j < nmembs1; j++) {
            memb_type1 = H5Tget_member_type(f_tid1, (unsigned)j);
            memb_type2 = H5Tget_member_type(f_tid2, (unsigned)j);

<<<<<<< HEAD
            if (diff_can_type(memb_type1, memb_type2, rank1, rank2, dims1, dims2, maxdim1, maxdim2, obj1_name,
                              obj2_name, opts, 1) != 1) {
=======
            if (diff_can_type(memb_type1, memb_type2, rank1, rank2, dims1, dims2, maxdim1, maxdim2, opts,
                              1) != 1) {
>>>>>>> 18bbd3f0
                opts->not_cmp = 1;
                H5Tclose(memb_type1);
                H5Tclose(memb_type2);
                H5TOOLS_GOTO_DONE(0);
            }
            H5Tclose(memb_type1);
            H5Tclose(memb_type2);
        }
    }
done:
    if (ret_value < 0)
        opts->err_stat = H5DIFF_ERR;

    H5TOOLS_ENDDEBUG(" - %d", ret_value);
    return ret_value;
}

<<<<<<< HEAD
=======
#if defined(H5DIFF_DEBUG_UNUSED)
/* this function is not currently used, but could be useful */
>>>>>>> 18bbd3f0
/*-------------------------------------------------------------------------
 * Function: print_sizes
 *
 * Purpose: Print datatype sizes
 *-------------------------------------------------------------------------
 */
<<<<<<< HEAD
#if defined(H5DIFF_DEBUG)
=======
void print_sizes(const char *obj1, const char *obj2, hid_t f_tid1, hid_t f_tid2, hid_t m_tid1, hid_t m_tid2);

>>>>>>> 18bbd3f0
void
print_sizes(const char *obj1, const char *obj2, hid_t f_tid1, hid_t f_tid2, hid_t m_tid1, hid_t m_tid2)
{
    size_t f_size1, f_size2; /* size of type in file */
    size_t m_size1, m_size2; /* size of type in memory */

    f_size1 = H5Tget_size(f_tid1);
    f_size2 = H5Tget_size(f_tid2);
    m_size1 = H5Tget_size(m_tid1);
    m_size2 = H5Tget_size(m_tid2);

    parallel_print("\n");
    parallel_print("------------------\n");
    parallel_print("sizeof(char)   %u\n", sizeof(char));
    parallel_print("sizeof(short)  %u\n", sizeof(short));
    parallel_print("sizeof(int)    %u\n", sizeof(int));
    parallel_print("sizeof(long)   %u\n", sizeof(long));
    parallel_print("<%s> ------------------\n", obj1);
    parallel_print("type on file   ");
    print_type(f_tid1);
    parallel_print("\n");
    parallel_print("size on file   %u\n", f_size1);

    parallel_print("type on memory ");
    print_type(m_tid1);
    parallel_print("\n");
    parallel_print("size on memory %u\n", m_size1);

    parallel_print("<%s> ------------------\n", obj2);
    parallel_print("type on file   ");
    print_type(f_tid2);
    parallel_print("\n");
    parallel_print("size on file   %u\n", f_size2);

    parallel_print("type on memory ");
    print_type(m_tid2);
    parallel_print("\n");
    parallel_print("size on memory %u\n", m_size2);
    parallel_print("\n");
}
#endif /* H5DIFF_DEBUG */<|MERGE_RESOLUTION|>--- conflicted
+++ resolved
@@ -29,14 +29,6 @@
 hsize_t
 diff_dataset(hid_t file1_id, hid_t file2_id, const char *obj1_name, const char *obj2_name, diff_opt_t *opts)
 {
-<<<<<<< HEAD
-    int        status    = -1;
-    hid_t      did1      = H5I_INVALID_HID;
-    hid_t      did2      = H5I_INVALID_HID;
-    hid_t      dcpl1     = H5I_INVALID_HID;
-    hid_t      dcpl2     = H5I_INVALID_HID;
-    hsize_t    nfound    = 0;
-=======
     int        status = -1;
     hid_t      did1   = H5I_INVALID_HID;
     hid_t      did2   = H5I_INVALID_HID;
@@ -44,7 +36,6 @@
     hid_t      dcpl2  = H5I_INVALID_HID;
     hsize_t    nfound = 0;
     diff_opt_t diff_opts;
->>>>>>> 18bbd3f0
     diff_err_t ret_value = opts->err_stat;
 
     H5TOOLS_START_DEBUG(" - errstat:%d", opts->err_stat);
@@ -79,28 +70,16 @@
      * 2) the internal filters might be turned off
      *-------------------------------------------------------------------------
      */
-<<<<<<< HEAD
-    H5TOOLS_DEBUG("diff_dataset h5tools_canreadf then diff_datasetid");
-    if ((status = h5tools_canreadf((opts->m_verbose ? obj1_name : NULL), dcpl1) == 1) &&
-        (status = h5tools_canreadf((opts->m_verbose ? obj2_name : NULL), dcpl2) == 1))
-        nfound = diff_datasetid(did1, did2, obj1_name, obj2_name, opts);
-=======
     H5TOOLS_DEBUG("h5tools_canreadf then diff_datasetid");
     if ((status = h5tools_canreadf((opts->mode_verbose ? obj1_name : NULL), dcpl1) == 1) &&
         (status = h5tools_canreadf((opts->mode_verbose ? obj2_name : NULL), dcpl2) == 1))
         nfound = diff_datasetid(did1, did2, obj1_name, obj2_name, &diff_opts);
->>>>>>> 18bbd3f0
     else if (status < 0) {
         H5TOOLS_GOTO_ERROR(H5DIFF_ERR, "h5tools_canreadf failed");
     }
     else {
-<<<<<<< HEAD
-        ret_value     = 1;
-        opts->not_cmp = 1;
-=======
         ret_value         = 1;
         diff_opts.not_cmp = 1;
->>>>>>> 18bbd3f0
     }
 
 done:
@@ -177,20 +156,6 @@
 hsize_t
 diff_datasetid(hid_t did1, hid_t did2, const char *obj1_name, const char *obj2_name, diff_opt_t *opts)
 {
-<<<<<<< HEAD
-    hid_t        sid1    = H5I_INVALID_HID;
-    hid_t        sid2    = H5I_INVALID_HID;
-    hid_t        f_tid1  = H5I_INVALID_HID;
-    hid_t        f_tid2  = H5I_INVALID_HID;
-    hid_t        dam_tid = H5I_INVALID_HID; /* m_tid for diff_array function */
-    hid_t        m_tid1  = H5I_INVALID_HID;
-    hid_t        m_tid2  = H5I_INVALID_HID;
-    hid_t        dcpl1   = H5I_INVALID_HID;
-    hid_t        dcpl2   = H5I_INVALID_HID;
-    H5D_layout_t stl1    = -1;
-    H5D_layout_t stl2    = -1;
-    size_t       dam_size; /* m_size for diff_array function */
-=======
     hid_t        sid1   = H5I_INVALID_HID;
     hid_t        sid2   = H5I_INVALID_HID;
     hid_t        f_tid1 = H5I_INVALID_HID;
@@ -201,31 +166,18 @@
     hid_t        dcpl2  = H5I_INVALID_HID;
     H5D_layout_t stl1   = -1;
     H5D_layout_t stl2   = -1;
->>>>>>> 18bbd3f0
     size_t       m_size1;
     size_t       m_size2;
     H5T_sign_t   sign1;
     H5T_sign_t   sign2;
     int          rank1;
     int          rank2;
-<<<<<<< HEAD
-    hsize_t      danelmts; /* nelmts for diff_array function */
     hsize_t      nelmts1;
     hsize_t      nelmts2;
-    hsize_t *    dadims; /* dims for diff_array function */
-=======
-    hsize_t      nelmts1;
-    hsize_t      nelmts2;
->>>>>>> 18bbd3f0
     hsize_t      dims1[H5S_MAX_RANK];
     hsize_t      dims2[H5S_MAX_RANK];
     hsize_t      maxdim1[H5S_MAX_RANK];
     hsize_t      maxdim2[H5S_MAX_RANK];
-<<<<<<< HEAD
-    const char * name1 = NULL; /* relative names */
-    const char * name2 = NULL;
-=======
->>>>>>> 18bbd3f0
     hsize_t      storage_size1;
     hsize_t      storage_size2;
     hsize_t      nfound      = 0; /* number of differences found */
@@ -234,16 +186,10 @@
     void *       buf2        = NULL;
     void *       sm_buf1     = NULL;
     void *       sm_buf2     = NULL;
-<<<<<<< HEAD
-    hid_t        sm_space    = H5I_INVALID_HID; /*stripmine data space */
-    size_t       need;                          /* bytes needed for malloc */
-    int          i;
-=======
     hid_t        sm_space1   = H5I_INVALID_HID; /*stripmine data space */
     hid_t        sm_space2   = H5I_INVALID_HID; /*stripmine data space */
     size_t       need;                          /* bytes needed for malloc */
     int          i, j;
->>>>>>> 18bbd3f0
     unsigned int vl_data1  = 0; /*contains VL datatypes */
     unsigned int vl_data2  = 0; /*contains VL datatypes */
     diff_err_t   ret_value = opts->err_stat;
@@ -293,20 +239,12 @@
      */
     if ((dcpl1 = H5Dget_create_plist(did1)) < 0)
         H5TOOLS_GOTO_ERROR(H5DIFF_ERR, "H5Dget_create_plist failed");
-<<<<<<< HEAD
-    if ((dcpl2 = H5Dget_create_plist(did2)) < 0)
-        H5TOOLS_GOTO_ERROR(H5DIFF_ERR, "H5Dget_create_plist failed");
-
-    if ((stl1 = H5Pget_layout(dcpl1)) < 0)
-        H5TOOLS_GOTO_ERROR(H5DIFF_ERR, "H5Pget_layout failed");
-=======
     if ((stl1 = H5Pget_layout(dcpl1)) < 0)
         H5TOOLS_GOTO_ERROR(H5DIFF_ERR, "H5Pget_layout failed");
     H5Pclose(dcpl1);
 
     if ((dcpl2 = H5Dget_create_plist(did2)) < 0)
         H5TOOLS_GOTO_ERROR(H5DIFF_ERR, "H5Dget_create_plist failed");
->>>>>>> 18bbd3f0
     if ((stl2 = H5Pget_layout(dcpl2)) < 0)
         H5TOOLS_GOTO_ERROR(H5DIFF_ERR, "H5Pget_layout failed");
     H5Pclose(dcpl2);
@@ -323,19 +261,11 @@
 
     if (storage_size1 == 0 || storage_size2 == 0) {
         if (stl1 == H5D_VIRTUAL || stl2 == H5D_VIRTUAL) {
-<<<<<<< HEAD
-            if ((opts->m_verbose || opts->m_list_not_cmp) && obj1_name && obj2_name)
-                parallel_print("Warning: <%s> or <%s> is a virtual dataset\n", obj1_name, obj2_name);
-        }
-        else {
-            if ((opts->m_verbose || opts->m_list_not_cmp) && obj1_name && obj2_name)
-=======
             if ((opts->mode_verbose || opts->mode_list_not_cmp) && obj1_name && obj2_name)
                 parallel_print("Warning: <%s> or <%s> is a virtual dataset\n", obj1_name, obj2_name);
         }
         else {
             if ((opts->mode_verbose || opts->mode_list_not_cmp) && obj1_name && obj2_name)
->>>>>>> 18bbd3f0
                 parallel_print("Not comparable: <%s> or <%s> is an empty dataset\n", obj1_name, obj2_name);
             can_compare   = 0;
             opts->not_cmp = 1;
@@ -367,12 +297,7 @@
      * check for comparable TYPE and SPACE
      *-------------------------------------------------------------------------
      */
-<<<<<<< HEAD
-    if (diff_can_type(f_tid1, f_tid2, rank1, rank2, dims1, dims2, maxdim1, maxdim2, obj1_name, obj2_name,
-                      opts, 0) != 1)
-=======
     if (diff_can_type(f_tid1, f_tid2, rank1, rank2, dims1, dims2, maxdim1, maxdim2, opts, 0) != 1)
->>>>>>> 18bbd3f0
         can_compare = 0;
     H5TOOLS_DEBUG("diff_can_type returned errstat:%d", opts->err_stat);
 
@@ -413,11 +338,7 @@
         sign2 = H5Tget_sign(m_tid2);
         if (sign1 != sign2) {
             H5TOOLS_DEBUG("sign1 != sign2");
-<<<<<<< HEAD
-            if ((opts->m_verbose || opts->m_list_not_cmp) && obj1_name && obj2_name) {
-=======
             if ((opts->mode_verbose || opts->mode_list_not_cmp) && obj1_name && obj2_name) {
->>>>>>> 18bbd3f0
                 parallel_print("Not comparable: <%s> has sign %s ", obj1_name, get_sign(sign1));
                 parallel_print("and <%s> has sign %s\n", obj2_name, get_sign(sign2));
             }
@@ -468,13 +389,6 @@
             if (FAIL == match_up_memsize(f_tid1, f_tid2, &m_tid1, &m_tid2, &m_size1, &m_size2))
                 H5TOOLS_GOTO_ERROR(H5DIFF_ERR, "match_up_memsize failed");
             H5TOOLS_DEBUG("m_size: %ld - %ld", m_size1, m_size2);
-<<<<<<< HEAD
-            dadims   = dims1;
-            dam_size = m_size1;
-            dam_tid  = m_tid1;
-            danelmts = nelmts1;
-            need     = (size_t)(nelmts1 * m_size1); /* bytes needed */
-=======
             opts->rank = rank1;
             for (i = 0; i < rank1; i++)
                 opts->dims[i] = dims1[i];
@@ -482,26 +396,11 @@
             opts->m_tid  = m_tid1;
             opts->nelmts = nelmts1;
             need         = (size_t)(nelmts1 * m_size1); /* bytes needed */
->>>>>>> 18bbd3f0
         }
         else {
             H5TOOLS_DEBUG("Array dims: %d - %d", dims1[0], dims2[0]);
             /* Compare the smallest array, but create the largest buffer */
             if (m_size1 <= m_size2) {
-<<<<<<< HEAD
-                dadims   = dims1;
-                dam_size = m_size1;
-                dam_tid  = m_tid1;
-                danelmts = nelmts1;
-                need     = (size_t)(nelmts2 * m_size2); /* bytes needed */
-            }
-            else {
-                dadims   = dims2;
-                dam_size = m_size2;
-                dam_tid  = m_tid2;
-                danelmts = nelmts2;
-                need     = (size_t)(nelmts1 * m_size1); /* bytes needed */
-=======
                 opts->rank = rank1;
                 for (i = 0; i < rank1; i++)
                     opts->dims[i] = dims1[i];
@@ -518,20 +417,11 @@
                 opts->m_tid  = m_tid2;
                 opts->nelmts = nelmts2;
                 need         = (size_t)(nelmts1 * m_size1); /* bytes needed */
->>>>>>> 18bbd3f0
             }
         }
         opts->hs_nelmts = opts->nelmts;
         H5TOOLS_DEBUG("need: %ld", need);
         /* print names */
-<<<<<<< HEAD
-        if (obj1_name)
-            name1 = diff_basename(obj1_name);
-        if (obj2_name)
-            name2 = diff_basename(obj2_name);
-        H5TOOLS_DEBUG("obj_names: %s - %s", name1, name2);
-
-=======
         H5TOOLS_DEBUG("obj_names: %s - %s", obj1_name, obj2_name);
 
         if (opts->obj_name[0] != NULL)
@@ -547,7 +437,6 @@
             opts->obj_name[1] = HDstrdup(diff_basename(obj2_name));
         H5TOOLS_DEBUG("obj_names: %s - %s", opts->obj_name[0], opts->obj_name[1]);
 
->>>>>>> 18bbd3f0
         H5TOOLS_DEBUG("read/compare");
         /*----------------------------------------------------------------
          * read/compare
@@ -558,9 +447,6 @@
             buf2 = HDmalloc(need);
         } /* end if */
 
-<<<<<<< HEAD
-        if (buf1 != NULL && buf2 != NULL) {
-=======
         /* Assume entire data space to be printed */
         init_acc_pos((unsigned)opts->rank, opts->dims, opts->acc, opts->pos, opts->p_min_idx);
 
@@ -569,7 +455,6 @@
         }
 
         if (buf1 != NULL && buf2 != NULL && opts->sset[0] == NULL && opts->sset[1] == NULL) {
->>>>>>> 18bbd3f0
             H5TOOLS_DEBUG("buf1 != NULL && buf2 != NULL");
             H5TOOLS_DEBUG("H5Dread did1");
             if (H5Dread(did1, m_tid1, H5S_ALL, H5S_ALL, H5P_DEFAULT, buf1) < 0)
@@ -583,14 +468,8 @@
                 opts->sm_pos[j] = (hsize_t)0;
 
             /* array diff */
-<<<<<<< HEAD
-            nfound = diff_array(buf1, buf2, danelmts, (hsize_t)0, rank1, dadims, opts, name1, name2, dam_tid,
-                                did1, did2);
-            H5TOOLS_DEBUG("diff_array nfound:%d - errstat:%d", nfound, opts->err_stat);
-=======
             nfound = diff_array(buf1, buf2, opts, did1, did2);
             H5TOOLS_DEBUG("diff_array ret nfound:%d - errstat:%d", nfound, opts->err_stat);
->>>>>>> 18bbd3f0
 
             /* reclaim any VL memory, if necessary */
             H5TOOLS_DEBUG("check vl_data1:%d", vl_data1);
@@ -607,25 +486,6 @@
                 HDfree(buf2);
                 buf2 = NULL;
             }
-<<<<<<< HEAD
-        }                                     /* end if */
-        else {                                /* possibly not enough memory, read/compare by hyperslabs */
-            size_t  p_type_nbytes = dam_size; /*size of memory type */
-            hsize_t p_nelmts      = danelmts; /*total selected elmts */
-            hsize_t elmtno;                   /*counter  */
-            int     carry;                    /*counter carry value */
-
-            /* stripmine info */
-            hsize_t sm_size[H5S_MAX_RANK]; /*stripmine size */
-            hsize_t sm_nbytes;             /*bytes per stripmine */
-            hsize_t sm_nelmts;             /*elements per stripmine*/
-
-            /* hyperslab info */
-            hsize_t hs_offset[H5S_MAX_RANK]; /*starting offset */
-            hsize_t hs_size[H5S_MAX_RANK];   /*size this pass */
-            hsize_t hs_nelmts;               /*elements in request */
-            hsize_t zero[8];                 /*vector of zeros */
-=======
         }                   /* end if */
         else {              /* possibly not enough memory, read/compare by hyperslabs */
             hsize_t elmtno; /* counter  */
@@ -807,40 +667,11 @@
                                   hs_offset2[i], hs_stride2[i], hs_count2[i], hs_block2[i]);
                 }
             }
->>>>>>> 18bbd3f0
 
             /*
              * determine the strip mine size and allocate a buffer. The strip mine is
              * a hyperslab whose size is manageable.
              */
-<<<<<<< HEAD
-            sm_nbytes = p_type_nbytes;
-
-            for (i = rank1; i > 0; --i) {
-                hsize_t size = H5TOOLS_BUFSIZE / sm_nbytes;
-
-                if (size == 0) /* datum size > H5TOOLS_BUFSIZE */
-                    size = 1;
-                sm_size[i - 1] = MIN(dadims[i - 1], size);
-                sm_nbytes *= sm_size[i - 1];
-                H5TOOLS_DEBUG("sm_nbytes: %ld", sm_nbytes);
-            } /* end for */
-
-            /* malloc return code should be verified.
-             * If fail, need to handle the error.
-             * This else branch should be recoded as a separate function.
-             * Note that there are many "goto error" within this branch
-             * that fails to address freeing other objects created here.
-             * E.g., sm_space.
-             */
-            if ((sm_buf1 = HDmalloc((size_t)sm_nbytes)) == NULL)
-                H5TOOLS_GOTO_ERROR(H5DIFF_ERR, "HDmalloc failed");
-            if ((sm_buf2 = HDmalloc((size_t)sm_nbytes)) == NULL)
-                H5TOOLS_GOTO_ERROR(H5DIFF_ERR, "HDmalloc failed");
-
-            sm_nelmts = sm_nbytes / p_type_nbytes;
-            sm_space  = H5Screate_simple(1, &sm_nelmts, NULL);
-=======
             sm_nbytes = opts->m_size;
             if (opts->rank > 0) {
                 for (i = opts->rank; i > 0; --i) {
@@ -865,27 +696,12 @@
             H5TOOLS_DEBUG("opts->nelmts: %ld", opts->nelmts);
             for (elmtno = 0; elmtno < opts->nelmts; elmtno += opts->hs_nelmts) {
                 H5TOOLS_DEBUG("elmtno: %ld - hs_nelmts1: %ld", elmtno, hs_nelmts1);
->>>>>>> 18bbd3f0
 
                 if (NULL == (sm_buf1 = (unsigned char *)HDmalloc((size_t)sm_nbytes)))
                     H5TOOLS_GOTO_ERROR(H5DIFF_ERR, "Could not allocate buffer for strip-mine");
                 if (NULL == (sm_buf2 = (unsigned char *)HDmalloc((size_t)sm_nbytes)))
                     H5TOOLS_GOTO_ERROR(H5DIFF_ERR, "Could not allocate buffer for strip-mine");
 
-<<<<<<< HEAD
-            for (elmtno = 0; elmtno < p_nelmts; elmtno += hs_nelmts) {
-                /* calculate the hyperslab size */
-                if (rank1 > 0) {
-                    for (i = 0, hs_nelmts = 1; i < rank1; i++) {
-                        hs_size[i] = MIN(dadims[i] - hs_offset[i], sm_size[i]);
-                        hs_nelmts *= hs_size[i];
-                    } /* end for */
-                    if (H5Sselect_hyperslab(sid1, H5S_SELECT_SET, hs_offset, NULL, hs_size, NULL) < 0)
-                        H5TOOLS_GOTO_ERROR(H5DIFF_ERR, "H5Sselect_hyperslab failed");
-                    if (H5Sselect_hyperslab(sid2, H5S_SELECT_SET, hs_offset, NULL, hs_size, NULL) < 0)
-                        H5TOOLS_GOTO_ERROR(H5DIFF_ERR, "H5Sselect_hyperslab failed");
-                    if (H5Sselect_hyperslab(sm_space, H5S_SELECT_SET, zero, NULL, &hs_nelmts, NULL) < 0)
-=======
                 /* calculate the hyperslab size */
                 /* initialize subset */
                 if (opts->rank > 0) {
@@ -962,7 +778,6 @@
                         H5TOOLS_GOTO_ERROR(H5DIFF_ERR, "H5Screate_simple failed");
 
                     if (H5Sselect_hyperslab(sm_space2, H5S_SELECT_SET, zero, NULL, &sm_nelmts2, NULL) < 0)
->>>>>>> 18bbd3f0
                         H5TOOLS_GOTO_ERROR(H5DIFF_ERR, "H5Sselect_hyperslab failed");
                 }
                 else
@@ -970,16 +785,10 @@
                 opts->hs_nelmts = hs_nelmts1;
                 H5TOOLS_DEBUG("hs_nelmts: %ld", opts->hs_nelmts);
 
-<<<<<<< HEAD
-                if (H5Dread(did1, m_tid1, sm_space, sid1, H5P_DEFAULT, sm_buf1) < 0)
-                    H5TOOLS_GOTO_ERROR(H5DIFF_ERR, "H5Dread failed");
-                if (H5Dread(did2, m_tid2, sm_space, sid2, H5P_DEFAULT, sm_buf2) < 0)
-=======
                 /* read the data */
                 if (H5Dread(did1, m_tid1, sm_space1, sid1, H5P_DEFAULT, sm_buf1) < 0)
                     H5TOOLS_GOTO_ERROR(H5DIFF_ERR, "H5Dread failed");
                 if (H5Dread(did2, m_tid2, sm_space2, sid2, H5P_DEFAULT, sm_buf2) < 0)
->>>>>>> 18bbd3f0
                     H5TOOLS_GOTO_ERROR(H5DIFF_ERR, "H5Dread failed");
 
                 /* print array indices. get the lower bound of the hyperslab and calculate
@@ -995,38 +804,6 @@
 
                 /* get array differences. in the case of hyperslab read, increment the number of differences
                 found in each hyperslab and pass the position at the beginning for printing */
-<<<<<<< HEAD
-                nfound += diff_array(sm_buf1, sm_buf2, hs_nelmts, elmtno, rank1, dadims, opts, name1, name2,
-                                     dam_tid, did1, did2);
-
-                /* reclaim any VL memory, if necessary */
-                if (vl_data1)
-                    H5Treclaim(m_tid1, sm_space, H5P_DEFAULT, sm_buf1);
-                if (vl_data2)
-                    H5Treclaim(m_tid2, sm_space, H5P_DEFAULT, sm_buf2);
-
-                /* calculate the next hyperslab offset */
-                for (i = rank1, carry = 1; i > 0 && carry; --i) {
-                    hs_offset[i - 1] += hs_size[i - 1];
-                    if (hs_offset[i - 1] == dadims[i - 1])
-                        hs_offset[i - 1] = 0;
-                    else
-                        carry = 0;
-                } /* i */
-            }     /* elmtno */
-            if (sm_buf1 != NULL) {
-                HDfree(sm_buf1);
-                sm_buf1 = NULL;
-            }
-            if (sm_buf2 != NULL) {
-                HDfree(sm_buf2);
-                sm_buf2 = NULL;
-            }
-
-            H5Sclose(sm_space);
-        } /* hyperslab read */
-        H5TOOLS_DEBUG("can_compare complete");
-=======
                 nfound += diff_array(sm_buf1, sm_buf2, opts, did1, did2);
 
                 if (sm_buf1 != NULL) {
@@ -1089,7 +866,6 @@
             } /* elmtno for loop */
         }     /* hyperslab read */
         H5TOOLS_DEBUG("can compare complete");
->>>>>>> 18bbd3f0
     } /*can_compare*/
 
     /*-------------------------------------------------------------------------
@@ -1102,8 +878,6 @@
 
     H5TOOLS_DEBUG("free names - errstat:%d", opts->err_stat);
     /* free */
-<<<<<<< HEAD
-=======
     if (opts->obj_name[0] != NULL)
         HDfree(opts->obj_name[0]);
     opts->obj_name[0] = NULL;
@@ -1112,7 +886,6 @@
     opts->obj_name[1] = NULL;
 
     H5TOOLS_DEBUG("reclaim any VL memory");
->>>>>>> 18bbd3f0
     if (buf1 != NULL) {
         /* reclaim any VL memory, if necessary */
         if (vl_data1)
@@ -1127,29 +900,18 @@
         HDfree(buf2);
         buf2 = NULL;
     }
-<<<<<<< HEAD
-    if (sm_buf1 != NULL) {
-        /* reclaim any VL memory, if necessary */
-        if (vl_data1)
-            H5Treclaim(m_tid1, sm_space, H5P_DEFAULT, sm_buf1);
-=======
     H5TOOLS_DEBUG("reclaim any stripmine VL memory");
     if (sm_buf1 != NULL) {
         /* reclaim any VL memory, if necessary */
         if (vl_data1)
             H5Treclaim(m_tid1, sm_space1, H5P_DEFAULT, sm_buf1);
->>>>>>> 18bbd3f0
         HDfree(sm_buf1);
         sm_buf1 = NULL;
     }
     if (sm_buf2 != NULL) {
         /* reclaim any VL memory, if necessary */
         if (vl_data2)
-<<<<<<< HEAD
-            H5Treclaim(m_tid2, sm_space, H5P_DEFAULT, sm_buf2);
-=======
             H5Treclaim(m_tid2, sm_space2, H5P_DEFAULT, sm_buf2);
->>>>>>> 18bbd3f0
         HDfree(sm_buf2);
         sm_buf2 = NULL;
     }
@@ -1190,12 +952,7 @@
 
 int
 diff_can_type(hid_t f_tid1, hid_t f_tid2, int rank1, int rank2, hsize_t *dims1, hsize_t *dims2,
-<<<<<<< HEAD
-              hsize_t *maxdim1, hsize_t *maxdim2, const char *obj1_name, const char *obj2_name,
-              diff_opt_t *opts, int is_compound)
-=======
               hsize_t *maxdim1, hsize_t *maxdim2, diff_opt_t *opts, int is_compound)
->>>>>>> 18bbd3f0
 {
     H5T_class_t tclass1;
     H5T_class_t tclass2;
@@ -1204,11 +961,7 @@
     int         i;
     int         ret_value = 1;
 
-<<<<<<< HEAD
-    H5TOOLS_START_DEBUG("");
-=======
     H5TOOLS_START_DEBUG(" ");
->>>>>>> 18bbd3f0
     /*-------------------------------------------------------------------------
      * check for the same class
      *-------------------------------------------------------------------------
@@ -1218,17 +971,6 @@
     if ((tclass2 = H5Tget_class(f_tid2)) < 0)
         H5TOOLS_GOTO_ERROR(FAIL, "H5Tget_class second object failed");
 
-<<<<<<< HEAD
-    if (tclass1 != tclass2) {
-        if ((opts->m_verbose || opts->m_list_not_cmp) && obj1_name && obj2_name) {
-            if (is_compound) {
-                parallel_print("Not comparable: <%s> has a class %s and <%s> has a class %s\n", obj1_name,
-                               get_class(tclass1), obj2_name, get_class(tclass2));
-            }
-            else {
-                parallel_print("Not comparable: <%s> is of class %s and <%s> is of class %s\n", obj1_name,
-                               get_class(tclass1), obj2_name, get_class(tclass2));
-=======
     H5TOOLS_DEBUG("obj_names: %s - %s", opts->obj_name[0], opts->obj_name[1]);
     if (tclass1 != tclass2) {
         if ((opts->mode_verbose || opts->mode_list_not_cmp) && opts->obj_name[0] && opts->obj_name[1]) {
@@ -1239,7 +981,6 @@
             else {
                 parallel_print("Not comparable: <%s> is of class %s and <%s> is of class %s\n",
                                opts->obj_name[0], get_class(tclass1), opts->obj_name[1], get_class(tclass2));
->>>>>>> 18bbd3f0
             }
         }
 
@@ -1253,15 +994,9 @@
      */
     switch (tclass1) {
         case H5T_TIME:
-<<<<<<< HEAD
-            if ((opts->m_verbose || opts->m_list_not_cmp) && obj1_name && obj2_name) {
-                parallel_print("Not comparable: <%s> and <%s> are of class %s\n", obj1_name, obj2_name,
-                               get_class(tclass2));
-=======
             if ((opts->mode_verbose || opts->mode_list_not_cmp) && opts->obj_name[0] && opts->obj_name[1]) {
                 parallel_print("Not comparable: <%s> and <%s> are of class %s\n", opts->obj_name[0],
                                opts->obj_name[1], get_class(tclass2));
->>>>>>> 18bbd3f0
             } /* end if */
 
             opts->not_cmp = 1;
@@ -1289,20 +1024,12 @@
      * check for equal file datatype; warning only
      *-------------------------------------------------------------------------
      */
-<<<<<<< HEAD
-    if ((H5Tequal(f_tid1, f_tid2) == 0) && (opts->m_verbose) && obj1_name && obj2_name) {
-=======
     if ((H5Tequal(f_tid1, f_tid2) == 0) && (opts->mode_verbose) && opts->obj_name[0] && opts->obj_name[1]) {
->>>>>>> 18bbd3f0
         H5T_class_t cl = H5Tget_class(f_tid1);
 
         parallel_print("Warning: different storage datatype\n");
         if (cl == H5T_INTEGER || cl == H5T_FLOAT) {
-<<<<<<< HEAD
-            parallel_print("<%s> has file datatype ", obj1_name);
-=======
             parallel_print("<%s> has file datatype ", opts->obj_name[0]);
->>>>>>> 18bbd3f0
             print_type(f_tid1);
             parallel_print("\n");
             parallel_print("<%s> has file datatype ", opts->obj_name[1]);
@@ -1316,22 +1043,13 @@
      *-------------------------------------------------------------------------
      */
     if (rank1 != rank2) {
-<<<<<<< HEAD
-        if ((opts->m_verbose || opts->m_list_not_cmp) && obj1_name && obj2_name) {
-            parallel_print("Not comparable: <%s> has rank %d, dimensions ", obj1_name, rank1);
-=======
         if ((opts->mode_verbose || opts->mode_list_not_cmp) && opts->obj_name[0] && opts->obj_name[1]) {
             parallel_print("Not comparable: <%s> has rank %d, dimensions ", opts->obj_name[0], rank1);
->>>>>>> 18bbd3f0
             print_dimensions(rank1, dims1);
             parallel_print(", max dimensions ");
             print_dimensions(rank1, maxdim1);
             parallel_print("\n");
-<<<<<<< HEAD
-            parallel_print("and <%s> has rank %d, dimensions ", obj2_name, rank2);
-=======
             parallel_print("and <%s> has rank %d, dimensions ", opts->obj_name[1], rank2);
->>>>>>> 18bbd3f0
             print_dimensions(rank2, dims2);
             parallel_print(", max dimensions ");
             print_dimensions(rank2, maxdim2);
@@ -1360,23 +1078,14 @@
      *-------------------------------------------------------------------------
      */
     if (dim_diff == 1) {
-<<<<<<< HEAD
-        if ((opts->m_verbose || opts->m_list_not_cmp) && obj1_name && obj2_name) {
-            parallel_print("Not comparable: <%s> has rank %d, dimensions ", obj1_name, rank1);
-=======
         if ((opts->mode_verbose || opts->mode_list_not_cmp) && opts->obj_name[0] && opts->obj_name[1]) {
             parallel_print("Not comparable: <%s> has rank %d, dimensions ", opts->obj_name[0], rank1);
->>>>>>> 18bbd3f0
             print_dimensions(rank1, dims1);
             if (maxdim1 && maxdim2) {
                 parallel_print(", max dimensions ");
                 print_dimensions(rank1, maxdim1);
                 parallel_print("\n");
-<<<<<<< HEAD
-                parallel_print("and <%s> has rank %d, dimensions ", obj2_name, rank2);
-=======
                 parallel_print("and <%s> has rank %d, dimensions ", opts->obj_name[1], rank2);
->>>>>>> 18bbd3f0
                 print_dimensions(rank2, dims2);
                 parallel_print(", max dimensions ");
                 print_dimensions(rank2, maxdim2);
@@ -1392,17 +1101,10 @@
      * maximum dimensions; just give a warning
      *-------------------------------------------------------------------------
      */
-<<<<<<< HEAD
-    if (maxdim1 && maxdim2 && maxdim_diff == 1 && obj1_name) {
-        if (opts->m_verbose) {
-            parallel_print("Warning: different maximum dimensions\n");
-            parallel_print("<%s> has max dimensions ", obj1_name);
-=======
     if (maxdim1 && maxdim2 && maxdim_diff == 1 && opts->obj_name[0]) {
         if (opts->mode_verbose) {
             parallel_print("Warning: different maximum dimensions\n");
             parallel_print("<%s> has max dimensions ", opts->obj_name[0]);
->>>>>>> 18bbd3f0
             print_dimensions(rank1, maxdim1);
             parallel_print("\n");
             parallel_print("<%s> has max dimensions ", opts->obj_name[1]);
@@ -1421,16 +1123,10 @@
 
         /* no compare if either one but not both are variable string type */
         if (vstrtype1 != vstrtype2) {
-<<<<<<< HEAD
-            if ((opts->m_verbose || opts->m_list_not_cmp) && obj1_name && obj2_name)
-                parallel_print("Not comparable: <%s> or <%s> is of mixed string type\n", obj1_name,
-                               obj2_name);
-=======
             if ((opts->mode_verbose || opts->mode_list_not_cmp) && opts->obj_name[0] && opts->obj_name[1])
                 parallel_print("Not comparable: <%s> or <%s> is of mixed string type\n", opts->obj_name[0],
                                opts->obj_name[1]);
 
->>>>>>> 18bbd3f0
             opts->not_cmp = 1;
             H5TOOLS_GOTO_DONE(0);
         }
@@ -1448,15 +1144,9 @@
         nmembs2 = H5Tget_nmembers(f_tid2);
 
         if (nmembs1 != nmembs2) {
-<<<<<<< HEAD
-            if ((opts->m_verbose || opts->m_list_not_cmp) && obj1_name && obj2_name) {
-                parallel_print("Not comparable: <%s> has %d members ", obj1_name, nmembs1);
-                parallel_print("<%s> has %d members ", obj2_name, nmembs2);
-=======
             if ((opts->mode_verbose || opts->mode_list_not_cmp) && opts->obj_name[0] && opts->obj_name[1]) {
                 parallel_print("Not comparable: <%s> has %d members ", opts->obj_name[0], nmembs1);
                 parallel_print("<%s> has %d members ", opts->obj_name[1], nmembs2);
->>>>>>> 18bbd3f0
                 parallel_print("\n");
             }
 
@@ -1468,13 +1158,8 @@
             memb_type1 = H5Tget_member_type(f_tid1, (unsigned)j);
             memb_type2 = H5Tget_member_type(f_tid2, (unsigned)j);
 
-<<<<<<< HEAD
-            if (diff_can_type(memb_type1, memb_type2, rank1, rank2, dims1, dims2, maxdim1, maxdim2, obj1_name,
-                              obj2_name, opts, 1) != 1) {
-=======
             if (diff_can_type(memb_type1, memb_type2, rank1, rank2, dims1, dims2, maxdim1, maxdim2, opts,
                               1) != 1) {
->>>>>>> 18bbd3f0
                 opts->not_cmp = 1;
                 H5Tclose(memb_type1);
                 H5Tclose(memb_type2);
@@ -1492,23 +1177,16 @@
     return ret_value;
 }
 
-<<<<<<< HEAD
-=======
 #if defined(H5DIFF_DEBUG_UNUSED)
 /* this function is not currently used, but could be useful */
->>>>>>> 18bbd3f0
 /*-------------------------------------------------------------------------
  * Function: print_sizes
  *
  * Purpose: Print datatype sizes
  *-------------------------------------------------------------------------
  */
-<<<<<<< HEAD
-#if defined(H5DIFF_DEBUG)
-=======
 void print_sizes(const char *obj1, const char *obj2, hid_t f_tid1, hid_t f_tid2, hid_t m_tid1, hid_t m_tid2);
 
->>>>>>> 18bbd3f0
 void
 print_sizes(const char *obj1, const char *obj2, hid_t f_tid1, hid_t f_tid2, hid_t m_tid1, hid_t m_tid2)
 {
