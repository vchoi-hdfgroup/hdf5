/* * * * * * * * * * * * * * * * * * * * * * * * * * * * * * * * * * * * * * *
 * Copyright by The HDF Group.                                               *
 * Copyright by the Board of Trustees of the University of Illinois.         *
 * All rights reserved.                                                      *
 *                                                                           *
 * This file is part of HDF5.  The full HDF5 copyright notice, including     *
 * terms governing use, modification, and redistribution, is contained in    *
 * the COPYING file, which can be found at the root of the source code       *
 * distribution tree, or in https://www.hdfgroup.org/licenses.               *
 * If you do not have access to either file, you may request a copy from     *
 * help@hdfgroup.org.                                                        *
 * * * * * * * * * * * * * * * * * * * * * * * * * * * * * * * * * * * * * * */

#ifndef H5DIFF_H
#define H5DIFF_H

#include "hdf5.h"
#include "h5tools.h"
#include "h5trav.h"

<<<<<<< HEAD
/*
 * Debug printf macros. The prefix allows output filtering by test scripts.
 */
#ifdef H5DIFF_DEBUG
#define h5difftrace(x)                   HDfprintf(stderr, "h5diff debug: " x)
#define h5diffdebug2(x1, x2)             HDfprintf(stderr, "h5diff debug: " x1, x2)
#define h5diffdebug3(x1, x2, x3)         HDfprintf(stderr, "h5diff debug: " x1, x2, x3)
#define h5diffdebug4(x1, x2, x3, x4)     HDfprintf(stderr, "h5diff debug: " x1, x2, x3, x4)
#define h5diffdebug5(x1, x2, x3, x4, x5) HDfprintf(stderr, "h5diff debug: " x1, x2, x3, x4, x5)
#else
#define h5difftrace(x)
#define h5diffdebug2(x1, x2)
#define h5diffdebug3(x1, x2, x3)
#define h5diffdebug4(x1, x2, x3, x4)
#define h5diffdebug5(x1, x2, x3, x4, x5)
#endif

=======
>>>>>>> 18bbd3f0
#define MAX_FILENAME 1024

/*-------------------------------------------------------------------------
 * This is used to pass multiple args into diff().
 * Passing this instead of several each arg provides smoother extensibility
 * through its members along with MPI code for ph5diff
 * as it doesn't require interface change.
 *------------------------------------------------------------------------*/
typedef struct {
    h5trav_type_t type[2];
    hbool_t       is_same_trgobj;
} diff_args_t;
/*-------------------------------------------------------------------------
 * command line options
 *-------------------------------------------------------------------------
 */
/* linked list to keep exclude path list */
struct exclude_path_list {
<<<<<<< HEAD
    char *                    obj_path;
=======
    const char *              obj_path;
>>>>>>> 18bbd3f0
    h5trav_type_t             obj_type;
    struct exclude_path_list *next;
};

/* Enumeration value for keeping track of whether an error occurred or differences were found */
typedef enum {
    H5DIFF_NO_ERR,   /* No error occurred */
    H5DIFF_ERR_DIFF, /* Differences were found */
    H5DIFF_ERR       /* An error occurred */
} diff_err_t;

typedef struct {
<<<<<<< HEAD
    int                       m_quiet;         /* quiet mode: no output at all */
    int                       m_report;        /* report mode: print the data */
    int                       m_verbose;       /* verbose mode: print the data, list of objcets, warnings */
    int                       m_verbose_level; /* control verbose details */
    int                       d;               /* delta, absolute value to compare */
    double                    delta;           /* delta value */
    int                       p;               /* relative error to compare*/
    int                       use_system_epsilon; /* flag to use system epsilon (1 or 0) */
    double                    percent;            /* relative error value */
    int                       n;                  /* count, compare up to count */
    hsize_t                   count;              /* count value */
    hbool_t                   follow_links;       /* follow symbolic links */
    int                       no_dangle_links;    /* return error when find dangling link */
    diff_err_t                err_stat;       /* an error ocurred (2, error, 1, differences, 0, no error) */
    int                       cmn_objs;       /* do we have common objects */
    int                       not_cmp;        /* are the objects comparable */
    int                       contents;       /* equal contents */
    int                       do_nans;        /* consider Nans while diffing floats */
    int                       m_list_not_cmp; /* list not comparable messages */
    int                       exclude_path;   /* exclude path to an object */
    struct exclude_path_list *exclude;        /* keep exclude path list */
=======
    int                       mode_quiet;   /* quiet mode: no output at all */
    int                       mode_report;  /* report mode: print the data */
    int                       mode_verbose; /* verbose mode: print the data, list of objcets, warnings */
    int                       mode_verbose_level; /* control verbose details */
    int                       mode_list_not_cmp;  /* list not comparable messages */
    int                       print_header;       /* print header */
    int                       print_percentage;   /* print percentage */
    int                       print_dims;         /* print dimension index */
    int                       delta_bool;         /* delta, absolute value to compare */
    double                    delta;              /* delta value */
    int                       use_system_epsilon; /* flag to use system epsilon (1 or 0) */
    int                       percent_bool;       /* relative error to compare*/
    double                    percent;            /* relative error value */
    hbool_t                   follow_links;       /* follow symbolic links */
    int                       no_dangle_links;    /* return error when find dangling link */
    int                       cmn_objs;           /* do we have common objects */
    int                       not_cmp;            /* are the objects comparable */
    int                       contents;           /* equal contents */
    int                       do_nans;            /* consider Nans while diffing floats */
    int                       exclude_path;       /* exclude path to an object */
    int                       exclude_attr_path;  /* exclude path to an object */
    struct exclude_path_list *exclude;            /* keep exclude path list */
    struct exclude_path_list *exclude_attr;       /* keep exclude attribute list */
    int                       count_bool;         /* count, compare up to count */
    hsize_t                   count;              /* count value */
    diff_err_t                err_stat;  /* an error ocurred (2, error, 1, differences, 0, no error) */
    hsize_t                   nelmts;    /* total number of elements */
    hsize_t                   hs_nelmts; /* number of elements to read at a time*/
    int                       rank;      /* dimensionality */
    size_t                    m_size;    /* m_size for diff */
    hid_t                     m_tid;     /* m_tid for diff */
    hsize_t                   dims[H5S_MAX_RANK];      /* dimensions of object */
    hsize_t                   p_min_idx[H5S_MAX_RANK]; /* min selected index */
    hsize_t                   p_max_idx[H5S_MAX_RANK]; /* max selected index */
    hsize_t                   acc[H5S_MAX_RANK];       /* accumulator position */
    hsize_t                   pos[H5S_MAX_RANK];       /* matrix position */
    hsize_t                   sm_pos[H5S_MAX_RANK];    /* stripmine position */
    char *                    obj_name[2];             /* name for object */
    struct subset_t *         sset[2];                 /* subsetting parameters */
    h5tools_vol_info_t        vol_info[2];             /* VOL information for input file, output file */
    hbool_t                   custom_vol[2];           /* Using a custom input, output VOL? */
>>>>>>> 18bbd3f0
} diff_opt_t;

/*-------------------------------------------------------------------------
 * public functions
 *-------------------------------------------------------------------------
 */

#ifdef __cplusplus
extern "C" {
#endif

H5TOOLS_DLL hsize_t h5diff(const char *fname1, const char *fname2, const char *objname1, const char *objname2,
                           diff_opt_t *opts);

H5TOOLS_DLL hsize_t diff(hid_t file1_id, const char *path1, hid_t file2_id, const char *path2,
                         diff_opt_t *opts, diff_args_t *argdata);

#ifdef H5_HAVE_PARALLEL
H5TOOLS_DLL void phdiff_dismiss_workers(void);
H5TOOLS_DLL void print_manager_output(void);
#endif

#ifdef __cplusplus
}
#endif

/*-------------------------------------------------------------------------
 * private functions
 *-------------------------------------------------------------------------
 */

hsize_t diff_dataset(hid_t file1_id, hid_t file2_id, const char *obj1_name, const char *obj2_name,
                     diff_opt_t *opts);

hsize_t diff_datasetid(hid_t dset1_id, hid_t dset2_id, const char *obj1_name, const char *obj2_name,
                       diff_opt_t *opts);

hsize_t diff_match(hid_t file1_id, const char *grp1, trav_info_t *info1, hid_t file2_id, const char *grp2,
                   trav_info_t *info2, trav_table_t *table, diff_opt_t *opts);

<<<<<<< HEAD
hsize_t diff_array(void *_mem1, void *_mem2, hsize_t nelmts, hsize_t hyper_start, int rank, hsize_t *dims,
                   diff_opt_t *opts, const char *name1, const char *name2, hid_t m_type, hid_t container1_id,
                   hid_t container2_id); /* dataset where the reference came from*/

int diff_can_type(hid_t f_type1, /* file data type */
                  hid_t f_type2, /* file data type */
                  int rank1, int rank2, hsize_t *dims1, hsize_t *dims2, hsize_t *maxdim1, hsize_t *maxdim2,
                  const char *obj1_name, const char *obj2_name, diff_opt_t *opts, int is_compound);

hsize_t diff_attr_data(hid_t attr1_id, hid_t attr2_id, const char *attr1_name, const char *attr2_name,
=======
hsize_t diff_array(void *_mem1, void *_mem2, diff_opt_t *opts, hid_t container1_id, hid_t container2_id);

int diff_can_type(hid_t f_type1, hid_t f_type2, int rank1, int rank2, hsize_t *dims1, hsize_t *dims2,
                  hsize_t *maxdim1, hsize_t *maxdim2, diff_opt_t *opts, int is_compound);

hsize_t diff_attr_data(hid_t attr1_id, hid_t attr2_id, const char *name1, const char *name2,
>>>>>>> 18bbd3f0
                       const char *path1, const char *path2, diff_opt_t *opts);

hsize_t diff_attr(hid_t loc1_id, hid_t loc2_id, const char *path1, const char *path2, diff_opt_t *opts);

/*-------------------------------------------------------------------------
 * utility functions
 *-------------------------------------------------------------------------
 */

/* in h5diff_util.c */
void        print_found(hsize_t nfound);
void        print_type(hid_t type);
const char *diff_basename(const char *name);
const char *get_type(h5trav_type_t type);
const char *get_class(H5T_class_t tclass);
const char *get_sign(H5T_sign_t sign);
void        print_dimensions(int rank, hsize_t *dims);
herr_t      match_up_memsize(hid_t f_tid1_id, hid_t f_tid2_id, hid_t *m_tid1, hid_t *m_tid2, size_t *m_size1,
                             size_t *m_size2);
/* in h5diff.c */
int  print_objname(diff_opt_t *opts, hsize_t nfound);
void do_print_objname(const char *OBJ, const char *path1, const char *path2, diff_opt_t *opts);
void do_print_attrname(const char *attr, const char *path1, const char *path2);

<<<<<<< HEAD
#endif /* H5DIFF_H__ */
=======
#endif /* H5DIFF_H */
>>>>>>> 18bbd3f0
<|MERGE_RESOLUTION|>--- conflicted
+++ resolved
@@ -18,26 +18,6 @@
 #include "h5tools.h"
 #include "h5trav.h"
 
-<<<<<<< HEAD
-/*
- * Debug printf macros. The prefix allows output filtering by test scripts.
- */
-#ifdef H5DIFF_DEBUG
-#define h5difftrace(x)                   HDfprintf(stderr, "h5diff debug: " x)
-#define h5diffdebug2(x1, x2)             HDfprintf(stderr, "h5diff debug: " x1, x2)
-#define h5diffdebug3(x1, x2, x3)         HDfprintf(stderr, "h5diff debug: " x1, x2, x3)
-#define h5diffdebug4(x1, x2, x3, x4)     HDfprintf(stderr, "h5diff debug: " x1, x2, x3, x4)
-#define h5diffdebug5(x1, x2, x3, x4, x5) HDfprintf(stderr, "h5diff debug: " x1, x2, x3, x4, x5)
-#else
-#define h5difftrace(x)
-#define h5diffdebug2(x1, x2)
-#define h5diffdebug3(x1, x2, x3)
-#define h5diffdebug4(x1, x2, x3, x4)
-#define h5diffdebug5(x1, x2, x3, x4, x5)
-#endif
-
-=======
->>>>>>> 18bbd3f0
 #define MAX_FILENAME 1024
 
 /*-------------------------------------------------------------------------
@@ -56,11 +36,7 @@
  */
 /* linked list to keep exclude path list */
 struct exclude_path_list {
-<<<<<<< HEAD
-    char *                    obj_path;
-=======
     const char *              obj_path;
->>>>>>> 18bbd3f0
     h5trav_type_t             obj_type;
     struct exclude_path_list *next;
 };
@@ -73,29 +49,6 @@
 } diff_err_t;
 
 typedef struct {
-<<<<<<< HEAD
-    int                       m_quiet;         /* quiet mode: no output at all */
-    int                       m_report;        /* report mode: print the data */
-    int                       m_verbose;       /* verbose mode: print the data, list of objcets, warnings */
-    int                       m_verbose_level; /* control verbose details */
-    int                       d;               /* delta, absolute value to compare */
-    double                    delta;           /* delta value */
-    int                       p;               /* relative error to compare*/
-    int                       use_system_epsilon; /* flag to use system epsilon (1 or 0) */
-    double                    percent;            /* relative error value */
-    int                       n;                  /* count, compare up to count */
-    hsize_t                   count;              /* count value */
-    hbool_t                   follow_links;       /* follow symbolic links */
-    int                       no_dangle_links;    /* return error when find dangling link */
-    diff_err_t                err_stat;       /* an error ocurred (2, error, 1, differences, 0, no error) */
-    int                       cmn_objs;       /* do we have common objects */
-    int                       not_cmp;        /* are the objects comparable */
-    int                       contents;       /* equal contents */
-    int                       do_nans;        /* consider Nans while diffing floats */
-    int                       m_list_not_cmp; /* list not comparable messages */
-    int                       exclude_path;   /* exclude path to an object */
-    struct exclude_path_list *exclude;        /* keep exclude path list */
-=======
     int                       mode_quiet;   /* quiet mode: no output at all */
     int                       mode_report;  /* report mode: print the data */
     int                       mode_verbose; /* verbose mode: print the data, list of objcets, warnings */
@@ -137,7 +90,6 @@
     struct subset_t *         sset[2];                 /* subsetting parameters */
     h5tools_vol_info_t        vol_info[2];             /* VOL information for input file, output file */
     hbool_t                   custom_vol[2];           /* Using a custom input, output VOL? */
->>>>>>> 18bbd3f0
 } diff_opt_t;
 
 /*-------------------------------------------------------------------------
@@ -178,25 +130,12 @@
 hsize_t diff_match(hid_t file1_id, const char *grp1, trav_info_t *info1, hid_t file2_id, const char *grp2,
                    trav_info_t *info2, trav_table_t *table, diff_opt_t *opts);
 
-<<<<<<< HEAD
-hsize_t diff_array(void *_mem1, void *_mem2, hsize_t nelmts, hsize_t hyper_start, int rank, hsize_t *dims,
-                   diff_opt_t *opts, const char *name1, const char *name2, hid_t m_type, hid_t container1_id,
-                   hid_t container2_id); /* dataset where the reference came from*/
-
-int diff_can_type(hid_t f_type1, /* file data type */
-                  hid_t f_type2, /* file data type */
-                  int rank1, int rank2, hsize_t *dims1, hsize_t *dims2, hsize_t *maxdim1, hsize_t *maxdim2,
-                  const char *obj1_name, const char *obj2_name, diff_opt_t *opts, int is_compound);
-
-hsize_t diff_attr_data(hid_t attr1_id, hid_t attr2_id, const char *attr1_name, const char *attr2_name,
-=======
 hsize_t diff_array(void *_mem1, void *_mem2, diff_opt_t *opts, hid_t container1_id, hid_t container2_id);
 
 int diff_can_type(hid_t f_type1, hid_t f_type2, int rank1, int rank2, hsize_t *dims1, hsize_t *dims2,
                   hsize_t *maxdim1, hsize_t *maxdim2, diff_opt_t *opts, int is_compound);
 
 hsize_t diff_attr_data(hid_t attr1_id, hid_t attr2_id, const char *name1, const char *name2,
->>>>>>> 18bbd3f0
                        const char *path1, const char *path2, diff_opt_t *opts);
 
 hsize_t diff_attr(hid_t loc1_id, hid_t loc2_id, const char *path1, const char *path2, diff_opt_t *opts);
@@ -221,8 +160,4 @@
 void do_print_objname(const char *OBJ, const char *path1, const char *path2, diff_opt_t *opts);
 void do_print_attrname(const char *attr, const char *path1, const char *path2);
 
-<<<<<<< HEAD
-#endif /* H5DIFF_H__ */
-=======
-#endif /* H5DIFF_H */
->>>>>>> 18bbd3f0
+#endif /* H5DIFF_H */