/* * * * * * * * * * * * * * * * * * * * * * * * * * * * * * * * * * * * * * *
 * Copyright by The HDF Group.                                               *
 * Copyright by the Board of Trustees of the University of Illinois.         *
 * All rights reserved.                                                      *
 *                                                                           *
 * This file is part of HDF5.  The full HDF5 copyright notice, including     *
 * terms governing use, modification, and redistribution, is contained in    *
 * the COPYING file, which can be found at the root of the source code       *
 * distribution tree, or in https://www.hdfgroup.org/licenses.               *
 * If you do not have access to either file, you may request a copy from     *
 * help@hdfgroup.org.                                                        *
 * * * * * * * * * * * * * * * * * * * * * * * * * * * * * * * * * * * * * * */

/*
 * Programmer:  Bill Wendling
 *              Tuesday, 6. March 2001
 *
 * Purpose:     Support functions for the various tools.
 */
#ifndef H5TOOLS_UTILS_H
#define H5TOOLS_UTILS_H

#include "hdf5.h"

#ifdef __cplusplus
extern "C" {
#endif

/* ``parallel_print'' information */
#define PRINT_DATA_MAX_SIZE 512
#define OUTBUFF_SIZE        (PRINT_DATA_MAX_SIZE * 4)

H5TOOLS_DLLVAR int           g_nTasks;
H5TOOLS_DLLVAR unsigned char g_Parallel;
H5TOOLS_DLLVAR char          outBuff[];
H5TOOLS_DLLVAR unsigned      outBuffOffset;
H5TOOLS_DLLVAR FILE *overflow_file;

/* Maximum size used in a call to malloc for a dataset */
H5TOOLS_DLLVAR hsize_t H5TOOLS_MALLOCSIZE;
/* size of hyperslab buffer when a dataset is bigger than H5TOOLS_MALLOCSIZE */
H5TOOLS_DLLVAR hsize_t H5TOOLS_BUFSIZE;
/*
 * begin get_option section
 */
H5TOOLS_DLLVAR int         opt_err; /* getoption prints errors if this is on    */
H5TOOLS_DLLVAR int         opt_ind; /* token pointer                            */
H5TOOLS_DLLVAR const char *opt_arg; /* flag argument (or value)                 */

enum {
    no_arg = 0,  /* doesn't take an argument     */
    require_arg, /* requires an argument          */
    optional_arg /* argument is optional         */
};

/*
 * get_option determines which options are specified on the command line and
 * returns a pointer to any arguments possibly associated with the option in
 * the ``opt_arg'' variable. get_option returns the shortname equivalent of
 * the option. The long options are specified in the following way:
 *
 * struct long_options foo[] = {
 *   { "filename", require_arg, 'f' },
 *   { "append", no_arg, 'a' },
 *   { "width", require_arg, 'w' },
 *   { NULL, 0, 0 }
 * };
 *
 * Long named options can have arguments specified as either:
 *
 *   ``--param=arg'' or ``--param arg''
 *
 * Short named options can have arguments specified as either:
 *
 *   ``-w80'' or ``-w 80''
 *
 * and can have more than one short named option specified at one time:
 *
 *   -aw80
 *
 * in which case those options which expect an argument need to come at the
 * end.
 */
typedef struct long_options {
    const char *name;     /* name of the long option              */
    int         has_arg;  /* whether we should look for an arg    */
    char        shortval; /* the shortname equivalent of long arg
                           * this gets returned from get_option   */
} long_options;

H5TOOLS_DLL int get_option(int argc, const char **argv, const char *opt, const struct long_options *l_opt);
/*
 * end get_option section
 */

/*struct taken from the dumper. needed in table struct*/
typedef struct obj_t {
    H5O_token_t obj_token;
    char *      objname;
    hbool_t     displayed; /* Flag to indicate that the object has been displayed */
    hbool_t     recorded;  /* Flag for named datatypes to indicate they were found in the group hierarchy */
} obj_t;

/*struct for the tables that the find_objs function uses*/
typedef struct table_t {
    hid_t  fid;
    size_t size;
    size_t nobjs;
    obj_t *objs;
} table_t;

/*this struct stores the information that is passed to the find_objs function*/
typedef struct find_objs_t {
    hid_t    fid;
    table_t *group_table;
    table_t *type_table;
    table_t *dset_table;
} find_objs_t;

H5TOOLS_DLLVAR unsigned h5tools_nCols; /*max number of columns for outputting  */

/* Definitions of useful routines */
H5TOOLS_DLL void   indentation(unsigned);
H5TOOLS_DLL void   print_version(const char *progname);
H5TOOLS_DLL void   parallel_print(const char *format, ...);
H5TOOLS_DLL herr_t parse_tuple(const char *start, int sep, char **cpy_out, unsigned *nelems,
                               char ***ptrs_out);
H5TOOLS_DLL void   error_msg(const char *fmt, ...);
H5TOOLS_DLL void   warn_msg(const char *fmt, ...);
H5TOOLS_DLL void   help_ref_msg(FILE *output);
H5TOOLS_DLL void   free_table(table_t *table);
#ifdef H5DUMP_DEBUG
H5TOOLS_DLL void dump_tables(find_objs_t *info);
#endif /* H5DUMP_DEBUG */
H5TOOLS_DLL herr_t init_objs(hid_t fid, find_objs_t *info, table_t **group_table, table_t **dset_table,
                             table_t **type_table);
H5TOOLS_DLL obj_t *search_obj(table_t *temp, const H5O_token_t *obj_token);
#ifndef H5_HAVE_TMPFILE
H5TOOLS_DLL FILE *tmpfile(void);
#endif

/*************************************************************
 *
 * candidate functions to be public
 *
 *************************************************************/

/* This code is layout for common code among tools */
typedef enum toolname_t {
    TOOL_H5DIFF,
    TOOL_H5LS,
    TOOL__H5DUMP /* add as necessary */
} h5tool_toolname_t;

/* this struct can be used to differntiate among tools */
typedef struct {
    h5tool_toolname_t toolname;
    int               msg_mode;
} h5tool_opt_t;

/* obtain link info from H5tools_get_symlink_info() */
typedef struct {
    H5O_type_t trg_type;     /* OUT: target type */
    char *     trg_path;     /* OUT: target obj path. This must be freed
                              *      when used with H5tools_get_symlink_info() */
    H5O_token_t   obj_token; /* OUT: target object token */
    unsigned long fileno;    /* OUT: File number that target object is located in */
    H5L_info2_t   linfo;     /* OUT: link info */
    h5tool_opt_t  opt;       /* IN: options */
} h5tool_link_info_t;

/* Definitions of routines */
H5TOOLS_DLL int H5tools_get_symlink_info(hid_t file_id, const char *linkpath, h5tool_link_info_t *link_info,
                                         hbool_t get_obj_type);
H5TOOLS_DLL const char *h5tools_getprogname(void);
H5TOOLS_DLL void        h5tools_setprogname(const char *progname);
H5TOOLS_DLL int         h5tools_getstatus(void);
H5TOOLS_DLL void        h5tools_setstatus(int d_status);
H5TOOLS_DLL int         h5tools_getenv_update_hyperslab_bufsize(void);
<<<<<<< HEAD
H5TOOLS_DLL int         h5tools_set_configured_fapl(hid_t fapl_id, const char vfd_name[], void *fapl_t_ptr);
=======
>>>>>>> 18bbd3f0
#ifdef H5_HAVE_ROS3_VFD
H5TOOLS_DLL herr_t h5tools_parse_ros3_fapl_tuple(const char *tuple_str, int delim,
                                                 H5FD_ros3_fapl_t *fapl_config_out);
H5TOOLS_DLL int    h5tools_populate_ros3_fapl(H5FD_ros3_fapl_t *fa, const char **values);
#endif /* H5_HAVE_ROS3_VFD */
#ifdef H5_HAVE_LIBHDFS
H5TOOLS_DLL herr_t h5tools_parse_hdfs_fapl_tuple(const char *tuple_str, int delim,
                                                 H5FD_hdfs_fapl_t *fapl_config_out);
#endif

#ifdef __cplusplus
}
#endif

<<<<<<< HEAD
#endif /* H5TOOLS_UTILS_H__ */
=======
#endif /* H5TOOLS_UTILS_H */
>>>>>>> 18bbd3f0
<|MERGE_RESOLUTION|>--- conflicted
+++ resolved
@@ -177,10 +177,6 @@
 H5TOOLS_DLL int         h5tools_getstatus(void);
 H5TOOLS_DLL void        h5tools_setstatus(int d_status);
 H5TOOLS_DLL int         h5tools_getenv_update_hyperslab_bufsize(void);
-<<<<<<< HEAD
-H5TOOLS_DLL int         h5tools_set_configured_fapl(hid_t fapl_id, const char vfd_name[], void *fapl_t_ptr);
-=======
->>>>>>> 18bbd3f0
 #ifdef H5_HAVE_ROS3_VFD
 H5TOOLS_DLL herr_t h5tools_parse_ros3_fapl_tuple(const char *tuple_str, int delim,
                                                  H5FD_ros3_fapl_t *fapl_config_out);
@@ -195,8 +191,4 @@
 }
 #endif
 
-<<<<<<< HEAD
-#endif /* H5TOOLS_UTILS_H__ */
-=======
-#endif /* H5TOOLS_UTILS_H */
->>>>>>> 18bbd3f0
+#endif /* H5TOOLS_UTILS_H */