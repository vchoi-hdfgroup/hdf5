--- conflicted
+++ resolved
@@ -40,15 +40,9 @@
                                   h5tools_context_t *ctx /*in,out*/, hid_t dset);
 H5TOOLS_DLL int h5tools_dump_mem(FILE *stream, const h5tool_format_t *info, h5tools_context_t *ctx /*in,out*/,
                                  hid_t obj_id);
-<<<<<<< HEAD
-H5TOOLS_DLL int h5tools_dump_simple_data(FILE *stream, const h5tool_format_t *info, hid_t container,
-                                         h5tools_context_t *ctx /*in,out*/, unsigned flags, hsize_t nelmts,
-                                         hid_t type, void *_mem);
-=======
 H5TOOLS_DLL int h5tools_dump_simple_data(FILE *stream, const h5tool_format_t *info,
                                          h5tools_context_t *ctx /*in,out*/, hid_t container, unsigned flags,
                                          hsize_t nelmts, hid_t type, void *_mem);
->>>>>>> 18bbd3f0
 H5TOOLS_DLL void    h5tools_dump_datatype(FILE *stream, const h5tool_format_t *info,
                                           h5tools_context_t *ctx /*in,out*/, hid_t type);
 H5TOOLS_DLL void    h5tools_dump_dataspace(FILE *stream, const h5tool_format_t *info,
@@ -65,36 +59,6 @@
                                          h5tools_context_t *ctx /*in,out*/, hid_t obj_id);
 H5TOOLS_DLL void    h5tools_dump_data(FILE *stream, const h5tool_format_t *info, h5tools_context_t *ctx,
                                       hid_t obj_id, int obj_data);
-<<<<<<< HEAD
-H5TOOLS_DLL hbool_t h5tools_dump_region_attribute(
-    hid_t region_id, FILE *stream, const h5tool_format_t *info, h5tools_context_t *ctx /*in,out*/,
-    h5tools_str_t *buffer /*string into which to render */, hsize_t *curr_pos /*total data element position*/,
-    size_t ncols, hsize_t region_elmt_counter /*element counter*/, hsize_t elmt_counter);
-
-H5TOOLS_DLL hbool_t h5tools_dump_region_data_points(
-    hid_t region_space, hid_t region_id, FILE *stream, const h5tool_format_t *info,
-    h5tools_context_t *ctx /*in,out*/, h5tools_str_t *buffer /*string into which to render */,
-    hsize_t *curr_pos /*total data element position*/, size_t ncols,
-    hsize_t region_elmt_counter /*element counter*/, hsize_t elmt_counter);
-
-H5TOOLS_DLL hbool_t h5tools_dump_region_data_blocks(
-    hid_t region_space, hid_t region_id, FILE *stream, const h5tool_format_t *info,
-    h5tools_context_t *ctx /*in,out*/, h5tools_str_t *buffer /*string into which to render */,
-    hsize_t *curr_pos /*total data element position*/, size_t ncols,
-    hsize_t region_elmt_counter /*element counter*/, hsize_t elmt_counter);
-
-H5TOOLS_DLL int  h5tools_print_datatype(FILE *stream, h5tools_str_t *buffer /*in,out*/,
-                                        const h5tool_format_t *info, h5tools_context_t *ctx /*in,out*/,
-                                        hid_t type, int object_search);
-H5TOOLS_DLL int  h5tools_print_dataspace(h5tools_str_t *buffer /*in,out*/, hid_t space);
-H5TOOLS_DLL int  h5tools_print_enum(FILE *stream, h5tools_str_t *buffer /*in,out*/,
-                                    const h5tool_format_t *info, h5tools_context_t *ctx /*in,out*/,
-                                    hid_t type);
-H5TOOLS_DLL void h5tools_print_fill_value(h5tools_str_t *buffer /*in,out*/, const h5tool_format_t *info,
-                                          h5tools_context_t *ctx /*in,out*/, hid_t dcpl, hid_t type_id,
-                                          hid_t obj_id);
-H5TOOLS_DLL void h5tools_print_packed_bits(h5tools_str_t *buffer /*in,out*/, hid_t type);
-=======
 H5TOOLS_DLL void    h5tools_dump_reference(FILE *stream, const h5tool_format_t *info, h5tools_context_t *ctx,
                                            hid_t container, H5R_ref_t *ref_buf, int ndims);
 H5TOOLS_DLL hbool_t h5tools_dump_region_attribute(hid_t region_id, FILE *stream, const h5tool_format_t *info,
@@ -126,13 +90,8 @@
                                           hid_t obj_id);
 H5TOOLS_DLL void h5tools_print_packed_bits(h5tools_str_t *buffer /*in,out*/, hid_t type);
 
->>>>>>> 18bbd3f0
 #ifdef __cplusplus
 }
 #endif
 
-<<<<<<< HEAD
-#endif /* H5TOOLS_DUMP_H__ */
-=======
-#endif /* H5TOOLS_DUMP_H */
->>>>>>> 18bbd3f0
+#endif /* H5TOOLS_DUMP_H */