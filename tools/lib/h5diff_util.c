--- conflicted
+++ resolved
@@ -322,15 +322,9 @@
 print_found(hsize_t nfound)
 {
     if (g_Parallel)
-<<<<<<< HEAD
-        parallel_print("%" H5_PRINTF_LL_WIDTH "u differences found\n", (unsigned long long)nfound);
-    else
-        HDfprintf(stdout, "%Hu differences found\n", nfound);
-=======
         parallel_print("%" PRIuHSIZE " differences found\n", nfound);
     else
         HDfprintf(stdout, "%" PRIuHSIZE " differences found\n", nfound);
->>>>>>> 18bbd3f0
 }
 
 /*-----------------------------------------------------------------
@@ -345,11 +339,7 @@
 {
     herr_t ret_value = SUCCEED;
 
-<<<<<<< HEAD
-    H5TOOLS_START_DEBUG("");
-=======
     H5TOOLS_START_DEBUG(" ");
->>>>>>> 18bbd3f0
     if ((*m_size1) != (*m_size2)) {
         if ((*m_size1) < (*m_size2)) {
             H5Tclose(*m_tid1);
