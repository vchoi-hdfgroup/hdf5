/* * * * * * * * * * * * * * * * * * * * * * * * * * * * * * * * * * * * * * *
 * Copyright by The HDF Group.                                               *
 * Copyright by the Board of Trustees of the University of Illinois.         *
 * All rights reserved.                                                      *
 *                                                                           *
 * This file is part of HDF5.  The full HDF5 copyright notice, including     *
 * terms governing use, modification, and redistribution, is contained in    *
 * the COPYING file, which can be found at the root of the source code       *
 * distribution tree, or in https://www.hdfgroup.org/licenses.               *
 * If you do not have access to either file, you may request a copy from     *
 * help@hdfgroup.org.                                                        *
 * * * * * * * * * * * * * * * * * * * * * * * * * * * * * * * * * * * * * * */

#include "h5tools_ref.h"
#include "H5private.h"
#include "H5SLprivate.h"
#include "h5tools.h"
#include "h5tools_utils.h"
#include "h5trav.h"
#include "H5VLnative_private.h"

/*
 *  Table to look up a path name for an object
 *  reference.
 *
 *  This table stores mappings of reference -> path
 *  for all objects in the file that may be the target of
 *  an object reference.
 *
 *  The 'path' is an absolute path by which the object
 *  can be accessed.  When an object has > 1 such path,
 *  only one will be used in the table, with no particular
 *  method of selecting which one.
 */

typedef struct {
    H5O_token_t obj_token; /* Object token */
    char *      path;      /* Object path */
} ref_path_node_t;

static H5SL_t *ref_path_table = NULL; /* the "table" (implemented with a skip list) */
static hid_t   thefile        = (-1);

static int ref_path_table_put(const char *, const H5O_token_t *token);

/*-------------------------------------------------------------------------
 * Function:    free_ref_path_info
 *
 * Purpose:     Free the key for a reference path table node
 *
 * Return:      Non-negative on success, negative on failure
 *
 * Programmer:  Quincey Koziol
 *
 * Modifications:
 *
 *-------------------------------------------------------------------------
 */
static herr_t
free_ref_path_info(void *item, void H5_ATTR_UNUSED *key, void H5_ATTR_UNUSED *operator_data /*in,out*/)
{
    ref_path_node_t *node = (ref_path_node_t *)item;

    HDfree(node->path);
    HDfree(node);

    return (0);
}

/*-------------------------------------------------------------------------
 * Function:    init_ref_path_cb
 *
 * Purpose:     Called by interator to create references for
 *              all objects and enter them in the table.
 *
 * Return:      Error status.
 *
 * Programmer:  REMcG
 *
 *-------------------------------------------------------------------------
 */
static herr_t
init_ref_path_cb(const char *obj_name, const H5O_info2_t *oinfo, const char *already_seen,
                 void H5_ATTR_UNUSED *_udata)
{
    /* Check if the object is already in the path table */
    if (NULL == already_seen) {
        /* Insert the object into the path table */
        ref_path_table_put(obj_name, &oinfo->token);
    } /* end if */

    return 0;
}

/*-------------------------------------------------------------------------
 * Function:    ref_path_table_cmp
 *
 * Purpose:     Skip list key comparison function which compares two
 *              H5O_token_t objects.
 *
 * Return:      Negative (if token2 is greater than token1)
 *              0 (if tokens are equal)
 *              or
 *              Positive (if token1 is greater than token2)
 *
 *-------------------------------------------------------------------------
 */
static int
ref_path_table_cmp(const void *key1, const void *key2)
{
    const H5O_token_t *token1    = (const H5O_token_t *)key1;
    const H5O_token_t *token2    = (const H5O_token_t *)key2;
    int                cmp_value = 0;

    if (thefile > 0)
        H5Otoken_cmp(thefile, token1, token2, &cmp_value);
    else
        cmp_value = HDmemcmp(token1, token2, sizeof(H5O_token_t));

    return cmp_value;
}

/*-------------------------------------------------------------------------
 * Function:    init_ref_path_table
 *
 * Purpose:     Initalize the reference path table
 *
 * Return:      Non-negative on success, negative on failure
 *
 * Programmer:  Quincey Koziol
 *
 *-------------------------------------------------------------------------
 */
static int
init_ref_path_table(void)
{
    /* Sanity check */
    if (thefile > 0) {
        /* Create skip list to store reference path information */
        if ((ref_path_table = H5SL_create(H5SL_TYPE_GENERIC, ref_path_table_cmp)) == NULL)
            return (-1);

        /* Iterate over objects in this file */
        if (h5trav_visit(thefile, "/", TRUE, TRUE, init_ref_path_cb, NULL, NULL, H5O_INFO_BASIC) < 0) {
            error_msg("unable to construct reference path table\n");
            h5tools_setstatus(EXIT_FAILURE);
        } /* end if */

        return (0);
    }
    else
        return (-1);
}

/*-------------------------------------------------------------------------
 * Function:    term_ref_path_table
 *
 * Purpose:     Terminate the reference path table
 *
 * Return:      Non-negative on success, negative on failure
 *
 * Programmer:  Quincey Koziol
 *
 * Modifications:
 *
 *-------------------------------------------------------------------------
 */
int
term_ref_path_table(void)
{
    /* Destroy reference path table, freeing all memory */
    if (ref_path_table)
        H5SL_destroy(ref_path_table, free_ref_path_info, NULL);

    return (0);
}

/*-------------------------------------------------------------------------
 * Function:    ref_path_table_lookup
 *
 * Purpose:     Looks up a table entry given a path name.
 *              Used during construction of the table.
 *
 * Return:      Negative on failure, Non-negative on success. The object
 *              token for the table entry is returned through the token
 *              parameter if the table entry is found by the given path
 *              name.
 *
 * Programmer:  REMcG
 *
 * Modifications:
 *
 *-------------------------------------------------------------------------
 */
int
ref_path_table_lookup(const char *thepath, H5O_token_t *token)
{
    H5O_info2_t oi;

    if ((thepath == NULL) || (HDstrlen(thepath) == 0))
        return -1;
    /* Allow lookups on the root group, even though it doesn't have any link info */
<<<<<<< HEAD
    if (HDstrcmp(thepath, "/")) {
=======
    if (HDstrcmp(thepath, "/") != 0) {
>>>>>>> 18bbd3f0
        H5L_info2_t li;

        /* Check for external link first, so we don't return the OID of an object in another file */
        if (H5Lget_info2(thefile, thepath, &li, H5P_DEFAULT) < 0)
            return -1;

        /* UD links can't be followed, so they always "dangle" like soft links.  */
        if (li.type >= H5L_TYPE_UD_MIN)
            return -1;
    } /* end if */

    /* Get the object info now */
    /* (returns failure for dangling soft links) */
    if (H5Oget_info_by_name3(thefile, thepath, &oi, H5O_INFO_BASIC, H5P_DEFAULT) < 0)
        return -1;

    /* Return object token through parameter */
    HDmemcpy(token, &oi.token, sizeof(H5O_token_t));

    return 0;
}

/*-------------------------------------------------------------------------
 * Function:    ref_path_table_put
 *
 * Purpose:     Enter the 'obj' with 'path' in the table (assumes its not
 *              already there)
 *
 *              Create an object reference, pte, and store them
 *              in the table.
 *
 *              NOTE: Takes ownership of the path name string passed in!
 *
 * Return:      Non-negative on success, negative on failure
 *
 * Programmer:  REMcG
 *
 * Modifications:
 *
 *-------------------------------------------------------------------------
 */
static int
ref_path_table_put(const char *path, const H5O_token_t *token)
{
    ref_path_node_t *new_node;

    if (ref_path_table && path) {
        if ((new_node = (ref_path_node_t *)HDmalloc(sizeof(ref_path_node_t))) == NULL)
            return (-1);

        HDmemcpy(&new_node->obj_token, token, sizeof(H5O_token_t));
        new_node->path = HDstrdup(path);

        return (H5SL_insert(ref_path_table, new_node, &(new_node->obj_token)));
    }
    else
        return (-1);
}

/*
 *  counter used to disambiguate multiple instances of same object.
 */
int xid = 1;

int
get_next_xid(void)
{
    return xid++;
}

/*
 *  This counter is used to create fake object ID's
 *  The idea is to set it to the largest possible offset, which
 *  minimizes the chance of collision with a real object id.
 *
 */
haddr_t fake_xid = HADDR_MAX;

void
get_fake_token(H5O_token_t *token)
{
    if (thefile > 0) {
        /* TODO: potential for this to be called with non-native connector objects */
        if (H5VLnative_addr_to_token(thefile, fake_xid, token) < 0)
            *token = H5O_TOKEN_UNDEF;
        fake_xid--;
    }
    else
        *token = H5O_TOKEN_UNDEF;
}

/*
 * for an object that does not have an object token (e.g., soft link),
 * create a table entry with a fake object token as the key.
 *
 * Assumes 'path' is for an object that is not in the table.
 *
 */

void
ref_path_table_gen_fake(const char *path, H5O_token_t *token)
{
    /* Generate fake object token for string */
    get_fake_token(token);

    /* Create ref path table, if it hasn't already been created */
    if (ref_path_table == NULL)
        init_ref_path_table();

    /* Insert "fake" object into table */
    ref_path_table_put(path, token);
}

/*-------------------------------------------------------------------------
 * Function:    lookup_ref_path
 *
 * Purpose:     Lookup the path to the object with the reference 'refbuf'.
 *
 * Return:      Return a path to the object, or NULL if not found.
 *
 * Programmer:  REMcG
 *
 * Modifications:
 *
 *-------------------------------------------------------------------------
 */
const char *
lookup_ref_path(H5R_ref_t refbuf)
{
    H5O_info2_t      oinfo;
    H5R_type_t       ref_type;
    hid_t            ref_object;
    ref_path_node_t *node;

    /* Be safer for h5ls */
    if (thefile < 0)
        return (NULL);

    /* Retrieve reference type */
    if (H5R_BADTYPE == (ref_type = H5Rget_type(&refbuf)))
        return (NULL);

    /* Open the referenced object */
    switch (ref_type) {
        case H5R_OBJECT1:
        case H5R_OBJECT2:
            if ((ref_object = H5Ropen_object(&refbuf, H5P_DEFAULT, H5P_DEFAULT)) < 0)
                return (NULL);
            break;

        /* Invalid referenced object type */
        case H5R_DATASET_REGION1:
        case H5R_DATASET_REGION2:
        case H5R_ATTR:
        case H5R_MAXTYPE:
        case H5R_BADTYPE:
        default:
            return (NULL);
    }

    /* Retrieve info about the referenced object */
    if (H5Oget_info3(ref_object, &oinfo, H5O_INFO_ALL) < 0)
        return (NULL);

    /* Create ref path table, if it hasn't already been created */
    if (ref_path_table == NULL)
        init_ref_path_table();

    node = (ref_path_node_t *)H5SL_search(ref_path_table, &oinfo.token);

    return (node ? node->path : NULL);
}

/*-------------------------------------------------------------------------
 * Function:    fill_ref_path_table
 *
 * Purpose:     Called by interator to create references for
 *              all objects and enter them in the table.
 *
 * Return:      Error status.
 *
 * Programmer:  REMcG
 *
 *-------------------------------------------------------------------------
 */
herr_t
fill_ref_path_table(hid_t fid)
{
    /* Set file ID for later queries (XXX: this should be fixed) */
    thefile = fid;

    /* Defer creating the ref path table until it's needed */

    return 0;
}<|MERGE_RESOLUTION|>--- conflicted
+++ resolved
@@ -200,11 +200,7 @@
     if ((thepath == NULL) || (HDstrlen(thepath) == 0))
         return -1;
     /* Allow lookups on the root group, even though it doesn't have any link info */
-<<<<<<< HEAD
-    if (HDstrcmp(thepath, "/")) {
-=======
     if (HDstrcmp(thepath, "/") != 0) {
->>>>>>> 18bbd3f0
         H5L_info2_t li;
 
         /* Check for external link first, so we don't return the OID of an object in another file */
